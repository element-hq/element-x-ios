name: ElementX
attributes:
  ORGANIZATIONNAME: Element

fileGroups:
    - project.yml

options:
  groupSortPosition: bottom
  createIntermediateGroups: true
  deploymentTarget:
    iOS: "16.0"
    macOS: "13.0"
  groupOrdering: 
    - order: [ElementX, UnitTests, UITests, IntegrationTests, Tools]
    - pattern: ElementX
      order: [Sources, Resources, SupportingFiles]
    - pattern: Sources
      order: [Application, UserSession, Services, Screens, Other, UITests]
  postGenCommand: cd Tools/XcodeGen && sh postGenCommand.sh

settings:
  CLANG_ANALYZER_LOCALIZABILITY_NONLOCALIZED: YES
  ENABLE_BITCODE: NO
  BASE_APP_GROUP_IDENTIFIER: io.element
  APP_GROUP_IDENTIFIER: group.$(BASE_APP_GROUP_IDENTIFIER)
  BASE_BUNDLE_IDENTIFIER: io.element.elementx
  MARKETING_VERSION: 1.0.4
  CURRENT_PROJECT_VERSION: 1
  DEVELOPMENT_TEAM: 7J4U792NQT

include:
  - path: ElementX/SupportingFiles/target.yml
  - path: UnitTests/SupportingFiles/target.yml
  - path: UITests/SupportingFiles/target.yml
  - path: IntegrationTests/SupportingFiles/target.yml
  - path: NSE/SupportingFiles/target.yml

packages:
  MatrixRustSDK:
    url: https://github.com/matrix-org/matrix-rust-components-swift
<<<<<<< HEAD
    exactVersion: 1.0.15-notifications
    # path: ../matrix-rust-components-swift
=======
    exactVersion: 1.0.20-alpha
#     path: ../matrix-rust-components-swift
>>>>>>> 276daf03
  DesignKit:
    path: ./
  AnalyticsEvents:
    url: https://github.com/matrix-org/matrix-analytics-events
    branch: main
  AppAuth:
    url: https://github.com/openid/AppAuth-iOS
    majorVersion: 1.5.0
  DeviceKit:
    url: https://github.com/devicekit/DeviceKit
    majorVersion: 4.7.0
  DTCoreText:
    url: https://github.com/Cocoanetics/DTCoreText
    majorVersion: 1.6.26
  KeychainAccess:
    url: https://github.com/kishikawakatsumi/KeychainAccess
    majorVersion: 4.2.2
  Kingfisher:
    url: https://github.com/onevcat/Kingfisher
    majorVersion: 7.2.0
  Introspect:
    url: https://github.com/siteline/SwiftUI-Introspect
    majorVersion: 0.1.4
  PostHog:
    url: https://github.com/PostHog/posthog-ios
    majorVersion: 1.4.4
  SwiftyBeaver:
    url: https://github.com/SwiftyBeaver/SwiftyBeaver
    majorVersion: 1.9.5
  SwiftState:
    url: https://github.com/ReactKit/SwiftState
    majorVersion: 6.0.0
  GZIP:
    url: https://github.com/nicklockwood/GZIP
    majorVersion: 1.3.0
  Sentry:
    url: https://github.com/getsentry/sentry-cocoa
    majorVersion: 7.15.0
  SnapshotTesting:
    url: https://github.com/pointfreeco/swift-snapshot-testing
    majorVersion: 1.10.0<|MERGE_RESOLUTION|>--- conflicted
+++ resolved
@@ -25,7 +25,7 @@
   BASE_APP_GROUP_IDENTIFIER: io.element
   APP_GROUP_IDENTIFIER: group.$(BASE_APP_GROUP_IDENTIFIER)
   BASE_BUNDLE_IDENTIFIER: io.element.elementx
-  MARKETING_VERSION: 1.0.4
+  MARKETING_VERSION: 1.0.9
   CURRENT_PROJECT_VERSION: 1
   DEVELOPMENT_TEAM: 7J4U792NQT
 
@@ -39,13 +39,8 @@
 packages:
   MatrixRustSDK:
     url: https://github.com/matrix-org/matrix-rust-components-swift
-<<<<<<< HEAD
-    exactVersion: 1.0.15-notifications
-    # path: ../matrix-rust-components-swift
-=======
     exactVersion: 1.0.20-alpha
 #     path: ../matrix-rust-components-swift
->>>>>>> 276daf03
   DesignKit:
     path: ./
   AnalyticsEvents:
