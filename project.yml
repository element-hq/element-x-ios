name: ElementX
attributes:
  ORGANIZATIONNAME: Element

fileGroups:
    - project.yml

options:
  groupSortPosition: bottom
  createIntermediateGroups: true
  deploymentTarget:
    iOS: "16.4"
    macOS: "13.3"
  groupOrdering:
    - order: [ElementX, UnitTests, UITests, IntegrationTests, Tools]
    - pattern: ElementX
      order: [Sources, Resources, SupportingFiles]
    - pattern: Sources
      order: [Application, UserSession, Services, FlowCoordinators, Screens, Other, UITests]
  postGenCommand: cd Tools/XcodeGen && sh postGenCommand.sh

settings:
  CLANG_ANALYZER_LOCALIZABILITY_NONLOCALIZED: YES
  ASSETCATALOG_COMPILER_GLOBAL_ACCENT_COLOR_NAME: "Colors/AccentColor"
  ENABLE_BITCODE: NO
  BASE_APP_GROUP_IDENTIFIER: io.element
  APP_GROUP_IDENTIFIER: group.$(BASE_APP_GROUP_IDENTIFIER)
  BASE_BUNDLE_IDENTIFIER: io.element.elementx
  APP_NAME: ElementX
  APP_DISPLAY_NAME: Element X
  KEYCHAIN_ACCESS_GROUP_IDENTIFIER: $(AppIdentifierPrefix)$(BASE_BUNDLE_IDENTIFIER)
  MARKETING_VERSION: 1.1.5
  CURRENT_PROJECT_VERSION: 1
  DEVELOPMENT_TEAM: 7J4U792NQT

include:
  - path: ElementX/SupportingFiles/target.yml
  - path: UnitTests/SupportingFiles/target.yml
  - path: UITests/SupportingFiles/target.yml
  - path: IntegrationTests/SupportingFiles/target.yml
  - path: NSE/SupportingFiles/target.yml
  - path: NCE/SupportingFiles/target.yml

packages:
  MatrixRustSDK:
    url: https://github.com/matrix-org/matrix-rust-components-swift
<<<<<<< HEAD
    exactVersion: 1.0.83-alpha
=======
    exactVersion: 1.0.84-alpha
>>>>>>> 1f99e9af
    # path: ../matrix-rust-sdk
  DesignKit:
    path: DesignKit
  Mapbox:
    url: https://github.com/maplibre/maplibre-gl-native-distribution
    minorVersion: 5.13.0
  Compound:
    url: https://github.com/vector-im/compound-ios
    revision: d1a28b8a311e33ddb517d10391037f1547a3c7b6
    # path: ../compound-ios
  Algorithms:
    url: https://github.com/apple/swift-algorithms
    minorVersion: 1.0.0
  AnalyticsEvents:
    url: https://github.com/matrix-org/matrix-analytics-events
    minorVersion: 0.5.0
  Collections:
    url: https://github.com/apple/swift-collections
    minorVersion: 1.0.0
  DeviceKit:
    url: https://github.com/devicekit/DeviceKit
    minorVersion: 5.0.0
  DTCoreText:
    url: https://github.com/Cocoanetics/DTCoreText
    exactVersion: 1.6.26
  KeychainAccess:
    url: https://github.com/kishikawakatsumi/KeychainAccess
    minorVersion: 4.2.0
  Kingfisher:
    url: https://github.com/onevcat/Kingfisher
    minorVersion: 7.6.0
  KZFileWatchers:
    url: https://github.com/krzysztofzablocki/KZFileWatchers
    branch: master
  Introspect:
    url: https://github.com/siteline/SwiftUI-Introspect
    minorVersion: 0.2.0
  PostHog:
    url: https://github.com/PostHog/posthog-ios
    minorVersion: 2.0.3
  SwiftState:
    url: https://github.com/ReactKit/SwiftState
    minorVersion: 6.0.0
  GZIP:
    url: https://github.com/nicklockwood/GZIP
    minorVersion: 1.3.0
  Sentry:
    url: https://github.com/getsentry/sentry-cocoa
    minorVersion: 8.6.0
  SnapshotTesting:
    url: https://github.com/pointfreeco/swift-snapshot-testing
    minorVersion: 1.11.0
  URLRouting:
    url: https://github.com/pointfreeco/swift-url-routing
    minorVersion: 0.5.0
  Version:
    url: https://github.com/mxcl/Version
    minorVersion: 2.0.0<|MERGE_RESOLUTION|>--- conflicted
+++ resolved
@@ -44,11 +44,7 @@
 packages:
   MatrixRustSDK:
     url: https://github.com/matrix-org/matrix-rust-components-swift
-<<<<<<< HEAD
-    exactVersion: 1.0.83-alpha
-=======
     exactVersion: 1.0.84-alpha
->>>>>>> 1f99e9af
     # path: ../matrix-rust-sdk
   DesignKit:
     path: DesignKit
