name: ElementX
attributes:
  ORGANIZATIONNAME: Element

fileGroups:
    - project.yml

options:
  groupSortPosition: bottom
  createIntermediateGroups: true
  deploymentTarget:
    iOS: "16.4"
    macOS: "13.3"
  groupOrdering:
    - order: [ElementX, UnitTests, UITests, IntegrationTests, Tools]
    - pattern: ElementX
      order: [Sources, Resources, SupportingFiles]
    - pattern: Sources
      order: [Application, UserSession, Services, FlowCoordinators, Screens, Other, UITests]
  postGenCommand: cd Tools/XcodeGen && sh postGenCommand.sh

settings:
  CLANG_ANALYZER_LOCALIZABILITY_NONLOCALIZED: YES
  ASSETCATALOG_COMPILER_GLOBAL_ACCENT_COLOR_NAME: "colors/accent-color"
  ENABLE_BITCODE: NO
  BASE_APP_GROUP_IDENTIFIER: io.element
  APP_GROUP_IDENTIFIER: group.$(BASE_APP_GROUP_IDENTIFIER)
  BASE_BUNDLE_IDENTIFIER: io.element.elementx
  APP_NAME: ElementX
  APP_DISPLAY_NAME: Element X
  PRODUCTION_APP_NAME: Element
  KEYCHAIN_ACCESS_GROUP_IDENTIFIER: $(AppIdentifierPrefix)$(BASE_BUNDLE_IDENTIFIER)
  MARKETING_VERSION: 1.6.10
  CURRENT_PROJECT_VERSION: 1
  DEVELOPMENT_TEAM: 7J4U792NQT
  SUPPORTS_MACCATALYST: NO

include:
  - path: ElementX/SupportingFiles/target.yml
  - path: UnitTests/SupportingFiles/target.yml
  - path: PreviewTests/SupportingFiles/target.yml
  - path: UITests/SupportingFiles/target.yml
  - path: IntegrationTests/SupportingFiles/target.yml
  - path: NSE/SupportingFiles/target.yml
  # not used yet
  # - path: NCE/SupportingFiles/target.yml

packages:
  # Element/Matrix dependencies
  MatrixRustSDK:
    url: https://github.com/element-hq/matrix-rust-components-swift
<<<<<<< HEAD
    exactVersion: 1.0.12
=======
    exactVersion: 1.0.11
>>>>>>> a2faae20
    # path: ../matrix-rust-sdk
  Compound:
    url: https://github.com/element-hq/compound-ios
    revision: e44f649c9f0c9c562fed3f311aca10c144059725
    # path: ../compound-ios
  AnalyticsEvents:
    url: https://github.com/matrix-org/matrix-analytics-events
    minorVersion: 0.23.1
    # path: ../matrix-analytics-events
  Emojibase:
    url: https://github.com/matrix-org/emojibase-bindings
    minorVersion: 1.0.0
  SwiftOGG:
    url: https://github.com/element-hq/swift-ogg
    minorVersion: 0.0.3
    # path: ../swift-ogg
  WysiwygComposer:
    url: https://github.com/matrix-org/matrix-rich-text-editor-swift
    exactVersion: 2.36.0
    # path: ../matrix-rich-text-editor/platforms/ios/lib/WysiwygComposer
  
  # External dependencies
  Algorithms:
    url: https://github.com/apple/swift-algorithms
    minorVersion: 1.0.0
  Collections:
    url: https://github.com/apple/swift-collections
    minorVersion: 1.0.0
  DeviceKit:
    url: https://github.com/devicekit/DeviceKit
    minorVersion: 5.2.2
  DSWaveformImage:
    url: https://github.com/dmrschmidt/DSWaveformImage
    exactVersion: 14.1.1
  DTCoreText:
    url: https://github.com/Cocoanetics/DTCoreText
    exactVersion: 1.6.26
  GZIP:
    url: https://github.com/nicklockwood/GZIP
    minorVersion: 1.3.0
  KeychainAccess:
    url: https://github.com/kishikawakatsumi/KeychainAccess
    minorVersion: 4.2.0
  Kingfisher:
    url: https://github.com/onevcat/Kingfisher
    minorVersion: 7.6.0
  KZFileWatchers:
    url: https://github.com/krzysztofzablocki/KZFileWatchers
    branch: master
  LoremSwiftum:
    url: https://github.com/lukaskubanek/LoremSwiftum
    minorVersion: 2.2.1
  LRUCache:
    url: https://github.com/nicklockwood/LRUCache
    minorVersion: 1.0.4
  Mapbox:
    url: https://github.com/maplibre/maplibre-gl-native-distribution
    minorVersion: 5.13.0
  PostHog:
    url: https://github.com/PostHog/posthog-ios
    minorVersion: 3.2.5
  Prefire:
    url: https://github.com/BarredEwe/Prefire
    minorVersion: 2.0.4
  Sentry:
    url: https://github.com/getsentry/sentry-cocoa
    minorVersion: 8.13.0
  SnapshotTesting:
    url: https://github.com/pointfreeco/swift-snapshot-testing
    minorVersion: 1.16.0
  SwiftState:
    url: https://github.com/ReactKit/SwiftState
    minorVersion: 6.0.0
  SwiftUIIntrospect:
    url: https://github.com/siteline/SwiftUI-Introspect
    minorVersion: 1.1.4
  Version:
    url: https://github.com/mxcl/Version
    minorVersion: 2.0.0

aggregateTargets:
  Periphery:
    buildScripts:
      - name: "Scan"
        script: |
          export PATH="$PATH:/opt/homebrew/bin"
          periphery scan --format xcode
        basedOnDependencyAnalysis: false<|MERGE_RESOLUTION|>--- conflicted
+++ resolved
@@ -49,11 +49,7 @@
   # Element/Matrix dependencies
   MatrixRustSDK:
     url: https://github.com/element-hq/matrix-rust-components-swift
-<<<<<<< HEAD
     exactVersion: 1.0.12
-=======
-    exactVersion: 1.0.11
->>>>>>> a2faae20
     # path: ../matrix-rust-sdk
   Compound:
     url: https://github.com/element-hq/compound-ios
