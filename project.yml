name: ElementX
attributes:
  ORGANIZATIONNAME: Element

fileGroups:
    - project.yml

options:
  groupSortPosition: bottom
  createIntermediateGroups: true
  deploymentTarget:
    iOS: "16.4"
    macOS: "13.3"
  groupOrdering:
    - order: [ElementX, UnitTests, UITests, IntegrationTests, Tools]
    - pattern: ElementX
      order: [Sources, Resources, SupportingFiles]
    - pattern: Sources
      order: [Application, UserSession, Services, FlowCoordinators, Screens, Other, UITests]
  postGenCommand: cd Tools/XcodeGen && sh postGenCommand.sh

settings:
  CLANG_ANALYZER_LOCALIZABILITY_NONLOCALIZED: YES
  ASSETCATALOG_COMPILER_GLOBAL_ACCENT_COLOR_NAME: "colors/accent-color"
  ENABLE_BITCODE: NO
  BASE_APP_GROUP_IDENTIFIER: io.element
  APP_GROUP_IDENTIFIER: group.$(BASE_APP_GROUP_IDENTIFIER)
  BASE_BUNDLE_IDENTIFIER: io.element.elementx
  APP_NAME: ElementX
  APP_DISPLAY_NAME: Element X
  KEYCHAIN_ACCESS_GROUP_IDENTIFIER: $(AppIdentifierPrefix)$(BASE_BUNDLE_IDENTIFIER)
  MARKETING_VERSION: 1.2.1
  CURRENT_PROJECT_VERSION: 1
  DEVELOPMENT_TEAM: 7J4U792NQT

include:
  - path: ElementX/SupportingFiles/target.yml
  - path: UnitTests/SupportingFiles/target.yml
  - path: UITests/SupportingFiles/target.yml
  - path: IntegrationTests/SupportingFiles/target.yml
  - path: NSE/SupportingFiles/target.yml
  - path: NCE/SupportingFiles/target.yml

packages:
  MatrixRustSDK:
    url: https://github.com/matrix-org/matrix-rust-components-swift
    exactVersion: 1.0.95-alpha
    # path: ../matrix-rust-sdk
  DesignKit:
    path: DesignKit
  Mapbox:
    url: https://github.com/maplibre/maplibre-gl-native-distribution
    minorVersion: 5.13.0
  Compound:
    url: https://github.com/vector-im/compound-ios
    revision: d1a28b8a311e33ddb517d10391037f1547a3c7b6
    # path: ../compound-ios
  Algorithms:
    url: https://github.com/apple/swift-algorithms
    minorVersion: 1.0.0
  AnalyticsEvents:
    url: https://github.com/matrix-org/matrix-analytics-events
    minorVersion: 0.6.0
  Collections:
    url: https://github.com/apple/swift-collections
    minorVersion: 1.0.0
  DeviceKit:
    url: https://github.com/devicekit/DeviceKit
    minorVersion: 5.0.0
  DTCoreText:
    url: https://github.com/Cocoanetics/DTCoreText
    exactVersion: 1.6.26
  KeychainAccess:
    url: https://github.com/kishikawakatsumi/KeychainAccess
    minorVersion: 4.2.0
  Kingfisher:
    url: https://github.com/onevcat/Kingfisher
    minorVersion: 7.6.0
  KZFileWatchers:
    url: https://github.com/krzysztofzablocki/KZFileWatchers
    branch: master
  Introspect:
    url: https://github.com/siteline/SwiftUI-Introspect
    minorVersion: 0.2.0
  PostHog:
    url: https://github.com/PostHog/posthog-ios
    minorVersion: 2.0.3
  SwiftState:
    url: https://github.com/ReactKit/SwiftState
    minorVersion: 6.0.0
  GZIP:
    url: https://github.com/nicklockwood/GZIP
    minorVersion: 1.3.0
  Sentry:
    url: https://github.com/getsentry/sentry-cocoa
    minorVersion: 8.6.0
  SnapshotTesting:
    url: https://github.com/pointfreeco/swift-snapshot-testing
    minorVersion: 1.11.0
  URLRouting:
    url: https://github.com/pointfreeco/swift-url-routing
    minorVersion: 0.5.0
  Version:
    url: https://github.com/mxcl/Version
<<<<<<< HEAD
    minorVersion: 2.0.0
=======
    minorVersion: 2.0.0
  Flow:
    url: https://github.com/tevelee/SwiftUI-Flow
    minorVersion: 1.2.1
>>>>>>> 18105fcc
<|MERGE_RESOLUTION|>--- conflicted
+++ resolved
@@ -102,11 +102,4 @@
     minorVersion: 0.5.0
   Version:
     url: https://github.com/mxcl/Version
-<<<<<<< HEAD
-    minorVersion: 2.0.0
-=======
-    minorVersion: 2.0.0
-  Flow:
-    url: https://github.com/tevelee/SwiftUI-Flow
-    minorVersion: 1.2.1
->>>>>>> 18105fcc
+    minorVersion: 2.0.0