name: ElementX
attributes:
  ORGANIZATIONNAME: Element

fileGroups:
    - project.yml

options:
  groupSortPosition: bottom
  createIntermediateGroups: true
  deploymentTarget:
    iOS: "16.4"
    macOS: "13.3"
  groupOrdering:
    - order: [ElementX, UnitTests, UITests, IntegrationTests, Tools]
    - pattern: ElementX
      order: [Sources, Resources, SupportingFiles]
    - pattern: Sources
      order: [Application, UserSession, Services, FlowCoordinators, Screens, Other, UITests]
  postGenCommand: cd Tools/XcodeGen && sh postGenCommand.sh

settings:
  CLANG_ANALYZER_LOCALIZABILITY_NONLOCALIZED: YES
  ASSETCATALOG_COMPILER_GLOBAL_ACCENT_COLOR_NAME: "colors/accent-color"
  ENABLE_BITCODE: NO
  BASE_APP_GROUP_IDENTIFIER: io.element
  APP_GROUP_IDENTIFIER: group.$(BASE_APP_GROUP_IDENTIFIER)
  BASE_BUNDLE_IDENTIFIER: io.element.elementx
  APP_NAME: ElementX
  APP_DISPLAY_NAME: Element X
  PRODUCTION_APP_NAME: Element
  KEYCHAIN_ACCESS_GROUP_IDENTIFIER: $(AppIdentifierPrefix)$(BASE_BUNDLE_IDENTIFIER)
  MARKETING_VERSION: 1.6.9
  CURRENT_PROJECT_VERSION: 1
  DEVELOPMENT_TEAM: 7J4U792NQT
  SUPPORTS_MACCATALYST: NO

include:
  - path: ElementX/SupportingFiles/target.yml
  - path: UnitTests/SupportingFiles/target.yml
  - path: PreviewTests/SupportingFiles/target.yml
  - path: UITests/SupportingFiles/target.yml
  - path: IntegrationTests/SupportingFiles/target.yml
  - path: NSE/SupportingFiles/target.yml
  # not used yet
  # - path: NCE/SupportingFiles/target.yml

packages:
  # Element/Matrix dependencies
  MatrixRustSDK:
    url: https://github.com/element-hq/matrix-rust-components-swift
<<<<<<< HEAD
    exactVersion: 0.0.2-qr-code-login
=======
    exactVersion: 1.0.4
>>>>>>> ca16f634
    # path: ../matrix-rust-sdk
  Compound:
    url: https://github.com/element-hq/compound-ios
    revision: c1b9c32fef5f98f90bd1856cce327770297226b1
    # path: ../compound-ios
  AnalyticsEvents:
    url: https://github.com/matrix-org/matrix-analytics-events
    minorVersion: 0.21.0
    # path: ../matrix-analytics-events
  Emojibase:
    url: https://github.com/matrix-org/emojibase-bindings
    minorVersion: 1.0.0
  SwiftOGG:
    url: https://github.com/element-hq/swift-ogg
    minorVersion: 0.0.3
    # path: ../swift-ogg
  WysiwygComposer:
    url: https://github.com/matrix-org/matrix-rich-text-editor-swift
    exactVersion: 2.36.0
    # path: ../matrix-rich-text-editor/platforms/ios/lib/WysiwygComposer
  
  # External dependencies
  Algorithms:
    url: https://github.com/apple/swift-algorithms
    minorVersion: 1.0.0
  Collections:
    url: https://github.com/apple/swift-collections
    minorVersion: 1.0.0
  DeviceKit:
    url: https://github.com/devicekit/DeviceKit
    minorVersion: 5.2.2
  DSWaveformImage:
    url: https://github.com/dmrschmidt/DSWaveformImage
    exactVersion: 14.1.1
  DTCoreText:
    url: https://github.com/Cocoanetics/DTCoreText
    exactVersion: 1.6.26
  GZIP:
    url: https://github.com/nicklockwood/GZIP
    minorVersion: 1.3.0
  KeychainAccess:
    url: https://github.com/kishikawakatsumi/KeychainAccess
    minorVersion: 4.2.0
  Kingfisher:
    url: https://github.com/onevcat/Kingfisher
    minorVersion: 7.6.0
  KZFileWatchers:
    url: https://github.com/krzysztofzablocki/KZFileWatchers
    branch: master
  LRUCache:
    url: https://github.com/nicklockwood/LRUCache
    minorVersion: 1.0.4
  Mapbox:
    url: https://github.com/maplibre/maplibre-gl-native-distribution
    minorVersion: 5.13.0
  PostHog:
    url: https://github.com/PostHog/posthog-ios
    minorVersion: 3.2.5
  Prefire:
    url: https://github.com/BarredEwe/Prefire
    minorVersion: 2.0.4
  Sentry:
    url: https://github.com/getsentry/sentry-cocoa
    minorVersion: 8.13.0
  SnapshotTesting:
    url: https://github.com/pointfreeco/swift-snapshot-testing
    minorVersion: 1.13.0
  SwiftState:
    url: https://github.com/ReactKit/SwiftState
    minorVersion: 6.0.0
  SwiftUIIntrospect:
    url: https://github.com/siteline/SwiftUI-Introspect
    minorVersion: 0.9.0
  Version:
    url: https://github.com/mxcl/Version
    minorVersion: 2.0.0

aggregateTargets:
  Periphery:
    buildScripts:
      - name: "Scan"
        script: |
          export PATH="$PATH:/opt/homebrew/bin"
          periphery scan --format xcode
        basedOnDependencyAnalysis: false<|MERGE_RESOLUTION|>--- conflicted
+++ resolved
@@ -49,11 +49,7 @@
   # Element/Matrix dependencies
   MatrixRustSDK:
     url: https://github.com/element-hq/matrix-rust-components-swift
-<<<<<<< HEAD
-    exactVersion: 0.0.2-qr-code-login
-=======
-    exactVersion: 1.0.4
->>>>>>> ca16f634
+    exactVersion: 1.0.5
     # path: ../matrix-rust-sdk
   Compound:
     url: https://github.com/element-hq/compound-ios
