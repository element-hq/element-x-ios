--- conflicted
+++ resolved
@@ -305,17 +305,13 @@
         }
     }
 
-<<<<<<< HEAD
-    func test_inviteFriendSettingsScreen() {
+    func test_inviteFriendSettingsScreen() async throws {
         for preview in InviteFriendSettingsScreen_Previews._allPreviews {
-            assertSnapshots(matching: preview)
-        }
-    }
-
-    func test_inviteUsersScreenSelectedItem() {
-=======
+            try await assertSnapshots(matching: preview)
+        }
+    }
+
     func test_inviteUsersScreenSelectedItem() async throws {
->>>>>>> 9a00b983
         for preview in InviteUsersScreenSelectedItem_Previews._allPreviews {
             try await assertSnapshots(matching: preview)
         }
@@ -1029,17 +1025,13 @@
         }
     }
 
-<<<<<<< HEAD
-    func test_userRewardsSettingsScreen() {
+    func test_userRewardsSettingsScreen() async throws {
         for preview in UserRewardsSettingsScreen_Previews._allPreviews {
-            assertSnapshots(matching: preview)
-        }
-    }
-
-    func test_videoMediaEventsTimelineView() {
-=======
+            try await assertSnapshots(matching: preview)
+        }
+    }
+
     func test_videoMediaEventsTimelineView() async throws {
->>>>>>> 9a00b983
         for preview in VideoMediaEventsTimelineView_Previews._allPreviews {
             try await assertSnapshots(matching: preview)
         }
