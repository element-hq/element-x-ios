--- conflicted
+++ resolved
@@ -1025,13 +1025,14 @@
         }
     }
 
-<<<<<<< HEAD
+    func test_videoMediaEventsTimelineView() {
+        for preview in VideoMediaEventsTimelineView_Previews._allPreviews {
+            assertSnapshots(matching: preview)
+        }
+    }
+
     func test_userRewardsSettingsScreen() {
         for preview in UserRewardsSettingsScreen_Previews._allPreviews {
-=======
-    func test_videoMediaEventsTimelineView() {
-        for preview in VideoMediaEventsTimelineView_Previews._allPreviews {
->>>>>>> 3a82b888
             assertSnapshots(matching: preview)
         }
     }
