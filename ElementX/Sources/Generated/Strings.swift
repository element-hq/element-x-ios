// swiftlint:disable all
// Generated using SwiftGen — https://github.com/SwiftGen/SwiftGen

import Foundation

// swiftlint:disable superfluous_disable_command file_length implicit_return

// MARK: - Strings

// swiftlint:disable explicit_type_interface function_parameter_count identifier_name line_length
// swiftlint:disable nesting type_body_length type_name vertical_whitespace_opening_braces
<<<<<<< HEAD
public enum ElementL10n {
  /// Continue
  public static var `continue`: String { return ElementL10n.tr("Localizable", "_continue") }
  /// %1$@, %2$@, %3$@
  public static func a11yAudioMessageItem(_ p1: Any, _ p2: Any, _ p3: Any) -> String {
    return ElementL10n.tr("Localizable", "a11y_audio_message_item", String(describing: p1), String(describing: p2), String(describing: p3))
  }
  /// %1$d minutes %2$d seconds
  public static func a11yAudioPlaybackDuration(_ p1: Int, _ p2: Int) -> String {
    return ElementL10n.tr("Localizable", "a11y_audio_playback_duration", p1, p2)
  }
  /// Change avatar
  public static var a11yChangeAvatar: String { return ElementL10n.tr("Localizable", "a11y_change_avatar") }
  /// Checked
  public static var a11yChecked: String { return ElementL10n.tr("Localizable", "a11y_checked") }
  /// Close Emoji picker
  public static var a11yCloseEmojiPicker: String { return ElementL10n.tr("Localizable", "a11y_close_emoji_picker") }
  /// Close keys backup banner
  public static var a11yCloseKeysBackupBanner: String { return ElementL10n.tr("Localizable", "a11y_close_keys_backup_banner") }
  /// Collapse %@ children
  public static func a11yCollapseSpaceChildren(_ p1: Any) -> String {
    return ElementL10n.tr("Localizable", "a11y_collapse_space_children", String(describing: p1))
  }
  /// Create a new direct conversation
  public static var a11yCreateDirectMessage: String { return ElementL10n.tr("Localizable", "a11y_create_direct_message") }
  /// Close the create room menu…
  public static var a11yCreateMenuClose: String { return ElementL10n.tr("Localizable", "a11y_create_menu_close") }
  /// Open the create room menu
  public static var a11yCreateMenuOpen: String { return ElementL10n.tr("Localizable", "a11y_create_menu_open") }
  /// Create a new conversation or room
  public static var a11yCreateMessage: String { return ElementL10n.tr("Localizable", "a11y_create_message") }
  /// Create a new room
  public static var a11yCreateRoom: String { return ElementL10n.tr("Localizable", "a11y_create_room") }
  /// Delete avatar
  public static var a11yDeleteAvatar: String { return ElementL10n.tr("Localizable", "a11y_delete_avatar") }
  /// Delete recording
  public static var a11yDeleteRecordedVoiceMessage: String { return ElementL10n.tr("Localizable", "a11y_delete_recorded_voice_message") }
  /// Desktop
  public static var a11yDeviceManagerDeviceTypeDesktop: String { return ElementL10n.tr("Localizable", "a11y_device_manager_device_type_desktop") }
  /// Mobile
  public static var a11yDeviceManagerDeviceTypeMobile: String { return ElementL10n.tr("Localizable", "a11y_device_manager_device_type_mobile") }
  /// Unknown device type
  public static var a11yDeviceManagerDeviceTypeUnknown: String { return ElementL10n.tr("Localizable", "a11y_device_manager_device_type_unknown") }
  /// Web
  public static var a11yDeviceManagerDeviceTypeWeb: String { return ElementL10n.tr("Localizable", "a11y_device_manager_device_type_web") }
  /// Message not sent due to error
  public static var a11yErrorMessageNotSent: String { return ElementL10n.tr("Localizable", "a11y_error_message_not_sent") }
  /// Some messages have not been sent
  public static var a11yErrorSomeMessageNotSent: String { return ElementL10n.tr("Localizable", "a11y_error_some_message_not_sent") }
  /// Expand %@ children
  public static func a11yExpandSpaceChildren(_ p1: Any) -> String {
    return ElementL10n.tr("Localizable", "a11y_expand_space_children", String(describing: p1))
  }
  /// Image
  public static var a11yImage: String { return ElementL10n.tr("Localizable", "a11y_image") }
  /// Import key from file
  public static var a11yImportKeyFromFile: String { return ElementL10n.tr("Localizable", "a11y_import_key_from_file") }
  /// Jump to bottom
  public static var a11yJumpToBottom: String { return ElementL10n.tr("Localizable", "a11y_jump_to_bottom") }
  /// Zoom to current location
  public static var a11yLocationShareLocateButton: String { return ElementL10n.tr("Localizable", "a11y_location_share_locate_button") }
  /// Share this location
  public static var a11yLocationShareOptionPinnedIcon: String { return ElementL10n.tr("Localizable", "a11y_location_share_option_pinned_icon") }
  /// Share my current location
  public static var a11yLocationShareOptionUserCurrentIcon: String { return ElementL10n.tr("Localizable", "a11y_location_share_option_user_current_icon") }
  /// Share live location
  public static var a11yLocationShareOptionUserLiveIcon: String { return ElementL10n.tr("Localizable", "a11y_location_share_option_user_live_icon") }
  /// Pin of selected location on map
  public static var a11yLocationSharePinOnMap: String { return ElementL10n.tr("Localizable", "a11y_location_share_pin_on_map") }
  /// Mute the microphone
  public static var a11yMuteMicrophone: String { return ElementL10n.tr("Localizable", "a11y_mute_microphone") }
  /// Open chat
  public static var a11yOpenChat: String { return ElementL10n.tr("Localizable", "a11y_open_chat") }
  /// Open the navigation drawer
  public static var a11yOpenDrawer: String { return ElementL10n.tr("Localizable", "a11y_open_drawer") }
  /// Open Emoji picker
  public static var a11yOpenEmojiPicker: String { return ElementL10n.tr("Localizable", "a11y_open_emoji_picker") }
  /// Open settings
  public static var a11yOpenSettings: String { return ElementL10n.tr("Localizable", "a11y_open_settings") }
  /// Open spaces list
  public static var a11yOpenSpaces: String { return ElementL10n.tr("Localizable", "a11y_open_spaces") }
  /// Open widgets
  public static var a11yOpenWidget: String { return ElementL10n.tr("Localizable", "a11y_open_widget") }
  /// Pause %1$@
  public static func a11yPauseAudioMessage(_ p1: Any) -> String {
    return ElementL10n.tr("Localizable", "a11y_pause_audio_message", String(describing: p1))
  }
  /// Pause Voice Message
  public static var a11yPauseVoiceMessage: String { return ElementL10n.tr("Localizable", "a11y_pause_voice_message") }
  /// Play %1$@
  public static func a11yPlayAudioMessage(_ p1: Any) -> String {
    return ElementL10n.tr("Localizable", "a11y_play_audio_message", String(describing: p1))
  }
  /// Play Voice Message
  public static var a11yPlayVoiceMessage: String { return ElementL10n.tr("Localizable", "a11y_play_voice_message") }
  /// winner option
  public static var a11yPollWinnerOption: String { return ElementL10n.tr("Localizable", "a11y_poll_winner_option") }
  /// Busy
  public static var a11yPresenceBusy: String { return ElementL10n.tr("Localizable", "a11y_presence_busy") }
  /// Offline
  public static var a11yPresenceOffline: String { return ElementL10n.tr("Localizable", "a11y_presence_offline") }
  /// Online
  public static var a11yPresenceOnline: String { return ElementL10n.tr("Localizable", "a11y_presence_online") }
  /// Away
  public static var a11yPresenceUnavailable: String { return ElementL10n.tr("Localizable", "a11y_presence_unavailable") }
  /// Public room
  public static var a11yPublicRoom: String { return ElementL10n.tr("Localizable", "a11y_public_room") }
  /// QR code
  public static var a11yQrCodeForVerification: String { return ElementL10n.tr("Localizable", "a11y_qr_code_for_verification") }
  /// Recording voice message
  public static var a11yRecordingVoiceMessage: String { return ElementL10n.tr("Localizable", "a11y_recording_voice_message") }
  /// Notify with sound
  public static var a11yRuleNotifyNoisy: String { return ElementL10n.tr("Localizable", "a11y_rule_notify_noisy") }
  /// Do not notify
  public static var a11yRuleNotifyOff: String { return ElementL10n.tr("Localizable", "a11y_rule_notify_off") }
  /// Notify without sound
  public static var a11yRuleNotifySilent: String { return ElementL10n.tr("Localizable", "a11y_rule_notify_silent") }
  /// Screenshot
  public static var a11yScreenshot: String { return ElementL10n.tr("Localizable", "a11y_screenshot") }
  /// Selected
  public static var a11ySelected: String { return ElementL10n.tr("Localizable", "a11y_selected") }
  /// Start the camera
  public static var a11yStartCamera: String { return ElementL10n.tr("Localizable", "a11y_start_camera") }
  /// Record Voice Message
  public static var a11yStartVoiceMessage: String { return ElementL10n.tr("Localizable", "a11y_start_voice_message") }
  /// Map
  public static var a11yStaticMapImage: String { return ElementL10n.tr("Localizable", "a11y_static_map_image") }
  /// Stop the camera
  public static var a11yStopCamera: String { return ElementL10n.tr("Localizable", "a11y_stop_camera") }
  /// Stop Recording
  public static var a11yStopVoiceMessage: String { return ElementL10n.tr("Localizable", "a11y_stop_voice_message") }
  /// Default trust level
  public static var a11yTrustLevelDefault: String { return ElementL10n.tr("Localizable", "a11y_trust_level_default") }
  /// Trusted trust level
  public static var a11yTrustLevelTrusted: String { return ElementL10n.tr("Localizable", "a11y_trust_level_trusted") }
  /// Warning trust level
  public static var a11yTrustLevelWarning: String { return ElementL10n.tr("Localizable", "a11y_trust_level_warning") }
  /// Unchecked
  public static var a11yUnchecked: String { return ElementL10n.tr("Localizable", "a11y_unchecked") }
  /// Unmute the microphone
  public static var a11yUnmuteMicrophone: String { return ElementL10n.tr("Localizable", "a11y_unmute_microphone") }
  /// has unsent draft
  public static var a11yUnsentDraft: String { return ElementL10n.tr("Localizable", "a11y_unsent_draft") }
  /// Video
  public static var a11yVideo: String { return ElementL10n.tr("Localizable", "a11y_video") }
  /// View read receipts
  public static var a11yViewReadReceipts: String { return ElementL10n.tr("Localizable", "a11y_view_read_receipts") }
  /// This email address is already in use.
  public static var accountEmailAlreadyUsedError: String { return ElementL10n.tr("Localizable", "account_email_already_used_error") }
  /// Please check your email and click on the link it contains. Once this is done, click continue.
  public static var accountEmailValidationMessage: String { return ElementL10n.tr("Localizable", "account_email_validation_message") }
  /// This phone number is already in use.
  public static var accountPhoneNumberAlreadyUsedError: String { return ElementL10n.tr("Localizable", "account_phone_number_already_used_error") }
  /// Accept
  public static var actionAccept: String { return ElementL10n.tr("Localizable", "action_accept") }
  /// Add
  public static var actionAdd: String { return ElementL10n.tr("Localizable", "action_add") }
  /// Agree
  public static var actionAgree: String { return ElementL10n.tr("Localizable", "action_agree") }
  /// Cancel
  public static var actionCancel: String { return ElementL10n.tr("Localizable", "action_cancel") }
  /// Change
  public static var actionChange: String { return ElementL10n.tr("Localizable", "action_change") }
  /// Close
  public static var actionClose: String { return ElementL10n.tr("Localizable", "action_close") }
  /// Copy
  public static var actionCopy: String { return ElementL10n.tr("Localizable", "action_copy") }
  /// Decline
  public static var actionDecline: String { return ElementL10n.tr("Localizable", "action_decline") }
  /// Delete
  public static var actionDelete: String { return ElementL10n.tr("Localizable", "action_delete") }
  /// Disable
  public static var actionDisable: String { return ElementL10n.tr("Localizable", "action_disable") }
  /// Disconnect
  public static var actionDisconnect: String { return ElementL10n.tr("Localizable", "action_disconnect") }
  /// Dismiss
  public static var actionDismiss: String { return ElementL10n.tr("Localizable", "action_dismiss") }
  /// Download
  public static var actionDownload: String { return ElementL10n.tr("Localizable", "action_download") }
  /// Enable
  public static var actionEnable: String { return ElementL10n.tr("Localizable", "action_enable") }
  /// Ignore
  public static var actionIgnore: String { return ElementL10n.tr("Localizable", "action_ignore") }
  /// Invite
  public static var actionInvite: String { return ElementL10n.tr("Localizable", "action_invite") }
  /// Join
  public static var actionJoin: String { return ElementL10n.tr("Localizable", "action_join") }
  /// Learn more
  public static var actionLearnMore: String { return ElementL10n.tr("Localizable", "action_learn_more") }
  /// Leave
  public static var actionLeave: String { return ElementL10n.tr("Localizable", "action_leave") }
  /// Mark all as read
  public static var actionMarkAllAsRead: String { return ElementL10n.tr("Localizable", "action_mark_all_as_read") }
  /// Mark as read
  public static var actionMarkRoomRead: String { return ElementL10n.tr("Localizable", "action_mark_room_read") }
  /// Next
  public static var actionNext: String { return ElementL10n.tr("Localizable", "action_next") }
  /// Not now
  public static var actionNotNow: String { return ElementL10n.tr("Localizable", "action_not_now") }
  /// Open
  public static var actionOpen: String { return ElementL10n.tr("Localizable", "action_open") }
  /// Play
  public static var actionPlay: String { return ElementL10n.tr("Localizable", "action_play") }
  /// Quick reply
  public static var actionQuickReply: String { return ElementL10n.tr("Localizable", "action_quick_reply") }
  /// Quote
  public static var actionQuote: String { return ElementL10n.tr("Localizable", "action_quote") }
  /// Reject
  public static var actionReject: String { return ElementL10n.tr("Localizable", "action_reject") }
  /// Remove
  public static var actionRemove: String { return ElementL10n.tr("Localizable", "action_remove") }
  /// Rename
  public static var actionRename: String { return ElementL10n.tr("Localizable", "action_rename") }
  /// Reset
  public static var actionReset: String { return ElementL10n.tr("Localizable", "action_reset") }
  /// Revoke
  public static var actionRevoke: String { return ElementL10n.tr("Localizable", "action_revoke") }
  /// Save
  public static var actionSave: String { return ElementL10n.tr("Localizable", "action_save") }
  /// Send
  public static var actionSend: String { return ElementL10n.tr("Localizable", "action_send") }
  /// Share
  public static var actionShare: String { return ElementL10n.tr("Localizable", "action_share") }
  /// Sign out
  public static var actionSignOut: String { return ElementL10n.tr("Localizable", "action_sign_out") }
  /// Are you sure you want to sign out?
  public static var actionSignOutConfirmationSimple: String { return ElementL10n.tr("Localizable", "action_sign_out_confirmation_simple") }
  /// Skip
  public static var actionSkip: String { return ElementL10n.tr("Localizable", "action_skip") }
  /// Switch
  public static var actionSwitch: String { return ElementL10n.tr("Localizable", "action_switch") }
  /// Copy link to thread
  public static var actionThreadCopyLinkToThread: String { return ElementL10n.tr("Localizable", "action_thread_copy_link_to_thread") }
  /// View in room
  public static var actionThreadViewInRoom: String { return ElementL10n.tr("Localizable", "action_thread_view_in_room") }
  /// Try it out
  public static var actionTryItOut: String { return ElementL10n.tr("Localizable", "action_try_it_out") }
  /// Unpublish
  public static var actionUnpublish: String { return ElementL10n.tr("Localizable", "action_unpublish") }
  /// Video Call
  public static var actionVideoCall: String { return ElementL10n.tr("Localizable", "action_video_call") }
  /// View Threads
  public static var actionViewThreads: String { return ElementL10n.tr("Localizable", "action_view_threads") }
  /// Voice Call
  public static var actionVoiceCall: String { return ElementL10n.tr("Localizable", "action_voice_call") }
  /// VIEW
  public static var activeWidgetViewAction: String { return ElementL10n.tr("Localizable", "active_widget_view_action") }
  /// Plural format key: "%#@VARIABLE@"
  public static func activeWidgets(_ p1: Int) -> String {
    return ElementL10n.tr("Localizable", "active_widgets", p1)
  }
  /// Active widgets
  public static var activeWidgetsTitle: String { return ElementL10n.tr("Localizable", "active_widgets_title") }
  /// Create a space
  public static var activityCreateSpaceTitle: String { return ElementL10n.tr("Localizable", "activity_create_space_title") }
  /// Add a topic
  public static var addATopicLinkText: String { return ElementL10n.tr("Localizable", "add_a_topic_link_text") }
  /// Add by QR code
  public static var addByQrCode: String { return ElementL10n.tr("Localizable", "add_by_qr_code") }
  /// Configure identity server
  public static var addIdentityServer: String { return ElementL10n.tr("Localizable", "add_identity_server") }
  /// Add members
  public static var addMembersToRoom: String { return ElementL10n.tr("Localizable", "add_members_to_room") }
  /// Add people
  public static var addPeople: String { return ElementL10n.tr("Localizable", "add_people") }
  /// Add space
  public static var addSpace: String { return ElementL10n.tr("Localizable", "add_space") }
  /// Review your settings to enable push notifications
  public static var alertPushAreDisabledDescription: String { return ElementL10n.tr("Localizable", "alert_push_are_disabled_description") }
  /// Push notifications are disabled
  public static var alertPushAreDisabledTitle: String { return ElementL10n.tr("Localizable", "alert_push_are_disabled_title") }
  /// All Chats
  public static var allChats: String { return ElementL10n.tr("Localizable", "all_chats") }
  /// All rooms you’re in will be shown in Home.
  public static var allRoomsYoureInWillBeShownInHome: String { return ElementL10n.tr("Localizable", "all_rooms_youre_in_will_be_shown_in_home") }
  /// Allow space members to find and access.
  public static var allowSpaceMemberToFindAndAccess: String { return ElementL10n.tr("Localizable", "allow_space_member_to_find_and_access") }
  /// Help us identify issues and improve %@ by sharing anonymous usage data. To understand how people use multiple devices, we’ll generate a random identifier, shared by your devices.
  /// 
  /// You can read all our terms %@.
  public static func analyticsOptInContent(_ p1: Any, _ p2: Any) -> String {
    return ElementL10n.tr("Localizable", "analytics_opt_in_content", String(describing: p1), String(describing: p2))
  }
  /// here
  public static var analyticsOptInContentLink: String { return ElementL10n.tr("Localizable", "analytics_opt_in_content_link") }
  /// We <b>don't</b> record or profile any account data
  public static var analyticsOptInListItem1: String { return ElementL10n.tr("Localizable", "analytics_opt_in_list_item_1") }
  /// We <b>don't</b> share information with third parties
  public static var analyticsOptInListItem2: String { return ElementL10n.tr("Localizable", "analytics_opt_in_list_item_2") }
  /// You can turn this off anytime in settings
  public static var analyticsOptInListItem3: String { return ElementL10n.tr("Localizable", "analytics_opt_in_list_item_3") }
  /// Help improve %@
  public static func analyticsOptInTitle(_ p1: Any) -> String {
    return ElementL10n.tr("Localizable", "analytics_opt_in_title", String(describing: p1))
  }
  /// %@ Web
  /// %@ Desktop
  public static func appDesktopWeb(_ p1: Any, _ p2: Any) -> String {
    return ElementL10n.tr("Localizable", "app_desktop_web", String(describing: p1), String(describing: p2))
  }
  /// %@ iOS
  /// %@ Android
  public static func appIosAndroid(_ p1: Any, _ p2: Any) -> String {
    return ElementL10n.tr("Localizable", "app_ios_android", String(describing: p1), String(describing: p2))
  }
  /// Are you sure?
  public static var areYouSure: String { return ElementL10n.tr("Localizable", "are_you_sure") }
  /// Camera
  public static var attachmentTypeCamera: String { return ElementL10n.tr("Localizable", "attachment_type_camera") }
  /// Contact
  public static var attachmentTypeContact: String { return ElementL10n.tr("Localizable", "attachment_type_contact") }
  /// Add image from
  public static var attachmentTypeDialogTitle: String { return ElementL10n.tr("Localizable", "attachment_type_dialog_title") }
  /// File
  public static var attachmentTypeFile: String { return ElementL10n.tr("Localizable", "attachment_type_file") }
  /// Gallery
  public static var attachmentTypeGallery: String { return ElementL10n.tr("Localizable", "attachment_type_gallery") }
  /// Location
  public static var attachmentTypeLocation: String { return ElementL10n.tr("Localizable", "attachment_type_location") }
  /// Poll
  public static var attachmentTypePoll: String { return ElementL10n.tr("Localizable", "attachment_type_poll") }
  /// Sticker
  public static var attachmentTypeSticker: String { return ElementL10n.tr("Localizable", "attachment_type_sticker") }
  /// %1$d of %2$d
  public static func attachmentViewerItemXOfY(_ p1: Int, _ p2: Int) -> String {
    return ElementL10n.tr("Localizable", "attachment_viewer_item_x_of_y", p1, p2)
  }
  /// Audio call with %@
  public static func audioCallWithParticipant(_ p1: Any) -> String {
    return ElementL10n.tr("Localizable", "audio_call_with_participant", String(describing: p1))
  }
  /// Start audio meeting
  public static var audioMeeting: String { return ElementL10n.tr("Localizable", "audio_meeting") }
  /// (%1$@)
  public static func audioMessageFileSize(_ p1: Any) -> String {
    return ElementL10n.tr("Localizable", "audio_message_file_size", String(describing: p1))
  }
  /// %1$@ (%2$@)
  public static func audioMessageReplyContent(_ p1: Any, _ p2: Any) -> String {
    return ElementL10n.tr("Localizable", "audio_message_reply_content", String(describing: p1), String(describing: p2))
  }
  /// Meetings use Jitsi security and permission policies. All people currently in the room will see an invite to join while your meeting is happening.
  public static var audioVideoMeetingDescription: String { return ElementL10n.tr("Localizable", "audio_video_meeting_description") }
  /// Please review and accept the policies of this homeserver:
  public static var authAcceptPolicies: String { return ElementL10n.tr("Localizable", "auth_accept_policies") }
  /// Biometric authentication was disabled because a new biometric authentication method was recently added. You can enable it again in Settings.
  public static var authBiometricKeyInvalidatedMessage: String { return ElementL10n.tr("Localizable", "auth_biometric_key_invalidated_message") }
  /// This email address is already defined.
  public static var authEmailAlreadyDefined: String { return ElementL10n.tr("Localizable", "auth_email_already_defined") }
  /// Forgot password?
  public static var authForgotPassword: String { return ElementL10n.tr("Localizable", "auth_forgot_password") }
  /// This doesn’t look like a valid email address
  public static var authInvalidEmail: String { return ElementL10n.tr("Localizable", "auth_invalid_email") }
  /// This account has been deactivated.
  public static var authInvalidLoginDeactivatedAccount: String { return ElementL10n.tr("Localizable", "auth_invalid_login_deactivated_account") }
  /// Incorrect username and/or password
  public static var authInvalidLoginParam: String { return ElementL10n.tr("Localizable", "auth_invalid_login_param") }
  /// Incorrect username and/or password. The entered password starts or ends with spaces, please check it.
  public static var authInvalidLoginParamSpaceInPassword: String { return ElementL10n.tr("Localizable", "auth_invalid_login_param_space_in_password") }
  /// Log in
  public static var authLogin: String { return ElementL10n.tr("Localizable", "auth_login") }
  /// Sign in with single sign-on
  public static var authLoginSso: String { return ElementL10n.tr("Localizable", "auth_login_sso") }
  /// This phone number is already defined.
  public static var authMsisdnAlreadyDefined: String { return ElementL10n.tr("Localizable", "auth_msisdn_already_defined") }
  /// Forgot PIN?
  public static var authPinForgot: String { return ElementL10n.tr("Localizable", "auth_pin_forgot") }
  /// New PIN
  public static var authPinNewPinAction: String { return ElementL10n.tr("Localizable", "auth_pin_new_pin_action") }
  /// To reset your PIN, you'll need to re-login and create a new one.
  public static var authPinResetContent: String { return ElementL10n.tr("Localizable", "auth_pin_reset_content") }
  /// Reset PIN
  public static var authPinResetTitle: String { return ElementL10n.tr("Localizable", "auth_pin_reset_title") }
  /// Enter your PIN
  public static var authPinTitle: String { return ElementL10n.tr("Localizable", "auth_pin_title") }
  /// This homeserver would like to make sure you are not a robot
  public static var authRecaptchaMessage: String { return ElementL10n.tr("Localizable", "auth_recaptcha_message") }
  /// Failed to verify email address: make sure you clicked the link in the email
  public static var authResetPasswordErrorUnauthorized: String { return ElementL10n.tr("Localizable", "auth_reset_password_error_unauthorized") }
  /// Email not verified, check your inbox
  public static var authResetPasswordErrorUnverified: String { return ElementL10n.tr("Localizable", "auth_reset_password_error_unverified") }
  /// Submit
  public static var authSubmit: String { return ElementL10n.tr("Localizable", "auth_submit") }
  /// Failed to authenticate
  public static var authenticationError: String { return ElementL10n.tr("Localizable", "authentication_error") }
  /// Showing only the first results, type more letters…
  public static var autocompleteLimitedResults: String { return ElementL10n.tr("Localizable", "autocomplete_limited_results") }
  /// Unable to find a valid homeserver. Please check your identifier
  public static var autodiscoverWellKnownError: String { return ElementL10n.tr("Localizable", "autodiscover_well_known_error") }
  /// Avatar
  public static var avatar: String { return ElementL10n.tr("Localizable", "avatar") }
  /// Back up
  public static var backup: String { return ElementL10n.tr("Localizable", "backup") }
  /// Forgot or lost all recovery options? Reset everything
  public static var badPassphraseKeyResetAllAction: String { return ElementL10n.tr("Localizable", "bad_passphrase_key_reset_all_action") }
  /// BETA
  public static var beta: String { return ElementL10n.tr("Localizable", "beta") }
  /// BETA
  public static var betaTitleBottomSheetAction: String { return ElementL10n.tr("Localizable", "beta_title_bottom_sheet_action") }
  /// Black Theme
  public static var blackTheme: String { return ElementL10n.tr("Localizable", "black_theme") }
  /// IGNORE USER
  public static var blockUser: String { return ElementL10n.tr("Localizable", "block_user") }
  /// If you cancel now, you may lose encrypted messages & data if you lose access to your logins.
  /// 
  /// You can also set up Secure Backup & manage your keys in Settings.
  public static var bootstrapCancelText: String { return ElementL10n.tr("Localizable", "bootstrap_cancel_text") }
  /// Your %2$@ & %1$@ are now set.
  /// 
  /// Keep them safe! You’ll need them to unlock encrypted messages and secure information if you lose all of your active sessions.
  public static func bootstrapCrossSigningSuccess(_ p1: Any, _ p2: Any) -> String {
    return ElementL10n.tr("Localizable", "bootstrap_cross_signing_success", String(describing: p1), String(describing: p2))
  }
  /// Print it and store it somewhere safe
  public static var bootstrapCrosssigningPrintIt: String { return ElementL10n.tr("Localizable", "bootstrap_crosssigning_print_it") }
  /// Defining SSSS default Key
  public static var bootstrapCrosssigningProgressDefaultKey: String { return ElementL10n.tr("Localizable", "bootstrap_crosssigning_progress_default_key") }
  /// Publishing created identity keys
  public static var bootstrapCrosssigningProgressInitializing: String { return ElementL10n.tr("Localizable", "bootstrap_crosssigning_progress_initializing") }
  /// Setting Up Key Backup
  public static var bootstrapCrosssigningProgressKeyBackup: String { return ElementL10n.tr("Localizable", "bootstrap_crosssigning_progress_key_backup") }
  /// Generating secure key from passphrase
  public static var bootstrapCrosssigningProgressPbkdf2: String { return ElementL10n.tr("Localizable", "bootstrap_crosssigning_progress_pbkdf2") }
  /// Synchronizing Master key
  public static var bootstrapCrosssigningProgressSaveMsk: String { return ElementL10n.tr("Localizable", "bootstrap_crosssigning_progress_save_msk") }
  /// Synchronizing Self Signing key
  public static var bootstrapCrosssigningProgressSaveSsk: String { return ElementL10n.tr("Localizable", "bootstrap_crosssigning_progress_save_ssk") }
  /// Synchronizing User key
  public static var bootstrapCrosssigningProgressSaveUsk: String { return ElementL10n.tr("Localizable", "bootstrap_crosssigning_progress_save_usk") }
  /// Copy it to your personal cloud storage
  public static var bootstrapCrosssigningSaveCloud: String { return ElementL10n.tr("Localizable", "bootstrap_crosssigning_save_cloud") }
  /// Save it on a USB key or backup drive
  public static var bootstrapCrosssigningSaveUsb: String { return ElementL10n.tr("Localizable", "bootstrap_crosssigning_save_usb") }
  /// Don’t use your account password.
  public static var bootstrapDontReusePwd: String { return ElementL10n.tr("Localizable", "bootstrap_dont_reuse_pwd") }
  /// Enter your %@ to continue
  public static func bootstrapEnterRecovery(_ p1: Any) -> String {
    return ElementL10n.tr("Localizable", "bootstrap_enter_recovery", String(describing: p1))
  }
  /// You're done!
  public static var bootstrapFinishTitle: String { return ElementL10n.tr("Localizable", "bootstrap_finish_title") }
  /// Enter a security phrase only you know, used to secure secrets on your server.
  public static var bootstrapInfoText2: String { return ElementL10n.tr("Localizable", "bootstrap_info_text_2") }
  /// It's not a valid recovery key
  public static var bootstrapInvalidRecoveryKey: String { return ElementL10n.tr("Localizable", "bootstrap_invalid_recovery_key") }
  /// This might take several seconds, please be patient.
  public static var bootstrapLoadingText: String { return ElementL10n.tr("Localizable", "bootstrap_loading_text") }
  /// Setting up recovery.
  public static var bootstrapLoadingTitle: String { return ElementL10n.tr("Localizable", "bootstrap_loading_title") }
  /// Key Backup recovery key
  public static var bootstrapMigrationBackupRecoveryKey: String { return ElementL10n.tr("Localizable", "bootstrap_migration_backup_recovery_key") }
  /// Enter your Key Backup Passphrase to continue.
  public static var bootstrapMigrationEnterBackupPassword: String { return ElementL10n.tr("Localizable", "bootstrap_migration_enter_backup_password") }
  /// use your Key Backup recovery key
  public static var bootstrapMigrationUseRecoveryKey: String { return ElementL10n.tr("Localizable", "bootstrap_migration_use_recovery_key") }
  /// Don’t know your Key Backup Passphrase, you can %@.
  public static func bootstrapMigrationWithPassphraseHelperWithLink(_ p1: Any) -> String {
    return ElementL10n.tr("Localizable", "bootstrap_migration_with_passphrase_helper_with_link", String(describing: p1))
  }
  /// Checking backup Key
  public static var bootstrapProgressCheckingBackup: String { return ElementL10n.tr("Localizable", "bootstrap_progress_checking_backup") }
  /// Checking backup Key (%@)
  public static func bootstrapProgressCheckingBackupWithInfo(_ p1: Any) -> String {
    return ElementL10n.tr("Localizable", "bootstrap_progress_checking_backup_with_info", String(describing: p1))
  }
  /// Getting curve key
  public static var bootstrapProgressComputeCurveKey: String { return ElementL10n.tr("Localizable", "bootstrap_progress_compute_curve_key") }
  /// Generating SSSS key from passphrase
  public static var bootstrapProgressGeneratingSsss: String { return ElementL10n.tr("Localizable", "bootstrap_progress_generating_ssss") }
  /// Generating SSSS key from recovery key
  public static var bootstrapProgressGeneratingSsssRecovery: String { return ElementL10n.tr("Localizable", "bootstrap_progress_generating_ssss_recovery") }
  /// Generating SSSS key from passphrase (%@)
  public static func bootstrapProgressGeneratingSsssWithInfo(_ p1: Any) -> String {
    return ElementL10n.tr("Localizable", "bootstrap_progress_generating_ssss_with_info", String(describing: p1))
  }
  /// Storing keybackup secret in SSSS
  public static var bootstrapProgressStoringInSss: String { return ElementL10n.tr("Localizable", "bootstrap_progress_storing_in_sss") }
  /// Favourites
  public static var bottomActionFavourites: String { return ElementL10n.tr("Localizable", "bottom_action_favourites") }
  /// Notifications
  public static var bottomActionNotification: String { return ElementL10n.tr("Localizable", "bottom_action_notification") }
  /// People
  public static var bottomActionPeople: String { return ElementL10n.tr("Localizable", "bottom_action_people") }
  /// Direct Messages
  public static var bottomActionPeopleX: String { return ElementL10n.tr("Localizable", "bottom_action_people_x") }
  /// Rooms
  public static var bottomActionRooms: String { return ElementL10n.tr("Localizable", "bottom_action_rooms") }
  /// Store your Security Key somewhere safe, like a password manager or a safe.
  public static var bottomSheetSaveYourRecoveryKeyContent: String { return ElementL10n.tr("Localizable", "bottom_sheet_save_your_recovery_key_content") }
  /// Save your Security Key
  public static var bottomSheetSaveYourRecoveryKeyTitle: String { return ElementL10n.tr("Localizable", "bottom_sheet_save_your_recovery_key_title") }
  /// Generate a security key to store somewhere safe like a password manager or a safe.
  public static var bottomSheetSetupSecureBackupSecurityKeySubtitle: String { return ElementL10n.tr("Localizable", "bottom_sheet_setup_secure_backup_security_key_subtitle") }
  /// Use a Security Key
  public static var bottomSheetSetupSecureBackupSecurityKeyTitle: String { return ElementL10n.tr("Localizable", "bottom_sheet_setup_secure_backup_security_key_title") }
  /// Enter a secret phrase only you know, and generate a key for backup.
  public static var bottomSheetSetupSecureBackupSecurityPhraseSubtitle: String { return ElementL10n.tr("Localizable", "bottom_sheet_setup_secure_backup_security_phrase_subtitle") }
  /// Use a Security Phrase
  public static var bottomSheetSetupSecureBackupSecurityPhraseTitle: String { return ElementL10n.tr("Localizable", "bottom_sheet_setup_secure_backup_security_phrase_title") }
  /// Set up
  public static var bottomSheetSetupSecureBackupSubmit: String { return ElementL10n.tr("Localizable", "bottom_sheet_setup_secure_backup_submit") }
  /// Safeguard against losing access to encrypted messages & data by backing up encryption keys on your server.
  public static var bottomSheetSetupSecureBackupSubtitle: String { return ElementL10n.tr("Localizable", "bottom_sheet_setup_secure_backup_subtitle") }
  /// Secure backup
  public static var bottomSheetSetupSecureBackupTitle: String { return ElementL10n.tr("Localizable", "bottom_sheet_setup_secure_backup_title") }
  /// The description is too short
  public static var bugReportErrorTooShort: String { return ElementL10n.tr("Localizable", "bug_report_error_too_short") }
  /// Call
  public static var call: String { return ElementL10n.tr("Localizable", "call") }
  /// Plural format key: "%#@VARIABLE@"
  public static func callActiveStatus(_ p1: Int) -> String {
    return ElementL10n.tr("Localizable", "call_active_status", p1)
  }
  /// Back
  public static var callCameraBack: String { return ElementL10n.tr("Localizable", "call_camera_back") }
  /// Front
  public static var callCameraFront: String { return ElementL10n.tr("Localizable", "call_camera_front") }
  /// Call connecting…
  public static var callConnecting: String { return ElementL10n.tr("Localizable", "call_connecting") }
  /// There was an error looking up the phone number
  public static var callDialPadLookupError: String { return ElementL10n.tr("Localizable", "call_dial_pad_lookup_error") }
  /// Dial pad
  public static var callDialPadTitle: String { return ElementL10n.tr("Localizable", "call_dial_pad_title") }
  /// Call ended
  public static var callEnded: String { return ElementL10n.tr("Localizable", "call_ended") }
  /// No answer
  public static var callEndedInviteTimeoutTitle: String { return ElementL10n.tr("Localizable", "call_ended_invite_timeout_title") }
  /// The user you called is busy.
  public static var callEndedUserBusyDescription: String { return ElementL10n.tr("Localizable", "call_ended_user_busy_description") }
  /// User busy
  public static var callEndedUserBusyTitle: String { return ElementL10n.tr("Localizable", "call_ended_user_busy_title") }
  /// The remote side failed to pick up.
  public static var callErrorUserNotResponding: String { return ElementL10n.tr("Localizable", "call_error_user_not_responding") }
  /// %@ Call Failed
  public static func callFailedNoConnection(_ p1: Any) -> String {
    return ElementL10n.tr("Localizable", "call_failed_no_connection", String(describing: p1))
  }
  /// Failed to establish real time connection.
  /// Please ask the administrator of your homeserver to configure a TURN server in order for calls to work reliably.
  public static var callFailedNoConnectionDescription: String { return ElementL10n.tr("Localizable", "call_failed_no_connection_description") }
  /// Turn HD off
  public static var callFormatTurnHdOff: String { return ElementL10n.tr("Localizable", "call_format_turn_hd_off") }
  /// Turn HD on
  public static var callFormatTurnHdOn: String { return ElementL10n.tr("Localizable", "call_format_turn_hd_on") }
  /// %@ held the call
  public static func callHeldByUser(_ p1: Any) -> String {
    return ElementL10n.tr("Localizable", "call_held_by_user", String(describing: p1))
  }
  /// You held the call
  public static var callHeldByYou: String { return ElementL10n.tr("Localizable", "call_held_by_you") }
  /// Hold
  public static var callHoldAction: String { return ElementL10n.tr("Localizable", "call_hold_action") }
  /// Call In Progress…
  public static var callInProgress: String { return ElementL10n.tr("Localizable", "call_in_progress") }
  /// Accept
  public static var callNotificationAnswer: String { return ElementL10n.tr("Localizable", "call_notification_answer") }
  /// Hang Up
  public static var callNotificationHangup: String { return ElementL10n.tr("Localizable", "call_notification_hangup") }
  /// Decline
  public static var callNotificationReject: String { return ElementL10n.tr("Localizable", "call_notification_reject") }
  /// Active call (%1$@) ·
  public static func callOneActive(_ p1: Any) -> String {
    return ElementL10n.tr("Localizable", "call_one_active", String(describing: p1))
  }
  /// Active call (%1$@)
  public static func callOnlyActive(_ p1: Any) -> String {
    return ElementL10n.tr("Localizable", "call_only_active", String(describing: p1))
  }
  /// Ending call…
  public static var callRemoveJitsiWidgetProgress: String { return ElementL10n.tr("Localizable", "call_remove_jitsi_widget_progress") }
  /// Resume
  public static var callResumeAction: String { return ElementL10n.tr("Localizable", "call_resume_action") }
  /// Call ringing…
  public static var callRinging: String { return ElementL10n.tr("Localizable", "call_ringing") }
  /// Select Sound Device
  public static var callSelectSoundDevice: String { return ElementL10n.tr("Localizable", "call_select_sound_device") }
  /// Slide to end the call
  public static var callSlideToEndConference: String { return ElementL10n.tr("Localizable", "call_slide_to_end_conference") }
  /// Share screen
  public static var callStartScreenSharing: String { return ElementL10n.tr("Localizable", "call_start_screen_sharing") }
  /// Stop screen sharing
  public static var callStopScreenSharing: String { return ElementL10n.tr("Localizable", "call_stop_screen_sharing") }
  /// Switch Camera
  public static var callSwitchCamera: String { return ElementL10n.tr("Localizable", "call_switch_camera") }
  /// %1$@ Tap to return
  public static func callTapToReturn(_ p1: Any) -> String {
    return ElementL10n.tr("Localizable", "call_tap_to_return", String(describing: p1))
  }
  /// Call back
  public static var callTileCallBack: String { return ElementL10n.tr("Localizable", "call_tile_call_back") }
  /// This call has ended
  public static var callTileEnded: String { return ElementL10n.tr("Localizable", "call_tile_ended") }
  /// No answer
  public static var callTileNoAnswer: String { return ElementL10n.tr("Localizable", "call_tile_no_answer") }
  /// %1$@ declined this call
  public static func callTileOtherDeclined(_ p1: Any) -> String {
    return ElementL10n.tr("Localizable", "call_tile_other_declined", String(describing: p1))
  }
  /// Active video call
  public static var callTileVideoActive: String { return ElementL10n.tr("Localizable", "call_tile_video_active") }
  /// Video call ended • %1$@
  public static func callTileVideoCallHasEnded(_ p1: Any) -> String {
    return ElementL10n.tr("Localizable", "call_tile_video_call_has_ended", String(describing: p1))
  }
  /// Video call declined
  public static var callTileVideoDeclined: String { return ElementL10n.tr("Localizable", "call_tile_video_declined") }
  /// Incoming video call
  public static var callTileVideoIncoming: String { return ElementL10n.tr("Localizable", "call_tile_video_incoming") }
  /// Missed video call
  public static var callTileVideoMissed: String { return ElementL10n.tr("Localizable", "call_tile_video_missed") }
  /// Active voice call
  public static var callTileVoiceActive: String { return ElementL10n.tr("Localizable", "call_tile_voice_active") }
  /// Voice call ended • %1$@
  public static func callTileVoiceCallHasEnded(_ p1: Any) -> String {
    return ElementL10n.tr("Localizable", "call_tile_voice_call_has_ended", String(describing: p1))
  }
  /// Voice call declined
  public static var callTileVoiceDeclined: String { return ElementL10n.tr("Localizable", "call_tile_voice_declined") }
  /// Incoming voice call
  public static var callTileVoiceIncoming: String { return ElementL10n.tr("Localizable", "call_tile_voice_incoming") }
  /// Missed voice call
  public static var callTileVoiceMissed: String { return ElementL10n.tr("Localizable", "call_tile_voice_missed") }
  /// You declined this call
  public static var callTileYouDeclinedThisCall: String { return ElementL10n.tr("Localizable", "call_tile_you_declined_this_call") }
  /// Connect
  public static var callTransferConnectAction: String { return ElementL10n.tr("Localizable", "call_transfer_connect_action") }
  /// Consult first
  public static var callTransferConsultFirst: String { return ElementL10n.tr("Localizable", "call_transfer_consult_first") }
  /// Consulting with %1$@
  public static func callTransferConsultingWith(_ p1: Any) -> String {
    return ElementL10n.tr("Localizable", "call_transfer_consulting_with", String(describing: p1))
  }
  /// An error occurred while transferring call
  public static var callTransferFailure: String { return ElementL10n.tr("Localizable", "call_transfer_failure") }
  /// Transfer
  public static var callTransferTitle: String { return ElementL10n.tr("Localizable", "call_transfer_title") }
  /// Transfer to %1$@
  public static func callTransferTransferToTitle(_ p1: Any) -> String {
    return ElementL10n.tr("Localizable", "call_transfer_transfer_to_title", String(describing: p1))
  }
  /// Unknown person
  public static var callTransferUnknownPerson: String { return ElementL10n.tr("Localizable", "call_transfer_unknown_person") }
  /// Users
  public static var callTransferUsersTabTitle: String { return ElementL10n.tr("Localizable", "call_transfer_users_tab_title") }
  /// You cannot place a call with yourself
  public static var cannotCallYourself: String { return ElementL10n.tr("Localizable", "cannot_call_yourself") }
  /// You cannot place a call with yourself, wait for participants to accept invitation
  public static var cannotCallYourselfWithInvite: String { return ElementL10n.tr("Localizable", "cannot_call_yourself_with_invite") }
  /// Cannot DM yourself!
  public static var cannotDmSelf: String { return ElementL10n.tr("Localizable", "cannot_dm_self") }
  /// Change identity server
  public static var changeIdentityServer: String { return ElementL10n.tr("Localizable", "change_identity_server") }
  /// Set a new account password…
  public static var changePasswordSummary: String { return ElementL10n.tr("Localizable", "change_password_summary") }
  /// Change network
  public static var changeRoomDirectoryNetwork: String { return ElementL10n.tr("Localizable", "change_room_directory_network") }
  /// Change Space
  public static var changeSpace: String { return ElementL10n.tr("Localizable", "change_space") }
  /// Current language
  public static var chooseLocaleCurrentLocaleTitle: String { return ElementL10n.tr("Localizable", "choose_locale_current_locale_title") }
  /// Loading available languages…
  public static var chooseLocaleLoadingLocales: String { return ElementL10n.tr("Localizable", "choose_locale_loading_locales") }
  /// Other available languages
  public static var chooseLocaleOtherLocalesTitle: String { return ElementL10n.tr("Localizable", "choose_locale_other_locales_title") }
  /// Results are only revealed when you end the poll
  public static var closedPollOptionDescription: String { return ElementL10n.tr("Localizable", "closed_poll_option_description") }
  /// Closed poll
  public static var closedPollOptionTitle: String { return ElementL10n.tr("Localizable", "closed_poll_option_title") }
  /// Sends the given message with confetti
  public static var commandConfetti: String { return ElementL10n.tr("Localizable", "command_confetti") }
  /// Add to the given Space
  public static var commandDescriptionAddToSpace: String { return ElementL10n.tr("Localizable", "command_description_add_to_space") }
  /// Changes your avatar in this current room only
  public static var commandDescriptionAvatarForRoom: String { return ElementL10n.tr("Localizable", "command_description_avatar_for_room") }
  /// Bans user with given id
  public static var commandDescriptionBanUser: String { return ElementL10n.tr("Localizable", "command_description_ban_user") }
  /// To fix Matrix Apps management
  public static var commandDescriptionClearScalarToken: String { return ElementL10n.tr("Localizable", "command_description_clear_scalar_token") }
  /// Create a Space
  public static var commandDescriptionCreateSpace: String { return ElementL10n.tr("Localizable", "command_description_create_space") }
  /// Deops user with given id
  public static var commandDescriptionDeopUser: String { return ElementL10n.tr("Localizable", "command_description_deop_user") }
  /// Forces the current outbound group session in an encrypted room to be discarded
  public static var commandDescriptionDiscardSession: String { return ElementL10n.tr("Localizable", "command_description_discard_session") }
  /// Only supported in encrypted rooms
  public static var commandDescriptionDiscardSessionNotHandled: String { return ElementL10n.tr("Localizable", "command_description_discard_session_not_handled") }
  /// Displays action
  public static var commandDescriptionEmote: String { return ElementL10n.tr("Localizable", "command_description_emote") }
  /// Ignores a user, hiding their messages from you
  public static var commandDescriptionIgnoreUser: String { return ElementL10n.tr("Localizable", "command_description_ignore_user") }
  /// Invites user with given id to current room
  public static var commandDescriptionInviteUser: String { return ElementL10n.tr("Localizable", "command_description_invite_user") }
  /// Joins room with given address
  public static var commandDescriptionJoinRoom: String { return ElementL10n.tr("Localizable", "command_description_join_room") }
  /// Join the Space with the given id
  public static var commandDescriptionJoinSpace: String { return ElementL10n.tr("Localizable", "command_description_join_space") }
  /// Leave room with given id (or current room if null)
  public static var commandDescriptionLeaveRoom: String { return ElementL10n.tr("Localizable", "command_description_leave_room") }
  /// Prepends ( ͡° ͜ʖ ͡°) to a plain-text message
  public static var commandDescriptionLenny: String { return ElementL10n.tr("Localizable", "command_description_lenny") }
  /// On/Off markdown
  public static var commandDescriptionMarkdown: String { return ElementL10n.tr("Localizable", "command_description_markdown") }
  /// Changes your display nickname
  public static var commandDescriptionNick: String { return ElementL10n.tr("Localizable", "command_description_nick") }
  /// Changes your display nickname in the current room only
  public static var commandDescriptionNickForRoom: String { return ElementL10n.tr("Localizable", "command_description_nick_for_room") }
  /// Define the power level of a user
  public static var commandDescriptionOpUser: String { return ElementL10n.tr("Localizable", "command_description_op_user") }
  /// Leave room
  public static var commandDescriptionPartRoom: String { return ElementL10n.tr("Localizable", "command_description_part_room") }
  /// Sends a message as plain text, without interpreting it as markdown
  public static var commandDescriptionPlain: String { return ElementL10n.tr("Localizable", "command_description_plain") }
  /// Sends the given message colored as a rainbow
  public static var commandDescriptionRainbow: String { return ElementL10n.tr("Localizable", "command_description_rainbow") }
  /// Sends the given emote colored as a rainbow
  public static var commandDescriptionRainbowEmote: String { return ElementL10n.tr("Localizable", "command_description_rainbow_emote") }
  /// Removes user with given id from this room
  public static var commandDescriptionRemoveUser: String { return ElementL10n.tr("Localizable", "command_description_remove_user") }
  /// Changes the avatar of the current room
  public static var commandDescriptionRoomAvatar: String { return ElementL10n.tr("Localizable", "command_description_room_avatar") }
  /// Sets the room name
  public static var commandDescriptionRoomName: String { return ElementL10n.tr("Localizable", "command_description_room_name") }
  /// Prepends ¯\_(ツ)_/¯ to a plain-text message
  public static var commandDescriptionShrug: String { return ElementL10n.tr("Localizable", "command_description_shrug") }
  /// Sends the given message as a spoiler
  public static var commandDescriptionSpoiler: String { return ElementL10n.tr("Localizable", "command_description_spoiler") }
  /// Set the room topic
  public static var commandDescriptionTopic: String { return ElementL10n.tr("Localizable", "command_description_topic") }
  /// Unbans user with given id
  public static var commandDescriptionUnbanUser: String { return ElementL10n.tr("Localizable", "command_description_unban_user") }
  /// Stops ignoring a user, showing their messages going forward
  public static var commandDescriptionUnignoreUser: String { return ElementL10n.tr("Localizable", "command_description_unignore_user") }
  /// Upgrades a room to a new version
  public static var commandDescriptionUpgradeRoom: String { return ElementL10n.tr("Localizable", "command_description_upgrade_room") }
  /// Displays information about a user
  public static var commandDescriptionWhois: String { return ElementL10n.tr("Localizable", "command_description_whois") }
  /// Command error
  public static var commandError: String { return ElementL10n.tr("Localizable", "command_error") }
  /// The command "%@" is recognized but not supported in threads.
  public static func commandNotSupportedInThreads(_ p1: Any) -> String {
    return ElementL10n.tr("Localizable", "command_not_supported_in_threads", String(describing: p1))
  }
  /// The command "%@" needs more parameters, or some parameters are incorrect.
  public static func commandProblemWithParameters(_ p1: Any) -> String {
    return ElementL10n.tr("Localizable", "command_problem_with_parameters", String(describing: p1))
  }
  /// Sends the given message with snowfall
  public static var commandSnow: String { return ElementL10n.tr("Localizable", "command_snow") }
  /// Choose
  public static var compressionOptListChoose: String { return ElementL10n.tr("Localizable", "compression_opt_list_choose") }
  /// Large
  public static var compressionOptListLarge: String { return ElementL10n.tr("Localizable", "compression_opt_list_large") }
  /// Medium
  public static var compressionOptListMedium: String { return ElementL10n.tr("Localizable", "compression_opt_list_medium") }
  /// Original
  public static var compressionOptListOriginal: String { return ElementL10n.tr("Localizable", "compression_opt_list_original") }
  /// Small
  public static var compressionOptListSmall: String { return ElementL10n.tr("Localizable", "compression_opt_list_small") }
  /// Confirm your identity by verifying this login from one of your other sessions, granting it access to encrypted messages.
  public static var confirmYourIdentity: String { return ElementL10n.tr("Localizable", "confirm_your_identity") }
  /// Confirm your identity by verifying this login, granting it access to encrypted messages.
  public static var confirmYourIdentityQuadS: String { return ElementL10n.tr("Localizable", "confirm_your_identity_quad_s") }
  /// Please contact an admin to restore encryption to a valid state.
  public static var contactAdminToRestoreEncryption: String { return ElementL10n.tr("Localizable", "contact_admin_to_restore_encryption") }
  /// Contacts book
  public static var contactsBookTitle: String { return ElementL10n.tr("Localizable", "contacts_book_title") }
  /// This content was reported as inappropriate.
  /// 
  /// If you don't want to see any more content from this user, you can ignore them to hide their messages.
  public static var contentReportedAsInappropriateContent: String { return ElementL10n.tr("Localizable", "content_reported_as_inappropriate_content") }
  /// Reported as inappropriate
  public static var contentReportedAsInappropriateTitle: String { return ElementL10n.tr("Localizable", "content_reported_as_inappropriate_title") }
  /// This content was reported as spam.
  /// 
  /// If you don't want to see any more content from this user, you can ignore them to hide their messages.
  public static var contentReportedAsSpamContent: String { return ElementL10n.tr("Localizable", "content_reported_as_spam_content") }
  /// Reported as spam
  public static var contentReportedAsSpamTitle: String { return ElementL10n.tr("Localizable", "content_reported_as_spam_title") }
  /// This content was reported.
  /// 
  /// If you don't want to see any more content from this user, you can ignore them to hide their messages.
  public static var contentReportedContent: String { return ElementL10n.tr("Localizable", "content_reported_content") }
  /// Content reported
  public static var contentReportedTitle: String { return ElementL10n.tr("Localizable", "content_reported_title") }
  /// Copied to clipboard
  public static var copiedToClipboard: String { return ElementL10n.tr("Localizable", "copied_to_clipboard") }
  /// Create
  public static var create: String { return ElementL10n.tr("Localizable", "create") }
  /// Create a room
  public static var createARoom: String { return ElementL10n.tr("Localizable", "create_a_room") }
  /// Create New Room
  public static var createNewRoom: String { return ElementL10n.tr("Localizable", "create_new_room") }
  /// Create New Space
  public static var createNewSpace: String { return ElementL10n.tr("Localizable", "create_new_space") }
  /// Failed to validate PIN, please tap a new one.
  public static var createPinConfirmFailure: String { return ElementL10n.tr("Localizable", "create_pin_confirm_failure") }
  /// Confirm PIN
  public static var createPinConfirmTitle: String { return ElementL10n.tr("Localizable", "create_pin_confirm_title") }
  /// Choose a PIN for security
  public static var createPinTitle: String { return ElementL10n.tr("Localizable", "create_pin_title") }
  /// ADD OPTION
  public static var createPollAddOption: String { return ElementL10n.tr("Localizable", "create_poll_add_option") }
  /// CREATE POLL
  public static var createPollButton: String { return ElementL10n.tr("Localizable", "create_poll_button") }
  /// Question cannot be empty
  public static var createPollEmptyQuestionError: String { return ElementL10n.tr("Localizable", "create_poll_empty_question_error") }
  /// Plural format key: "%#@VARIABLE@"
  public static func createPollNotEnoughOptionsError(_ p1: Int) -> String {
    return ElementL10n.tr("Localizable", "create_poll_not_enough_options_error", p1)
  }
  /// Option %1$d
  public static func createPollOptionsHint(_ p1: Int) -> String {
    return ElementL10n.tr("Localizable", "create_poll_options_hint", p1)
  }
  /// Create options
  public static var createPollOptionsTitle: String { return ElementL10n.tr("Localizable", "create_poll_options_title") }
  /// Question or topic
  public static var createPollQuestionHint: String { return ElementL10n.tr("Localizable", "create_poll_question_hint") }
  /// Poll question or topic
  public static var createPollQuestionTitle: String { return ElementL10n.tr("Localizable", "create_poll_question_title") }
  /// Create Poll
  public static var createPollTitle: String { return ElementL10n.tr("Localizable", "create_poll_title") }
  /// Create Room
  public static var createRoom: String { return ElementL10n.tr("Localizable", "create_room") }
  /// CREATE
  public static var createRoomActionCreate: String { return ElementL10n.tr("Localizable", "create_room_action_create") }
  /// Go
  public static var createRoomActionGo: String { return ElementL10n.tr("Localizable", "create_room_action_go") }
  /// This address is already in use
  public static var createRoomAliasAlreadyInUse: String { return ElementL10n.tr("Localizable", "create_room_alias_already_in_use") }
  /// Please provide a room address
  public static var createRoomAliasEmpty: String { return ElementL10n.tr("Localizable", "create_room_alias_empty") }
  /// Some characters are not allowed
  public static var createRoomAliasInvalid: String { return ElementL10n.tr("Localizable", "create_room_alias_invalid") }
  /// You might enable this if the room will only be used for collaborating with internal teams on your homeserver. This cannot be changed later.
  public static var createRoomDisableFederationDescription: String { return ElementL10n.tr("Localizable", "create_room_disable_federation_description") }
  /// Block anyone not part of %@ from ever joining this room
  public static func createRoomDisableFederationTitle(_ p1: Any) -> String {
    return ElementL10n.tr("Localizable", "create_room_disable_federation_title", String(describing: p1))
  }
  /// We couldn't create your DM. Please check the users you want to invite and try again.
  public static var createRoomDmFailure: String { return ElementL10n.tr("Localizable", "create_room_dm_failure") }
  /// Once enabled, encryption cannot be disabled.
  public static var createRoomEncryptionDescription: String { return ElementL10n.tr("Localizable", "create_room_encryption_description") }
  /// Enable encryption
  public static var createRoomEncryptionTitle: String { return ElementL10n.tr("Localizable", "create_room_encryption_title") }
  /// The room has been created, but some invitations have not been sent for the following reason:
  /// 
  /// %@
  public static func createRoomFederationError(_ p1: Any) -> String {
    return ElementL10n.tr("Localizable", "create_room_federation_error", String(describing: p1))
  }
  /// Creating room…
  public static var createRoomInProgress: String { return ElementL10n.tr("Localizable", "create_room_in_progress") }
  /// Name
  public static var createRoomNameHint: String { return ElementL10n.tr("Localizable", "create_room_name_hint") }
  /// Room name
  public static var createRoomNameSection: String { return ElementL10n.tr("Localizable", "create_room_name_section") }
  /// Anyone will be able to join this room
  public static var createRoomPublicDescription: String { return ElementL10n.tr("Localizable", "create_room_public_description") }
  /// Public
  public static var createRoomPublicTitle: String { return ElementL10n.tr("Localizable", "create_room_public_title") }
  /// Room settings
  public static var createRoomSettingsSection: String { return ElementL10n.tr("Localizable", "create_room_settings_section") }
  /// Topic
  public static var createRoomTopicHint: String { return ElementL10n.tr("Localizable", "create_room_topic_hint") }
  /// Room topic (optional)
  public static var createRoomTopicSection: String { return ElementL10n.tr("Localizable", "create_room_topic_section") }
  /// Create space
  public static var createSpace: String { return ElementL10n.tr("Localizable", "create_space") }
  /// Space address
  public static var createSpaceAliasHint: String { return ElementL10n.tr("Localizable", "create_space_alias_hint") }
  /// Give it a name to continue.
  public static var createSpaceErrorEmptyFieldSpaceName: String { return ElementL10n.tr("Localizable", "create_space_error_empty_field_space_name") }
  /// You are not currently using an identity server. In order to invite teammates and be discoverable by them, configure one below.
  public static var createSpaceIdentityServerInfoNone: String { return ElementL10n.tr("Localizable", "create_space_identity_server_info_none") }
  /// Creating space…
  public static var createSpaceInProgress: String { return ElementL10n.tr("Localizable", "create_space_in_progress") }
  /// Description
  public static var createSpaceTopicHint: String { return ElementL10n.tr("Localizable", "create_space_topic_hint") }
  /// What type of space do you want to create?
  public static var createSpacesChooseTypeLabel: String { return ElementL10n.tr("Localizable", "create_spaces_choose_type_label") }
  /// Random
  public static var createSpacesDefaultPublicRandomRoomName: String { return ElementL10n.tr("Localizable", "create_spaces_default_public_random_room_name") }
  /// General
  public static var createSpacesDefaultPublicRoomName: String { return ElementL10n.tr("Localizable", "create_spaces_default_public_room_name") }
  /// Add some details to help people identify it. You can change these at any point.
  public static var createSpacesDetailsPrivateHeader: String { return ElementL10n.tr("Localizable", "create_spaces_details_private_header") }
  /// Add some details to help it stand out. You can change these at any point.
  public static var createSpacesDetailsPublicHeader: String { return ElementL10n.tr("Localizable", "create_spaces_details_public_header") }
  /// Who are your teammates?
  public static var createSpacesInvitePublicHeader: String { return ElementL10n.tr("Localizable", "create_spaces_invite_public_header") }
  /// Ensure the right people have access to %@ company. You can invite more later.
  public static func createSpacesInvitePublicHeaderDesc(_ p1: Any) -> String {
    return ElementL10n.tr("Localizable", "create_spaces_invite_public_header_desc", String(describing: p1))
  }
  /// To join an existing space, you need an invite.
  public static var createSpacesJoinInfoHelp: String { return ElementL10n.tr("Localizable", "create_spaces_join_info_help") }
  /// Just me
  public static var createSpacesJustMe: String { return ElementL10n.tr("Localizable", "create_spaces_just_me") }
  /// Creating Space…
  public static var createSpacesLoadingMessage: String { return ElementL10n.tr("Localizable", "create_spaces_loading_message") }
  /// Make sure the right people have access to %@.
  public static func createSpacesMakeSureAccess(_ p1: Any) -> String {
    return ElementL10n.tr("Localizable", "create_spaces_make_sure_access", String(describing: p1))
  }
  /// Me and teammates
  public static var createSpacesMeAndTeammates: String { return ElementL10n.tr("Localizable", "create_spaces_me_and_teammates") }
  /// A private space to organise your rooms
  public static var createSpacesOrganiseRooms: String { return ElementL10n.tr("Localizable", "create_spaces_organise_rooms") }
  /// A private space for you & your teammates
  public static var createSpacesPrivateTeammates: String { return ElementL10n.tr("Localizable", "create_spaces_private_teammates") }
  /// What things are you working on?
  public static var createSpacesRoomPrivateHeader: String { return ElementL10n.tr("Localizable", "create_spaces_room_private_header") }
  /// Let’s create a room for each of them. You can add more later too, including already existing ones.
  public static var createSpacesRoomPrivateHeaderDesc: String { return ElementL10n.tr("Localizable", "create_spaces_room_private_header_desc") }
  /// What are some discussions you want to have in %@?
  public static func createSpacesRoomPublicHeader(_ p1: Any) -> String {
    return ElementL10n.tr("Localizable", "create_spaces_room_public_header", String(describing: p1))
  }
  /// We’ll create rooms for them. You can add more later too.
  public static var createSpacesRoomPublicHeaderDesc: String { return ElementL10n.tr("Localizable", "create_spaces_room_public_header_desc") }
  /// Who are you working with?
  public static var createSpacesWhoAreYouWorkingWith: String { return ElementL10n.tr("Localizable", "create_spaces_who_are_you_working_with") }
  /// You can change this later
  public static var createSpacesYouCanChangeLater: String { return ElementL10n.tr("Localizable", "create_spaces_you_can_change_later") }
  /// Creating room…
  public static var creatingDirectRoom: String { return ElementL10n.tr("Localizable", "creating_direct_room") }
  /// Interactively Verify by Emoji
  public static var crossSigningVerifyByEmoji: String { return ElementL10n.tr("Localizable", "cross_signing_verify_by_emoji") }
  /// Manually Verify by Text
  public static var crossSigningVerifyByText: String { return ElementL10n.tr("Localizable", "cross_signing_verify_by_text") }
  /// Unable to verify this device
  public static var crosssigningCannotVerifyThisSession: String { return ElementL10n.tr("Localizable", "crosssigning_cannot_verify_this_session") }
  /// You won’t be able to access encrypted message history. Reset your Secure Message Backup and verification keys to start fresh.
  public static var crosssigningCannotVerifyThisSessionDesc: String { return ElementL10n.tr("Localizable", "crosssigning_cannot_verify_this_session_desc") }
  /// Verify login
  public static var crosssigningVerifySession: String { return ElementL10n.tr("Localizable", "crosssigning_verify_session") }
  /// Verify this device
  public static var crosssigningVerifyThisSession: String { return ElementL10n.tr("Localizable", "crosssigning_verify_this_session") }
  /// You cannot access this message because you have been blocked by the sender
  public static var cryptoErrorWithheldBlacklisted: String { return ElementL10n.tr("Localizable", "crypto_error_withheld_blacklisted") }
  /// You cannot access this message because the sender purposely did not send the keys
  public static var cryptoErrorWithheldGeneric: String { return ElementL10n.tr("Localizable", "crypto_error_withheld_generic") }
  /// You cannot access this message because your session is not trusted by the sender
  public static var cryptoErrorWithheldUnverified: String { return ElementL10n.tr("Localizable", "crypto_error_withheld_unverified") }
  /// Dark Theme
  public static var darkTheme: String { return ElementL10n.tr("Localizable", "dark_theme") }
  /// This will make your account permanently unusable. You will not be able to log in, and no one will be able to re-register the same user ID. This will cause your account to leave all rooms it is participating in, and it will remove your account details from your identity server. <b>This action is irreversible</b>.
  /// 
  /// Deactivating your account <b>does not by default cause us to forget messages you have sent</b>. If you would like us to forget your messages, please tick the box below.
  /// 
  /// Message visibility in Matrix is similar to email. Our forgetting your messages means that messages you have sent will not be shared with any new or unregistered users, but registered users who already have access to these messages will still have access to their copy.
  public static var deactivateAccountContent: String { return ElementL10n.tr("Localizable", "deactivate_account_content") }
  /// Please forget all messages I have sent when my account is deactivated (Warning: this will cause future users to see an incomplete view of conversations)
  public static var deactivateAccountDeleteCheckbox: String { return ElementL10n.tr("Localizable", "deactivate_account_delete_checkbox") }
  /// Deactivate Account
  public static var deactivateAccountSubmit: String { return ElementL10n.tr("Localizable", "deactivate_account_submit") }
  /// Deactivate Account
  public static var deactivateAccountTitle: String { return ElementL10n.tr("Localizable", "deactivate_account_title") }
  /// Decide which spaces can access this room. If a space is selected its members will be able to find and join Room name.
  public static var decideWhichSpacesCanAccess: String { return ElementL10n.tr("Localizable", "decide_which_spaces_can_access") }
  /// Decide who can find and join this room.
  public static var decideWhoCanFindAndJoin: String { return ElementL10n.tr("Localizable", "decide_who_can_find_and_join") }
  /// sends confetti 🎉
  public static var defaultMessageEmoteConfetti: String { return ElementL10n.tr("Localizable", "default_message_emote_confetti") }
  /// sends snowfall ❄️
  public static var defaultMessageEmoteSnow: String { return ElementL10n.tr("Localizable", "default_message_emote_snow") }
  /// Delete the account data of type %1$@?
  /// 
  /// Use with caution, it may lead to unexpected behavior.
  public static func deleteAccountDataWarning(_ p1: Any) -> String {
    return ElementL10n.tr("Localizable", "delete_account_data_warning", String(describing: p1))
  }
  /// Are you sure you wish to remove (delete) this event? Note that if you delete a room name or topic change, it could undo the change.
  public static var deleteEventDialogContent: String { return ElementL10n.tr("Localizable", "delete_event_dialog_content") }
  /// Include a reason
  public static var deleteEventDialogReasonCheckbox: String { return ElementL10n.tr("Localizable", "delete_event_dialog_reason_checkbox") }
  /// Reason for redacting
  public static var deleteEventDialogReasonHint: String { return ElementL10n.tr("Localizable", "delete_event_dialog_reason_hint") }
  /// Confirm Removal
  public static var deleteEventDialogTitle: String { return ElementL10n.tr("Localizable", "delete_event_dialog_title") }
  /// Are you sure you want to remove this poll? You won't be able to recover it once removed.
  public static var deletePollDialogContent: String { return ElementL10n.tr("Localizable", "delete_poll_dialog_content") }
  /// Remove poll
  public static var deletePollDialogTitle: String { return ElementL10n.tr("Localizable", "delete_poll_dialog_title") }
  /// To perform this action, please grant the Camera permission from the system settings.
  public static var deniedPermissionCamera: String { return ElementL10n.tr("Localizable", "denied_permission_camera") }
  /// Some permissions are missing to perform this action, please grant the permissions from the system settings.
  public static var deniedPermissionGeneric: String { return ElementL10n.tr("Localizable", "denied_permission_generic") }
  /// To send voice messages, please grant the Microphone permission.
  public static var deniedPermissionVoiceMessage: String { return ElementL10n.tr("Localizable", "denied_permission_voice_message") }
  /// Edit Content
  public static var devToolsEditContent: String { return ElementL10n.tr("Localizable", "dev_tools_edit_content") }
  /// Malformed event
  public static var devToolsErrorMalformedEvent: String { return ElementL10n.tr("Localizable", "dev_tools_error_malformed_event") }
  /// No content
  public static var devToolsErrorNoContent: String { return ElementL10n.tr("Localizable", "dev_tools_error_no_content") }
  /// Missing message type
  public static var devToolsErrorNoMessageType: String { return ElementL10n.tr("Localizable", "dev_tools_error_no_message_type") }
  /// Event content
  public static var devToolsEventContentHint: String { return ElementL10n.tr("Localizable", "dev_tools_event_content_hint") }
  /// Explore Room State
  public static var devToolsExploreRoomState: String { return ElementL10n.tr("Localizable", "dev_tools_explore_room_state") }
  /// Event Content
  public static var devToolsFormHintEventContent: String { return ElementL10n.tr("Localizable", "dev_tools_form_hint_event_content") }
  /// State Key
  public static var devToolsFormHintStateKey: String { return ElementL10n.tr("Localizable", "dev_tools_form_hint_state_key") }
  /// Type
  public static var devToolsFormHintType: String { return ElementL10n.tr("Localizable", "dev_tools_form_hint_type") }
  /// Dev Tools
  public static var devToolsMenuName: String { return ElementL10n.tr("Localizable", "dev_tools_menu_name") }
  /// Send Custom Event
  public static var devToolsSendCustomEvent: String { return ElementL10n.tr("Localizable", "dev_tools_send_custom_event") }
  /// Send Custom State Event
  public static var devToolsSendCustomStateEvent: String { return ElementL10n.tr("Localizable", "dev_tools_send_custom_state_event") }
  /// Send State Event
  public static var devToolsSendStateEvent: String { return ElementL10n.tr("Localizable", "dev_tools_send_state_event") }
  /// State Events
  public static var devToolsStateEvent: String { return ElementL10n.tr("Localizable", "dev_tools_state_event") }
  /// Event sent!
  public static var devToolsSuccessEvent: String { return ElementL10n.tr("Localizable", "dev_tools_success_event") }
  /// State event sent!
  public static var devToolsSuccessStateEvent: String { return ElementL10n.tr("Localizable", "dev_tools_success_state_event") }
  /// Current Session
  public static var deviceManagerCurrentSessionTitle: String { return ElementL10n.tr("Localizable", "device_manager_current_session_title") }
  /// Device
  public static var deviceManagerDeviceTitle: String { return ElementL10n.tr("Localizable", "device_manager_device_title") }
  /// Current Session
  public static var deviceManagerHeaderSectionCurrentSession: String { return ElementL10n.tr("Localizable", "device_manager_header_section_current_session") }
  /// Improve your account security by following these recommendations.
  public static var deviceManagerHeaderSectionSecurityRecommendationsDescription: String { return ElementL10n.tr("Localizable", "device_manager_header_section_security_recommendations_description") }
  /// Security recommendations
  public static var deviceManagerHeaderSectionSecurityRecommendationsTitle: String { return ElementL10n.tr("Localizable", "device_manager_header_section_security_recommendations_title") }
  /// Plural format key: "%#@VARIABLE@"
  public static func deviceManagerInactiveSessionsDescription(_ p1: Int) -> String {
    return ElementL10n.tr("Localizable", "device_manager_inactive_sessions_description", p1)
  }
  /// Inactive sessions
  public static var deviceManagerInactiveSessionsTitle: String { return ElementL10n.tr("Localizable", "device_manager_inactive_sessions_title") }
  /// Plural format key: "%#@VARIABLE@"
  public static func deviceManagerOtherSessionsDescriptionInactive(_ p1: Int) -> String {
    return ElementL10n.tr("Localizable", "device_manager_other_sessions_description_inactive", p1)
  }
  /// Unverified · Last activity %1$@
  public static func deviceManagerOtherSessionsDescriptionUnverified(_ p1: Any) -> String {
    return ElementL10n.tr("Localizable", "device_manager_other_sessions_description_unverified", String(describing: p1))
  }
  /// Verified · Last activity %1$@
  public static func deviceManagerOtherSessionsDescriptionVerified(_ p1: Any) -> String {
    return ElementL10n.tr("Localizable", "device_manager_other_sessions_description_verified", String(describing: p1))
  }
  /// View All (%1$d)
  public static func deviceManagerOtherSessionsViewAll(_ p1: Int) -> String {
    return ElementL10n.tr("Localizable", "device_manager_other_sessions_view_all", p1)
  }
  /// Application, device, and activity information.
  public static var deviceManagerSessionDetailsDescription: String { return ElementL10n.tr("Localizable", "device_manager_session_details_description") }
  /// IP address
  public static var deviceManagerSessionDetailsDeviceIpAddress: String { return ElementL10n.tr("Localizable", "device_manager_session_details_device_ip_address") }
  /// Session ID
  public static var deviceManagerSessionDetailsSessionId: String { return ElementL10n.tr("Localizable", "device_manager_session_details_session_id") }
  /// Last activity
  public static var deviceManagerSessionDetailsSessionLastActivity: String { return ElementL10n.tr("Localizable", "device_manager_session_details_session_last_activity") }
  /// Session name
  public static var deviceManagerSessionDetailsSessionName: String { return ElementL10n.tr("Localizable", "device_manager_session_details_session_name") }
  /// Session details
  public static var deviceManagerSessionDetailsTitle: String { return ElementL10n.tr("Localizable", "device_manager_session_details_title") }
  /// Last activity %1$@
  public static func deviceManagerSessionLastActivity(_ p1: Any) -> String {
    return ElementL10n.tr("Localizable", "device_manager_session_last_activity", String(describing: p1))
  }
  /// Session
  public static var deviceManagerSessionTitle: String { return ElementL10n.tr("Localizable", "device_manager_session_title") }
  /// Show All Sessions (V2, WIP)
  public static var deviceManagerSettingsActiveSessionsShowAll: String { return ElementL10n.tr("Localizable", "device_manager_settings_active_sessions_show_all") }
  /// Verify or sign out from unverified sessions.
  public static var deviceManagerUnverifiedSessionsDescription: String { return ElementL10n.tr("Localizable", "device_manager_unverified_sessions_description") }
  /// Unverified sessions
  public static var deviceManagerUnverifiedSessionsTitle: String { return ElementL10n.tr("Localizable", "device_manager_unverified_sessions_title") }
  /// Verify your current session for enhanced secure messaging.
  public static var deviceManagerVerificationStatusDetailCurrentSessionUnverified: String { return ElementL10n.tr("Localizable", "device_manager_verification_status_detail_current_session_unverified") }
  /// Your current session is ready for secure messaging.
  public static var deviceManagerVerificationStatusDetailCurrentSessionVerified: String { return ElementL10n.tr("Localizable", "device_manager_verification_status_detail_current_session_verified") }
  /// Verify or sign out from this session for best security and reliability.
  public static var deviceManagerVerificationStatusDetailOtherSessionUnverified: String { return ElementL10n.tr("Localizable", "device_manager_verification_status_detail_other_session_unverified") }
  /// This session is ready for secure messaging.
  public static var deviceManagerVerificationStatusDetailOtherSessionVerified: String { return ElementL10n.tr("Localizable", "device_manager_verification_status_detail_other_session_verified") }
  /// Verify your current session for enhanced secure messaging.
  public static var deviceManagerVerificationStatusDetailUnverified: String { return ElementL10n.tr("Localizable", "device_manager_verification_status_detail_unverified") }
  /// Your current session is ready for secure messaging.
  public static var deviceManagerVerificationStatusDetailVerified: String { return ElementL10n.tr("Localizable", "device_manager_verification_status_detail_verified") }
  /// Unverified session
  public static var deviceManagerVerificationStatusUnverified: String { return ElementL10n.tr("Localizable", "device_manager_verification_status_unverified") }
  /// Verified session
  public static var deviceManagerVerificationStatusVerified: String { return ElementL10n.tr("Localizable", "device_manager_verification_status_verified") }
  /// Verify Session
  public static var deviceManagerVerifySession: String { return ElementL10n.tr("Localizable", "device_manager_verify_session") }
  /// View Details
  public static var deviceManagerViewDetails: String { return ElementL10n.tr("Localizable", "device_manager_view_details") }
  /// Current session
  public static var devicesCurrentDevice: String { return ElementL10n.tr("Localizable", "devices_current_device") }
  /// Authentication
  public static var devicesDeleteDialogTitle: String { return ElementL10n.tr("Localizable", "devices_delete_dialog_title") }
  /// Update Public Name
  public static var devicesDetailsDeviceName: String { return ElementL10n.tr("Localizable", "devices_details_device_name") }
  /// ID
  public static var devicesDetailsIdTitle: String { return ElementL10n.tr("Localizable", "devices_details_id_title") }
  /// %1$@ @ %2$@
  public static func devicesDetailsLastSeenFormat(_ p1: Any, _ p2: Any) -> String {
    return ElementL10n.tr("Localizable", "devices_details_last_seen_format", String(describing: p1), String(describing: p2))
  }
  /// Last seen
  public static var devicesDetailsLastSeenTitle: String { return ElementL10n.tr("Localizable", "devices_details_last_seen_title") }
  /// Public Name
  public static var devicesDetailsNameTitle: String { return ElementL10n.tr("Localizable", "devices_details_name_title") }
  /// Other sessions
  public static var devicesOtherDevices: String { return ElementL10n.tr("Localizable", "devices_other_devices") }
  /// New value
  public static var dialogEditHint: String { return ElementL10n.tr("Localizable", "dialog_edit_hint") }
  /// Confirmation
  public static var dialogTitleConfirmation: String { return ElementL10n.tr("Localizable", "dialog_title_confirmation") }
  /// Error
  public static var dialogTitleError: String { return ElementL10n.tr("Localizable", "dialog_title_error") }
  /// Success
  public static var dialogTitleSuccess: String { return ElementL10n.tr("Localizable", "dialog_title_success") }
  /// Warning
  public static var dialogTitleWarning: String { return ElementL10n.tr("Localizable", "dialog_title_warning") }
  /// To continue using the %1$@ homeserver you must review and agree to the terms and conditions.
  public static func dialogUserConsentContent(_ p1: Any) -> String {
    return ElementL10n.tr("Localizable", "dialog_user_consent_content", String(describing: p1))
  }
  /// Review now
  public static var dialogUserConsentSubmit: String { return ElementL10n.tr("Localizable", "dialog_user_consent_submit") }
  /// Conversations
  public static var directChatsHeader: String { return ElementL10n.tr("Localizable", "direct_chats_header") }
  /// %@ joined.
  public static func directRoomCreatedSummaryItem(_ p1: Any) -> String {
    return ElementL10n.tr("Localizable", "direct_room_created_summary_item", String(describing: p1))
  }
  /// You joined.
  public static var directRoomCreatedSummaryItemByYou: String { return ElementL10n.tr("Localizable", "direct_room_created_summary_item_by_you") }
  /// Messages in this chat are end-to-end encrypted.
  public static var directRoomEncryptionEnabledTileDescription: String { return ElementL10n.tr("Localizable", "direct_room_encryption_enabled_tile_description") }
  /// Messages in this chat will be end-to-end encrypted.
  public static var directRoomEncryptionEnabledTileDescriptionFuture: String { return ElementL10n.tr("Localizable", "direct_room_encryption_enabled_tile_description_future") }
  /// %1$@ made this invite only.
  public static func directRoomJoinRulesInvite(_ p1: Any) -> String {
    return ElementL10n.tr("Localizable", "direct_room_join_rules_invite", String(describing: p1))
  }
  /// You made this invite only.
  public static var directRoomJoinRulesInviteByYou: String { return ElementL10n.tr("Localizable", "direct_room_join_rules_invite_by_you") }
  /// Messages here are end-to-end encrypted.
  /// 
  /// Your messages are secured with locks and only you and the recipient have the unique keys to unlock them.
  public static var directRoomProfileEncryptedSubtitle: String { return ElementL10n.tr("Localizable", "direct_room_profile_encrypted_subtitle") }
  /// Messages here are not end-to-end encrypted.
  public static var directRoomProfileNotEncryptedSubtitle: String { return ElementL10n.tr("Localizable", "direct_room_profile_not_encrypted_subtitle") }
  /// Leave
  public static var directRoomProfileSectionMoreLeave: String { return ElementL10n.tr("Localizable", "direct_room_profile_section_more_leave") }
  /// Settings
  public static var directRoomProfileSectionMoreSettings: String { return ElementL10n.tr("Localizable", "direct_room_profile_section_more_settings") }
  /// Known Users
  public static var directRoomUserListKnownTitle: String { return ElementL10n.tr("Localizable", "direct_room_user_list_known_title") }
  /// Suggestions
  public static var directRoomUserListSuggestionsTitle: String { return ElementL10n.tr("Localizable", "direct_room_user_list_suggestions_title") }
  /// Add a new server
  public static var directoryAddANewServer: String { return ElementL10n.tr("Localizable", "directory_add_a_new_server") }
  /// Can't find this server or its room list
  public static var directoryAddANewServerError: String { return ElementL10n.tr("Localizable", "directory_add_a_new_server_error") }
  /// This server is already present in the list
  public static var directoryAddANewServerErrorAlreadyAdded: String { return ElementL10n.tr("Localizable", "directory_add_a_new_server_error_already_added") }
  /// Enter the name of a new server you want to explore.
  public static var directoryAddANewServerPrompt: String { return ElementL10n.tr("Localizable", "directory_add_a_new_server_prompt") }
  /// All rooms on %@ server
  public static func directoryServerAllRoomsOnServer(_ p1: Any) -> String {
    return ElementL10n.tr("Localizable", "directory_server_all_rooms_on_server", String(describing: p1))
  }
  /// All native %@ rooms
  public static func directoryServerNativeRooms(_ p1: Any) -> String {
    return ElementL10n.tr("Localizable", "directory_server_native_rooms", String(describing: p1))
  }
  /// Server name
  public static var directoryServerPlaceholder: String { return ElementL10n.tr("Localizable", "directory_server_placeholder") }
  /// Your server
  public static var directoryYourServer: String { return ElementL10n.tr("Localizable", "directory_your_server") }
  /// Enable 'Allow integrations' in Settings to do this.
  public static var disabledIntegrationDialogContent: String { return ElementL10n.tr("Localizable", "disabled_integration_dialog_content") }
  /// Integrations are disabled
  public static var disabledIntegrationDialogTitle: String { return ElementL10n.tr("Localizable", "disabled_integration_dialog_title") }
  /// We’re excited to announce we’ve changed name! Your app is up to date and you’re signed in to your account.
  public static var disclaimerContent: String { return ElementL10n.tr("Localizable", "disclaimer_content") }
  /// GOT IT
  public static var disclaimerNegativeButton: String { return ElementL10n.tr("Localizable", "disclaimer_negative_button") }
  /// LEARN MORE
  public static var disclaimerPositiveButton: String { return ElementL10n.tr("Localizable", "disclaimer_positive_button") }
  /// Riot is now Element!
  public static var disclaimerTitle: String { return ElementL10n.tr("Localizable", "disclaimer_title") }
  /// Disconnect identity server
  public static var disconnectIdentityServer: String { return ElementL10n.tr("Localizable", "disconnect_identity_server") }
  /// Disconnect from the identity server %@?
  public static func disconnectIdentityServerDialogContent(_ p1: Any) -> String {
    return ElementL10n.tr("Localizable", "disconnect_identity_server_dialog_content", String(describing: p1))
  }
  /// Invite by email, find contacts and more…
  public static var discoveryInvite: String { return ElementL10n.tr("Localizable", "discovery_invite") }
  /// Discovery (%@)
  public static func discoverySection(_ p1: Any) -> String {
    return ElementL10n.tr("Localizable", "discovery_section", String(describing: p1))
  }
  /// Doesn't look like a valid email address
  public static var doesNotLookLikeValidEmail: String { return ElementL10n.tr("Localizable", "does_not_look_like_valid_email") }
  /// Done
  public static var done: String { return ElementL10n.tr("Localizable", "done") }
  /// File %1$@ has been downloaded!
  public static func downloadedFile(_ p1: Any) -> String {
    return ElementL10n.tr("Localizable", "downloaded_file", String(describing: p1))
  }
  /// Re-request encryption keys from your other sessions.
  public static var e2eReRequestEncryptionKey: String { return ElementL10n.tr("Localizable", "e2e_re_request_encryption_key") }
  /// Please launch %@ on another device that can decrypt the message so it can send the keys to this session.
  public static func e2eReRequestEncryptionKeyDialogContent(_ p1: Any) -> String {
    return ElementL10n.tr("Localizable", "e2e_re_request_encryption_key_dialog_content", String(describing: p1))
  }
  /// Unlock encrypted messages history
  public static var e2eUseKeybackup: String { return ElementL10n.tr("Localizable", "e2e_use_keybackup") }
  /// Edit
  public static var edit: String { return ElementL10n.tr("Localizable", "edit") }
  /// Edit poll
  public static var editPollTitle: String { return ElementL10n.tr("Localizable", "edit_poll_title") }
  /// (edited)
  public static var editedSuffix: String { return ElementL10n.tr("Localizable", "edited_suffix") }
  /// Activities
  public static var emojiPickerActivityCategory: String { return ElementL10n.tr("Localizable", "emoji_picker_activity_category") }
  /// Flags
  public static var emojiPickerFlagsCategory: String { return ElementL10n.tr("Localizable", "emoji_picker_flags_category") }
  /// Food & Drink
  public static var emojiPickerFoodsCategory: String { return ElementL10n.tr("Localizable", "emoji_picker_foods_category") }
  /// Animals & Nature
  public static var emojiPickerNatureCategory: String { return ElementL10n.tr("Localizable", "emoji_picker_nature_category") }
  /// Objects
  public static var emojiPickerObjectsCategory: String { return ElementL10n.tr("Localizable", "emoji_picker_objects_category") }
  /// Smileys & People
  public static var emojiPickerPeopleCategory: String { return ElementL10n.tr("Localizable", "emoji_picker_people_category") }
  /// Travel & Places
  public static var emojiPickerPlacesCategory: String { return ElementL10n.tr("Localizable", "emoji_picker_places_category") }
  /// Symbols
  public static var emojiPickerSymbolsCategory: String { return ElementL10n.tr("Localizable", "emoji_picker_symbols_category") }
  /// Your contact book is empty
  public static var emptyContactBook: String { return ElementL10n.tr("Localizable", "empty_contact_book") }
  /// Encrypted message
  public static var encryptedMessage: String { return ElementL10n.tr("Localizable", "encrypted_message") }
  /// Encrypted by an unverified device
  public static var encryptedUnverified: String { return ElementL10n.tr("Localizable", "encrypted_unverified") }
  /// Encryption enabled
  public static var encryptionEnabled: String { return ElementL10n.tr("Localizable", "encryption_enabled") }
  /// Messages in this room are end-to-end encrypted. Learn more & verify users in their profile.
  public static var encryptionEnabledTileDescription: String { return ElementL10n.tr("Localizable", "encryption_enabled_tile_description") }
  /// Export E2E room keys
  public static var encryptionExportE2eRoomKeys: String { return ElementL10n.tr("Localizable", "encryption_export_e2e_room_keys") }
  /// Export
  public static var encryptionExportExport: String { return ElementL10n.tr("Localizable", "encryption_export_export") }
  /// Please create a passphrase to encrypt the exported keys. You will need to enter the same passphrase to be able to import the keys.
  public static var encryptionExportNotice: String { return ElementL10n.tr("Localizable", "encryption_export_notice") }
  /// Export room keys
  public static var encryptionExportRoomKeys: String { return ElementL10n.tr("Localizable", "encryption_export_room_keys") }
  /// Export the keys to a local file
  public static var encryptionExportRoomKeysSummary: String { return ElementL10n.tr("Localizable", "encryption_export_room_keys_summary") }
  /// Keys successfully exported
  public static var encryptionExportedSuccessfully: String { return ElementL10n.tr("Localizable", "encryption_exported_successfully") }
  /// Encryption has been misconfigured.
  public static var encryptionHasBeenMisconfigured: String { return ElementL10n.tr("Localizable", "encryption_has_been_misconfigured") }
  /// Import E2E room keys
  public static var encryptionImportE2eRoomKeys: String { return ElementL10n.tr("Localizable", "encryption_import_e2e_room_keys") }
  /// Import
  public static var encryptionImportImport: String { return ElementL10n.tr("Localizable", "encryption_import_import") }
  /// Import room keys
  public static var encryptionImportRoomKeys: String { return ElementL10n.tr("Localizable", "encryption_import_room_keys") }
  /// Plural format key: "%#@VARIABLE@"
  public static func encryptionImportRoomKeysSuccess(_ p1: Int) -> String {
    return ElementL10n.tr("Localizable", "encryption_import_room_keys_success", p1)
  }
  /// Import the keys from a local file
  public static var encryptionImportRoomKeysSummary: String { return ElementL10n.tr("Localizable", "encryption_import_room_keys_summary") }
  /// Cross-Signing
  public static var encryptionInformationCrossSigningState: String { return ElementL10n.tr("Localizable", "encryption_information_cross_signing_state") }
  /// Decryption error
  public static var encryptionInformationDecryptionError: String { return ElementL10n.tr("Localizable", "encryption_information_decryption_error") }
  /// Session key
  public static var encryptionInformationDeviceKey: String { return ElementL10n.tr("Localizable", "encryption_information_device_key") }
  /// Public name
  public static var encryptionInformationDeviceName: String { return ElementL10n.tr("Localizable", "encryption_information_device_name") }
  /// Cross-Signing is enabled
  /// Private Keys on device.
  public static var encryptionInformationDgXsigningComplete: String { return ElementL10n.tr("Localizable", "encryption_information_dg_xsigning_complete") }
  /// Cross-Signing is not enabled
  public static var encryptionInformationDgXsigningDisabled: String { return ElementL10n.tr("Localizable", "encryption_information_dg_xsigning_disabled") }
  /// Cross-Signing is enabled.
  /// Keys are not trusted
  public static var encryptionInformationDgXsigningNotTrusted: String { return ElementL10n.tr("Localizable", "encryption_information_dg_xsigning_not_trusted") }
  /// Cross-Signing is enabled
  /// Keys are trusted.
  /// Private keys are not known
  public static var encryptionInformationDgXsigningTrusted: String { return ElementL10n.tr("Localizable", "encryption_information_dg_xsigning_trusted") }
  /// Not Verified
  public static var encryptionInformationNotVerified: String { return ElementL10n.tr("Localizable", "encryption_information_not_verified") }
  /// unknown ip
  public static var encryptionInformationUnknownIp: String { return ElementL10n.tr("Localizable", "encryption_information_unknown_ip") }
  /// Verified
  public static var encryptionInformationVerified: String { return ElementL10n.tr("Localizable", "encryption_information_verified") }
  /// Verify
  public static var encryptionInformationVerify: String { return ElementL10n.tr("Localizable", "encryption_information_verify") }
  /// Confirm by comparing the following with the User Settings in your other session:
  public static var encryptionInformationVerifyDeviceWarning: String { return ElementL10n.tr("Localizable", "encryption_information_verify_device_warning") }
  /// If they don't match, the security of your communication may be compromised.
  public static var encryptionInformationVerifyDeviceWarning2: String { return ElementL10n.tr("Localizable", "encryption_information_verify_device_warning2") }
  /// Encrypted Messages Recovery
  public static var encryptionMessageRecovery: String { return ElementL10n.tr("Localizable", "encryption_message_recovery") }
  /// Encryption is misconfigured
  public static var encryptionMisconfigured: String { return ElementL10n.tr("Localizable", "encryption_misconfigured") }
  /// Never send encrypted messages to unverified sessions from this session.
  public static var encryptionNeverSendToUnverifiedDevicesSummary: String { return ElementL10n.tr("Localizable", "encryption_never_send_to_unverified_devices_summary") }
  /// Encrypt to verified sessions only
  public static var encryptionNeverSendToUnverifiedDevicesTitle: String { return ElementL10n.tr("Localizable", "encryption_never_send_to_unverified_devices_title") }
  /// Encryption not enabled
  public static var encryptionNotEnabled: String { return ElementL10n.tr("Localizable", "encryption_not_enabled") }
  /// Manage Key Backup
  public static var encryptionSettingsManageMessageRecoverySummary: String { return ElementL10n.tr("Localizable", "encryption_settings_manage_message_recovery_summary") }
  /// The encryption used by this room is not supported
  public static var encryptionUnknownAlgorithmTileDescription: String { return ElementL10n.tr("Localizable", "encryption_unknown_algorithm_tile_description") }
  /// End poll
  public static var endPollConfirmationApproveButton: String { return ElementL10n.tr("Localizable", "end_poll_confirmation_approve_button") }
  /// This will stop people from being able to vote and will display the final results of the poll.
  public static var endPollConfirmationDescription: String { return ElementL10n.tr("Localizable", "end_poll_confirmation_description") }
  /// End this poll?
  public static var endPollConfirmationTitle: String { return ElementL10n.tr("Localizable", "end_poll_confirmation_title") }
  /// Enter your %@ to continue.
  public static func enterAccountPassword(_ p1: Any) -> String {
    return ElementL10n.tr("Localizable", "enter_account_password", String(describing: p1))
  }
  /// Select your Recovery Key, or input it manually by typing it or pasting from your clipboard
  public static var enterSecretStorageInputKey: String { return ElementL10n.tr("Localizable", "enter_secret_storage_input_key") }
  /// Cannot find secrets in storage
  public static var enterSecretStorageInvalid: String { return ElementL10n.tr("Localizable", "enter_secret_storage_invalid") }
  /// Use your %1$@ or use your %2$@ to continue.
  public static func enterSecretStoragePassphraseOrKey(_ p1: Any, _ p2: Any) -> String {
    return ElementL10n.tr("Localizable", "enter_secret_storage_passphrase_or_key", String(describing: p1), String(describing: p2))
  }
  /// Plural format key: "%#@VARIABLE@"
  public static func entries(_ p1: Int) -> String {
    return ElementL10n.tr("Localizable", "entries", p1)
  }
  /// Unable to play %1$@
  public static func errorAudioMessageUnableToPlay(_ p1: Any) -> String {
    return ElementL10n.tr("Localizable", "error_audio_message_unable_to_play", String(describing: p1))
  }
  /// Please choose a password.
  public static var errorEmptyFieldChoosePassword: String { return ElementL10n.tr("Localizable", "error_empty_field_choose_password") }
  /// Please choose a username.
  public static var errorEmptyFieldChooseUserName: String { return ElementL10n.tr("Localizable", "error_empty_field_choose_user_name") }
  /// Please enter a username.
  public static var errorEmptyFieldEnterUserName: String { return ElementL10n.tr("Localizable", "error_empty_field_enter_user_name") }
  /// Please enter your password.
  public static var errorEmptyFieldYourPassword: String { return ElementL10n.tr("Localizable", "error_empty_field_your_password") }
  /// Failed to import keys
  public static var errorFailedToImportKeys: String { return ElementL10n.tr("Localizable", "error_failed_to_import_keys") }
  /// Sorry, an error occurred while trying to join: %@
  public static func errorFailedToJoinRoom(_ p1: Any) -> String {
    return ElementL10n.tr("Localizable", "error_failed_to_join_room", String(describing: p1))
  }
  /// The file is too large to upload.
  public static var errorFileTooBigSimple: String { return ElementL10n.tr("Localizable", "error_file_too_big_simple") }
  /// The homeserver does not accept username with only digits.
  public static var errorForbiddenDigitsOnlyUsername: String { return ElementL10n.tr("Localizable", "error_forbidden_digits_only_username") }
  /// Couldn't handle share data
  public static var errorHandlingIncomingShare: String { return ElementL10n.tr("Localizable", "error_handling_incoming_share") }
  /// Sorry, an error occurred while trying to join the conference
  public static var errorJitsiJoinConf: String { return ElementL10n.tr("Localizable", "error_jitsi_join_conf") }
  /// Sorry, conference calls with Jitsi are not supported on old devices (devices with Android OS below 6.0)
  public static var errorJitsiNotSupportedOnOldDevice: String { return ElementL10n.tr("Localizable", "error_jitsi_not_supported_on_old_device") }
  /// Looks like the server is taking too long to respond, this can be caused by either poor connectivity or an error with the server. Please try again in a while.
  public static var errorNetworkTimeout: String { return ElementL10n.tr("Localizable", "error_network_timeout") }
  /// Sorry, no external application has been found to complete this action.
  public static var errorNoExternalApplicationFound: String { return ElementL10n.tr("Localizable", "error_no_external_application_found") }
  /// No network. Please check your Internet connection.
  public static var errorNoNetwork: String { return ElementL10n.tr("Localizable", "error_no_network") }
  /// Can't open a room where you are banned from.
  public static var errorOpeningBannedRoom: String { return ElementL10n.tr("Localizable", "error_opening_banned_room") }
  /// Could not save media file
  public static var errorSavingMediaFile: String { return ElementL10n.tr("Localizable", "error_saving_media_file") }
  /// Please retry once you have accepted the terms and conditions of your homeserver.
  public static var errorTermsNotAccepted: String { return ElementL10n.tr("Localizable", "error_terms_not_accepted") }
  /// Ensure that you have clicked on the link in the email we have sent to you.
  public static var errorThreepidAuthFailed: String { return ElementL10n.tr("Localizable", "error_threepid_auth_failed") }
  /// Unauthorized, missing valid authentication credentials
  public static var errorUnauthorized: String { return ElementL10n.tr("Localizable", "error_unauthorized") }
  /// It looks like you’re trying to connect to another homeserver. Do you want to sign out?
  public static var errorUserAlreadyLoggedIn: String { return ElementL10n.tr("Localizable", "error_user_already_logged_in") }
  /// Cannot reply or edit while voice message is active
  public static var errorVoiceMessageCannotReplyOrEdit: String { return ElementL10n.tr("Localizable", "error_voice_message_cannot_reply_or_edit") }
  /// Cannot play this voice message
  public static var errorVoiceMessageUnableToPlay: String { return ElementL10n.tr("Localizable", "error_voice_message_unable_to_play") }
  /// Cannot record a voice message
  public static var errorVoiceMessageUnableToRecord: String { return ElementL10n.tr("Localizable", "error_voice_message_unable_to_record") }
  /// Message removed
  public static var eventRedacted: String { return ElementL10n.tr("Localizable", "event_redacted") }
  /// Event moderated by room admin
  public static var eventRedactedByAdminReason: String { return ElementL10n.tr("Localizable", "event_redacted_by_admin_reason") }
  /// Event moderated by room admin, reason: %1$@
  public static func eventRedactedByAdminReasonWithReason(_ p1: Any) -> String {
    return ElementL10n.tr("Localizable", "event_redacted_by_admin_reason_with_reason", String(describing: p1))
  }
  /// Event deleted by user
  public static var eventRedactedByUserReason: String { return ElementL10n.tr("Localizable", "event_redacted_by_user_reason") }
  /// Event deleted by user, reason: %1$@
  public static func eventRedactedByUserReasonWithReason(_ p1: Any) -> String {
    return ElementL10n.tr("Localizable", "event_redacted_by_user_reason_with_reason", String(describing: p1))
  }
  /// Delete all failed messages
  public static var eventStatusA11yDeleteAll: String { return ElementL10n.tr("Localizable", "event_status_a11y_delete_all") }
  /// Failed
  public static var eventStatusA11yFailed: String { return ElementL10n.tr("Localizable", "event_status_a11y_failed") }
  /// Sending
  public static var eventStatusA11ySending: String { return ElementL10n.tr("Localizable", "event_status_a11y_sending") }
  /// Sent
  public static var eventStatusA11ySent: String { return ElementL10n.tr("Localizable", "event_status_a11y_sent") }
  /// Do you want to cancel sending message?
  public static var eventStatusCancelSendingDialogMessage: String { return ElementL10n.tr("Localizable", "event_status_cancel_sending_dialog_message") }
  /// Are you sure you want to delete all unsent messages in this room?
  public static var eventStatusDeleteAllFailedDialogMessage: String { return ElementL10n.tr("Localizable", "event_status_delete_all_failed_dialog_message") }
  /// Delete unsent messages
  public static var eventStatusDeleteAllFailedDialogTitle: String { return ElementL10n.tr("Localizable", "event_status_delete_all_failed_dialog_title") }
  /// Messages failed to send
  public static var eventStatusFailedMessagesWarning: String { return ElementL10n.tr("Localizable", "event_status_failed_messages_warning") }
  /// Sending message…
  public static var eventStatusSendingMessage: String { return ElementL10n.tr("Localizable", "event_status_sending_message") }
  /// Message sent
  public static var eventStatusSentMessage: String { return ElementL10n.tr("Localizable", "event_status_sent_message") }
  /// Explore Rooms
  public static var exploreRooms: String { return ElementL10n.tr("Localizable", "explore_rooms") }
  /// The link %1$@ is taking you to another site: %2$@.
  /// 
  /// Are you sure you want to continue?
  public static func externalLinkConfirmationMessage(_ p1: Any, _ p2: Any) -> String {
    return ElementL10n.tr("Localizable", "external_link_confirmation_message", String(describing: p1), String(describing: p2))
  }
  /// Double-check this link
  public static var externalLinkConfirmationTitle: String { return ElementL10n.tr("Localizable", "external_link_confirmation_title") }
  /// Direct Messages
  public static var fabMenuCreateChat: String { return ElementL10n.tr("Localizable", "fab_menu_create_chat") }
  /// Rooms
  public static var fabMenuCreateRoom: String { return ElementL10n.tr("Localizable", "fab_menu_create_room") }
  /// Failed to access secure storage
  public static var failedToAccessSecureStorage: String { return ElementL10n.tr("Localizable", "failed_to_access_secure_storage") }
  /// Failed to add widget
  public static var failedToAddWidget: String { return ElementL10n.tr("Localizable", "failed_to_add_widget") }
  /// Failed to set up Cross Signing
  public static var failedToInitializeCrossSigning: String { return ElementL10n.tr("Localizable", "failed_to_initialize_cross_signing") }
  /// Failed to remove widget
  public static var failedToRemoveWidget: String { return ElementL10n.tr("Localizable", "failed_to_remove_widget") }
  /// Failed to UnBan user
  public static var failedToUnban: String { return ElementL10n.tr("Localizable", "failed_to_unban") }
  /// Plural format key: "%#@VARIABLE@"
  public static func fallbackUsersRead(_ p1: Int) -> String {
    return ElementL10n.tr("Localizable", "fallback_users_read", p1)
  }
  /// Feedback
  public static var feedback: String { return ElementL10n.tr("Localizable", "feedback") }
  /// The feedback failed to be sent (%@)
  public static func feedbackFailed(_ p1: Any) -> String {
    return ElementL10n.tr("Localizable", "feedback_failed", String(describing: p1))
  }
  /// Thanks, your feedback has been successfully sent
  public static var feedbackSent: String { return ElementL10n.tr("Localizable", "feedback_sent") }
  /// Finish
  public static var finish: String { return ElementL10n.tr("Localizable", "finish") }
  /// Finish setting up discovery.
  public static var finishSettingUpDiscovery: String { return ElementL10n.tr("Localizable", "finish_setting_up_discovery") }
  /// Finish setup
  public static var finishSetup: String { return ElementL10n.tr("Localizable", "finish_setup") }
  /// Font size
  public static var fontSize: String { return ElementL10n.tr("Localizable", "font_size") }
  /// Set automatically
  public static var fontSizeSectionAuto: String { return ElementL10n.tr("Localizable", "font_size_section_auto") }
  /// Choose manually
  public static var fontSizeSectionManually: String { return ElementL10n.tr("Localizable", "font_size_section_manually") }
  /// Choose font size
  public static var fontSizeTitle: String { return ElementL10n.tr("Localizable", "font_size_title") }
  /// Use system default
  public static var fontSizeUseSystem: String { return ElementL10n.tr("Localizable", "font_size_use_system") }
  /// Congratulations!
  public static var ftueAccountCreatedCongratulationsTitle: String { return ElementL10n.tr("Localizable", "ftue_account_created_congratulations_title") }
  /// Personalize profile
  public static var ftueAccountCreatedPersonalize: String { return ElementL10n.tr("Localizable", "ftue_account_created_personalize") }
  /// Your account %@ has been created
  public static func ftueAccountCreatedSubtitle(_ p1: Any) -> String {
    return ElementL10n.tr("Localizable", "ftue_account_created_subtitle", String(describing: p1))
  }
  /// Take me home
  public static var ftueAccountCreatedTakeMeHome: String { return ElementL10n.tr("Localizable", "ftue_account_created_take_me_home") }
  /// Are you a human?
  public static var ftueAuthCaptchaTitle: String { return ElementL10n.tr("Localizable", "ftue_auth_captcha_title") }
  /// Choose where your conversations are kept, giving you control and independence. Connected via Matrix.
  public static var ftueAuthCarouselControlBody: String { return ElementL10n.tr("Localizable", "ftue_auth_carousel_control_body") }
  /// You're in control.
  public static var ftueAuthCarouselControlTitle: String { return ElementL10n.tr("Localizable", "ftue_auth_carousel_control_title") }
  /// End-to-end encrypted and no phone number required. No ads or datamining.
  public static var ftueAuthCarouselEncryptedBody: String { return ElementL10n.tr("Localizable", "ftue_auth_carousel_encrypted_body") }
  /// Secure messaging.
  public static var ftueAuthCarouselEncryptedTitle: String { return ElementL10n.tr("Localizable", "ftue_auth_carousel_encrypted_title") }
  /// Secure and independent communication that gives you the same level of privacy as a face-to-face conversation in your own home.
  public static var ftueAuthCarouselSecureBody: String { return ElementL10n.tr("Localizable", "ftue_auth_carousel_secure_body") }
  /// Own your conversations.
  public static var ftueAuthCarouselSecureTitle: String { return ElementL10n.tr("Localizable", "ftue_auth_carousel_secure_title") }
  /// %@ is also great for the workplace. It’s trusted by the world’s most secure organisations.
  public static func ftueAuthCarouselWorkplaceBody(_ p1: Any) -> String {
    return ElementL10n.tr("Localizable", "ftue_auth_carousel_workplace_body", String(describing: p1))
  }
  /// Messaging for your team.
  public static var ftueAuthCarouselWorkplaceTitle: String { return ElementL10n.tr("Localizable", "ftue_auth_carousel_workplace_title") }
  /// Get in touch
  public static var ftueAuthChooseServerEmsCta: String { return ElementL10n.tr("Localizable", "ftue_auth_choose_server_ems_cta") }
  /// Element Matrix Services (EMS) is a robust and reliable hosting service for fast, secure and real time communication. Find out how on <a href=${ftue_ems_url}>element.io/ems</a>
  public static var ftueAuthChooseServerEmsSubtitle: String { return ElementL10n.tr("Localizable", "ftue_auth_choose_server_ems_subtitle") }
  /// Want to host your own server?
  public static var ftueAuthChooseServerEmsTitle: String { return ElementL10n.tr("Localizable", "ftue_auth_choose_server_ems_title") }
  /// Server URL
  public static var ftueAuthChooseServerEntryHint: String { return ElementL10n.tr("Localizable", "ftue_auth_choose_server_entry_hint") }
  /// What is the address of your server?
  public static var ftueAuthChooseServerSignInSubtitle: String { return ElementL10n.tr("Localizable", "ftue_auth_choose_server_sign_in_subtitle") }
  /// What is the address of your server? This is like a home for all your data
  public static var ftueAuthChooseServerSubtitle: String { return ElementL10n.tr("Localizable", "ftue_auth_choose_server_subtitle") }
  /// Select your server
  public static var ftueAuthChooseServerTitle: String { return ElementL10n.tr("Localizable", "ftue_auth_choose_server_title") }
  /// Where your conversations will live
  public static var ftueAuthCreateAccountChooseServerHeader: String { return ElementL10n.tr("Localizable", "ftue_auth_create_account_choose_server_header") }
  /// Edit
  public static var ftueAuthCreateAccountEditServerSelection: String { return ElementL10n.tr("Localizable", "ftue_auth_create_account_edit_server_selection") }
  /// Must be 8 characters or more
  public static var ftueAuthCreateAccountPasswordEntryFooter: String { return ElementL10n.tr("Localizable", "ftue_auth_create_account_password_entry_footer") }
  /// Or
  public static var ftueAuthCreateAccountSsoSectionHeader: String { return ElementL10n.tr("Localizable", "ftue_auth_create_account_sso_section_header") }
  /// Create your account
  public static var ftueAuthCreateAccountTitle: String { return ElementL10n.tr("Localizable", "ftue_auth_create_account_title") }
  /// Others can discover you %@
  public static func ftueAuthCreateAccountUsernameEntryFooter(_ p1: Any) -> String {
    return ElementL10n.tr("Localizable", "ftue_auth_create_account_username_entry_footer", String(describing: p1))
  }
  /// Email
  public static var ftueAuthEmailEntryTitle: String { return ElementL10n.tr("Localizable", "ftue_auth_email_entry_title") }
  /// Resend email
  public static var ftueAuthEmailResendEmail: String { return ElementL10n.tr("Localizable", "ftue_auth_email_resend_email") }
  /// %@ needs to verify your account
  public static func ftueAuthEmailSubtitle(_ p1: Any) -> String {
    return ElementL10n.tr("Localizable", "ftue_auth_email_subtitle", String(describing: p1))
  }
  /// Enter your email
  public static var ftueAuthEmailTitle: String { return ElementL10n.tr("Localizable", "ftue_auth_email_title") }
  /// Did not receive an email?
  public static var ftueAuthEmailVerificationFooter: String { return ElementL10n.tr("Localizable", "ftue_auth_email_verification_footer") }
  /// Follow the instructions sent to %@
  public static func ftueAuthEmailVerificationSubtitle(_ p1: Any) -> String {
    return ElementL10n.tr("Localizable", "ftue_auth_email_verification_subtitle", String(describing: p1))
  }
  /// Verify your email
  public static var ftueAuthEmailVerificationTitle: String { return ElementL10n.tr("Localizable", "ftue_auth_email_verification_title") }
  /// Forgot password
  public static var ftueAuthForgotPassword: String { return ElementL10n.tr("Localizable", "ftue_auth_forgot_password") }
  /// Username / Email / Phone
  public static var ftueAuthLoginUsernameEntry: String { return ElementL10n.tr("Localizable", "ftue_auth_login_username_entry") }
  /// New Password
  public static var ftueAuthNewPasswordEntryTitle: String { return ElementL10n.tr("Localizable", "ftue_auth_new_password_entry_title") }
  /// Make sure it's 8 characters or more.
  public static var ftueAuthNewPasswordSubtitle: String { return ElementL10n.tr("Localizable", "ftue_auth_new_password_subtitle") }
  /// Choose a new password
  public static var ftueAuthNewPasswordTitle: String { return ElementL10n.tr("Localizable", "ftue_auth_new_password_title") }
  /// Password reset
  public static var ftueAuthPasswordResetConfirmation: String { return ElementL10n.tr("Localizable", "ftue_auth_password_reset_confirmation") }
  /// Follow the instructions send to %@
  public static func ftueAuthPasswordResetEmailConfirmationSubtitle(_ p1: Any) -> String {
    return ElementL10n.tr("Localizable", "ftue_auth_password_reset_email_confirmation_subtitle", String(describing: p1))
  }
  /// Confirmation code
  public static var ftueAuthPhoneConfirmationEntryTitle: String { return ElementL10n.tr("Localizable", "ftue_auth_phone_confirmation_entry_title") }
  /// Resend code
  public static var ftueAuthPhoneConfirmationResendCode: String { return ElementL10n.tr("Localizable", "ftue_auth_phone_confirmation_resend_code") }
  /// A code was sent to %@
  public static func ftueAuthPhoneConfirmationSubtitle(_ p1: Any) -> String {
    return ElementL10n.tr("Localizable", "ftue_auth_phone_confirmation_subtitle", String(describing: p1))
  }
  /// Confirm your phone number
  public static var ftueAuthPhoneConfirmationTitle: String { return ElementL10n.tr("Localizable", "ftue_auth_phone_confirmation_title") }
  /// Phone Number
  public static var ftueAuthPhoneEntryTitle: String { return ElementL10n.tr("Localizable", "ftue_auth_phone_entry_title") }
  /// %@ needs to verify your account
  public static func ftueAuthPhoneSubtitle(_ p1: Any) -> String {
    return ElementL10n.tr("Localizable", "ftue_auth_phone_subtitle", String(describing: p1))
  }
  /// Enter your phone number
  public static var ftueAuthPhoneTitle: String { return ElementL10n.tr("Localizable", "ftue_auth_phone_title") }
  /// Reset password
  public static var ftueAuthResetPassword: String { return ElementL10n.tr("Localizable", "ftue_auth_reset_password") }
  /// Check your email.
  public static var ftueAuthResetPasswordBreakerTitle: String { return ElementL10n.tr("Localizable", "ftue_auth_reset_password_breaker_title") }
  /// %@ will send you a verification link
  public static func ftueAuthResetPasswordEmailSubtitle(_ p1: Any) -> String {
    return ElementL10n.tr("Localizable", "ftue_auth_reset_password_email_subtitle", String(describing: p1))
  }
  /// Where your conversations live
  public static var ftueAuthSignInChooseServerHeader: String { return ElementL10n.tr("Localizable", "ftue_auth_sign_in_choose_server_header") }
  /// Sign out all devices
  public static var ftueAuthSignOutAllDevices: String { return ElementL10n.tr("Localizable", "ftue_auth_sign_out_all_devices") }
  /// Please read through %@'s terms and policies
  public static func ftueAuthTermsSubtitle(_ p1: Any) -> String {
    return ElementL10n.tr("Localizable", "ftue_auth_terms_subtitle", String(describing: p1))
  }
  /// Server policies
  public static var ftueAuthTermsTitle: String { return ElementL10n.tr("Localizable", "ftue_auth_terms_title") }
  /// Connect to server
  public static var ftueAuthUseCaseConnectToServer: String { return ElementL10n.tr("Localizable", "ftue_auth_use_case_connect_to_server") }
  /// Looking to join an existing server?
  public static var ftueAuthUseCaseJoinExistingServer: String { return ElementL10n.tr("Localizable", "ftue_auth_use_case_join_existing_server") }
  /// Friends and family
  public static var ftueAuthUseCaseOptionOne: String { return ElementL10n.tr("Localizable", "ftue_auth_use_case_option_one") }
  /// Communities
  public static var ftueAuthUseCaseOptionThree: String { return ElementL10n.tr("Localizable", "ftue_auth_use_case_option_three") }
  /// Teams
  public static var ftueAuthUseCaseOptionTwo: String { return ElementL10n.tr("Localizable", "ftue_auth_use_case_option_two") }
  /// Not sure yet? %@
  public static func ftueAuthUseCaseSkip(_ p1: Any) -> String {
    return ElementL10n.tr("Localizable", "ftue_auth_use_case_skip", String(describing: p1))
  }
  /// Skip this question
  public static var ftueAuthUseCaseSkipPartial: String { return ElementL10n.tr("Localizable", "ftue_auth_use_case_skip_partial") }
  /// We'll help you get connected
  public static var ftueAuthUseCaseSubtitle: String { return ElementL10n.tr("Localizable", "ftue_auth_use_case_subtitle") }
  /// Who will you chat to the most?
  public static var ftueAuthUseCaseTitle: String { return ElementL10n.tr("Localizable", "ftue_auth_use_case_title") }
  /// Welcome back!
  public static var ftueAuthWelcomeBackTitle: String { return ElementL10n.tr("Localizable", "ftue_auth_welcome_back_title") }
  /// You can change this later
  public static var ftueDisplayNameEntryFooter: String { return ElementL10n.tr("Localizable", "ftue_display_name_entry_footer") }
  /// Display Name
  public static var ftueDisplayNameEntryTitle: String { return ElementL10n.tr("Localizable", "ftue_display_name_entry_title") }
  /// Choose a display name
  public static var ftueDisplayNameTitle: String { return ElementL10n.tr("Localizable", "ftue_display_name_title") }
  /// Head to settings anytime to update your profile
  public static var ftuePersonalizeCompleteSubtitle: String { return ElementL10n.tr("Localizable", "ftue_personalize_complete_subtitle") }
  /// Looking good!
  public static var ftuePersonalizeCompleteTitle: String { return ElementL10n.tr("Localizable", "ftue_personalize_complete_title") }
  /// Let's go
  public static var ftuePersonalizeLetsGo: String { return ElementL10n.tr("Localizable", "ftue_personalize_lets_go") }
  /// Skip this step
  public static var ftuePersonalizeSkipThisStep: String { return ElementL10n.tr("Localizable", "ftue_personalize_skip_this_step") }
  /// Save and continue
  public static var ftuePersonalizeSubmit: String { return ElementL10n.tr("Localizable", "ftue_personalize_submit") }
  /// Time to put a face to the name
  public static var ftueProfilePictureSubtitle: String { return ElementL10n.tr("Localizable", "ftue_profile_picture_subtitle") }
  /// Add a profile picture
  public static var ftueProfilePictureTitle: String { return ElementL10n.tr("Localizable", "ftue_profile_picture_title") }
  /// %1$@: %2$@
  public static func genericLabelAndValue(_ p1: Any, _ p2: Any) -> String {
    return ElementL10n.tr("Localizable", "generic_label_and_value", String(describing: p1), String(describing: p2))
  }
  /// Give Feedback
  public static var giveFeedback: String { return ElementL10n.tr("Localizable", "give_feedback") }
  /// Give Feedback
  public static var giveFeedbackThreads: String { return ElementL10n.tr("Localizable", "give_feedback_threads") }
  /// Retry
  public static var globalRetry: String { return ElementL10n.tr("Localizable", "global_retry") }
  /// Home
  public static var groupDetailsHome: String { return ElementL10n.tr("Localizable", "group_details_home") }
  /// You have been banned from %1$@ by %2$@
  public static func hasBeenBanned(_ p1: Any, _ p2: Any) -> String {
    return ElementL10n.tr("Localizable", "has_been_banned", String(describing: p1), String(describing: p2))
  }
  /// You have been removed from %1$@ by %2$@
  public static func hasBeenRemoved(_ p1: Any, _ p2: Any) -> String {
    return ElementL10n.tr("Localizable", "has_been_removed", String(describing: p1), String(describing: p2))
  }
  /// Long click on a room to see more options
  public static var helpLongClickOnRoomForMoreOptions: String { return ElementL10n.tr("Localizable", "help_long_click_on_room_for_more_options") }
  /// Hide advanced
  public static var hideAdvanced: String { return ElementL10n.tr("Localizable", "hide_advanced") }
  /// The all-in-one secure chat app for teams, friends and organisations. Create a chat, or join an existing room, to get started.
  public static var homeEmptyNoRoomsMessage: String { return ElementL10n.tr("Localizable", "home_empty_no_rooms_message") }
  /// Welcome to %@,
  /// %@.
  public static func homeEmptyNoRoomsTitle(_ p1: Any, _ p2: Any) -> String {
    return ElementL10n.tr("Localizable", "home_empty_no_rooms_title", String(describing: p1), String(describing: p2))
  }
  /// This is where your unread messages will show up, when you have some.
  public static var homeEmptyNoUnreadsMessage: String { return ElementL10n.tr("Localizable", "home_empty_no_unreads_message") }
  /// Nothing to report.
  public static var homeEmptyNoUnreadsTitle: String { return ElementL10n.tr("Localizable", "home_empty_no_unreads_title") }
  /// Spaces are a new way to group rooms and people. Add an existing room, or create a new one, using the bottom-right button.
  public static var homeEmptySpaceNoRoomsMessage: String { return ElementL10n.tr("Localizable", "home_empty_space_no_rooms_message") }
  /// %@
  /// is looking a little empty.
  public static func homeEmptySpaceNoRoomsTitle(_ p1: Any) -> String {
    return ElementL10n.tr("Localizable", "home_empty_space_no_rooms_title", String(describing: p1))
  }
  /// Filter room names
  public static var homeFilterPlaceholderHome: String { return ElementL10n.tr("Localizable", "home_filter_placeholder_home") }
  /// Layout preferences
  public static var homeLayoutPreferences: String { return ElementL10n.tr("Localizable", "home_layout_preferences") }
  /// Show filters
  public static var homeLayoutPreferencesFilters: String { return ElementL10n.tr("Localizable", "home_layout_preferences_filters") }
  /// Show recents
  public static var homeLayoutPreferencesRecents: String { return ElementL10n.tr("Localizable", "home_layout_preferences_recents") }
  /// Activity
  public static var homeLayoutPreferencesSortActivity: String { return ElementL10n.tr("Localizable", "home_layout_preferences_sort_activity") }
  /// Sort by
  public static var homeLayoutPreferencesSortBy: String { return ElementL10n.tr("Localizable", "home_layout_preferences_sort_by") }
  /// A - Z
  public static var homeLayoutPreferencesSortName: String { return ElementL10n.tr("Localizable", "home_layout_preferences_sort_name") }
  /// Homeserver API URL
  public static var hsClientUrl: String { return ElementL10n.tr("Localizable", "hs_client_url") }
  /// Homeserver URL
  public static var hsUrl: String { return ElementL10n.tr("Localizable", "hs_url") }
  /// Huge
  public static var huge: String { return ElementL10n.tr("Localizable", "huge") }
  /// Identity server
  public static var identityServer: String { return ElementL10n.tr("Localizable", "identity_server") }
  /// To discover existing contacts, you need to send contact info (emails and phone numbers) to your identity server. We hash your data before sending for privacy.
  public static var identityServerConsentDialogContent3: String { return ElementL10n.tr("Localizable", "identity_server_consent_dialog_content_3") }
  /// Do you agree to send this info?
  public static var identityServerConsentDialogContentQuestion: String { return ElementL10n.tr("Localizable", "identity_server_consent_dialog_content_question") }
  /// Send emails and phone numbers to %@
  public static func identityServerConsentDialogTitle2(_ p1: Any) -> String {
    return ElementL10n.tr("Localizable", "identity_server_consent_dialog_title_2", String(describing: p1))
  }
  /// The association has failed.
  public static var identityServerErrorBindingError: String { return ElementL10n.tr("Localizable", "identity_server_error_binding_error") }
  /// For your privacy, %@ only supports sending hashed user emails and phone number.
  public static func identityServerErrorBulkSha256NotSupported(_ p1: Any) -> String {
    return ElementL10n.tr("Localizable", "identity_server_error_bulk_sha256_not_supported", String(describing: p1))
  }
  /// There is no current association with this identifier.
  public static var identityServerErrorNoCurrentBindingError: String { return ElementL10n.tr("Localizable", "identity_server_error_no_current_binding_error") }
  /// Please first configure an identity server.
  public static var identityServerErrorNoIdentityServerConfigured: String { return ElementL10n.tr("Localizable", "identity_server_error_no_identity_server_configured") }
  /// This operation is not possible. The homeserver is outdated.
  public static var identityServerErrorOutdatedHomeServer: String { return ElementL10n.tr("Localizable", "identity_server_error_outdated_home_server") }
  /// This identity server is outdated. %@ support only API V2.
  public static func identityServerErrorOutdatedIdentityServer(_ p1: Any) -> String {
    return ElementL10n.tr("Localizable", "identity_server_error_outdated_identity_server", String(describing: p1))
  }
  /// Please first accepts the terms of the identity server in the settings.
  public static var identityServerErrorTermsNotSigned: String { return ElementL10n.tr("Localizable", "identity_server_error_terms_not_signed") }
  /// You are not using any identity server
  public static var identityServerNotDefined: String { return ElementL10n.tr("Localizable", "identity_server_not_defined") }
  /// Alternatively, you can enter any other identity server URL
  public static var identityServerSetAlternativeNotice: String { return ElementL10n.tr("Localizable", "identity_server_set_alternative_notice") }
  /// Enter the URL of an identity server
  public static var identityServerSetAlternativeNoticeNoDefault: String { return ElementL10n.tr("Localizable", "identity_server_set_alternative_notice_no_default") }
  /// Submit
  public static var identityServerSetAlternativeSubmit: String { return ElementL10n.tr("Localizable", "identity_server_set_alternative_submit") }
  /// Your homeserver (%1$@) proposes to use %2$@ for your identity server
  public static func identityServerSetDefaultNotice(_ p1: Any, _ p2: Any) -> String {
    return ElementL10n.tr("Localizable", "identity_server_set_default_notice", String(describing: p1), String(describing: p2))
  }
  /// Use %1$@
  public static func identityServerSetDefaultSubmit(_ p1: Any) -> String {
    return ElementL10n.tr("Localizable", "identity_server_set_default_submit", String(describing: p1))
  }
  /// The user consent has not been provided.
  public static var identityServerUserConsentNotProvided: String { return ElementL10n.tr("Localizable", "identity_server_user_consent_not_provided") }
  /// Ignore
  public static var ignoreRequestShortLabel: String { return ElementL10n.tr("Localizable", "ignore_request_short_label") }
  /// Import e2e keys from file "%1$@".
  public static func importE2eKeysFromFile(_ p1: Any) -> String {
    return ElementL10n.tr("Localizable", "import_e2e_keys_from_file", String(describing: p1))
  }
  /// Incoming Video Call
  public static var incomingVideoCall: String { return ElementL10n.tr("Localizable", "incoming_video_call") }
  /// Incoming Voice Call
  public static var incomingVoiceCall: String { return ElementL10n.tr("Localizable", "incoming_voice_call") }
  /// %@ needs to perform a clear cache to be up to date, for the following reason:
  /// %@
  /// 
  /// Note that this action will restart the app and it may take some time.
  public static func initialSyncRequestContent(_ p1: Any, _ p2: Any) -> String {
    return ElementL10n.tr("Localizable", "initial_sync_request_content", String(describing: p1), String(describing: p2))
  }
  /// - Some users have been unignored
  public static var initialSyncRequestReasonUnignoredUsers: String { return ElementL10n.tr("Localizable", "initial_sync_request_reason_unignored_users") }
  /// Initial sync request
  public static var initialSyncRequestTitle: String { return ElementL10n.tr("Localizable", "initial_sync_request_title") }
  /// Initial sync:
  /// Downloading data…
  public static var initialSyncStartDownloading: String { return ElementL10n.tr("Localizable", "initial_sync_start_downloading") }
  /// Initial sync:
  /// Importing account…
  public static var initialSyncStartImportingAccount: String { return ElementL10n.tr("Localizable", "initial_sync_start_importing_account") }
  /// Initial sync:
  /// Importing crypto
  public static var initialSyncStartImportingAccountCrypto: String { return ElementL10n.tr("Localizable", "initial_sync_start_importing_account_crypto") }
  /// Initial sync:
  /// Importing account data
  public static var initialSyncStartImportingAccountData: String { return ElementL10n.tr("Localizable", "initial_sync_start_importing_account_data") }
  /// Initial sync:
  /// Importing invited rooms
  public static var initialSyncStartImportingAccountInvitedRooms: String { return ElementL10n.tr("Localizable", "initial_sync_start_importing_account_invited_rooms") }
  /// Initial sync:
  /// Loading your conversations
  /// If you've joined lots of rooms, this might take a while
  public static var initialSyncStartImportingAccountJoinedRooms: String { return ElementL10n.tr("Localizable", "initial_sync_start_importing_account_joined_rooms") }
  /// Initial sync:
  /// Importing left rooms
  public static var initialSyncStartImportingAccountLeftRooms: String { return ElementL10n.tr("Localizable", "initial_sync_start_importing_account_left_rooms") }
  /// Initial sync:
  /// Importing rooms
  public static var initialSyncStartImportingAccountRooms: String { return ElementL10n.tr("Localizable", "initial_sync_start_importing_account_rooms") }
  /// Initial sync:
  /// Waiting for server response…
  public static var initialSyncStartServerComputing: String { return ElementL10n.tr("Localizable", "initial_sync_start_server_computing") }
  /// Initialize CrossSigning
  public static var initializeCrossSigning: String { return ElementL10n.tr("Localizable", "initialize_cross_signing") }
  /// Invalid QR code (Invalid URI)!
  public static var invalidQrCodeUri: String { return ElementL10n.tr("Localizable", "invalid_qr_code_uri") }
  /// Invitation sent to %1$@
  public static func invitationSentToOneUser(_ p1: Any) -> String {
    return ElementL10n.tr("Localizable", "invitation_sent_to_one_user", String(describing: p1))
  }
  /// Invites
  public static var invitationsHeader: String { return ElementL10n.tr("Localizable", "invitations_header") }
  /// Plural format key: "%#@VARIABLE@"
  public static func invitationsSentToOneAndMoreUsers(_ p1: Int) -> String {
    return ElementL10n.tr("Localizable", "invitations_sent_to_one_and_more_users", p1)
  }
  /// Invitations sent to %1$@ and %2$@
  public static func invitationsSentToTwoUsers(_ p1: Any, _ p2: Any) -> String {
    return ElementL10n.tr("Localizable", "invitations_sent_to_two_users", String(describing: p1), String(describing: p2))
  }
  /// Invite by email
  public static var inviteByEmail: String { return ElementL10n.tr("Localizable", "invite_by_email") }
  /// Share link
  public static var inviteByLink: String { return ElementL10n.tr("Localizable", "invite_by_link") }
  /// Invite by username or mail
  public static var inviteByUsernameOrMail: String { return ElementL10n.tr("Localizable", "invite_by_username_or_mail") }
  /// Invite friends
  public static var inviteFriends: String { return ElementL10n.tr("Localizable", "invite_friends") }
  /// 🔐️ Join me on %@
  public static func inviteFriendsRichTitle(_ p1: Any) -> String {
    return ElementL10n.tr("Localizable", "invite_friends_rich_title", String(describing: p1))
  }
  /// Hey, talk to me on %@: %@
  public static func inviteFriendsText(_ p1: Any, _ p2: Any) -> String {
    return ElementL10n.tr("Localizable", "invite_friends_text", String(describing: p1), String(describing: p2))
  }
  /// Invite friends to Element
  public static var inviteFriendsToElement: String { return ElementL10n.tr("Localizable", "invite_friends_to_element") }
  /// Just to this room
  public static var inviteJustToThisRoom: String { return ElementL10n.tr("Localizable", "invite_just_to_this_room") }
  /// They won’t be a part of %@
  public static func inviteJustToThisRoomDesc(_ p1: Any) -> String {
    return ElementL10n.tr("Localizable", "invite_just_to_this_room_desc", String(describing: p1))
  }
  /// Invite people
  public static var invitePeopleMenu: String { return ElementL10n.tr("Localizable", "invite_people_menu") }
  /// Invite people to your space
  public static var invitePeopleToYourSpace: String { return ElementL10n.tr("Localizable", "invite_people_to_your_space") }
  /// It’s just you at the moment.  %@ will be even better with others.
  public static func invitePeopleToYourSpaceDesc(_ p1: Any) -> String {
    return ElementL10n.tr("Localizable", "invite_people_to_your_space_desc", String(describing: p1))
  }
  /// Invite to %@
  public static func inviteToSpace(_ p1: Any) -> String {
    return ElementL10n.tr("Localizable", "invite_to_space", String(describing: p1))
  }
  /// Invite to %@
  public static func inviteToSpaceWithName(_ p1: Any) -> String {
    return ElementL10n.tr("Localizable", "invite_to_space_with_name", String(describing: p1))
  }
  /// They’ll be able to explore %@
  public static func inviteToSpaceWithNameDesc(_ p1: Any) -> String {
    return ElementL10n.tr("Localizable", "invite_to_space_with_name_desc", String(describing: p1))
  }
  /// INVITE
  public static var inviteUsersToRoomActionInvite: String { return ElementL10n.tr("Localizable", "invite_users_to_room_action_invite") }
  /// We could not invite users. Please check the users you want to invite and try again.
  public static var inviteUsersToRoomFailure: String { return ElementL10n.tr("Localizable", "invite_users_to_room_failure") }
  /// Invite Users
  public static var inviteUsersToRoomTitle: String { return ElementL10n.tr("Localizable", "invite_users_to_room_title") }
  /// Invited
  public static var invited: String { return ElementL10n.tr("Localizable", "invited") }
  /// Invited by %@
  public static func invitedBy(_ p1: Any) -> String {
    return ElementL10n.tr("Localizable", "invited_by", String(describing: p1))
  }
  /// This is where your new requests and invites will be.
  public static var invitesEmptyMessage: String { return ElementL10n.tr("Localizable", "invites_empty_message") }
  /// Nothing new.
  public static var invitesEmptyTitle: String { return ElementL10n.tr("Localizable", "invites_empty_title") }
  /// Invites
  public static var invitesTitle: String { return ElementL10n.tr("Localizable", "invites_title") }
  /// Inviting users…
  public static var invitingUsersToRoom: String { return ElementL10n.tr("Localizable", "inviting_users_to_room") }
  /// Please be patient, it may take some time.
  public static var itMayTakeSomeTime: String { return ElementL10n.tr("Localizable", "it_may_take_some_time") }
  /// Leave the current conference and switch to the other one?
  public static var jitsiLeaveConfToJoinAnotherOneContent: String { return ElementL10n.tr("Localizable", "jitsi_leave_conf_to_join_another_one_content") }
  /// Join Anyway
  public static var joinAnyway: String { return ElementL10n.tr("Localizable", "join_anyway") }
  /// Join Room
  public static var joinRoom: String { return ElementL10n.tr("Localizable", "join_room") }
  /// Join Space
  public static var joinSpace: String { return ElementL10n.tr("Localizable", "join_space") }
  /// Join replacement room
  public static var joiningReplacementRoom: String { return ElementL10n.tr("Localizable", "joining_replacement_room") }
  /// Keep it safe
  public static var keepItSafe: String { return ElementL10n.tr("Localizable", "keep_it_safe") }
  /// Key Share Request
  public static var keyShareRequest: String { return ElementL10n.tr("Localizable", "key_share_request") }
  /// Backing up your keys. This may take several minutes…
  public static var keysBackupBannerInProgress: String { return ElementL10n.tr("Localizable", "keys_backup_banner_in_progress") }
  /// Never lose encrypted messages
  public static var keysBackupBannerRecoverLine1: String { return ElementL10n.tr("Localizable", "keys_backup_banner_recover_line1") }
  /// Use Key Backup
  public static var keysBackupBannerRecoverLine2: String { return ElementL10n.tr("Localizable", "keys_backup_banner_recover_line2") }
  /// New secure message keys
  public static var keysBackupBannerUpdateLine1: String { return ElementL10n.tr("Localizable", "keys_backup_banner_update_line1") }
  /// Manage in Key Backup
  public static var keysBackupBannerUpdateLine2: String { return ElementL10n.tr("Localizable", "keys_backup_banner_update_line2") }
  /// Failed to get latest restore keys version (%@).
  public static func keysBackupGetVersionError(_ p1: Any) -> String {
    return ElementL10n.tr("Localizable", "keys_backup_get_version_error", String(describing: p1))
  }
  /// All keys backed up
  public static var keysBackupInfoKeysAllBackupUp: String { return ElementL10n.tr("Localizable", "keys_backup_info_keys_all_backup_up") }
  /// Plural format key: "%#@VARIABLE@"
  public static func keysBackupInfoKeysBackingUp(_ p1: Int) -> String {
    return ElementL10n.tr("Localizable", "keys_backup_info_keys_backing_up", p1)
  }
  /// Algorithm
  public static var keysBackupInfoTitleAlgorithm: String { return ElementL10n.tr("Localizable", "keys_backup_info_title_algorithm") }
  /// Signature
  public static var keysBackupInfoTitleSignature: String { return ElementL10n.tr("Localizable", "keys_backup_info_title_signature") }
  /// Version
  public static var keysBackupInfoTitleVersion: String { return ElementL10n.tr("Localizable", "keys_backup_info_title_version") }
  /// Backup could not be decrypted with this passphrase: please verify that you entered the correct recovery passphrase.
  public static var keysBackupPassphraseErrorDecrypt: String { return ElementL10n.tr("Localizable", "keys_backup_passphrase_error_decrypt") }
  /// Please delete the passphrase if you want %@ to generate a recovery key.
  public static func keysBackupPassphraseNotEmptyErrorMessage(_ p1: Any) -> String {
    return ElementL10n.tr("Localizable", "keys_backup_passphrase_not_empty_error_message", String(describing: p1))
  }
  /// Please enter a recovery key
  public static var keysBackupRecoveryCodeEmptyErrorMessage: String { return ElementL10n.tr("Localizable", "keys_backup_recovery_code_empty_error_message") }
  /// Backup could not be decrypted with this recovery key: please verify that you entered the correct recovery key.
  public static var keysBackupRecoveryCodeErrorDecrypt: String { return ElementL10n.tr("Localizable", "keys_backup_recovery_code_error_decrypt") }
  /// Fetching backup version…
  public static var keysBackupRestoreIsGettingBackupVersion: String { return ElementL10n.tr("Localizable", "keys_backup_restore_is_getting_backup_version") }
  /// Enter Recovery Key
  public static var keysBackupRestoreKeyEnterHint: String { return ElementL10n.tr("Localizable", "keys_backup_restore_key_enter_hint") }
  /// Plural format key: "%#@VARIABLE@"
  public static func keysBackupRestoreSuccessDescriptionPart1(_ p1: Int) -> String {
    return ElementL10n.tr("Localizable", "keys_backup_restore_success_description_part1", p1)
  }
  /// Plural format key: "%#@VARIABLE@"
  public static func keysBackupRestoreSuccessDescriptionPart2(_ p1: Int) -> String {
    return ElementL10n.tr("Localizable", "keys_backup_restore_success_description_part2", p1)
  }
  /// Backup Restored %@ !
  public static func keysBackupRestoreSuccessTitle(_ p1: Any) -> String {
    return ElementL10n.tr("Localizable", "keys_backup_restore_success_title", String(describing: p1))
  }
  /// Keys are already up to date!
  public static var keysBackupRestoreSuccessTitleAlreadyUpToDate: String { return ElementL10n.tr("Localizable", "keys_backup_restore_success_title_already_up_to_date") }
  /// use your recovery key
  public static var keysBackupRestoreUseRecoveryKey: String { return ElementL10n.tr("Localizable", "keys_backup_restore_use_recovery_key") }
  /// Lost your recovery key? You can set up a new one in settings.
  public static var keysBackupRestoreWithKeyHelper: String { return ElementL10n.tr("Localizable", "keys_backup_restore_with_key_helper") }
  /// Use your recovery passphrase to unlock your encrypted messages history
  public static var keysBackupRestoreWithPassphrase: String { return ElementL10n.tr("Localizable", "keys_backup_restore_with_passphrase") }
  /// Don’t know your recovery passphrase, you can %@.
  public static func keysBackupRestoreWithPassphraseHelperWithLink(_ p1: Any) -> String {
    return ElementL10n.tr("Localizable", "keys_backup_restore_with_passphrase_helper_with_link", String(describing: p1))
  }
  /// Use your Recovery Key to unlock your encrypted messages history
  public static var keysBackupRestoreWithRecoveryKey: String { return ElementL10n.tr("Localizable", "keys_backup_restore_with_recovery_key") }
  /// Computing recovery key…
  public static var keysBackupRestoringComputingKeyWaitingMessage: String { return ElementL10n.tr("Localizable", "keys_backup_restoring_computing_key_waiting_message") }
  /// Downloading keys…
  public static var keysBackupRestoringDownloadingBackupWaitingMessage: String { return ElementL10n.tr("Localizable", "keys_backup_restoring_downloading_backup_waiting_message") }
  /// Importing keys…
  public static var keysBackupRestoringImportingKeysWaitingMessage: String { return ElementL10n.tr("Localizable", "keys_backup_restoring_importing_keys_waiting_message") }
  /// Restoring backup:
  public static var keysBackupRestoringWaitingMessage: String { return ElementL10n.tr("Localizable", "keys_backup_restoring_waiting_message") }
  /// Checking backup state
  public static var keysBackupSettingsCheckingBackupState: String { return ElementL10n.tr("Localizable", "keys_backup_settings_checking_backup_state") }
  /// Delete Backup
  public static var keysBackupSettingsDeleteBackupButton: String { return ElementL10n.tr("Localizable", "keys_backup_settings_delete_backup_button") }
  /// Delete your backed up encryption keys from the server? You will no longer be able to use your recovery key to read encrypted message history.
  public static var keysBackupSettingsDeleteConfirmMessage: String { return ElementL10n.tr("Localizable", "keys_backup_settings_delete_confirm_message") }
  /// Delete Backup
  public static var keysBackupSettingsDeleteConfirmTitle: String { return ElementL10n.tr("Localizable", "keys_backup_settings_delete_confirm_title") }
  /// Deleting backup…
  public static var keysBackupSettingsDeletingBackup: String { return ElementL10n.tr("Localizable", "keys_backup_settings_deleting_backup") }
  /// Backup has a invalid signature from unverified session %@
  public static func keysBackupSettingsInvalidSignatureFromUnverifiedDevice(_ p1: Any) -> String {
    return ElementL10n.tr("Localizable", "keys_backup_settings_invalid_signature_from_unverified_device", String(describing: p1))
  }
  /// Backup has a invalid signature from verified session %@
  public static func keysBackupSettingsInvalidSignatureFromVerifiedDevice(_ p1: Any) -> String {
    return ElementL10n.tr("Localizable", "keys_backup_settings_invalid_signature_from_verified_device", String(describing: p1))
  }
  /// Restore from Backup
  public static var keysBackupSettingsRestoreBackupButton: String { return ElementL10n.tr("Localizable", "keys_backup_settings_restore_backup_button") }
  /// Backup has a valid signature from this user.
  public static var keysBackupSettingsSignatureFromThisUser: String { return ElementL10n.tr("Localizable", "keys_backup_settings_signature_from_this_user") }
  /// Backup has a signature from unknown session with ID %@.
  public static func keysBackupSettingsSignatureFromUnknownDevice(_ p1: Any) -> String {
    return ElementL10n.tr("Localizable", "keys_backup_settings_signature_from_unknown_device", String(describing: p1))
  }
  /// Key Backup is not active on this session.
  public static var keysBackupSettingsStatusKo: String { return ElementL10n.tr("Localizable", "keys_backup_settings_status_ko") }
  /// Your keys are not being backed up from this session.
  public static var keysBackupSettingsStatusNotSetup: String { return ElementL10n.tr("Localizable", "keys_backup_settings_status_not_setup") }
  /// Key Backup has been correctly set up for this session.
  public static var keysBackupSettingsStatusOk: String { return ElementL10n.tr("Localizable", "keys_backup_settings_status_ok") }
  /// To use Key Backup on this session, restore with your passphrase or recovery key now.
  public static var keysBackupSettingsUntrustedBackup: String { return ElementL10n.tr("Localizable", "keys_backup_settings_untrusted_backup") }
  /// Backup has a valid signature from this session.
  public static var keysBackupSettingsValidSignatureFromThisDevice: String { return ElementL10n.tr("Localizable", "keys_backup_settings_valid_signature_from_this_device") }
  /// Backup has a valid signature from unverified session %@
  public static func keysBackupSettingsValidSignatureFromUnverifiedDevice(_ p1: Any) -> String {
    return ElementL10n.tr("Localizable", "keys_backup_settings_valid_signature_from_unverified_device", String(describing: p1))
  }
  /// Backup has a valid signature from verified session %@.
  public static func keysBackupSettingsValidSignatureFromVerifiedDevice(_ p1: Any) -> String {
    return ElementL10n.tr("Localizable", "keys_backup_settings_valid_signature_from_verified_device", String(describing: p1))
  }
  /// Start using Key Backup
  public static var keysBackupSetup: String { return ElementL10n.tr("Localizable", "keys_backup_setup") }
  /// Creating Backup
  public static var keysBackupSetupCreatingBackup: String { return ElementL10n.tr("Localizable", "keys_backup_setup_creating_backup") }
  /// It looks like you already have setup key backup from another session. Do you want to replace it with the one you’re creating?
  public static var keysBackupSetupOverrideBackupPromptDescription: String { return ElementL10n.tr("Localizable", "keys_backup_setup_override_backup_prompt_description") }
  /// A backup already exist on your homeserver
  public static var keysBackupSetupOverrideBackupPromptTile: String { return ElementL10n.tr("Localizable", "keys_backup_setup_override_backup_prompt_tile") }
  /// Replace
  public static var keysBackupSetupOverrideReplace: String { return ElementL10n.tr("Localizable", "keys_backup_setup_override_replace") }
  /// Stop
  public static var keysBackupSetupOverrideStop: String { return ElementL10n.tr("Localizable", "keys_backup_setup_override_stop") }
  /// You may lose access to your messages if you log out or lose this device.
  public static var keysBackupSetupSkipMsg: String { return ElementL10n.tr("Localizable", "keys_backup_setup_skip_msg") }
  /// Are you sure?
  public static var keysBackupSetupSkipTitle: String { return ElementL10n.tr("Localizable", "keys_backup_setup_skip_title") }
  /// (Advanced)
  public static var keysBackupSetupStep1Advanced: String { return ElementL10n.tr("Localizable", "keys_backup_setup_step1_advanced") }
  /// Messages in encrypted rooms are secured with end-to-end encryption. Only you and the recipient(s) have the keys to read these messages.
  /// 
  /// Securely back up your keys to avoid losing them.
  public static var keysBackupSetupStep1Description: String { return ElementL10n.tr("Localizable", "keys_backup_setup_step1_description") }
  /// Manually export keys
  public static var keysBackupSetupStep1ManualExport: String { return ElementL10n.tr("Localizable", "keys_backup_setup_step1_manual_export") }
  /// Or, secure your backup with a Recovery Key, saving it somewhere safe.
  public static var keysBackupSetupStep1RecoveryKeyAlternative: String { return ElementL10n.tr("Localizable", "keys_backup_setup_step1_recovery_key_alternative") }
  /// Never lose encrypted messages
  public static var keysBackupSetupStep1Title: String { return ElementL10n.tr("Localizable", "keys_backup_setup_step1_title") }
  /// Set Passphrase
  public static var keysBackupSetupStep2ButtonTitle: String { return ElementL10n.tr("Localizable", "keys_backup_setup_step2_button_title") }
  /// (Advanced) Set up with Recovery Key
  public static var keysBackupSetupStep2SkipButtonTitle: String { return ElementL10n.tr("Localizable", "keys_backup_setup_step2_skip_button_title") }
  /// We’ll store an encrypted copy of your keys on your homeserver. Protect your backup with a passphrase to keep it secure.
  /// 
  /// For maximum security, this should be different from your account password.
  public static var keysBackupSetupStep2TextDescription: String { return ElementL10n.tr("Localizable", "keys_backup_setup_step2_text_description") }
  /// Secure your backup with a Passphrase.
  public static var keysBackupSetupStep2TextTitle: String { return ElementL10n.tr("Localizable", "keys_backup_setup_step2_text_title") }
  /// Done
  public static var keysBackupSetupStep3ButtonTitle: String { return ElementL10n.tr("Localizable", "keys_backup_setup_step3_button_title") }
  /// I’ve made a copy
  public static var keysBackupSetupStep3ButtonTitleNoPassphrase: String { return ElementL10n.tr("Localizable", "keys_backup_setup_step3_button_title_no_passphrase") }
  /// Save Recovery Key
  public static var keysBackupSetupStep3CopyButtonTitle: String { return ElementL10n.tr("Localizable", "keys_backup_setup_step3_copy_button_title") }
  /// Generating Recovery Key using passphrase, this process can take several seconds.
  public static var keysBackupSetupStep3GeneratingKeyStatus: String { return ElementL10n.tr("Localizable", "keys_backup_setup_step3_generating_key_status") }
  /// Please make a copy
  public static var keysBackupSetupStep3PleaseMakeCopy: String { return ElementL10n.tr("Localizable", "keys_backup_setup_step3_please_make_copy") }
  /// Save as File
  public static var keysBackupSetupStep3SaveButtonTitle: String { return ElementL10n.tr("Localizable", "keys_backup_setup_step3_save_button_title") }
  /// Share recovery key with…
  public static var keysBackupSetupStep3ShareIntentChooserTitle: String { return ElementL10n.tr("Localizable", "keys_backup_setup_step3_share_intent_chooser_title") }
  /// Share
  public static var keysBackupSetupStep3ShareRecoveryFile: String { return ElementL10n.tr("Localizable", "keys_backup_setup_step3_share_recovery_file") }
  /// Success !
  public static var keysBackupSetupStep3SuccessTitle: String { return ElementL10n.tr("Localizable", "keys_backup_setup_step3_success_title") }
  /// Your keys are being backed up.
  public static var keysBackupSetupStep3TextLine1: String { return ElementL10n.tr("Localizable", "keys_backup_setup_step3_text_line1") }
  /// Your recovery key is a safety net - you can use it to restore access to your encrypted messages if you forget your passphrase.
  /// Keep your recovery key somewhere very secure, like a password manager (or a safe)
  public static var keysBackupSetupStep3TextLine2: String { return ElementL10n.tr("Localizable", "keys_backup_setup_step3_text_line2") }
  /// Keep your recovery key somewhere very secure, like a password manager (or a safe)
  public static var keysBackupSetupStep3TextLine2NoPassphrase: String { return ElementL10n.tr("Localizable", "keys_backup_setup_step3_text_line2_no_passphrase") }
  /// An error occurred getting keys backup data
  public static var keysBackupUnableToGetKeysBackupData: String { return ElementL10n.tr("Localizable", "keys_backup_unable_to_get_keys_backup_data") }
  /// An error occurred getting trust info
  public static var keysBackupUnableToGetTrustInfo: String { return ElementL10n.tr("Localizable", "keys_backup_unable_to_get_trust_info") }
  /// Unlock History
  public static var keysBackupUnlockButton: String { return ElementL10n.tr("Localizable", "keys_backup_unlock_button") }
  /// Enable verbose logs.
  public static var labsAllowExtendedLogging: String { return ElementL10n.tr("Localizable", "labs_allow_extended_logging") }
  /// Verbose logs will help developers by providing more logs when you send a RageShake. Even when enabled, the application does not log message contents or any other private data.
  public static var labsAllowExtendedLoggingSummary: String { return ElementL10n.tr("Localizable", "labs_allow_extended_logging_summary") }
  /// Auto Report Decryption Errors.
  public static var labsAutoReportUisi: String { return ElementL10n.tr("Localizable", "labs_auto_report_uisi") }
  /// Your system will automatically send logs when an unable to decrypt error occurs
  public static var labsAutoReportUisiDesc: String { return ElementL10n.tr("Localizable", "labs_auto_report_uisi_desc") }
  /// Enable Element Call permission shortcuts
  public static var labsEnableElementCallPermissionShortcuts: String { return ElementL10n.tr("Localizable", "labs_enable_element_call_permission_shortcuts") }
  /// Auto-approve Element Call widgets and grant camera / mic access
  public static var labsEnableElementCallPermissionShortcutsSummary: String { return ElementL10n.tr("Localizable", "labs_enable_element_call_permission_shortcuts_summary") }
  /// Enable LaTeX mathematics
  public static var labsEnableLatexMaths: String { return ElementL10n.tr("Localizable", "labs_enable_latex_maths") }
  /// Enable Live Location Sharing
  public static var labsEnableLiveLocation: String { return ElementL10n.tr("Localizable", "labs_enable_live_location") }
  /// Temporary implementation: locations persist in room history
  public static var labsEnableLiveLocationSummary: String { return ElementL10n.tr("Localizable", "labs_enable_live_location_summary") }
  /// MSC3061: Sharing room keys for past messages
  public static var labsEnableMsc3061ShareHistory: String { return ElementL10n.tr("Localizable", "labs_enable_msc3061_share_history") }
  /// When inviting in an encrypted room that is sharing history, encrypted history will be visible.
  public static var labsEnableMsc3061ShareHistoryDesc: String { return ElementL10n.tr("Localizable", "labs_enable_msc3061_share_history_desc") }
  /// A simplified Element with optional tabs
  public static var labsEnableNewAppLayoutSummary: String { return ElementL10n.tr("Localizable", "labs_enable_new_app_layout_summary") }
  /// Enable new layout
  public static var labsEnableNewAppLayoutTitle: String { return ElementL10n.tr("Localizable", "labs_enable_new_app_layout_title") }
  /// Enable Thread Messages
  public static var labsEnableThreadMessages: String { return ElementL10n.tr("Localizable", "labs_enable_thread_messages") }
  /// Note: app will be restarted
  public static var labsEnableThreadMessagesDesc: String { return ElementL10n.tr("Localizable", "labs_enable_thread_messages_desc") }
  /// Add a dedicated tab for unread notifications on main screen.
  public static var labsShowUnreadNotificationsAsTab: String { return ElementL10n.tr("Localizable", "labs_show_unread_notifications_as_tab") }
  /// Enable swipe to reply in timeline
  public static var labsSwipeToReplyInTimeline: String { return ElementL10n.tr("Localizable", "labs_swipe_to_reply_in_timeline") }
  /// Large
  public static var large: String { return ElementL10n.tr("Localizable", "large") }
  /// Larger
  public static var larger: String { return ElementL10n.tr("Localizable", "larger") }
  /// Largest
  public static var largest: String { return ElementL10n.tr("Localizable", "largest") }
  /// Later
  public static var later: String { return ElementL10n.tr("Localizable", "later") }
  /// Leave
  public static var leaveSpace: String { return ElementL10n.tr("Localizable", "leave_space") }
  /// %@ policy
  public static func legalsApplicationTitle(_ p1: Any) -> String {
    return ElementL10n.tr("Localizable", "legals_application_title", String(describing: p1))
  }
  /// Your homeserver policy
  public static var legalsHomeServerTitle: String { return ElementL10n.tr("Localizable", "legals_home_server_title") }
  /// Your identity server policy
  public static var legalsIdentityServerTitle: String { return ElementL10n.tr("Localizable", "legals_identity_server_title") }
  /// This server does not provide any policy.
  public static var legalsNoPolicyProvided: String { return ElementL10n.tr("Localizable", "legals_no_policy_provided") }
  /// Third party libraries
  public static var legalsThirdPartyNotices: String { return ElementL10n.tr("Localizable", "legals_third_party_notices") }
  /// Light Theme
  public static var lightTheme: String { return ElementL10n.tr("Localizable", "light_theme") }
  /// Link copied to clipboard
  public static var linkCopiedToClipboard: String { return ElementL10n.tr("Localizable", "link_copied_to_clipboard") }
  /// Link this email with your account
  public static var linkThisEmailSettingsLink: String { return ElementL10n.tr("Localizable", "link_this_email_settings_link") }
  /// %@ in Settings to receive invites directly in %@.
  public static func linkThisEmailWithYourAccount(_ p1: Any, _ p2: Any) -> String {
    return ElementL10n.tr("Localizable", "link_this_email_with_your_account", String(describing: p1), String(describing: p2))
  }
  /// Members
  public static var listMembers: String { return ElementL10n.tr("Localizable", "list_members") }
  /// Updated %1$@ ago
  public static func liveLocationBottomSheetLastUpdatedAt(_ p1: Any) -> String {
    return ElementL10n.tr("Localizable", "live_location_bottom_sheet_last_updated_at", String(describing: p1))
  }
  /// Live location
  public static var liveLocationDescription: String { return ElementL10n.tr("Localizable", "live_location_description") }
  /// Please note: this is a labs feature using a temporary implementation. This means you will not be able to delete your location history, and advanced users will be able to see your location history even after you stop sharing your live location with this room.
  public static var liveLocationLabsPromotionDescription: String { return ElementL10n.tr("Localizable", "live_location_labs_promotion_description") }
  /// Enable location sharing
  public static var liveLocationLabsPromotionSwitchTitle: String { return ElementL10n.tr("Localizable", "live_location_labs_promotion_switch_title") }
  /// Live location sharing
  public static var liveLocationLabsPromotionTitle: String { return ElementL10n.tr("Localizable", "live_location_labs_promotion_title") }
  /// You need to have the right permissions in order to share live location in this room.
  public static var liveLocationNotEnoughPermissionDialogDescription: String { return ElementL10n.tr("Localizable", "live_location_not_enough_permission_dialog_description") }
  /// You don’t have permission to share live location
  public static var liveLocationNotEnoughPermissionDialogTitle: String { return ElementL10n.tr("Localizable", "live_location_not_enough_permission_dialog_title") }
  /// Share location
  public static var liveLocationShareLocationItemShare: String { return ElementL10n.tr("Localizable", "live_location_share_location_item_share") }
  /// Location sharing is in progress
  public static var liveLocationSharingNotificationDescription: String { return ElementL10n.tr("Localizable", "live_location_sharing_notification_description") }
  /// %@ Live Location
  public static func liveLocationSharingNotificationTitle(_ p1: Any) -> String {
    return ElementL10n.tr("Localizable", "live_location_sharing_notification_title", String(describing: p1))
  }
  /// Loading…
  public static var loading: String { return ElementL10n.tr("Localizable", "loading") }
  /// Retrieving your contacts…
  public static var loadingContactBook: String { return ElementL10n.tr("Localizable", "loading_contact_book") }
  /// Location
  public static var locationActivityTitlePreview: String { return ElementL10n.tr("Localizable", "location_activity_title_preview") }
  /// Share location
  public static var locationActivityTitleStaticSharing: String { return ElementL10n.tr("Localizable", "location_activity_title_static_sharing") }
  /// %@ could not access your location. Please try again later.
  public static func locationNotAvailableDialogContent(_ p1: Any) -> String {
    return ElementL10n.tr("Localizable", "location_not_available_dialog_content", String(describing: p1))
  }
  /// %@ could not access your location
  public static func locationNotAvailableDialogTitle(_ p1: Any) -> String {
    return ElementL10n.tr("Localizable", "location_not_available_dialog_title", String(describing: p1))
  }
  /// Open with
  public static var locationShareExternal: String { return ElementL10n.tr("Localizable", "location_share_external") }
  /// Live location enabled
  public static var locationShareLiveEnabled: String { return ElementL10n.tr("Localizable", "location_share_live_enabled") }
  /// Live location ended
  public static var locationShareLiveEnded: String { return ElementL10n.tr("Localizable", "location_share_live_ended") }
  /// %1$@ left
  public static func locationShareLiveRemainingTime(_ p1: Any) -> String {
    return ElementL10n.tr("Localizable", "location_share_live_remaining_time", String(describing: p1))
  }
  /// 15 minutes
  public static var locationShareLiveSelectDurationOption1: String { return ElementL10n.tr("Localizable", "location_share_live_select_duration_option_1") }
  /// 1 hour
  public static var locationShareLiveSelectDurationOption2: String { return ElementL10n.tr("Localizable", "location_share_live_select_duration_option_2") }
  /// 8 hours
  public static var locationShareLiveSelectDurationOption3: String { return ElementL10n.tr("Localizable", "location_share_live_select_duration_option_3") }
  /// Share your live location for
  public static var locationShareLiveSelectDurationTitle: String { return ElementL10n.tr("Localizable", "location_share_live_select_duration_title") }
  /// Loading live location…
  public static var locationShareLiveStarted: String { return ElementL10n.tr("Localizable", "location_share_live_started") }
  /// Stop
  public static var locationShareLiveStop: String { return ElementL10n.tr("Localizable", "location_share_live_stop") }
  /// Live until %1$@
  public static func locationShareLiveUntil(_ p1: Any) -> String {
    return ElementL10n.tr("Localizable", "location_share_live_until", String(describing: p1))
  }
  /// View live location
  public static var locationShareLiveView: String { return ElementL10n.tr("Localizable", "location_share_live_view") }
  /// Unable to load map
  /// This home server may not be configured to display maps.
  public static var locationShareLoadingMapError: String { return ElementL10n.tr("Localizable", "location_share_loading_map_error") }
  /// Share this location
  public static var locationShareOptionPinned: String { return ElementL10n.tr("Localizable", "location_share_option_pinned") }
  /// Share my current location
  public static var locationShareOptionUserCurrent: String { return ElementL10n.tr("Localizable", "location_share_option_user_current") }
  /// Share live location
  public static var locationShareOptionUserLive: String { return ElementL10n.tr("Localizable", "location_share_option_user_live") }
  /// Failed to load map
  public static var locationTimelineFailedToLoadMap: String { return ElementL10n.tr("Localizable", "location_timeline_failed_to_load_map") }
  /// Please perform the captcha challenge
  public static var loginA11yCaptchaContainer: String { return ElementL10n.tr("Localizable", "login_a11y_captcha_container") }
  /// Select matrix.org
  public static var loginA11yChooseMatrixOrg: String { return ElementL10n.tr("Localizable", "login_a11y_choose_matrix_org") }
  /// Select Element Matrix Services
  public static var loginA11yChooseModular: String { return ElementL10n.tr("Localizable", "login_a11y_choose_modular") }
  /// Select a custom homeserver
  public static var loginA11yChooseOther: String { return ElementL10n.tr("Localizable", "login_a11y_choose_other") }
  /// Clear history
  public static var loginClearHomeserverHistory: String { return ElementL10n.tr("Localizable", "login_clear_homeserver_history") }
  /// Connect to %1$@
  public static func loginConnectTo(_ p1: Any) -> String {
    return ElementL10n.tr("Localizable", "login_connect_to", String(describing: p1))
  }
  /// Connect to a custom server
  public static var loginConnectToACustomServer: String { return ElementL10n.tr("Localizable", "login_connect_to_a_custom_server") }
  /// Connect to Element Matrix Services
  public static var loginConnectToModular: String { return ElementL10n.tr("Localizable", "login_connect_to_modular") }
  /// Sign in with Matrix ID
  public static var loginConnectUsingMatrixIdSubmit: String { return ElementL10n.tr("Localizable", "login_connect_using_matrix_id_submit") }
  /// Continue
  public static var loginContinue: String { return ElementL10n.tr("Localizable", "login_continue") }
  /// %@ Android
  public static func loginDefaultSessionPublicName(_ p1: Any) -> String {
    return ElementL10n.tr("Localizable", "login_default_session_public_name", String(describing: p1))
  }
  /// Malformed JSON
  public static var loginErrorBadJson: String { return ElementL10n.tr("Localizable", "login_error_bad_json") }
  /// Cannot reach a homeserver at the URL %@. Please check your link or choose a homeserver manually.
  public static func loginErrorHomeserverFromUrlNotFound(_ p1: Any) -> String {
    return ElementL10n.tr("Localizable", "login_error_homeserver_from_url_not_found", String(describing: p1))
  }
  /// Choose homeserver
  public static var loginErrorHomeserverFromUrlNotFoundEnterManual: String { return ElementL10n.tr("Localizable", "login_error_homeserver_from_url_not_found_enter_manual") }
  /// Cannot reach a homeserver at this URL, please check it
  public static var loginErrorHomeserverNotFound: String { return ElementL10n.tr("Localizable", "login_error_homeserver_not_found") }
  /// Please enter a valid URL
  public static var loginErrorInvalidHomeServer: String { return ElementL10n.tr("Localizable", "login_error_invalid_home_server") }
  /// Too many requests have been sent
  public static var loginErrorLimitExceeded: String { return ElementL10n.tr("Localizable", "login_error_limit_exceeded") }
  /// Plural format key: "%#@VARIABLE@"
  public static func loginErrorLimitExceededRetryAfter(_ p1: Int) -> String {
    return ElementL10n.tr("Localizable", "login_error_limit_exceeded_retry_after", p1)
  }
  /// This is not a valid Matrix server address
  public static var loginErrorNoHomeserverFound: String { return ElementL10n.tr("Localizable", "login_error_no_homeserver_found") }
  /// Did not contain valid JSON
  public static var loginErrorNotJson: String { return ElementL10n.tr("Localizable", "login_error_not_json") }
  /// Outdated homeserver
  public static var loginErrorOutdatedHomeserverTitle: String { return ElementL10n.tr("Localizable", "login_error_outdated_homeserver_title") }
  /// This homeserver is running an old version. Ask your homeserver admin to upgrade. You can continue, but some features may not work correctly.
  public static var loginErrorOutdatedHomeserverWarningContent: String { return ElementL10n.tr("Localizable", "login_error_outdated_homeserver_warning_content") }
  /// SSL Error.
  public static var loginErrorSslOther: String { return ElementL10n.tr("Localizable", "login_error_ssl_other") }
  /// SSL Error: the peer's identity has not been verified.
  public static var loginErrorSslPeerUnverified: String { return ElementL10n.tr("Localizable", "login_error_ssl_peer_unverified") }
  /// Your email domain is not authorized to register on this server
  public static var loginErrorThreepidDenied: String { return ElementL10n.tr("Localizable", "login_error_threepid_denied") }
  /// This email is not associated to any account.
  public static var loginLoginWithEmailError: String { return ElementL10n.tr("Localizable", "login_login_with_email_error") }
  /// The application is not able to signin to this homeserver. The homeserver supports the following signin type(s): %1$@.
  /// 
  /// Do you want to signin using a web client?
  public static func loginModeNotSupported(_ p1: Any) -> String {
    return ElementL10n.tr("Localizable", "login_mode_not_supported", String(describing: p1))
  }
  /// Enter code
  public static var loginMsisdnConfirmHint: String { return ElementL10n.tr("Localizable", "login_msisdn_confirm_hint") }
  /// We just sent a code to %1$@. Enter it below to verify it’s you.
  public static func loginMsisdnConfirmNotice(_ p1: Any) -> String {
    return ElementL10n.tr("Localizable", "login_msisdn_confirm_notice", String(describing: p1))
  }
  /// Send again
  public static var loginMsisdnConfirmSendAgain: String { return ElementL10n.tr("Localizable", "login_msisdn_confirm_send_again") }
  /// Next
  public static var loginMsisdnConfirmSubmit: String { return ElementL10n.tr("Localizable", "login_msisdn_confirm_submit") }
  /// Confirm phone number
  public static var loginMsisdnConfirmTitle: String { return ElementL10n.tr("Localizable", "login_msisdn_confirm_title") }
  /// International phone numbers must start with '+'
  public static var loginMsisdnErrorNotInternational: String { return ElementL10n.tr("Localizable", "login_msisdn_error_not_international") }
  /// Phone number seems invalid. Please check it
  public static var loginMsisdnErrorOther: String { return ElementL10n.tr("Localizable", "login_msisdn_error_other") }
  /// Please use the international format (phone number must start with '+')
  public static var loginMsisdnNotice: String { return ElementL10n.tr("Localizable", "login_msisdn_notice") }
  /// Sorry, this server isn’t accepting new accounts.
  public static var loginRegistrationDisabled: String { return ElementL10n.tr("Localizable", "login_registration_disabled") }
  /// The application is not able to create an account on this homeserver.
  /// 
  /// Do you want to signup using a web client?
  public static var loginRegistrationNotSupported: String { return ElementL10n.tr("Localizable", "login_registration_not_supported") }
  /// Your password is not yet changed.
  /// 
  /// Stop the password change process?
  public static var loginResetPasswordCancelConfirmationContent: String { return ElementL10n.tr("Localizable", "login_reset_password_cancel_confirmation_content") }
  /// Warning
  public static var loginResetPasswordCancelConfirmationTitle: String { return ElementL10n.tr("Localizable", "login_reset_password_cancel_confirmation_title") }
  /// Email
  public static var loginResetPasswordEmailHint: String { return ElementL10n.tr("Localizable", "login_reset_password_email_hint") }
  /// This email is not linked to any account
  public static var loginResetPasswordErrorNotFound: String { return ElementL10n.tr("Localizable", "login_reset_password_error_not_found") }
  /// A verification email was sent to %1$@.
  public static func loginResetPasswordMailConfirmationNotice(_ p1: Any) -> String {
    return ElementL10n.tr("Localizable", "login_reset_password_mail_confirmation_notice", String(describing: p1))
  }
  /// Tap on the link to confirm your new password. Once you've followed the link it contains, click below.
  public static var loginResetPasswordMailConfirmationNotice2: String { return ElementL10n.tr("Localizable", "login_reset_password_mail_confirmation_notice_2") }
  /// I have verified my email address
  public static var loginResetPasswordMailConfirmationSubmit: String { return ElementL10n.tr("Localizable", "login_reset_password_mail_confirmation_submit") }
  /// Check your inbox
  public static var loginResetPasswordMailConfirmationTitle: String { return ElementL10n.tr("Localizable", "login_reset_password_mail_confirmation_title") }
  /// A verification email will be sent to your inbox to confirm setting your new password.
  public static var loginResetPasswordNotice: String { return ElementL10n.tr("Localizable", "login_reset_password_notice") }
  /// Reset password on %1$@
  public static func loginResetPasswordOn(_ p1: Any) -> String {
    return ElementL10n.tr("Localizable", "login_reset_password_on", String(describing: p1))
  }
  /// New password
  public static var loginResetPasswordPasswordHint: String { return ElementL10n.tr("Localizable", "login_reset_password_password_hint") }
  /// Next
  public static var loginResetPasswordSubmit: String { return ElementL10n.tr("Localizable", "login_reset_password_submit") }
  /// Your password has been reset.
  public static var loginResetPasswordSuccessNotice: String { return ElementL10n.tr("Localizable", "login_reset_password_success_notice") }
  /// You have been logged out of all sessions and will no longer receive push notifications. To re-enable notifications, sign in again on each device.
  public static var loginResetPasswordSuccessNotice2: String { return ElementL10n.tr("Localizable", "login_reset_password_success_notice_2") }
  /// Back to Sign In
  public static var loginResetPasswordSuccessSubmit: String { return ElementL10n.tr("Localizable", "login_reset_password_success_submit") }
  /// Success!
  public static var loginResetPasswordSuccessTitle: String { return ElementL10n.tr("Localizable", "login_reset_password_success_title") }
  /// Changing your password will reset any end-to-end encryption keys on all of your sessions, making encrypted chat history unreadable. Set up Key Backup or export your room keys from another session before resetting your password.
  public static var loginResetPasswordWarningContent: String { return ElementL10n.tr("Localizable", "login_reset_password_warning_content") }
  /// Continue
  public static var loginResetPasswordWarningSubmit: String { return ElementL10n.tr("Localizable", "login_reset_password_warning_submit") }
  /// Warning!
  public static var loginResetPasswordWarningTitle: String { return ElementL10n.tr("Localizable", "login_reset_password_warning_title") }
  /// Join millions for free on the largest public server
  public static var loginServerMatrixOrgText: String { return ElementL10n.tr("Localizable", "login_server_matrix_org_text") }
  /// Learn more
  public static var loginServerModularLearnMore: String { return ElementL10n.tr("Localizable", "login_server_modular_learn_more") }
  /// Premium hosting for organisations
  public static var loginServerModularText: String { return ElementL10n.tr("Localizable", "login_server_modular_text") }
  /// Custom & advanced settings
  public static var loginServerOtherText: String { return ElementL10n.tr("Localizable", "login_server_other_text") }
  /// Other
  public static var loginServerOtherTitle: String { return ElementL10n.tr("Localizable", "login_server_other_title") }
  /// Just like email, accounts have one home, although you can talk to anyone
  public static var loginServerText: String { return ElementL10n.tr("Localizable", "login_server_text") }
  /// Select a server
  public static var loginServerTitle: String { return ElementL10n.tr("Localizable", "login_server_title") }
  /// Enter the address of the server you want to use
  public static var loginServerUrlFormCommonNotice: String { return ElementL10n.tr("Localizable", "login_server_url_form_common_notice") }
  /// Element Matrix Services Address
  public static var loginServerUrlFormModularHint: String { return ElementL10n.tr("Localizable", "login_server_url_form_modular_hint") }
  /// Enter the address of the Modular Element or Server you want to use
  public static var loginServerUrlFormModularNotice: String { return ElementL10n.tr("Localizable", "login_server_url_form_modular_notice") }
  /// Premium hosting for organisations
  public static var loginServerUrlFormModularText: String { return ElementL10n.tr("Localizable", "login_server_url_form_modular_text") }
  /// Address
  public static var loginServerUrlFormOtherHint: String { return ElementL10n.tr("Localizable", "login_server_url_form_other_hint") }
  /// Email
  public static var loginSetEmailMandatoryHint: String { return ElementL10n.tr("Localizable", "login_set_email_mandatory_hint") }
  /// Set an email to recover your account. Later, you can optionally allow people you know to discover you by your email.
  public static var loginSetEmailNotice: String { return ElementL10n.tr("Localizable", "login_set_email_notice") }
  /// Email (optional)
  public static var loginSetEmailOptionalHint: String { return ElementL10n.tr("Localizable", "login_set_email_optional_hint") }
  /// Next
  public static var loginSetEmailSubmit: String { return ElementL10n.tr("Localizable", "login_set_email_submit") }
  /// Set email address
  public static var loginSetEmailTitle: String { return ElementL10n.tr("Localizable", "login_set_email_title") }
  /// Phone number
  public static var loginSetMsisdnMandatoryHint: String { return ElementL10n.tr("Localizable", "login_set_msisdn_mandatory_hint") }
  /// Set a phone number to optionally allow people you know to discover you.
  public static var loginSetMsisdnNotice: String { return ElementL10n.tr("Localizable", "login_set_msisdn_notice") }
  /// Please use the international format.
  public static var loginSetMsisdnNotice2: String { return ElementL10n.tr("Localizable", "login_set_msisdn_notice2") }
  /// Phone number (optional)
  public static var loginSetMsisdnOptionalHint: String { return ElementL10n.tr("Localizable", "login_set_msisdn_optional_hint") }
  /// Next
  public static var loginSetMsisdnSubmit: String { return ElementL10n.tr("Localizable", "login_set_msisdn_submit") }
  /// Set phone number
  public static var loginSetMsisdnTitle: String { return ElementL10n.tr("Localizable", "login_set_msisdn_title") }
  /// Sign In
  public static var loginSignin: String { return ElementL10n.tr("Localizable", "login_signin") }
  /// This is not a valid user identifier. Expected format: '@user:homeserver.org'
  public static var loginSigninMatrixIdErrorInvalidMatrixId: String { return ElementL10n.tr("Localizable", "login_signin_matrix_id_error_invalid_matrix_id") }
  /// Matrix ID
  public static var loginSigninMatrixIdHint: String { return ElementL10n.tr("Localizable", "login_signin_matrix_id_hint") }
  /// If you set up an account on a homeserver, use your Matrix ID (e.g. @user:domain.com) and password below.
  public static var loginSigninMatrixIdNotice: String { return ElementL10n.tr("Localizable", "login_signin_matrix_id_notice") }
  /// If you don’t know your password, go back to reset it.
  public static var loginSigninMatrixIdPasswordNotice: String { return ElementL10n.tr("Localizable", "login_signin_matrix_id_password_notice") }
  /// Sign in with Matrix ID
  public static var loginSigninMatrixIdTitle: String { return ElementL10n.tr("Localizable", "login_signin_matrix_id_title") }
  /// Continue with SSO
  public static var loginSigninSso: String { return ElementL10n.tr("Localizable", "login_signin_sso") }
  /// Sign in to %1$@
  public static func loginSigninTo(_ p1: Any) -> String {
    return ElementL10n.tr("Localizable", "login_signin_to", String(describing: p1))
  }
  /// Username or email
  public static var loginSigninUsernameHint: String { return ElementL10n.tr("Localizable", "login_signin_username_hint") }
  /// Sign Up
  public static var loginSignup: String { return ElementL10n.tr("Localizable", "login_signup") }
  /// Your account is not created yet. Stop the registration process?
  public static var loginSignupCancelConfirmationContent: String { return ElementL10n.tr("Localizable", "login_signup_cancel_confirmation_content") }
  /// Warning
  public static var loginSignupCancelConfirmationTitle: String { return ElementL10n.tr("Localizable", "login_signup_cancel_confirmation_title") }
  /// That username is taken
  public static var loginSignupErrorUserInUse: String { return ElementL10n.tr("Localizable", "login_signup_error_user_in_use") }
  /// Password
  public static var loginSignupPasswordHint: String { return ElementL10n.tr("Localizable", "login_signup_password_hint") }
  /// Next
  public static var loginSignupSubmit: String { return ElementL10n.tr("Localizable", "login_signup_submit") }
  /// Sign up to %1$@
  public static func loginSignupTo(_ p1: Any) -> String {
    return ElementL10n.tr("Localizable", "login_signup_to", String(describing: p1))
  }
  /// Username
  public static var loginSignupUsernameHint: String { return ElementL10n.tr("Localizable", "login_signup_username_hint") }
  /// Or
  public static var loginSocialContinue: String { return ElementL10n.tr("Localizable", "login_social_continue") }
  /// Continue with %@
  public static func loginSocialContinueWith(_ p1: Any) -> String {
    return ElementL10n.tr("Localizable", "login_social_continue_with", String(describing: p1))
  }
  /// Sign in with %@
  public static func loginSocialSigninWith(_ p1: Any) -> String {
    return ElementL10n.tr("Localizable", "login_social_signin_with", String(describing: p1))
  }
  /// Sign up with %@
  public static func loginSocialSignupWith(_ p1: Any) -> String {
    return ElementL10n.tr("Localizable", "login_social_signup_with", String(describing: p1))
  }
  /// single sign-on
  public static var loginSocialSso: String { return ElementL10n.tr("Localizable", "login_social_sso") }
  /// I already have an account
  public static var loginSplashAlreadyHaveAccount: String { return ElementL10n.tr("Localizable", "login_splash_already_have_account") }
  /// Create account
  public static var loginSplashCreateAccount: String { return ElementL10n.tr("Localizable", "login_splash_create_account") }
  /// Get started
  public static var loginSplashSubmit: String { return ElementL10n.tr("Localizable", "login_splash_submit") }
  /// Chat with people directly or in groups
  public static var loginSplashText1: String { return ElementL10n.tr("Localizable", "login_splash_text1") }
  /// Keep conversations private with encryption
  public static var loginSplashText2: String { return ElementL10n.tr("Localizable", "login_splash_text2") }
  /// Extend & customise your experience
  public static var loginSplashText3: String { return ElementL10n.tr("Localizable", "login_splash_text3") }
  /// It's your conversation. Own it.
  public static var loginSplashTitle: String { return ElementL10n.tr("Localizable", "login_splash_title") }
  /// An error occurred when loading the page: %1$@ (%2$d)
  public static func loginSsoErrorMessage(_ p1: Any, _ p2: Int) -> String {
    return ElementL10n.tr("Localizable", "login_sso_error_message", String(describing: p1), p2)
  }
  /// Accept terms to continue
  public static var loginTermsTitle: String { return ElementL10n.tr("Localizable", "login_terms_title") }
  /// The entered code is not correct. Please check.
  public static var loginValidationCodeIsNotCorrect: String { return ElementL10n.tr("Localizable", "login_validation_code_is_not_correct") }
  /// We just sent an email to %1$@.
  /// Please click on the link it contains to continue the account creation.
  public static func loginWaitForEmailNotice(_ p1: Any) -> String {
    return ElementL10n.tr("Localizable", "login_wait_for_email_notice", String(describing: p1))
  }
  /// Please check your email
  public static var loginWaitForEmailTitle: String { return ElementL10n.tr("Localizable", "login_wait_for_email_title") }
  /// Sign out
  public static var logout: String { return ElementL10n.tr("Localizable", "logout") }
  /// Looking for someone not in %@?
  public static func lookingForSomeoneNotInSpace(_ p1: Any) -> String {
    return ElementL10n.tr("Localizable", "looking_for_someone_not_in_space", String(describing: p1))
  }
  /// Low priority
  public static var lowPriorityHeader: String { return ElementL10n.tr("Localizable", "low_priority_header") }
  /// Malformed event, cannot display
  public static var malformedMessage: String { return ElementL10n.tr("Localizable", "malformed_message") }
  /// Markdown has been disabled.
  public static var markdownHasBeenDisabled: String { return ElementL10n.tr("Localizable", "markdown_has_been_disabled") }
  /// Markdown has been enabled.
  public static var markdownHasBeenEnabled: String { return ElementL10n.tr("Localizable", "markdown_has_been_enabled") }
  /// Matrix error
  public static var matrixError: String { return ElementL10n.tr("Localizable", "matrix_error") }
  /// Matrix contacts only
  public static var matrixOnlyFilter: String { return ElementL10n.tr("Localizable", "matrix_only_filter") }
  /// 1 month
  public static var mediaSavingPeriod1Month: String { return ElementL10n.tr("Localizable", "media_saving_period_1_month") }
  /// 1 week
  public static var mediaSavingPeriod1Week: String { return ElementL10n.tr("Localizable", "media_saving_period_1_week") }
  /// 3 days
  public static var mediaSavingPeriod3Days: String { return ElementL10n.tr("Localizable", "media_saving_period_3_days") }
  /// Forever
  public static var mediaSavingPeriodForever: String { return ElementL10n.tr("Localizable", "media_saving_period_forever") }
  /// Choose
  public static var mediaSourceChoose: String { return ElementL10n.tr("Localizable", "media_source_choose") }
  /// Email address
  public static var mediumEmail: String { return ElementL10n.tr("Localizable", "medium_email") }
  /// Phone number
  public static var mediumPhoneNumber: String { return ElementL10n.tr("Localizable", "medium_phone_number") }
  /// Banned by %1$@
  public static func memberBannedBy(_ p1: Any) -> String {
    return ElementL10n.tr("Localizable", "member_banned_by", String(describing: p1))
  }
  /// Plural format key: "%#@VARIABLE@"
  public static func membershipChanges(_ p1: Int) -> String {
    return ElementL10n.tr("Localizable", "membership_changes", p1)
  }
  /// collapse
  public static var mergedEventsCollapse: String { return ElementL10n.tr("Localizable", "merged_events_collapse") }
  /// expand
  public static var mergedEventsExpand: String { return ElementL10n.tr("Localizable", "merged_events_expand") }
  /// Remove…
  public static var messageActionItemRedact: String { return ElementL10n.tr("Localizable", "message_action_item_redact") }
  /// Add Reaction
  public static var messageAddReaction: String { return ElementL10n.tr("Localizable", "message_add_reaction") }
  /// Show Message bubbles
  public static var messageBubbles: String { return ElementL10n.tr("Localizable", "message_bubbles") }
  /// Message Edits
  public static var messageEdits: String { return ElementL10n.tr("Localizable", "message_edits") }
  /// Ignore user
  public static var messageIgnoreUser: String { return ElementL10n.tr("Localizable", "message_ignore_user") }
  /// Message Key
  public static var messageKey: String { return ElementL10n.tr("Localizable", "message_key") }
  /// Show less
  public static var messageReactionShowLess: String { return ElementL10n.tr("Localizable", "message_reaction_show_less") }
  /// Plural format key: "%#@VARIABLE@"
  public static func messageReactionShowMore(_ p1: Int) -> String {
    return ElementL10n.tr("Localizable", "message_reaction_show_more", p1)
  }
  /// View Edit History
  public static var messageViewEditHistory: String { return ElementL10n.tr("Localizable", "message_view_edit_history") }
  /// View Reactions
  public static var messageViewReaction: String { return ElementL10n.tr("Localizable", "message_view_reaction") }
  /// Plural format key: "%#@VARIABLE@"
  public static func missedAudioCall(_ p1: Int) -> String {
    return ElementL10n.tr("Localizable", "missed_audio_call", p1)
  }
  /// Plural format key: "%#@VARIABLE@"
  public static func missedVideoCall(_ p1: Int) -> String {
    return ElementL10n.tr("Localizable", "missed_video_call", p1)
  }
  /// Missing permissions
  public static var missingPermissionsTitle: String { return ElementL10n.tr("Localizable", "missing_permissions_title") }
  /// You are already viewing this room!
  public static var navigateToRoomWhenAlreadyInTheRoom: String { return ElementL10n.tr("Localizable", "navigate_to_room_when_already_in_the_room") }
  /// You are already viewing this thread!
  public static var navigateToThreadWhenAlreadyInTheThread: String { return ElementL10n.tr("Localizable", "navigate_to_thread_when_already_in_the_thread") }
  /// New login. Was this you?
  public static var newSession: String { return ElementL10n.tr("Localizable", "new_session") }
  /// NO
  public static var no: String { return ElementL10n.tr("Localizable", "no") }
  /// Connectivity to the server has been lost
  public static var noConnectivityToTheServerIndicator: String { return ElementL10n.tr("Localizable", "no_connectivity_to_the_server_indicator") }
  /// Airplane mode is on
  public static var noConnectivityToTheServerIndicatorAirplane: String { return ElementL10n.tr("Localizable", "no_connectivity_to_the_server_indicator_airplane") }
  /// You are not ignoring any users
  public static var noIgnoredUsers: String { return ElementL10n.tr("Localizable", "no_ignored_users") }
  /// No edits found
  public static var noMessageEditsFound: String { return ElementL10n.tr("Localizable", "no_message_edits_found") }
  /// No more results
  public static var noMoreResults: String { return ElementL10n.tr("Localizable", "no_more_results") }
  /// You do not have permission to start a conference call in this room
  public static var noPermissionsToStartConfCall: String { return ElementL10n.tr("Localizable", "no_permissions_to_start_conf_call") }
  /// You do not have permission to start a conference call
  public static var noPermissionsToStartConfCallInDirectRoom: String { return ElementL10n.tr("Localizable", "no_permissions_to_start_conf_call_in_direct_room") }
  /// You do not have permission to start a call in this room
  public static var noPermissionsToStartWebrtcCall: String { return ElementL10n.tr("Localizable", "no_permissions_to_start_webrtc_call") }
  /// You do not have permission to start a call
  public static var noPermissionsToStartWebrtcCallInDirectRoom: String { return ElementL10n.tr("Localizable", "no_permissions_to_start_webrtc_call_in_direct_room") }
  /// No results
  public static var noResultPlaceholder: String { return ElementL10n.tr("Localizable", "no_result_placeholder") }
  /// You don’t currently have any stickerpacks enabled.
  /// 
  /// Add some now?
  public static var noStickerApplicationDialogContent: String { return ElementL10n.tr("Localizable", "no_sticker_application_dialog_content") }
  /// No valid Google Play Services APK found. Notifications may not work properly.
  public static var noValidGooglePlayServicesApk: String { return ElementL10n.tr("Localizable", "no_valid_google_play_services_apk") }
  /// None
  public static var `none`: String { return ElementL10n.tr("Localizable", "none") }
  /// Normal
  public static var normal: String { return ElementL10n.tr("Localizable", "normal") }
  /// It's not a valid matrix QR code
  public static var notAValidQrCode: String { return ElementL10n.tr("Localizable", "not_a_valid_qr_code") }
  /// Not Trusted
  public static var notTrusted: String { return ElementL10n.tr("Localizable", "not_trusted") }
  /// %@ answered the call.
  public static func noticeAnsweredCall(_ p1: Any) -> String {
    return ElementL10n.tr("Localizable", "notice_answered_call", String(describing: p1))
  }
  /// You answered the call.
  public static var noticeAnsweredCallByYou: String { return ElementL10n.tr("Localizable", "notice_answered_call_by_you") }
  /// (avatar was changed too)
  public static var noticeAvatarChangedToo: String { return ElementL10n.tr("Localizable", "notice_avatar_changed_too") }
  /// %1$@ changed their avatar
  public static func noticeAvatarUrlChanged(_ p1: Any) -> String {
    return ElementL10n.tr("Localizable", "notice_avatar_url_changed", String(describing: p1))
  }
  /// You changed your avatar
  public static var noticeAvatarUrlChangedByYou: String { return ElementL10n.tr("Localizable", "notice_avatar_url_changed_by_you") }
  /// %@ sent data to setup the call.
  public static func noticeCallCandidates(_ p1: Any) -> String {
    return ElementL10n.tr("Localizable", "notice_call_candidates", String(describing: p1))
  }
  /// You sent data to setup the call.
  public static var noticeCallCandidatesByYou: String { return ElementL10n.tr("Localizable", "notice_call_candidates_by_you") }
  /// The sender's device has not sent us the keys for this message.
  public static var noticeCryptoErrorUnknownInboundSessionId: String { return ElementL10n.tr("Localizable", "notice_crypto_error_unknown_inbound_session_id") }
  /// ** Unable to decrypt: %@ **
  public static func noticeCryptoUnableToDecrypt(_ p1: Any) -> String {
    return ElementL10n.tr("Localizable", "notice_crypto_unable_to_decrypt", String(describing: p1))
  }
  /// You cannot access this message
  public static var noticeCryptoUnableToDecryptFinal: String { return ElementL10n.tr("Localizable", "notice_crypto_unable_to_decrypt_final") }
  /// Waiting for this message, this may take a while
  public static var noticeCryptoUnableToDecryptFriendly: String { return ElementL10n.tr("Localizable", "notice_crypto_unable_to_decrypt_friendly") }
  /// Due to end-to-end encryption, you might need to wait for someone's message to arrive because the encryption keys were not properly sent to you.
  public static var noticeCryptoUnableToDecryptFriendlyDesc: String { return ElementL10n.tr("Localizable", "notice_crypto_unable_to_decrypt_friendly_desc") }
  /// Waiting for encryption history
  public static var noticeCryptoUnableToDecryptMerged: String { return ElementL10n.tr("Localizable", "notice_crypto_unable_to_decrypt_merged") }
  /// %1$@ created the discussion
  public static func noticeDirectRoomCreated(_ p1: Any) -> String {
    return ElementL10n.tr("Localizable", "notice_direct_room_created", String(describing: p1))
  }
  /// You created the discussion
  public static var noticeDirectRoomCreatedByYou: String { return ElementL10n.tr("Localizable", "notice_direct_room_created_by_you") }
  /// %1$@ has allowed guests to join here.
  public static func noticeDirectRoomGuestAccessCanJoin(_ p1: Any) -> String {
    return ElementL10n.tr("Localizable", "notice_direct_room_guest_access_can_join", String(describing: p1))
  }
  /// You have allowed guests to join here.
  public static var noticeDirectRoomGuestAccessCanJoinByYou: String { return ElementL10n.tr("Localizable", "notice_direct_room_guest_access_can_join_by_you") }
  /// %1$@ has prevented guests from joining the room.
  public static func noticeDirectRoomGuestAccessForbidden(_ p1: Any) -> String {
    return ElementL10n.tr("Localizable", "notice_direct_room_guest_access_forbidden", String(describing: p1))
  }
  /// You have prevented guests from joining the room.
  public static var noticeDirectRoomGuestAccessForbiddenByYou: String { return ElementL10n.tr("Localizable", "notice_direct_room_guest_access_forbidden_by_you") }
  /// %1$@ joined
  public static func noticeDirectRoomJoin(_ p1: Any) -> String {
    return ElementL10n.tr("Localizable", "notice_direct_room_join", String(describing: p1))
  }
  /// You joined
  public static var noticeDirectRoomJoinByYou: String { return ElementL10n.tr("Localizable", "notice_direct_room_join_by_you") }
  /// %1$@ joined. Reason: %2$@
  public static func noticeDirectRoomJoinWithReason(_ p1: Any, _ p2: Any) -> String {
    return ElementL10n.tr("Localizable", "notice_direct_room_join_with_reason", String(describing: p1), String(describing: p2))
  }
  /// You joined. Reason: %1$@
  public static func noticeDirectRoomJoinWithReasonByYou(_ p1: Any) -> String {
    return ElementL10n.tr("Localizable", "notice_direct_room_join_with_reason_by_you", String(describing: p1))
  }
  /// %1$@ left the room
  public static func noticeDirectRoomLeave(_ p1: Any) -> String {
    return ElementL10n.tr("Localizable", "notice_direct_room_leave", String(describing: p1))
  }
  /// You left the room
  public static var noticeDirectRoomLeaveByYou: String { return ElementL10n.tr("Localizable", "notice_direct_room_leave_by_you") }
  /// %1$@ left. Reason: %2$@
  public static func noticeDirectRoomLeaveWithReason(_ p1: Any, _ p2: Any) -> String {
    return ElementL10n.tr("Localizable", "notice_direct_room_leave_with_reason", String(describing: p1), String(describing: p2))
  }
  /// You left. Reason: %1$@
  public static func noticeDirectRoomLeaveWithReasonByYou(_ p1: Any) -> String {
    return ElementL10n.tr("Localizable", "notice_direct_room_leave_with_reason_by_you", String(describing: p1))
  }
  /// %1$@ invited %2$@
  public static func noticeDirectRoomThirdPartyInvite(_ p1: Any, _ p2: Any) -> String {
    return ElementL10n.tr("Localizable", "notice_direct_room_third_party_invite", String(describing: p1), String(describing: p2))
  }
  /// You invited %1$@
  public static func noticeDirectRoomThirdPartyInviteByYou(_ p1: Any) -> String {
    return ElementL10n.tr("Localizable", "notice_direct_room_third_party_invite_by_you", String(describing: p1))
  }
  /// %1$@ revoked the invitation for %2$@
  public static func noticeDirectRoomThirdPartyRevokedInvite(_ p1: Any, _ p2: Any) -> String {
    return ElementL10n.tr("Localizable", "notice_direct_room_third_party_revoked_invite", String(describing: p1), String(describing: p2))
  }
  /// You revoked the invitation for %1$@
  public static func noticeDirectRoomThirdPartyRevokedInviteByYou(_ p1: Any) -> String {
    return ElementL10n.tr("Localizable", "notice_direct_room_third_party_revoked_invite_by_you", String(describing: p1))
  }
  /// %@ upgraded here.
  public static func noticeDirectRoomUpdate(_ p1: Any) -> String {
    return ElementL10n.tr("Localizable", "notice_direct_room_update", String(describing: p1))
  }
  /// You upgraded here.
  public static var noticeDirectRoomUpdateByYou: String { return ElementL10n.tr("Localizable", "notice_direct_room_update_by_you") }
  /// %1$@ changed their display name from %2$@ to %3$@
  public static func noticeDisplayNameChangedFrom(_ p1: Any, _ p2: Any, _ p3: Any) -> String {
    return ElementL10n.tr("Localizable", "notice_display_name_changed_from", String(describing: p1), String(describing: p2), String(describing: p3))
  }
  /// You changed your display name from %1$@ to %2$@
  public static func noticeDisplayNameChangedFromByYou(_ p1: Any, _ p2: Any) -> String {
    return ElementL10n.tr("Localizable", "notice_display_name_changed_from_by_you", String(describing: p1), String(describing: p2))
  }
  /// %1$@ removed their display name (it was %2$@)
  public static func noticeDisplayNameRemoved(_ p1: Any, _ p2: Any) -> String {
    return ElementL10n.tr("Localizable", "notice_display_name_removed", String(describing: p1), String(describing: p2))
  }
  /// You removed your display name (it was %1$@)
  public static func noticeDisplayNameRemovedByYou(_ p1: Any) -> String {
    return ElementL10n.tr("Localizable", "notice_display_name_removed_by_you", String(describing: p1))
  }
  /// %1$@ set their display name to %2$@
  public static func noticeDisplayNameSet(_ p1: Any, _ p2: Any) -> String {
    return ElementL10n.tr("Localizable", "notice_display_name_set", String(describing: p1), String(describing: p2))
  }
  /// You set your display name to %1$@
  public static func noticeDisplayNameSetByYou(_ p1: Any) -> String {
    return ElementL10n.tr("Localizable", "notice_display_name_set_by_you", String(describing: p1))
  }
  /// %1$@ turned on end-to-end encryption.
  public static func noticeEndToEndOk(_ p1: Any) -> String {
    return ElementL10n.tr("Localizable", "notice_end_to_end_ok", String(describing: p1))
  }
  /// You turned on end-to-end encryption.
  public static var noticeEndToEndOkByYou: String { return ElementL10n.tr("Localizable", "notice_end_to_end_ok_by_you") }
  /// %1$@ turned on end-to-end encryption (unrecognised algorithm %2$@).
  public static func noticeEndToEndUnknownAlgorithm(_ p1: Any, _ p2: Any) -> String {
    return ElementL10n.tr("Localizable", "notice_end_to_end_unknown_algorithm", String(describing: p1), String(describing: p2))
  }
  /// You turned on end-to-end encryption (unrecognised algorithm %1$@).
  public static func noticeEndToEndUnknownAlgorithmByYou(_ p1: Any) -> String {
    return ElementL10n.tr("Localizable", "notice_end_to_end_unknown_algorithm_by_you", String(describing: p1))
  }
  /// %@ ended the call.
  public static func noticeEndedCall(_ p1: Any) -> String {
    return ElementL10n.tr("Localizable", "notice_ended_call", String(describing: p1))
  }
  /// You ended the call.
  public static var noticeEndedCallByYou: String { return ElementL10n.tr("Localizable", "notice_ended_call_by_you") }
  /// %1$@ made future messages visible to %2$@
  public static func noticeMadeFutureDirectRoomVisibility(_ p1: Any, _ p2: Any) -> String {
    return ElementL10n.tr("Localizable", "notice_made_future_direct_room_visibility", String(describing: p1), String(describing: p2))
  }
  /// You made future messages visible to %1$@
  public static func noticeMadeFutureDirectRoomVisibilityByYou(_ p1: Any) -> String {
    return ElementL10n.tr("Localizable", "notice_made_future_direct_room_visibility_by_you", String(describing: p1))
  }
  /// %1$@ made future room history visible to %2$@
  public static func noticeMadeFutureRoomVisibility(_ p1: Any, _ p2: Any) -> String {
    return ElementL10n.tr("Localizable", "notice_made_future_room_visibility", String(describing: p1), String(describing: p2))
  }
  /// You made future room history visible to %1$@
  public static func noticeMadeFutureRoomVisibilityByYou(_ p1: Any) -> String {
    return ElementL10n.tr("Localizable", "notice_made_future_room_visibility_by_you", String(describing: p1))
  }
  /// %1$@ made no changes
  public static func noticeMemberNoChanges(_ p1: Any) -> String {
    return ElementL10n.tr("Localizable", "notice_member_no_changes", String(describing: p1))
  }
  /// You made no changes
  public static var noticeMemberNoChangesByYou: String { return ElementL10n.tr("Localizable", "notice_member_no_changes_by_you") }
  /// %@ placed a video call.
  public static func noticePlacedVideoCall(_ p1: Any) -> String {
    return ElementL10n.tr("Localizable", "notice_placed_video_call", String(describing: p1))
  }
  /// You placed a video call.
  public static var noticePlacedVideoCallByYou: String { return ElementL10n.tr("Localizable", "notice_placed_video_call_by_you") }
  /// %@ placed a voice call.
  public static func noticePlacedVoiceCall(_ p1: Any) -> String {
    return ElementL10n.tr("Localizable", "notice_placed_voice_call", String(describing: p1))
  }
  /// You placed a voice call.
  public static var noticePlacedVoiceCallByYou: String { return ElementL10n.tr("Localizable", "notice_placed_voice_call_by_you") }
  /// %1$@ changed the power level of %2$@.
  public static func noticePowerLevelChanged(_ p1: Any, _ p2: Any) -> String {
    return ElementL10n.tr("Localizable", "notice_power_level_changed", String(describing: p1), String(describing: p2))
  }
  /// You changed the power level of %1$@.
  public static func noticePowerLevelChangedByYou(_ p1: Any) -> String {
    return ElementL10n.tr("Localizable", "notice_power_level_changed_by_you", String(describing: p1))
  }
  /// %1$@ from %2$@ to %3$@
  public static func noticePowerLevelDiff(_ p1: Any, _ p2: Any, _ p3: Any) -> String {
    return ElementL10n.tr("Localizable", "notice_power_level_diff", String(describing: p1), String(describing: p2), String(describing: p3))
  }
  /// Plural format key: "%#@VARIABLE@"
  public static func noticeRoomAliasesAdded(_ p1: Int) -> String {
    return ElementL10n.tr("Localizable", "notice_room_aliases_added", p1)
  }
  /// %1$@ added %2$@ and removed %3$@ as addresses for this room.
  public static func noticeRoomAliasesAddedAndRemoved(_ p1: Any, _ p2: Any, _ p3: Any) -> String {
    return ElementL10n.tr("Localizable", "notice_room_aliases_added_and_removed", String(describing: p1), String(describing: p2), String(describing: p3))
  }
  /// You added %1$@ and removed %2$@ as addresses for this room.
  public static func noticeRoomAliasesAddedAndRemovedByYou(_ p1: Any, _ p2: Any) -> String {
    return ElementL10n.tr("Localizable", "notice_room_aliases_added_and_removed_by_you", String(describing: p1), String(describing: p2))
  }
  /// Plural format key: "%#@VARIABLE@"
  public static func noticeRoomAliasesAddedByYou(_ p1: Int) -> String {
    return ElementL10n.tr("Localizable", "notice_room_aliases_added_by_you", p1)
  }
  /// Plural format key: "%#@VARIABLE@"
  public static func noticeRoomAliasesRemoved(_ p1: Int) -> String {
    return ElementL10n.tr("Localizable", "notice_room_aliases_removed", p1)
  }
  /// Plural format key: "%#@VARIABLE@"
  public static func noticeRoomAliasesRemovedByYou(_ p1: Int) -> String {
    return ElementL10n.tr("Localizable", "notice_room_aliases_removed_by_you", p1)
  }
  /// %1$@ changed the room avatar
  public static func noticeRoomAvatarChanged(_ p1: Any) -> String {
    return ElementL10n.tr("Localizable", "notice_room_avatar_changed", String(describing: p1))
  }
  /// You changed the room avatar
  public static var noticeRoomAvatarChangedByYou: String { return ElementL10n.tr("Localizable", "notice_room_avatar_changed_by_you") }
  /// %1$@ removed the room avatar
  public static func noticeRoomAvatarRemoved(_ p1: Any) -> String {
    return ElementL10n.tr("Localizable", "notice_room_avatar_removed", String(describing: p1))
  }
  /// You removed the room avatar
  public static var noticeRoomAvatarRemovedByYou: String { return ElementL10n.tr("Localizable", "notice_room_avatar_removed_by_you") }
  /// %1$@ banned %2$@
  public static func noticeRoomBan(_ p1: Any, _ p2: Any) -> String {
    return ElementL10n.tr("Localizable", "notice_room_ban", String(describing: p1), String(describing: p2))
  }
  /// You banned %1$@
  public static func noticeRoomBanByYou(_ p1: Any) -> String {
    return ElementL10n.tr("Localizable", "notice_room_ban_by_you", String(describing: p1))
  }
  /// %1$@ banned %2$@. Reason: %3$@
  public static func noticeRoomBanWithReason(_ p1: Any, _ p2: Any, _ p3: Any) -> String {
    return ElementL10n.tr("Localizable", "notice_room_ban_with_reason", String(describing: p1), String(describing: p2), String(describing: p3))
  }
  /// You banned %1$@. Reason: %2$@
  public static func noticeRoomBanWithReasonByYou(_ p1: Any, _ p2: Any) -> String {
    return ElementL10n.tr("Localizable", "notice_room_ban_with_reason_by_you", String(describing: p1), String(describing: p2))
  }
  /// Plural format key: "%#@VARIABLE@"
  public static func noticeRoomCanonicalAliasAlternativeAdded(_ p1: Int) -> String {
    return ElementL10n.tr("Localizable", "notice_room_canonical_alias_alternative_added", p1)
  }
  /// Plural format key: "%#@VARIABLE@"
  public static func noticeRoomCanonicalAliasAlternativeAddedByYou(_ p1: Int) -> String {
    return ElementL10n.tr("Localizable", "notice_room_canonical_alias_alternative_added_by_you", p1)
  }
  /// %1$@ changed the alternative addresses for this room.
  public static func noticeRoomCanonicalAliasAlternativeChanged(_ p1: Any) -> String {
    return ElementL10n.tr("Localizable", "notice_room_canonical_alias_alternative_changed", String(describing: p1))
  }
  /// You changed the alternative addresses for this room.
  public static var noticeRoomCanonicalAliasAlternativeChangedByYou: String { return ElementL10n.tr("Localizable", "notice_room_canonical_alias_alternative_changed_by_you") }
  /// Plural format key: "%#@VARIABLE@"
  public static func noticeRoomCanonicalAliasAlternativeRemoved(_ p1: Int) -> String {
    return ElementL10n.tr("Localizable", "notice_room_canonical_alias_alternative_removed", p1)
  }
  /// Plural format key: "%#@VARIABLE@"
  public static func noticeRoomCanonicalAliasAlternativeRemovedByYou(_ p1: Int) -> String {
    return ElementL10n.tr("Localizable", "notice_room_canonical_alias_alternative_removed_by_you", p1)
  }
  /// %1$@ changed the main and alternative addresses for this room.
  public static func noticeRoomCanonicalAliasMainAndAlternativeChanged(_ p1: Any) -> String {
    return ElementL10n.tr("Localizable", "notice_room_canonical_alias_main_and_alternative_changed", String(describing: p1))
  }
  /// You changed the main and alternative addresses for this room.
  public static var noticeRoomCanonicalAliasMainAndAlternativeChangedByYou: String { return ElementL10n.tr("Localizable", "notice_room_canonical_alias_main_and_alternative_changed_by_you") }
  /// %1$@ changed the addresses for this room.
  public static func noticeRoomCanonicalAliasNoChange(_ p1: Any) -> String {
    return ElementL10n.tr("Localizable", "notice_room_canonical_alias_no_change", String(describing: p1))
  }
  /// You changed the addresses for this room.
  public static var noticeRoomCanonicalAliasNoChangeByYou: String { return ElementL10n.tr("Localizable", "notice_room_canonical_alias_no_change_by_you") }
  /// %1$@ set the main address for this room to %2$@.
  public static func noticeRoomCanonicalAliasSet(_ p1: Any, _ p2: Any) -> String {
    return ElementL10n.tr("Localizable", "notice_room_canonical_alias_set", String(describing: p1), String(describing: p2))
  }
  /// You set the main address for this room to %1$@.
  public static func noticeRoomCanonicalAliasSetByYou(_ p1: Any) -> String {
    return ElementL10n.tr("Localizable", "notice_room_canonical_alias_set_by_you", String(describing: p1))
  }
  /// %1$@ removed the main address for this room.
  public static func noticeRoomCanonicalAliasUnset(_ p1: Any) -> String {
    return ElementL10n.tr("Localizable", "notice_room_canonical_alias_unset", String(describing: p1))
  }
  /// You removed the main address for this room.
  public static var noticeRoomCanonicalAliasUnsetByYou: String { return ElementL10n.tr("Localizable", "notice_room_canonical_alias_unset_by_you") }
  /// %1$@ created the room
  public static func noticeRoomCreated(_ p1: Any) -> String {
    return ElementL10n.tr("Localizable", "notice_room_created", String(describing: p1))
  }
  /// You created the room
  public static var noticeRoomCreatedByYou: String { return ElementL10n.tr("Localizable", "notice_room_created_by_you") }
  /// %1$@ has allowed guests to join the room.
  public static func noticeRoomGuestAccessCanJoin(_ p1: Any) -> String {
    return ElementL10n.tr("Localizable", "notice_room_guest_access_can_join", String(describing: p1))
  }
  /// You have allowed guests to join the room.
  public static var noticeRoomGuestAccessCanJoinByYou: String { return ElementL10n.tr("Localizable", "notice_room_guest_access_can_join_by_you") }
  /// %1$@ has prevented guests from joining the room.
  public static func noticeRoomGuestAccessForbidden(_ p1: Any) -> String {
    return ElementL10n.tr("Localizable", "notice_room_guest_access_forbidden", String(describing: p1))
  }
  /// You have prevented guests from joining the room.
  public static var noticeRoomGuestAccessForbiddenByYou: String { return ElementL10n.tr("Localizable", "notice_room_guest_access_forbidden_by_you") }
  /// %1$@ invited %2$@
  public static func noticeRoomInvite(_ p1: Any, _ p2: Any) -> String {
    return ElementL10n.tr("Localizable", "notice_room_invite", String(describing: p1), String(describing: p2))
  }
  /// You invited %1$@
  public static func noticeRoomInviteByYou(_ p1: Any) -> String {
    return ElementL10n.tr("Localizable", "notice_room_invite_by_you", String(describing: p1))
  }
  /// %@'s invitation
  public static func noticeRoomInviteNoInvitee(_ p1: Any) -> String {
    return ElementL10n.tr("Localizable", "notice_room_invite_no_invitee", String(describing: p1))
  }
  /// Your invitation
  public static var noticeRoomInviteNoInviteeByYou: String { return ElementL10n.tr("Localizable", "notice_room_invite_no_invitee_by_you") }
  /// %1$@'s invitation. Reason: %2$@
  public static func noticeRoomInviteNoInviteeWithReason(_ p1: Any, _ p2: Any) -> String {
    return ElementL10n.tr("Localizable", "notice_room_invite_no_invitee_with_reason", String(describing: p1), String(describing: p2))
  }
  /// Your invitation. Reason: %1$@
  public static func noticeRoomInviteNoInviteeWithReasonByYou(_ p1: Any) -> String {
    return ElementL10n.tr("Localizable", "notice_room_invite_no_invitee_with_reason_by_you", String(describing: p1))
  }
  /// %1$@ invited %2$@. Reason: %3$@
  public static func noticeRoomInviteWithReason(_ p1: Any, _ p2: Any, _ p3: Any) -> String {
    return ElementL10n.tr("Localizable", "notice_room_invite_with_reason", String(describing: p1), String(describing: p2), String(describing: p3))
  }
  /// You invited %1$@. Reason: %2$@
  public static func noticeRoomInviteWithReasonByYou(_ p1: Any, _ p2: Any) -> String {
    return ElementL10n.tr("Localizable", "notice_room_invite_with_reason_by_you", String(describing: p1), String(describing: p2))
  }
  /// %1$@ invited you
  public static func noticeRoomInviteYou(_ p1: Any) -> String {
    return ElementL10n.tr("Localizable", "notice_room_invite_you", String(describing: p1))
  }
  /// %1$@ invited you. Reason: %2$@
  public static func noticeRoomInviteYouWithReason(_ p1: Any, _ p2: Any) -> String {
    return ElementL10n.tr("Localizable", "notice_room_invite_you_with_reason", String(describing: p1), String(describing: p2))
  }
  /// %1$@ joined the room
  public static func noticeRoomJoin(_ p1: Any) -> String {
    return ElementL10n.tr("Localizable", "notice_room_join", String(describing: p1))
  }
  /// You joined the room
  public static var noticeRoomJoinByYou: String { return ElementL10n.tr("Localizable", "notice_room_join_by_you") }
  /// %1$@ joined the room. Reason: %2$@
  public static func noticeRoomJoinWithReason(_ p1: Any, _ p2: Any) -> String {
    return ElementL10n.tr("Localizable", "notice_room_join_with_reason", String(describing: p1), String(describing: p2))
  }
  /// You joined the room. Reason: %1$@
  public static func noticeRoomJoinWithReasonByYou(_ p1: Any) -> String {
    return ElementL10n.tr("Localizable", "notice_room_join_with_reason_by_you", String(describing: p1))
  }
  /// %1$@ left the room
  public static func noticeRoomLeave(_ p1: Any) -> String {
    return ElementL10n.tr("Localizable", "notice_room_leave", String(describing: p1))
  }
  /// You left the room
  public static var noticeRoomLeaveByYou: String { return ElementL10n.tr("Localizable", "notice_room_leave_by_you") }
  /// %1$@ left the room. Reason: %2$@
  public static func noticeRoomLeaveWithReason(_ p1: Any, _ p2: Any) -> String {
    return ElementL10n.tr("Localizable", "notice_room_leave_with_reason", String(describing: p1), String(describing: p2))
  }
  /// You left the room. Reason: %1$@
  public static func noticeRoomLeaveWithReasonByYou(_ p1: Any) -> String {
    return ElementL10n.tr("Localizable", "notice_room_leave_with_reason_by_you", String(describing: p1))
  }
  /// %1$@ changed the room name to: %2$@
  public static func noticeRoomNameChanged(_ p1: Any, _ p2: Any) -> String {
    return ElementL10n.tr("Localizable", "notice_room_name_changed", String(describing: p1), String(describing: p2))
  }
  /// You changed the room name to: %1$@
  public static func noticeRoomNameChangedByYou(_ p1: Any) -> String {
    return ElementL10n.tr("Localizable", "notice_room_name_changed_by_you", String(describing: p1))
  }
  /// %1$@ removed the room name
  public static func noticeRoomNameRemoved(_ p1: Any) -> String {
    return ElementL10n.tr("Localizable", "notice_room_name_removed", String(describing: p1))
  }
  /// You removed the room name
  public static var noticeRoomNameRemovedByYou: String { return ElementL10n.tr("Localizable", "notice_room_name_removed_by_you") }
  /// %1$@ rejected the invitation
  public static func noticeRoomReject(_ p1: Any) -> String {
    return ElementL10n.tr("Localizable", "notice_room_reject", String(describing: p1))
  }
  /// You rejected the invitation
  public static var noticeRoomRejectByYou: String { return ElementL10n.tr("Localizable", "notice_room_reject_by_you") }
  /// %1$@ rejected the invitation. Reason: %2$@
  public static func noticeRoomRejectWithReason(_ p1: Any, _ p2: Any) -> String {
    return ElementL10n.tr("Localizable", "notice_room_reject_with_reason", String(describing: p1), String(describing: p2))
  }
  /// You rejected the invitation. Reason: %1$@
  public static func noticeRoomRejectWithReasonByYou(_ p1: Any) -> String {
    return ElementL10n.tr("Localizable", "notice_room_reject_with_reason_by_you", String(describing: p1))
  }
  /// %1$@ removed %2$@
  public static func noticeRoomRemove(_ p1: Any, _ p2: Any) -> String {
    return ElementL10n.tr("Localizable", "notice_room_remove", String(describing: p1), String(describing: p2))
  }
  /// You removed %1$@
  public static func noticeRoomRemoveByYou(_ p1: Any) -> String {
    return ElementL10n.tr("Localizable", "notice_room_remove_by_you", String(describing: p1))
  }
  /// %1$@ removed %2$@. Reason: %3$@
  public static func noticeRoomRemoveWithReason(_ p1: Any, _ p2: Any, _ p3: Any) -> String {
    return ElementL10n.tr("Localizable", "notice_room_remove_with_reason", String(describing: p1), String(describing: p2), String(describing: p3))
  }
  /// You removed %1$@. Reason: %2$@
  public static func noticeRoomRemoveWithReasonByYou(_ p1: Any, _ p2: Any) -> String {
    return ElementL10n.tr("Localizable", "notice_room_remove_with_reason_by_you", String(describing: p1), String(describing: p2))
  }
  /// 🎉 All servers are banned from participating! This room can no longer be used.
  public static var noticeRoomServerAclAllowIsEmpty: String { return ElementL10n.tr("Localizable", "notice_room_server_acl_allow_is_empty") }
  /// Plural format key: "%#@VARIABLE@"
  public static func noticeRoomServerAclChanges(_ p1: Int) -> String {
    return ElementL10n.tr("Localizable", "notice_room_server_acl_changes", p1)
  }
  /// • Servers matching %@ are allowed.
  public static func noticeRoomServerAclSetAllowed(_ p1: Any) -> String {
    return ElementL10n.tr("Localizable", "notice_room_server_acl_set_allowed", String(describing: p1))
  }
  /// • Servers matching %@ are banned.
  public static func noticeRoomServerAclSetBanned(_ p1: Any) -> String {
    return ElementL10n.tr("Localizable", "notice_room_server_acl_set_banned", String(describing: p1))
  }
  /// • Servers matching IP literals are allowed.
  public static var noticeRoomServerAclSetIpLiteralsAllowed: String { return ElementL10n.tr("Localizable", "notice_room_server_acl_set_ip_literals_allowed") }
  /// • Servers matching IP literals are banned.
  public static var noticeRoomServerAclSetIpLiteralsNotAllowed: String { return ElementL10n.tr("Localizable", "notice_room_server_acl_set_ip_literals_not_allowed") }
  /// %@ set the server ACLs for this room.
  public static func noticeRoomServerAclSetTitle(_ p1: Any) -> String {
    return ElementL10n.tr("Localizable", "notice_room_server_acl_set_title", String(describing: p1))
  }
  /// You set the server ACLs for this room.
  public static var noticeRoomServerAclSetTitleByYou: String { return ElementL10n.tr("Localizable", "notice_room_server_acl_set_title_by_you") }
  /// • Servers matching %@ are now allowed.
  public static func noticeRoomServerAclUpdatedAllowed(_ p1: Any) -> String {
    return ElementL10n.tr("Localizable", "notice_room_server_acl_updated_allowed", String(describing: p1))
  }
  /// • Servers matching %@ are now banned.
  public static func noticeRoomServerAclUpdatedBanned(_ p1: Any) -> String {
    return ElementL10n.tr("Localizable", "notice_room_server_acl_updated_banned", String(describing: p1))
  }
  /// • Servers matching IP literals are now allowed.
  public static var noticeRoomServerAclUpdatedIpLiteralsAllowed: String { return ElementL10n.tr("Localizable", "notice_room_server_acl_updated_ip_literals_allowed") }
  /// • Servers matching IP literals are now banned.
  public static var noticeRoomServerAclUpdatedIpLiteralsNotAllowed: String { return ElementL10n.tr("Localizable", "notice_room_server_acl_updated_ip_literals_not_allowed") }
  /// No change.
  public static var noticeRoomServerAclUpdatedNoChange: String { return ElementL10n.tr("Localizable", "notice_room_server_acl_updated_no_change") }
  /// %@ changed the server ACLs for this room.
  public static func noticeRoomServerAclUpdatedTitle(_ p1: Any) -> String {
    return ElementL10n.tr("Localizable", "notice_room_server_acl_updated_title", String(describing: p1))
  }
  /// You changed the server ACLs for this room.
  public static var noticeRoomServerAclUpdatedTitleByYou: String { return ElementL10n.tr("Localizable", "notice_room_server_acl_updated_title_by_you") }
  /// • Servers matching %@ were removed from the allowed list.
  public static func noticeRoomServerAclUpdatedWasAllowed(_ p1: Any) -> String {
    return ElementL10n.tr("Localizable", "notice_room_server_acl_updated_was_allowed", String(describing: p1))
  }
  /// • Servers matching %@ were removed from the ban list.
  public static func noticeRoomServerAclUpdatedWasBanned(_ p1: Any) -> String {
    return ElementL10n.tr("Localizable", "notice_room_server_acl_updated_was_banned", String(describing: p1))
  }
  /// %1$@ sent an invitation to %2$@ to join the room
  public static func noticeRoomThirdPartyInvite(_ p1: Any, _ p2: Any) -> String {
    return ElementL10n.tr("Localizable", "notice_room_third_party_invite", String(describing: p1), String(describing: p2))
  }
  /// You sent an invitation to %1$@ to join the room
  public static func noticeRoomThirdPartyInviteByYou(_ p1: Any) -> String {
    return ElementL10n.tr("Localizable", "notice_room_third_party_invite_by_you", String(describing: p1))
  }
  /// %1$@ accepted the invitation for %2$@
  public static func noticeRoomThirdPartyRegisteredInvite(_ p1: Any, _ p2: Any) -> String {
    return ElementL10n.tr("Localizable", "notice_room_third_party_registered_invite", String(describing: p1), String(describing: p2))
  }
  /// You accepted the invitation for %1$@
  public static func noticeRoomThirdPartyRegisteredInviteByYou(_ p1: Any) -> String {
    return ElementL10n.tr("Localizable", "notice_room_third_party_registered_invite_by_you", String(describing: p1))
  }
  /// %1$@ accepted the invitation for %2$@. Reason: %3$@
  public static func noticeRoomThirdPartyRegisteredInviteWithReason(_ p1: Any, _ p2: Any, _ p3: Any) -> String {
    return ElementL10n.tr("Localizable", "notice_room_third_party_registered_invite_with_reason", String(describing: p1), String(describing: p2), String(describing: p3))
  }
  /// You accepted the invitation for %1$@. Reason: %2$@
  public static func noticeRoomThirdPartyRegisteredInviteWithReasonByYou(_ p1: Any, _ p2: Any) -> String {
    return ElementL10n.tr("Localizable", "notice_room_third_party_registered_invite_with_reason_by_you", String(describing: p1), String(describing: p2))
  }
  /// %1$@ revoked the invitation for %2$@ to join the room
  public static func noticeRoomThirdPartyRevokedInvite(_ p1: Any, _ p2: Any) -> String {
    return ElementL10n.tr("Localizable", "notice_room_third_party_revoked_invite", String(describing: p1), String(describing: p2))
  }
  /// You revoked the invitation for %1$@ to join the room
  public static func noticeRoomThirdPartyRevokedInviteByYou(_ p1: Any) -> String {
    return ElementL10n.tr("Localizable", "notice_room_third_party_revoked_invite_by_you", String(describing: p1))
  }
  /// %1$@ changed the topic to: %2$@
  public static func noticeRoomTopicChanged(_ p1: Any, _ p2: Any) -> String {
    return ElementL10n.tr("Localizable", "notice_room_topic_changed", String(describing: p1), String(describing: p2))
  }
  /// You changed the topic to: %1$@
  public static func noticeRoomTopicChangedByYou(_ p1: Any) -> String {
    return ElementL10n.tr("Localizable", "notice_room_topic_changed_by_you", String(describing: p1))
  }
  /// %1$@ removed the room topic
  public static func noticeRoomTopicRemoved(_ p1: Any) -> String {
    return ElementL10n.tr("Localizable", "notice_room_topic_removed", String(describing: p1))
  }
  /// You removed the room topic
  public static var noticeRoomTopicRemovedByYou: String { return ElementL10n.tr("Localizable", "notice_room_topic_removed_by_you") }
  /// %1$@ unbanned %2$@
  public static func noticeRoomUnban(_ p1: Any, _ p2: Any) -> String {
    return ElementL10n.tr("Localizable", "notice_room_unban", String(describing: p1), String(describing: p2))
  }
  /// You unbanned %1$@
  public static func noticeRoomUnbanByYou(_ p1: Any) -> String {
    return ElementL10n.tr("Localizable", "notice_room_unban_by_you", String(describing: p1))
  }
  /// %1$@ unbanned %2$@. Reason: %3$@
  public static func noticeRoomUnbanWithReason(_ p1: Any, _ p2: Any, _ p3: Any) -> String {
    return ElementL10n.tr("Localizable", "notice_room_unban_with_reason", String(describing: p1), String(describing: p2), String(describing: p3))
  }
  /// You unbanned %1$@. Reason: %2$@
  public static func noticeRoomUnbanWithReasonByYou(_ p1: Any, _ p2: Any) -> String {
    return ElementL10n.tr("Localizable", "notice_room_unban_with_reason_by_you", String(describing: p1), String(describing: p2))
  }
  /// %@ upgraded this room.
  public static func noticeRoomUpdate(_ p1: Any) -> String {
    return ElementL10n.tr("Localizable", "notice_room_update", String(describing: p1))
  }
  /// You upgraded this room.
  public static var noticeRoomUpdateByYou: String { return ElementL10n.tr("Localizable", "notice_room_update_by_you") }
  /// all room members, from the point they are invited.
  public static var noticeRoomVisibilityInvited: String { return ElementL10n.tr("Localizable", "notice_room_visibility_invited") }
  /// all room members, from the point they joined.
  public static var noticeRoomVisibilityJoined: String { return ElementL10n.tr("Localizable", "notice_room_visibility_joined") }
  /// all room members.
  public static var noticeRoomVisibilityShared: String { return ElementL10n.tr("Localizable", "notice_room_visibility_shared") }
  /// anyone.
  public static var noticeRoomVisibilityWorldReadable: String { return ElementL10n.tr("Localizable", "notice_room_visibility_world_readable") }
  /// %1$@ withdrew %2$@'s invitation
  public static func noticeRoomWithdraw(_ p1: Any, _ p2: Any) -> String {
    return ElementL10n.tr("Localizable", "notice_room_withdraw", String(describing: p1), String(describing: p2))
  }
  /// You withdrew %1$@'s invitation
  public static func noticeRoomWithdrawByYou(_ p1: Any) -> String {
    return ElementL10n.tr("Localizable", "notice_room_withdraw_by_you", String(describing: p1))
  }
  /// %1$@ withdrew %2$@'s invitation. Reason: %3$@
  public static func noticeRoomWithdrawWithReason(_ p1: Any, _ p2: Any, _ p3: Any) -> String {
    return ElementL10n.tr("Localizable", "notice_room_withdraw_with_reason", String(describing: p1), String(describing: p2), String(describing: p3))
  }
  /// You withdrew %1$@'s invitation. Reason: %2$@
  public static func noticeRoomWithdrawWithReasonByYou(_ p1: Any, _ p2: Any) -> String {
    return ElementL10n.tr("Localizable", "notice_room_withdraw_with_reason_by_you", String(describing: p1), String(describing: p2))
  }
  /// %1$@ added %2$@ widget
  public static func noticeWidgetAdded(_ p1: Any, _ p2: Any) -> String {
    return ElementL10n.tr("Localizable", "notice_widget_added", String(describing: p1), String(describing: p2))
  }
  /// You added %1$@ widget
  public static func noticeWidgetAddedByYou(_ p1: Any) -> String {
    return ElementL10n.tr("Localizable", "notice_widget_added_by_you", String(describing: p1))
  }
  /// %1$@ modified %2$@ widget
  public static func noticeWidgetModified(_ p1: Any, _ p2: Any) -> String {
    return ElementL10n.tr("Localizable", "notice_widget_modified", String(describing: p1), String(describing: p2))
  }
  /// You modified %1$@ widget
  public static func noticeWidgetModifiedByYou(_ p1: Any) -> String {
    return ElementL10n.tr("Localizable", "notice_widget_modified_by_you", String(describing: p1))
  }
  /// %1$@ removed %2$@ widget
  public static func noticeWidgetRemoved(_ p1: Any, _ p2: Any) -> String {
    return ElementL10n.tr("Localizable", "notice_widget_removed", String(describing: p1), String(describing: p2))
  }
  /// You removed %1$@ widget
  public static func noticeWidgetRemovedByYou(_ p1: Any) -> String {
    return ElementL10n.tr("Localizable", "notice_widget_removed_by_you", String(describing: p1))
  }
  /// Plural format key: "%#@VARIABLE@"
  public static func notificationCompatSummaryLineForRoom(_ p1: Int) -> String {
    return ElementL10n.tr("Localizable", "notification_compat_summary_line_for_room", p1)
  }
  /// Plural format key: "%#@VARIABLE@"
  public static func notificationCompatSummaryTitle(_ p1: Int) -> String {
    return ElementL10n.tr("Localizable", "notification_compat_summary_title", p1)
  }
  /// Initial Sync…
  public static var notificationInitialSync: String { return ElementL10n.tr("Localizable", "notification_initial_sync") }
  /// ** Failed to send - please open room
  public static var notificationInlineReplyFailed: String { return ElementL10n.tr("Localizable", "notification_inline_reply_failed") }
  /// Plural format key: "%#@VARIABLE@"
  public static func notificationInvitations(_ p1: Int) -> String {
    return ElementL10n.tr("Localizable", "notification_invitations", p1)
  }
  /// Listening for events
  public static var notificationListeningForEvents: String { return ElementL10n.tr("Localizable", "notification_listening_for_events") }
  /// Listening for notifications
  public static var notificationListeningForNotifications: String { return ElementL10n.tr("Localizable", "notification_listening_for_notifications") }
  /// New Invitation
  public static var notificationNewInvitation: String { return ElementL10n.tr("Localizable", "notification_new_invitation") }
  /// New Messages
  public static var notificationNewMessages: String { return ElementL10n.tr("Localizable", "notification_new_messages") }
  /// Noisy
  public static var notificationNoisy: String { return ElementL10n.tr("Localizable", "notification_noisy") }
  /// Noisy notifications
  public static var notificationNoisyNotifications: String { return ElementL10n.tr("Localizable", "notification_noisy_notifications") }
  /// Off
  public static var notificationOff: String { return ElementL10n.tr("Localizable", "notification_off") }
  /// Me
  public static var notificationSenderMe: String { return ElementL10n.tr("Localizable", "notification_sender_me") }
  /// Silent
  public static var notificationSilent: String { return ElementL10n.tr("Localizable", "notification_silent") }
  /// Silent notifications
  public static var notificationSilentNotifications: String { return ElementL10n.tr("Localizable", "notification_silent_notifications") }
  /// %1$@: %2$@
  public static func notificationTickerTextDm(_ p1: Any, _ p2: Any) -> String {
    return ElementL10n.tr("Localizable", "notification_ticker_text_dm", String(describing: p1), String(describing: p2))
  }
  /// %1$@: %2$@ %3$@
  public static func notificationTickerTextGroup(_ p1: Any, _ p2: Any, _ p3: Any) -> String {
    return ElementL10n.tr("Localizable", "notification_ticker_text_group", String(describing: p1), String(describing: p2), String(describing: p3))
  }
  /// New Event
  public static var notificationUnknownNewEvent: String { return ElementL10n.tr("Localizable", "notification_unknown_new_event") }
  /// Room
  public static var notificationUnknownRoomName: String { return ElementL10n.tr("Localizable", "notification_unknown_room_name") }
  /// Plural format key: "%#@VARIABLE@"
  public static func notificationUnreadNotifiedMessages(_ p1: Int) -> String {
    return ElementL10n.tr("Localizable", "notification_unread_notified_messages", p1)
  }
  /// %1$@ and %2$@
  public static func notificationUnreadNotifiedMessagesAndInvitation(_ p1: Any, _ p2: Any) -> String {
    return ElementL10n.tr("Localizable", "notification_unread_notified_messages_and_invitation", String(describing: p1), String(describing: p2))
  }
  /// %1$@ in %2$@
  public static func notificationUnreadNotifiedMessagesInRoom(_ p1: Any, _ p2: Any) -> String {
    return ElementL10n.tr("Localizable", "notification_unread_notified_messages_in_room", String(describing: p1), String(describing: p2))
  }
  /// %1$@ in %2$@ and %3$@
  public static func notificationUnreadNotifiedMessagesInRoomAndInvitation(_ p1: Any, _ p2: Any, _ p3: Any) -> String {
    return ElementL10n.tr("Localizable", "notification_unread_notified_messages_in_room_and_invitation", String(describing: p1), String(describing: p2), String(describing: p3))
  }
  /// Plural format key: "%#@VARIABLE@"
  public static func notificationUnreadNotifiedMessagesInRoomRooms(_ p1: Int) -> String {
    return ElementL10n.tr("Localizable", "notification_unread_notified_messages_in_room_rooms", p1)
  }
  /// OK
  public static var ok: String { return ElementL10n.tr("Localizable", "ok") }
  /// Try it out
  public static var onboardingNewAppLayoutButtonTry: String { return ElementL10n.tr("Localizable", "onboarding_new_app_layout_button_try") }
  /// Tap top right to see the option to feedback.
  public static var onboardingNewAppLayoutFeedbackMessage: String { return ElementL10n.tr("Localizable", "onboarding_new_app_layout_feedback_message") }
  /// Give Feedback
  public static var onboardingNewAppLayoutFeedbackTitle: String { return ElementL10n.tr("Localizable", "onboarding_new_app_layout_feedback_title") }
  /// Access your Spaces (bottom-right) faster and easier than ever before.
  public static var onboardingNewAppLayoutSpacesMessage: String { return ElementL10n.tr("Localizable", "onboarding_new_app_layout_spaces_message") }
  /// Access Spaces
  public static var onboardingNewAppLayoutSpacesTitle: String { return ElementL10n.tr("Localizable", "onboarding_new_app_layout_spaces_title") }
  /// To simplify your %@, tabs are now optional. Manage them using the top-right menu.
  public static func onboardingNewAppLayoutWelcomeMessage(_ p1: Any) -> String {
    return ElementL10n.tr("Localizable", "onboarding_new_app_layout_welcome_message", String(describing: p1))
  }
  /// Welcome to a new view!
  public static var onboardingNewAppLayoutWelcomeTitle: String { return ElementL10n.tr("Localizable", "onboarding_new_app_layout_welcome_title") }
  /// %@ read
  public static func oneUserRead(_ p1: Any) -> String {
    return ElementL10n.tr("Localizable", "one_user_read", String(describing: p1))
  }
  /// Open Discovery Settings
  public static var openDiscoverySettings: String { return ElementL10n.tr("Localizable", "open_discovery_settings") }
  /// Voters see results as soon as they have voted
  public static var openPollOptionDescription: String { return ElementL10n.tr("Localizable", "open_poll_option_description") }
  /// Open poll
  public static var openPollOptionTitle: String { return ElementL10n.tr("Localizable", "open_poll_option_title") }
  /// Open Settings
  public static var openSettings: String { return ElementL10n.tr("Localizable", "open_settings") }
  /// Open terms of %@
  public static func openTermsOf(_ p1: Any) -> String {
    return ElementL10n.tr("Localizable", "open_terms_of", String(describing: p1))
  }
  /// Always ask
  public static var optionAlwaysAsk: String { return ElementL10n.tr("Localizable", "option_always_ask") }
  /// Send files
  public static var optionSendFiles: String { return ElementL10n.tr("Localizable", "option_send_files") }
  /// Send sticker
  public static var optionSendSticker: String { return ElementL10n.tr("Localizable", "option_send_sticker") }
  /// Send voice
  public static var optionSendVoice: String { return ElementL10n.tr("Localizable", "option_send_voice") }
  /// Take photo
  public static var optionTakePhoto: String { return ElementL10n.tr("Localizable", "option_take_photo") }
  /// Take photo or video
  public static var optionTakePhotoVideo: String { return ElementL10n.tr("Localizable", "option_take_photo_video") }
  /// Take video
  public static var optionTakeVideo: String { return ElementL10n.tr("Localizable", "option_take_video") }
  /// or
  public static var or: String { return ElementL10n.tr("Localizable", "or") }
  /// or another cross-signing capable Matrix client
  public static var orOtherMxCapableClient: String { return ElementL10n.tr("Localizable", "or_other_mx_capable_client") }
  /// Other spaces or rooms you might not know
  public static var otherSpacesOrRoomsYouMightNotKnow: String { return ElementL10n.tr("Localizable", "other_spaces_or_rooms_you_might_not_know") }
  /// Confirm passphrase
  public static var passphraseConfirmPassphrase: String { return ElementL10n.tr("Localizable", "passphrase_confirm_passphrase") }
  /// Create passphrase
  public static var passphraseCreatePassphrase: String { return ElementL10n.tr("Localizable", "passphrase_create_passphrase") }
  /// Please enter a passphrase
  public static var passphraseEmptyErrorMessage: String { return ElementL10n.tr("Localizable", "passphrase_empty_error_message") }
  /// Enter passphrase
  public static var passphraseEnterPassphrase: String { return ElementL10n.tr("Localizable", "passphrase_enter_passphrase") }
  /// Passphrase doesn’t match
  public static var passphrasePassphraseDoesNotMatch: String { return ElementL10n.tr("Localizable", "passphrase_passphrase_does_not_match") }
  /// Passphrase is too weak
  public static var passphrasePassphraseTooWeak: String { return ElementL10n.tr("Localizable", "passphrase_passphrase_too_weak") }
  /// Permalink
  public static var permalink: String { return ElementL10n.tr("Localizable", "permalink") }
  /// Your matrix.to link was malformed
  public static var permalinkMalformed: String { return ElementL10n.tr("Localizable", "permalink_malformed") }
  /// Cannot open this link: communities have been replaced by spaces
  public static var permalinkUnsupportedGroups: String { return ElementL10n.tr("Localizable", "permalink_unsupported_groups") }
  /// Allow permission to access your contacts.
  public static var permissionsDeniedAddContact: String { return ElementL10n.tr("Localizable", "permissions_denied_add_contact") }
  /// To scan a QR code, you need to allow camera access.
  public static var permissionsDeniedQrCode: String { return ElementL10n.tr("Localizable", "permissions_denied_qr_code") }
  /// %@ needs permission to access your camera and your microphone to perform video calls.
  /// 
  /// Please allow access on the next pop-ups to be able to make the call.
  public static func permissionsRationaleMsgCameraAndAudio(_ p1: Any) -> String {
    return ElementL10n.tr("Localizable", "permissions_rationale_msg_camera_and_audio", String(describing: p1))
  }
  /// %@ needs permission to access your microphone to perform audio calls.
  public static func permissionsRationaleMsgRecordAudio(_ p1: Any) -> String {
    return ElementL10n.tr("Localizable", "permissions_rationale_msg_record_audio", String(describing: p1))
  }
  /// Information
  public static var permissionsRationalePopupTitle: String { return ElementL10n.tr("Localizable", "permissions_rationale_popup_title") }
  /// Search for contacts on Matrix
  public static var phoneBookPerformLookup: String { return ElementL10n.tr("Localizable", "phone_book_perform_lookup") }
  /// Please wait…
  public static var pleaseWait: String { return ElementL10n.tr("Localizable", "please_wait") }
  /// End poll
  public static var pollEndAction: String { return ElementL10n.tr("Localizable", "poll_end_action") }
  /// Poll ended
  public static var pollEndRoomListPreview: String { return ElementL10n.tr("Localizable", "poll_end_room_list_preview") }
  /// No votes cast
  public static var pollNoVotesCast: String { return ElementL10n.tr("Localizable", "poll_no_votes_cast") }
  /// Plural format key: "%#@VARIABLE@"
  public static func pollOptionVoteCount(_ p1: Int) -> String {
    return ElementL10n.tr("Localizable", "poll_option_vote_count", p1)
  }
  /// Vote cast
  public static var pollResponseRoomListPreview: String { return ElementL10n.tr("Localizable", "poll_response_room_list_preview") }
  /// Plural format key: "%#@VARIABLE@"
  public static func pollTotalVoteCountAfterEnded(_ p1: Int) -> String {
    return ElementL10n.tr("Localizable", "poll_total_vote_count_after_ended", p1)
  }
  /// Plural format key: "%#@VARIABLE@"
  public static func pollTotalVoteCountBeforeEndedAndNotVoted(_ p1: Int) -> String {
    return ElementL10n.tr("Localizable", "poll_total_vote_count_before_ended_and_not_voted", p1)
  }
  /// Plural format key: "%#@VARIABLE@"
  public static func pollTotalVoteCountBeforeEndedAndVoted(_ p1: Int) -> String {
    return ElementL10n.tr("Localizable", "poll_total_vote_count_before_ended_and_voted", p1)
  }
  /// Poll type
  public static var pollTypeTitle: String { return ElementL10n.tr("Localizable", "poll_type_title") }
  /// Results will be visible when the poll is ended
  public static var pollUndisclosedNotEnded: String { return ElementL10n.tr("Localizable", "poll_undisclosed_not_ended") }
  /// Admin
  public static var powerLevelAdmin: String { return ElementL10n.tr("Localizable", "power_level_admin") }
  /// Custom (%1$d)
  public static func powerLevelCustom(_ p1: Int) -> String {
    return ElementL10n.tr("Localizable", "power_level_custom", p1)
  }
  /// Custom
  public static var powerLevelCustomNoValue: String { return ElementL10n.tr("Localizable", "power_level_custom_no_value") }
  /// Default
  public static var powerLevelDefault: String { return ElementL10n.tr("Localizable", "power_level_default") }
  /// Set role
  public static var powerLevelEditTitle: String { return ElementL10n.tr("Localizable", "power_level_edit_title") }
  /// Moderator
  public static var powerLevelModerator: String { return ElementL10n.tr("Localizable", "power_level_moderator") }
  /// Role
  public static var powerLevelTitle: String { return ElementL10n.tr("Localizable", "power_level_title") }
  /// Help
  public static var preferenceHelp: String { return ElementL10n.tr("Localizable", "preference_help") }
  /// Get help with using %@
  public static func preferenceHelpSummary(_ p1: Any) -> String {
    return ElementL10n.tr("Localizable", "preference_help_summary", String(describing: p1))
  }
  /// Help and support
  public static var preferenceHelpTitle: String { return ElementL10n.tr("Localizable", "preference_help_title") }
  /// Help & About
  public static var preferenceRootHelpAbout: String { return ElementL10n.tr("Localizable", "preference_root_help_about") }
  /// Legals
  public static var preferenceRootLegals: String { return ElementL10n.tr("Localizable", "preference_root_legals") }
  /// Show all rooms in Home
  public static var preferenceShowAllRoomsInHome: String { return ElementL10n.tr("Localizable", "preference_show_all_rooms_in_home") }
  /// System settings
  public static var preferenceSystemSettings: String { return ElementL10n.tr("Localizable", "preference_system_settings") }
  /// Versions
  public static var preferenceVersions: String { return ElementL10n.tr("Localizable", "preference_versions") }
  /// Voice & Video
  public static var preferenceVoiceAndVideo: String { return ElementL10n.tr("Localizable", "preference_voice_and_video") }
  /// Private space
  public static var privateSpace: String { return ElementL10n.tr("Localizable", "private_space") }
  /// Public space
  public static var publicSpace: String { return ElementL10n.tr("Localizable", "public_space") }
  /// app_display_name:
  public static var pushGatewayItemAppDisplayName: String { return ElementL10n.tr("Localizable", "push_gateway_item_app_display_name") }
  /// app_id:
  public static var pushGatewayItemAppId: String { return ElementL10n.tr("Localizable", "push_gateway_item_app_id") }
  /// session_name:
  public static var pushGatewayItemDeviceName: String { return ElementL10n.tr("Localizable", "push_gateway_item_device_name") }
  /// Format:
  public static var pushGatewayItemFormat: String { return ElementL10n.tr("Localizable", "push_gateway_item_format") }
  /// Profile tag:
  public static var pushGatewayItemProfileTag: String { return ElementL10n.tr("Localizable", "push_gateway_item_profile_tag") }
  /// push_key:
  public static var pushGatewayItemPushKey: String { return ElementL10n.tr("Localizable", "push_gateway_item_push_key") }
  /// Url:
  public static var pushGatewayItemUrl: String { return ElementL10n.tr("Localizable", "push_gateway_item_url") }
  /// QR code
  public static var qrCode: String { return ElementL10n.tr("Localizable", "qr_code") }
  /// QR code not scanned!
  public static var qrCodeNotScanned: String { return ElementL10n.tr("Localizable", "qr_code_not_scanned") }
  /// No
  public static var qrCodeScannedByOtherNo: String { return ElementL10n.tr("Localizable", "qr_code_scanned_by_other_no") }
  /// Almost there! Is %@ showing a tick?
  public static func qrCodeScannedByOtherNotice(_ p1: Any) -> String {
    return ElementL10n.tr("Localizable", "qr_code_scanned_by_other_notice", String(describing: p1))
  }
  /// Yes
  public static var qrCodeScannedByOtherYes: String { return ElementL10n.tr("Localizable", "qr_code_scanned_by_other_yes") }
  /// Almost there! Is the other device showing a tick?
  public static var qrCodeScannedSelfVerifNotice: String { return ElementL10n.tr("Localizable", "qr_code_scanned_self_verif_notice") }
  /// Waiting for %@…
  public static func qrCodeScannedVerifWaiting(_ p1: Any) -> String {
    return ElementL10n.tr("Localizable", "qr_code_scanned_verif_waiting", String(describing: p1))
  }
  /// Almost there! Waiting for confirmation…
  public static var qrCodeScannedVerifWaitingNotice: String { return ElementL10n.tr("Localizable", "qr_code_scanned_verif_waiting_notice") }
  /// Shake detected!
  public static var rageshakeDetected: String { return ElementL10n.tr("Localizable", "rageshake_detected") }
  /// Re-Authentication Needed
  public static var reAuthenticationActivityTitle: String { return ElementL10n.tr("Localizable", "re_authentication_activity_title") }
  /// %@ requires you to enter your credentials to perform this action.
  public static func reAuthenticationDefaultConfirmText(_ p1: Any) -> String {
    return ElementL10n.tr("Localizable", "re_authentication_default_confirm_text", String(describing: p1))
  }
  /// Type keywords to find a reaction.
  public static var reactionSearchTypeHint: String { return ElementL10n.tr("Localizable", "reaction_search_type_hint") }
  /// Reactions
  public static var reactions: String { return ElementL10n.tr("Localizable", "reactions") }
  /// Reason: %1$@
  public static func reasonColon(_ p1: Any) -> String {
    return ElementL10n.tr("Localizable", "reason_colon", String(describing: p1))
  }
  /// Recovery Key
  public static var recoveryKey: String { return ElementL10n.tr("Localizable", "recovery_key") }
  /// Please enter a recovery key
  public static var recoveryKeyEmptyErrorMessage: String { return ElementL10n.tr("Localizable", "recovery_key_empty_error_message") }
  /// The recovery key has been saved.
  public static var recoveryKeyExportSaved: String { return ElementL10n.tr("Localizable", "recovery_key_export_saved") }
  /// Recovery Passphrase
  public static var recoveryPassphrase: String { return ElementL10n.tr("Localizable", "recovery_passphrase") }
  /// Refresh
  public static var refresh: String { return ElementL10n.tr("Localizable", "refresh") }
  /// %@ encountered an issue when rendering content of event with id '%1$@'
  public static func renderingEventErrorException(_ p1: Any) -> String {
    return ElementL10n.tr("Localizable", "rendering_event_error_exception", String(describing: p1))
  }
  /// %@ does not handle events of type '%1$@'
  public static func renderingEventErrorTypeOfEventNotHandled(_ p1: Any) -> String {
    return ElementL10n.tr("Localizable", "rendering_event_error_type_of_event_not_handled", String(describing: p1))
  }
  /// Reply
  public static var reply: String { return ElementL10n.tr("Localizable", "reply") }
  /// Reply in thread
  public static var replyInThread: String { return ElementL10n.tr("Localizable", "reply_in_thread") }
  /// Report Content
  public static var reportContent: String { return ElementL10n.tr("Localizable", "report_content") }
  /// Custom report…
  public static var reportContentCustom: String { return ElementL10n.tr("Localizable", "report_content_custom") }
  /// Reason for reporting this content
  public static var reportContentCustomHint: String { return ElementL10n.tr("Localizable", "report_content_custom_hint") }
  /// REPORT
  public static var reportContentCustomSubmit: String { return ElementL10n.tr("Localizable", "report_content_custom_submit") }
  /// Report this content
  public static var reportContentCustomTitle: String { return ElementL10n.tr("Localizable", "report_content_custom_title") }
  /// It's inappropriate
  public static var reportContentInappropriate: String { return ElementL10n.tr("Localizable", "report_content_inappropriate") }
  /// It's spam
  public static var reportContentSpam: String { return ElementL10n.tr("Localizable", "report_content_spam") }
  /// Reset Keys
  public static var resetCrossSigning: String { return ElementL10n.tr("Localizable", "reset_cross_signing") }
  /// Generate a new Security Key or set a new Security Phrase for your existing backup.
  public static var resetSecureBackupTitle: String { return ElementL10n.tr("Localizable", "reset_secure_backup_title") }
  /// This will replace your current Key or Phrase.
  public static var resetSecureBackupWarning: String { return ElementL10n.tr("Localizable", "reset_secure_backup_warning") }
  /// contact your service administrator
  public static var resourceLimitContactAdmin: String { return ElementL10n.tr("Localizable", "resource_limit_contact_admin") }
  /// Please %@ to continue using this service.
  public static func resourceLimitHardContact(_ p1: Any) -> String {
    return ElementL10n.tr("Localizable", "resource_limit_hard_contact", String(describing: p1))
  }
  /// This homeserver has exceeded one of its resource limits.
  public static var resourceLimitHardDefault: String { return ElementL10n.tr("Localizable", "resource_limit_hard_default") }
  /// This homeserver has hit its Monthly Active User limit.
  public static var resourceLimitHardMau: String { return ElementL10n.tr("Localizable", "resource_limit_hard_mau") }
  /// Please %@ to get this limit increased.
  public static func resourceLimitSoftContact(_ p1: Any) -> String {
    return ElementL10n.tr("Localizable", "resource_limit_soft_contact", String(describing: p1))
  }
  /// This homeserver has exceeded one of its resource limits so <b>some users will not be able to log in</b>.
  public static var resourceLimitSoftDefault: String { return ElementL10n.tr("Localizable", "resource_limit_soft_default") }
  /// This homeserver has hit its Monthly Active User limit so <b>some users will not be able to log in</b>.
  public static var resourceLimitSoftMau: String { return ElementL10n.tr("Localizable", "resource_limit_soft_mau") }
  /// Restart the application for the change to take effect.
  public static var restartTheApplicationToApplyChanges: String { return ElementL10n.tr("Localizable", "restart_the_application_to_apply_changes") }
  /// Review where you’re logged in
  public static var reviewLogins: String { return ElementL10n.tr("Localizable", "review_logins") }
  /// Add Matrix apps
  public static var roomAddMatrixApps: String { return ElementL10n.tr("Localizable", "room_add_matrix_apps") }
  /// Publish this address
  public static var roomAliasActionPublish: String { return ElementL10n.tr("Localizable", "room_alias_action_publish") }
  /// Unpublish this address
  public static var roomAliasActionUnpublish: String { return ElementL10n.tr("Localizable", "room_alias_action_unpublish") }
  /// No other published addresses yet.
  public static var roomAliasAddressEmpty: String { return ElementL10n.tr("Localizable", "room_alias_address_empty") }
  /// No other published addresses yet, add one below.
  public static var roomAliasAddressEmptyCanAdd: String { return ElementL10n.tr("Localizable", "room_alias_address_empty_can_add") }
  /// New published address (e.g. #alias:server)
  public static var roomAliasAddressHint: String { return ElementL10n.tr("Localizable", "room_alias_address_hint") }
  /// Delete the address "%1$@"?
  public static func roomAliasDeleteConfirmation(_ p1: Any) -> String {
    return ElementL10n.tr("Localizable", "room_alias_delete_confirmation", String(describing: p1))
  }
  /// Add a local address
  public static var roomAliasLocalAddressAdd: String { return ElementL10n.tr("Localizable", "room_alias_local_address_add") }
  /// This room has no local addresses
  public static var roomAliasLocalAddressEmpty: String { return ElementL10n.tr("Localizable", "room_alias_local_address_empty") }
  /// Set addresses for this room so users can find this room through your homeserver (%1$@)
  public static func roomAliasLocalAddressSubtitle(_ p1: Any) -> String {
    return ElementL10n.tr("Localizable", "room_alias_local_address_subtitle", String(describing: p1))
  }
  /// Local Addresses
  public static var roomAliasLocalAddressTitle: String { return ElementL10n.tr("Localizable", "room_alias_local_address_title") }
  /// This alias is not accessible at this time.
  /// Try again later, or ask a room admin to check if you have access.
  public static var roomAliasPreviewNotFound: String { return ElementL10n.tr("Localizable", "room_alias_preview_not_found") }
  /// Publish this room to the public in %1$@'s room directory?
  public static func roomAliasPublishToDirectory(_ p1: Any) -> String {
    return ElementL10n.tr("Localizable", "room_alias_publish_to_directory", String(describing: p1))
  }
  /// Unable to retrieve the current room directory visibility (%1$@).
  public static func roomAliasPublishToDirectoryError(_ p1: Any) -> String {
    return ElementL10n.tr("Localizable", "room_alias_publish_to_directory_error", String(describing: p1))
  }
  /// Publish a new address manually
  public static var roomAliasPublishedAliasAddManually: String { return ElementL10n.tr("Localizable", "room_alias_published_alias_add_manually") }
  /// Publish
  public static var roomAliasPublishedAliasAddManuallySubmit: String { return ElementL10n.tr("Localizable", "room_alias_published_alias_add_manually_submit") }
  /// This is the main address
  public static var roomAliasPublishedAliasMain: String { return ElementL10n.tr("Localizable", "room_alias_published_alias_main") }
  /// Published addresses can be used by anyone on any server to join your room. To publish an address, it needs to be set as a local address first.
  public static var roomAliasPublishedAliasSubtitle: String { return ElementL10n.tr("Localizable", "room_alias_published_alias_subtitle") }
  /// Published Addresses
  public static var roomAliasPublishedAliasTitle: String { return ElementL10n.tr("Localizable", "room_alias_published_alias_title") }
  /// Other published addresses:
  public static var roomAliasPublishedOther: String { return ElementL10n.tr("Localizable", "room_alias_published_other") }
  /// Unpublish the address "%1$@"?
  public static func roomAliasUnpublishConfirmation(_ p1: Any) -> String {
    return ElementL10n.tr("Localizable", "room_alias_unpublish_confirmation", String(describing: p1))
  }
  /// Members of Space %@ can find, preview and join.
  public static func roomCreateMemberOfSpaceNameCanJoin(_ p1: Any) -> String {
    return ElementL10n.tr("Localizable", "room_create_member_of_space_name_can_join", String(describing: p1))
  }
  /// %@ created and configured the room.
  public static func roomCreatedSummaryItem(_ p1: Any) -> String {
    return ElementL10n.tr("Localizable", "room_created_summary_item", String(describing: p1))
  }
  /// You created and configured the room.
  public static var roomCreatedSummaryItemByYou: String { return ElementL10n.tr("Localizable", "room_created_summary_item_by_you") }
  /// %@ to let people know what this room is about.
  public static func roomCreatedSummaryNoTopicCreationText(_ p1: Any) -> String {
    return ElementL10n.tr("Localizable", "room_created_summary_no_topic_creation_text", String(describing: p1))
  }
  /// Plural format key: "%#@VARIABLE@"
  public static func roomDetailsSelected(_ p1: Int) -> String {
    return ElementL10n.tr("Localizable", "room_details_selected", p1)
  }
  /// Name or ID (#example:matrix.org)
  public static var roomDirectorySearchHint: String { return ElementL10n.tr("Localizable", "room_directory_search_hint") }
  /// %1$@, %2$@ and %3$@
  public static func roomDisplayname3Members(_ p1: Any, _ p2: Any, _ p3: Any) -> String {
    return ElementL10n.tr("Localizable", "room_displayname_3_members", String(describing: p1), String(describing: p2), String(describing: p3))
  }
  /// %1$@, %2$@, %3$@ and %4$@
  public static func roomDisplayname4Members(_ p1: Any, _ p2: Any, _ p3: Any, _ p4: Any) -> String {
    return ElementL10n.tr("Localizable", "room_displayname_4_members", String(describing: p1), String(describing: p2), String(describing: p3), String(describing: p4))
  }
  /// Empty room
  public static var roomDisplaynameEmptyRoom: String { return ElementL10n.tr("Localizable", "room_displayname_empty_room") }
  /// Empty room (was %@)
  public static func roomDisplaynameEmptyRoomWas(_ p1: Any) -> String {
    return ElementL10n.tr("Localizable", "room_displayname_empty_room_was", String(describing: p1))
  }
  /// Plural format key: "%#@VARIABLE@"
  public static func roomDisplaynameFourAndMoreMembers(_ p1: Int) -> String {
    return ElementL10n.tr("Localizable", "room_displayname_four_and_more_members", p1)
  }
  /// Room Invite
  public static var roomDisplaynameRoomInvite: String { return ElementL10n.tr("Localizable", "room_displayname_room_invite") }
  /// %1$@ and %2$@
  public static func roomDisplaynameTwoMembers(_ p1: Any, _ p2: Any) -> String {
    return ElementL10n.tr("Localizable", "room_displayname_two_members", String(describing: p1), String(describing: p2))
  }
  /// You do not have permission to post to this room.
  public static var roomDoNotHavePermissionToPost: String { return ElementL10n.tr("Localizable", "room_do_not_have_permission_to_post") }
  /// You are not allowed to join this room
  public static var roomErrorAccessUnauthorized: String { return ElementL10n.tr("Localizable", "room_error_access_unauthorized") }
  /// Can't find this room. Make sure it exists.
  public static var roomErrorNotFound: String { return ElementL10n.tr("Localizable", "room_error_not_found") }
  /// Filter conversations…
  public static var roomFilteringFilterHint: String { return ElementL10n.tr("Localizable", "room_filtering_filter_hint") }
  /// Send a new direct message
  public static var roomFilteringFooterCreateNewDirectMessage: String { return ElementL10n.tr("Localizable", "room_filtering_footer_create_new_direct_message") }
  /// Create a new room
  public static var roomFilteringFooterCreateNewRoom: String { return ElementL10n.tr("Localizable", "room_filtering_footer_create_new_room") }
  /// View the room directory
  public static var roomFilteringFooterOpenRoomDirectory: String { return ElementL10n.tr("Localizable", "room_filtering_footer_open_room_directory") }
  /// Can’t find what you’re looking for?
  public static var roomFilteringFooterTitle: String { return ElementL10n.tr("Localizable", "room_filtering_footer_title") }
  /// %1$@ made the room invite only.
  public static func roomJoinRulesInvite(_ p1: Any) -> String {
    return ElementL10n.tr("Localizable", "room_join_rules_invite", String(describing: p1))
  }
  /// You made the room invite only.
  public static var roomJoinRulesInviteByYou: String { return ElementL10n.tr("Localizable", "room_join_rules_invite_by_you") }
  /// %1$@ made the room public to whoever knows the link.
  public static func roomJoinRulesPublic(_ p1: Any) -> String {
    return ElementL10n.tr("Localizable", "room_join_rules_public", String(describing: p1))
  }
  /// You made the room public to whoever knows the link.
  public static var roomJoinRulesPublicByYou: String { return ElementL10n.tr("Localizable", "room_join_rules_public_by_you") }
  /// Jump to unread
  public static var roomJumpToFirstUnread: String { return ElementL10n.tr("Localizable", "room_jump_to_first_unread") }
  /// You have no more unread messages
  public static var roomListCatchupEmptyBody: String { return ElementL10n.tr("Localizable", "room_list_catchup_empty_body") }
  /// You’re all caught up!
  public static var roomListCatchupEmptyTitle: String { return ElementL10n.tr("Localizable", "room_list_catchup_empty_title") }
  /// All
  public static var roomListFilterAll: String { return ElementL10n.tr("Localizable", "room_list_filter_all") }
  /// Favourites
  public static var roomListFilterFavourites: String { return ElementL10n.tr("Localizable", "room_list_filter_favourites") }
  /// People
  public static var roomListFilterPeople: String { return ElementL10n.tr("Localizable", "room_list_filter_people") }
  /// Unreads
  public static var roomListFilterUnreads: String { return ElementL10n.tr("Localizable", "room_list_filter_unreads") }
  /// Your direct message conversations will be displayed here. Tap the + at the bottom right to start some.
  public static var roomListPeopleEmptyBody: String { return ElementL10n.tr("Localizable", "room_list_people_empty_body") }
  /// Conversations
  public static var roomListPeopleEmptyTitle: String { return ElementL10n.tr("Localizable", "room_list_people_empty_title") }
  /// Add to favorites
  public static var roomListQuickActionsFavoriteAdd: String { return ElementL10n.tr("Localizable", "room_list_quick_actions_favorite_add") }
  /// Remove from favorites
  public static var roomListQuickActionsFavoriteRemove: String { return ElementL10n.tr("Localizable", "room_list_quick_actions_favorite_remove") }
  /// Leave the room
  public static var roomListQuickActionsLeave: String { return ElementL10n.tr("Localizable", "room_list_quick_actions_leave") }
  /// Add to low priority
  public static var roomListQuickActionsLowPriorityAdd: String { return ElementL10n.tr("Localizable", "room_list_quick_actions_low_priority_add") }
  /// Remove from low priority
  public static var roomListQuickActionsLowPriorityRemove: String { return ElementL10n.tr("Localizable", "room_list_quick_actions_low_priority_remove") }
  /// All messages
  public static var roomListQuickActionsNotificationsAll: String { return ElementL10n.tr("Localizable", "room_list_quick_actions_notifications_all") }
  /// All messages (noisy)
  public static var roomListQuickActionsNotificationsAllNoisy: String { return ElementL10n.tr("Localizable", "room_list_quick_actions_notifications_all_noisy") }
  /// Mentions only
  public static var roomListQuickActionsNotificationsMentions: String { return ElementL10n.tr("Localizable", "room_list_quick_actions_notifications_mentions") }
  /// Mute
  public static var roomListQuickActionsNotificationsMute: String { return ElementL10n.tr("Localizable", "room_list_quick_actions_notifications_mute") }
  /// Room settings
  public static var roomListQuickActionsRoomSettings: String { return ElementL10n.tr("Localizable", "room_list_quick_actions_room_settings") }
  /// Settings
  public static var roomListQuickActionsSettings: String { return ElementL10n.tr("Localizable", "room_list_quick_actions_settings") }
  /// Your rooms will be displayed here. Tap the + at the bottom right to find existing ones or start some of your own.
  public static var roomListRoomsEmptyBody: String { return ElementL10n.tr("Localizable", "room_list_rooms_empty_body") }
  /// Rooms
  public static var roomListRoomsEmptyTitle: String { return ElementL10n.tr("Localizable", "room_list_rooms_empty_title") }
  /// Manage Integrations
  public static var roomManageIntegrations: String { return ElementL10n.tr("Localizable", "room_manage_integrations") }
  /// %1$@ & %2$@ & others are typing…
  public static func roomManyUsersAreTyping(_ p1: Any, _ p2: Any) -> String {
    return ElementL10n.tr("Localizable", "room_many_users_are_typing", String(describing: p1), String(describing: p2))
  }
  /// Jump to read receipt
  public static var roomMemberJumpToReadReceipt: String { return ElementL10n.tr("Localizable", "room_member_jump_to_read_receipt") }
  /// Direct message
  public static var roomMemberOpenOrCreateDm: String { return ElementL10n.tr("Localizable", "room_member_open_or_create_dm") }
  /// Override display name color
  public static var roomMemberOverrideNickColor: String { return ElementL10n.tr("Localizable", "room_member_override_nick_color") }
  /// Admin in %1$@
  public static func roomMemberPowerLevelAdminIn(_ p1: Any) -> String {
    return ElementL10n.tr("Localizable", "room_member_power_level_admin_in", String(describing: p1))
  }
  /// Admins
  public static var roomMemberPowerLevelAdmins: String { return ElementL10n.tr("Localizable", "room_member_power_level_admins") }
  /// Custom
  public static var roomMemberPowerLevelCustom: String { return ElementL10n.tr("Localizable", "room_member_power_level_custom") }
  /// Custom (%1$d) in %2$@
  public static func roomMemberPowerLevelCustomIn(_ p1: Int, _ p2: Any) -> String {
    return ElementL10n.tr("Localizable", "room_member_power_level_custom_in", p1, String(describing: p2))
  }
  /// Default in %1$@
  public static func roomMemberPowerLevelDefaultIn(_ p1: Any) -> String {
    return ElementL10n.tr("Localizable", "room_member_power_level_default_in", String(describing: p1))
  }
  /// Invites
  public static var roomMemberPowerLevelInvites: String { return ElementL10n.tr("Localizable", "room_member_power_level_invites") }
  /// Moderator in %1$@
  public static func roomMemberPowerLevelModeratorIn(_ p1: Any) -> String {
    return ElementL10n.tr("Localizable", "room_member_power_level_moderator_in", String(describing: p1))
  }
  /// Moderators
  public static var roomMemberPowerLevelModerators: String { return ElementL10n.tr("Localizable", "room_member_power_level_moderators") }
  /// Users
  public static var roomMemberPowerLevelUsers: String { return ElementL10n.tr("Localizable", "room_member_power_level_users") }
  /// Failed to get sessions
  public static var roomMemberProfileFailedToGetDevices: String { return ElementL10n.tr("Localizable", "room_member_profile_failed_to_get_devices") }
  /// Sessions
  public static var roomMemberProfileSessionsSectionTitle: String { return ElementL10n.tr("Localizable", "room_member_profile_sessions_section_title") }
  /// Room notification
  public static var roomMessageAutocompleteNotification: String { return ElementL10n.tr("Localizable", "room_message_autocomplete_notification") }
  /// Users
  public static var roomMessageAutocompleteUsers: String { return ElementL10n.tr("Localizable", "room_message_autocomplete_users") }
  /// Notify the whole room
  public static var roomMessageNotifyEveryone: String { return ElementL10n.tr("Localizable", "room_message_notify_everyone") }
  /// Message…
  public static var roomMessagePlaceholder: String { return ElementL10n.tr("Localizable", "room_message_placeholder") }
  /// Plural format key: "%#@VARIABLE@"
  public static func roomNewMessagesNotification(_ p1: Int) -> String {
    return ElementL10n.tr("Localizable", "room_new_messages_notification", p1)
  }
  /// No active widgets
  public static var roomNoActiveWidgets: String { return ElementL10n.tr("Localizable", "room_no_active_widgets") }
  /// %1$@, %2$@ and others
  public static func roomNotificationMoreThanTwoUsersAreTyping(_ p1: Any, _ p2: Any) -> String {
    return ElementL10n.tr("Localizable", "room_notification_more_than_two_users_are_typing", String(describing: p1), String(describing: p2))
  }
  /// %1$@ and %2$@
  public static func roomNotificationTwoUsersAreTyping(_ p1: Any, _ p2: Any) -> String {
    return ElementL10n.tr("Localizable", "room_notification_two_users_are_typing", String(describing: p1), String(describing: p2))
  }
  /// %@ is typing…
  public static func roomOneUserIsTyping(_ p1: Any) -> String {
    return ElementL10n.tr("Localizable", "room_one_user_is_typing", String(describing: p1))
  }
  /// Ban
  public static var roomParticipantsActionBan: String { return ElementL10n.tr("Localizable", "room_participants_action_ban") }
  /// Cancel invite
  public static var roomParticipantsActionCancelInvite: String { return ElementL10n.tr("Localizable", "room_participants_action_cancel_invite") }
  /// Are you sure you want to cancel the invite for this user?
  public static var roomParticipantsActionCancelInvitePromptMsg: String { return ElementL10n.tr("Localizable", "room_participants_action_cancel_invite_prompt_msg") }
  /// Cancel invite
  public static var roomParticipantsActionCancelInviteTitle: String { return ElementL10n.tr("Localizable", "room_participants_action_cancel_invite_title") }
  /// Ignore
  public static var roomParticipantsActionIgnore: String { return ElementL10n.tr("Localizable", "room_participants_action_ignore") }
  /// Ignoring this user will remove their messages from rooms you share.
  /// 
  /// You can reverse this action at any time in the general settings.
  public static var roomParticipantsActionIgnorePromptMsg: String { return ElementL10n.tr("Localizable", "room_participants_action_ignore_prompt_msg") }
  /// Ignore user
  public static var roomParticipantsActionIgnoreTitle: String { return ElementL10n.tr("Localizable", "room_participants_action_ignore_title") }
  /// Invite
  public static var roomParticipantsActionInvite: String { return ElementL10n.tr("Localizable", "room_participants_action_invite") }
  /// Mention
  public static var roomParticipantsActionMention: String { return ElementL10n.tr("Localizable", "room_participants_action_mention") }
  /// Remove from chat
  public static var roomParticipantsActionRemove: String { return ElementL10n.tr("Localizable", "room_participants_action_remove") }
  /// Unban
  public static var roomParticipantsActionUnban: String { return ElementL10n.tr("Localizable", "room_participants_action_unban") }
  /// Unignore
  public static var roomParticipantsActionUnignore: String { return ElementL10n.tr("Localizable", "room_participants_action_unignore") }
  /// Unignoring this user will show all messages from them again.
  public static var roomParticipantsActionUnignorePromptMsg: String { return ElementL10n.tr("Localizable", "room_participants_action_unignore_prompt_msg") }
  /// Unignore user
  public static var roomParticipantsActionUnignoreTitle: String { return ElementL10n.tr("Localizable", "room_participants_action_unignore_title") }
  /// Banning user will remove them from this room and prevent them from joining again.
  public static var roomParticipantsBanPromptMsg: String { return ElementL10n.tr("Localizable", "room_participants_ban_prompt_msg") }
  /// Reason to ban
  public static var roomParticipantsBanReason: String { return ElementL10n.tr("Localizable", "room_participants_ban_reason") }
  /// Ban user
  public static var roomParticipantsBanTitle: String { return ElementL10n.tr("Localizable", "room_participants_ban_title") }
  /// Direct Messages
  public static var roomParticipantsHeaderDirectChats: String { return ElementL10n.tr("Localizable", "room_participants_header_direct_chats") }
  /// This room is not public. You will not be able to rejoin without an invite.
  public static var roomParticipantsLeavePrivateWarning: String { return ElementL10n.tr("Localizable", "room_participants_leave_private_warning") }
  /// Are you sure you want to leave the room?
  public static var roomParticipantsLeavePromptMsg: String { return ElementL10n.tr("Localizable", "room_participants_leave_prompt_msg") }
  /// Leave room
  public static var roomParticipantsLeavePromptTitle: String { return ElementL10n.tr("Localizable", "room_participants_leave_prompt_title") }
  /// Demote
  public static var roomParticipantsPowerLevelDemote: String { return ElementL10n.tr("Localizable", "room_participants_power_level_demote") }
  /// You will not be able to undo this change as you are demoting yourself, if you are the last privileged user in the room it will be impossible to regain privileges.
  public static var roomParticipantsPowerLevelDemoteWarningPrompt: String { return ElementL10n.tr("Localizable", "room_participants_power_level_demote_warning_prompt") }
  /// Demote yourself?
  public static var roomParticipantsPowerLevelDemoteWarningTitle: String { return ElementL10n.tr("Localizable", "room_participants_power_level_demote_warning_title") }
  /// You will not be able to undo this change as you are promoting the user to have the same power level as yourself.
  /// Are you sure?
  public static var roomParticipantsPowerLevelPrompt: String { return ElementL10n.tr("Localizable", "room_participants_power_level_prompt") }
  /// The user will be removed from this room.
  /// 
  /// To prevent them from joining again, you should ban them instead.
  public static var roomParticipantsRemovePromptMsg: String { return ElementL10n.tr("Localizable", "room_participants_remove_prompt_msg") }
  /// Reason to remove
  public static var roomParticipantsRemoveReason: String { return ElementL10n.tr("Localizable", "room_participants_remove_reason") }
  /// Remove user
  public static var roomParticipantsRemoveTitle: String { return ElementL10n.tr("Localizable", "room_participants_remove_title") }
  /// Unbanning user will allow them to join the room again.
  public static var roomParticipantsUnbanPromptMsg: String { return ElementL10n.tr("Localizable", "room_participants_unban_prompt_msg") }
  /// Unban user
  public static var roomParticipantsUnbanTitle: String { return ElementL10n.tr("Localizable", "room_participants_unban_title") }
  /// Ban users
  public static var roomPermissionsBanUsers: String { return ElementL10n.tr("Localizable", "room_permissions_ban_users") }
  /// Change history visibility
  public static var roomPermissionsChangeHistoryVisibility: String { return ElementL10n.tr("Localizable", "room_permissions_change_history_visibility") }
  /// Change main address for the room
  public static var roomPermissionsChangeMainAddressForTheRoom: String { return ElementL10n.tr("Localizable", "room_permissions_change_main_address_for_the_room") }
  /// Change main address for the space
  public static var roomPermissionsChangeMainAddressForTheSpace: String { return ElementL10n.tr("Localizable", "room_permissions_change_main_address_for_the_space") }
  /// Change permissions
  public static var roomPermissionsChangePermissions: String { return ElementL10n.tr("Localizable", "room_permissions_change_permissions") }
  /// Change room avatar
  public static var roomPermissionsChangeRoomAvatar: String { return ElementL10n.tr("Localizable", "room_permissions_change_room_avatar") }
  /// Change room name
  public static var roomPermissionsChangeRoomName: String { return ElementL10n.tr("Localizable", "room_permissions_change_room_name") }
  /// Change settings
  public static var roomPermissionsChangeSettings: String { return ElementL10n.tr("Localizable", "room_permissions_change_settings") }
  /// Change space avatar
  public static var roomPermissionsChangeSpaceAvatar: String { return ElementL10n.tr("Localizable", "room_permissions_change_space_avatar") }
  /// Change space name
  public static var roomPermissionsChangeSpaceName: String { return ElementL10n.tr("Localizable", "room_permissions_change_space_name") }
  /// Change topic
  public static var roomPermissionsChangeTopic: String { return ElementL10n.tr("Localizable", "room_permissions_change_topic") }
  /// Default role
  public static var roomPermissionsDefaultRole: String { return ElementL10n.tr("Localizable", "room_permissions_default_role") }
  /// Enable room encryption
  public static var roomPermissionsEnableRoomEncryption: String { return ElementL10n.tr("Localizable", "room_permissions_enable_room_encryption") }
  /// Enable space encryption
  public static var roomPermissionsEnableSpaceEncryption: String { return ElementL10n.tr("Localizable", "room_permissions_enable_space_encryption") }
  /// Invite users
  public static var roomPermissionsInviteUsers: String { return ElementL10n.tr("Localizable", "room_permissions_invite_users") }
  /// Modify widgets
  public static var roomPermissionsModifyWidgets: String { return ElementL10n.tr("Localizable", "room_permissions_modify_widgets") }
  /// Select the roles required to change various parts of the room
  public static var roomPermissionsNotice: String { return ElementL10n.tr("Localizable", "room_permissions_notice") }
  /// You don't have permission to update the roles required to change various parts of the room
  public static var roomPermissionsNoticeReadOnly: String { return ElementL10n.tr("Localizable", "room_permissions_notice_read_only") }
  /// Notify everyone
  public static var roomPermissionsNotifyEveryone: String { return ElementL10n.tr("Localizable", "room_permissions_notify_everyone") }
  /// Remove messages sent by others
  public static var roomPermissionsRemoveMessagesSentByOthers: String { return ElementL10n.tr("Localizable", "room_permissions_remove_messages_sent_by_others") }
  /// Remove users
  public static var roomPermissionsRemoveUsers: String { return ElementL10n.tr("Localizable", "room_permissions_remove_users") }
  /// Send m.room.server_acl events
  public static var roomPermissionsSendMRoomServerAclEvents: String { return ElementL10n.tr("Localizable", "room_permissions_send_m_room_server_acl_events") }
  /// Send messages
  public static var roomPermissionsSendMessages: String { return ElementL10n.tr("Localizable", "room_permissions_send_messages") }
  /// Permissions
  public static var roomPermissionsTitle: String { return ElementL10n.tr("Localizable", "room_permissions_title") }
  /// Upgrade the room
  public static var roomPermissionsUpgradeTheRoom: String { return ElementL10n.tr("Localizable", "room_permissions_upgrade_the_room") }
  /// Upgrade the space
  public static var roomPermissionsUpgradeTheSpace: String { return ElementL10n.tr("Localizable", "room_permissions_upgrade_the_space") }
  /// This room can't be previewed
  public static var roomPreviewNoPreview: String { return ElementL10n.tr("Localizable", "room_preview_no_preview") }
  /// This room can't be previewed. Do you want to join it?
  public static var roomPreviewNoPreviewJoin: String { return ElementL10n.tr("Localizable", "room_preview_no_preview_join") }
  /// This room is not accessible at this time.
  /// Try again later, or ask a room admin to check if you have access.
  public static var roomPreviewNotFound: String { return ElementL10n.tr("Localizable", "room_preview_not_found") }
  /// Messages in this room are end-to-end encrypted.
  /// 
  /// Your messages are secured with locks and only you and the recipient have the unique keys to unlock them.
  public static var roomProfileEncryptedSubtitle: String { return ElementL10n.tr("Localizable", "room_profile_encrypted_subtitle") }
  /// Leaving the room…
  public static var roomProfileLeavingRoom: String { return ElementL10n.tr("Localizable", "room_profile_leaving_room") }
  /// Messages in this room are not end-to-end encrypted.
  public static var roomProfileNotEncryptedSubtitle: String { return ElementL10n.tr("Localizable", "room_profile_not_encrypted_subtitle") }
  /// Admin Actions
  public static var roomProfileSectionAdmin: String { return ElementL10n.tr("Localizable", "room_profile_section_admin") }
  /// More
  public static var roomProfileSectionMore: String { return ElementL10n.tr("Localizable", "room_profile_section_more") }
  /// Leave Room
  public static var roomProfileSectionMoreLeave: String { return ElementL10n.tr("Localizable", "room_profile_section_more_leave") }
  /// Plural format key: "%#@VARIABLE@"
  public static func roomProfileSectionMoreMemberList(_ p1: Int) -> String {
    return ElementL10n.tr("Localizable", "room_profile_section_more_member_list", p1)
  }
  /// Notifications
  public static var roomProfileSectionMoreNotifications: String { return ElementL10n.tr("Localizable", "room_profile_section_more_notifications") }
  /// Room settings
  public static var roomProfileSectionMoreSettings: String { return ElementL10n.tr("Localizable", "room_profile_section_more_settings") }
  /// Uploads
  public static var roomProfileSectionMoreUploads: String { return ElementL10n.tr("Localizable", "room_profile_section_more_uploads") }
  /// Restore Encryption
  public static var roomProfileSectionRestoreSecurity: String { return ElementL10n.tr("Localizable", "room_profile_section_restore_security") }
  /// Security
  public static var roomProfileSectionSecurity: String { return ElementL10n.tr("Localizable", "room_profile_section_security") }
  /// Learn more
  public static var roomProfileSectionSecurityLearnMore: String { return ElementL10n.tr("Localizable", "room_profile_section_security_learn_more") }
  /// Plural format key: "%#@VARIABLE@"
  public static func roomRemovedMessages(_ p1: Int) -> String {
    return ElementL10n.tr("Localizable", "room_removed_messages", p1)
  }
  /// Who can access?
  public static var roomSettingsAccessRulesPrefDialogTitle: String { return ElementL10n.tr("Localizable", "room_settings_access_rules_pref_dialog_title") }
  /// Add to Home screen
  public static var roomSettingsAddHomescreenShortcut: String { return ElementL10n.tr("Localizable", "room_settings_add_homescreen_shortcut") }
  /// See and managed addresses of this room, and its visibility in the room directory.
  public static var roomSettingsAliasSubtitle: String { return ElementL10n.tr("Localizable", "room_settings_alias_subtitle") }
  /// Room addresses
  public static var roomSettingsAliasTitle: String { return ElementL10n.tr("Localizable", "room_settings_alias_title") }
  /// All messages
  public static var roomSettingsAllMessages: String { return ElementL10n.tr("Localizable", "room_settings_all_messages") }
  /// Plural format key: "%#@VARIABLE@"
  public static func roomSettingsBannedUsersCount(_ p1: Int) -> String {
    return ElementL10n.tr("Localizable", "room_settings_banned_users_count", p1)
  }
  /// Banned users
  public static var roomSettingsBannedUsersTitle: String { return ElementL10n.tr("Localizable", "room_settings_banned_users_title") }
  /// Advanced
  public static var roomSettingsCategoryAdvancedTitle: String { return ElementL10n.tr("Localizable", "room_settings_category_advanced_title") }
  /// Enable end-to-end encryption…
  public static var roomSettingsEnableEncryption: String { return ElementL10n.tr("Localizable", "room_settings_enable_encryption") }
  /// Once enabled, encryption for a room cannot be disabled. Messages sent in an encrypted room cannot be seen by the server, only by the participants of the room. Enabling encryption may prevent many bots and bridges from working correctly.
  public static var roomSettingsEnableEncryptionDialogContent: String { return ElementL10n.tr("Localizable", "room_settings_enable_encryption_dialog_content") }
  /// Enable encryption
  public static var roomSettingsEnableEncryptionDialogSubmit: String { return ElementL10n.tr("Localizable", "room_settings_enable_encryption_dialog_submit") }
  /// Enable encryption?
  public static var roomSettingsEnableEncryptionDialogTitle: String { return ElementL10n.tr("Localizable", "room_settings_enable_encryption_dialog_title") }
  /// You don't have permission to enable encryption in this room.
  public static var roomSettingsEnableEncryptionNoPermission: String { return ElementL10n.tr("Localizable", "room_settings_enable_encryption_no_permission") }
  /// Allow guests to join
  public static var roomSettingsGuestAccessTitle: String { return ElementL10n.tr("Localizable", "room_settings_guest_access_title") }
  /// Labs
  public static var roomSettingsLabsPrefTitle: String { return ElementL10n.tr("Localizable", "room_settings_labs_pref_title") }
  /// These are experimental features that may break in unexpected ways. Use with caution.
  public static var roomSettingsLabsWarningMessage: String { return ElementL10n.tr("Localizable", "room_settings_labs_warning_message") }
  /// Mentions & Keywords only
  public static var roomSettingsMentionAndKeywordOnly: String { return ElementL10n.tr("Localizable", "room_settings_mention_and_keyword_only") }
  /// Room Name
  public static var roomSettingsNameHint: String { return ElementL10n.tr("Localizable", "room_settings_name_hint") }
  /// None
  public static var roomSettingsNone: String { return ElementL10n.tr("Localizable", "room_settings_none") }
  /// View and update the roles required to change various parts of the room.
  public static var roomSettingsPermissionsSubtitle: String { return ElementL10n.tr("Localizable", "room_settings_permissions_subtitle") }
  /// Room permissions
  public static var roomSettingsPermissionsTitle: String { return ElementL10n.tr("Localizable", "room_settings_permissions_title") }
  /// Anyone
  public static var roomSettingsReadHistoryEntryAnyone: String { return ElementL10n.tr("Localizable", "room_settings_read_history_entry_anyone") }
  /// Members only (since they were invited)
  public static var roomSettingsReadHistoryEntryMembersOnlyInvited: String { return ElementL10n.tr("Localizable", "room_settings_read_history_entry_members_only_invited") }
  /// Members only (since they joined)
  public static var roomSettingsReadHistoryEntryMembersOnlyJoined: String { return ElementL10n.tr("Localizable", "room_settings_read_history_entry_members_only_joined") }
  /// Members only (since the point in time of selecting this option)
  public static var roomSettingsReadHistoryEntryMembersOnlyOptionTimeShared: String { return ElementL10n.tr("Localizable", "room_settings_read_history_entry_members_only_option_time_shared") }
  /// Anyone can knock on the room, members can then accept or reject
  public static var roomSettingsRoomAccessEntryKnock: String { return ElementL10n.tr("Localizable", "room_settings_room_access_entry_knock") }
  /// Unknown access setting (%@)
  public static func roomSettingsRoomAccessEntryUnknown(_ p1: Any) -> String {
    return ElementL10n.tr("Localizable", "room_settings_room_access_entry_unknown", String(describing: p1))
  }
  /// Only people invited can find and join
  public static var roomSettingsRoomAccessPrivateDescription: String { return ElementL10n.tr("Localizable", "room_settings_room_access_private_description") }
  /// Private (Invite Only)
  public static var roomSettingsRoomAccessPrivateInviteOnlyTitle: String { return ElementL10n.tr("Localizable", "room_settings_room_access_private_invite_only_title") }
  /// Private
  public static var roomSettingsRoomAccessPrivateTitle: String { return ElementL10n.tr("Localizable", "room_settings_room_access_private_title") }
  /// Anyone can find the room and join
  public static var roomSettingsRoomAccessPublicDescription: String { return ElementL10n.tr("Localizable", "room_settings_room_access_public_description") }
  /// Public
  public static var roomSettingsRoomAccessPublicTitle: String { return ElementL10n.tr("Localizable", "room_settings_room_access_public_title") }
  /// Anyone in a space with this room can find and join it. Only admins of this room can add it to a space.
  public static var roomSettingsRoomAccessRestrictedDescription: String { return ElementL10n.tr("Localizable", "room_settings_room_access_restricted_description") }
  /// Space members only
  public static var roomSettingsRoomAccessRestrictedTitle: String { return ElementL10n.tr("Localizable", "room_settings_room_access_restricted_title") }
  /// Room access
  public static var roomSettingsRoomAccessTitle: String { return ElementL10n.tr("Localizable", "room_settings_room_access_title") }
  /// This room’s internal ID
  public static var roomSettingsRoomInternalId: String { return ElementL10n.tr("Localizable", "room_settings_room_internal_id") }
  /// Account settings
  public static var roomSettingsRoomNotificationsAccountSettings: String { return ElementL10n.tr("Localizable", "room_settings_room_notifications_account_settings") }
  /// Please note that mentions & keyword notifications are not available in encrypted rooms on mobile.
  public static var roomSettingsRoomNotificationsEncryptionNotice: String { return ElementL10n.tr("Localizable", "room_settings_room_notifications_encryption_notice") }
  /// You can manage notifications in %1$@.
  public static func roomSettingsRoomNotificationsManageNotifications(_ p1: Any) -> String {
    return ElementL10n.tr("Localizable", "room_settings_room_notifications_manage_notifications", String(describing: p1))
  }
  /// Notify me for
  public static var roomSettingsRoomNotificationsNotifyMe: String { return ElementL10n.tr("Localizable", "room_settings_room_notifications_notify_me") }
  /// Changes to who can read history will only apply to future messages in this room. The visibility of existing history will be unchanged.
  public static var roomSettingsRoomReadHistoryDialogSubtitle: String { return ElementL10n.tr("Localizable", "room_settings_room_read_history_dialog_subtitle") }
  /// Who can read history?
  public static var roomSettingsRoomReadHistoryRulesPrefDialogTitle: String { return ElementL10n.tr("Localizable", "room_settings_room_read_history_rules_pref_dialog_title") }
  /// Room History Readability
  public static var roomSettingsRoomReadHistoryRulesPrefTitle: String { return ElementL10n.tr("Localizable", "room_settings_room_read_history_rules_pref_title") }
  /// Room version
  public static var roomSettingsRoomVersionTitle: String { return ElementL10n.tr("Localizable", "room_settings_room_version_title") }
  /// You changed room settings successfully
  public static var roomSettingsSaveSuccess: String { return ElementL10n.tr("Localizable", "room_settings_save_success") }
  /// Set avatar
  public static var roomSettingsSetAvatar: String { return ElementL10n.tr("Localizable", "room_settings_set_avatar") }
  /// Set as main address
  public static var roomSettingsSetMainAddress: String { return ElementL10n.tr("Localizable", "room_settings_set_main_address") }
  /// Anyone can find the space and join
  public static var roomSettingsSpaceAccessPublicDescription: String { return ElementL10n.tr("Localizable", "room_settings_space_access_public_description") }
  /// Space access
  public static var roomSettingsSpaceAccessTitle: String { return ElementL10n.tr("Localizable", "room_settings_space_access_title") }
  /// Topic
  public static var roomSettingsTopic: String { return ElementL10n.tr("Localizable", "room_settings_topic") }
  /// Topic
  public static var roomSettingsTopicHint: String { return ElementL10n.tr("Localizable", "room_settings_topic_hint") }
  /// Unset as main address
  public static var roomSettingsUnsetMainAddress: String { return ElementL10n.tr("Localizable", "room_settings_unset_main_address") }
  /// Filter Threads in room
  public static var roomThreadsFilter: String { return ElementL10n.tr("Localizable", "room_threads_filter") }
  /// Plural format key: "%#@VARIABLE@"
  public static func roomTitleMembers(_ p1: Int) -> String {
    return ElementL10n.tr("Localizable", "room_title_members", p1)
  }
  /// This room is a continuation of another conversation
  public static var roomTombstoneContinuationDescription: String { return ElementL10n.tr("Localizable", "room_tombstone_continuation_description") }
  /// The conversation continues here
  public static var roomTombstoneContinuationLink: String { return ElementL10n.tr("Localizable", "room_tombstone_continuation_link") }
  /// Click here to see older messages
  public static var roomTombstonePredecessorLink: String { return ElementL10n.tr("Localizable", "room_tombstone_predecessor_link") }
  /// This room has been replaced and is no longer active.
  public static var roomTombstoneVersionedDescription: String { return ElementL10n.tr("Localizable", "room_tombstone_versioned_description") }
  /// %1$@ & %2$@ are typing…
  public static func roomTwoUsersAreTyping(_ p1: Any, _ p2: Any) -> String {
    return ElementL10n.tr("Localizable", "room_two_users_are_typing", String(describing: p1), String(describing: p2))
  }
  /// Encryption has been misconfigured so you can't send messages. Please contact an admin to restore encryption to a valid state.
  public static var roomUnsupportedE2eAlgorithm: String { return ElementL10n.tr("Localizable", "room_unsupported_e2e_algorithm") }
  /// Encryption has been misconfigured so you can't send messages. Click to open settings.
  public static var roomUnsupportedE2eAlgorithmAsAdmin: String { return ElementL10n.tr("Localizable", "room_unsupported_e2e_algorithm_as_admin") }
  /// Upgrade to the recommended room version
  public static var roomUpgradeToRecommendedVersion: String { return ElementL10n.tr("Localizable", "room_upgrade_to_recommended_version") }
  /// This room is running room version %@, which this homeserver has marked as unstable.
  public static func roomUsingUnstableRoomVersion(_ p1: Any) -> String {
    return ElementL10n.tr("Localizable", "room_using_unstable_room_version", String(describing: p1))
  }
  /// Widget
  public static var roomWidgetActivityTitle: String { return ElementL10n.tr("Localizable", "room_widget_activity_title") }
  /// Failed to load widget.
  /// %@
  public static func roomWidgetFailedToLoad(_ p1: Any) -> String {
    return ElementL10n.tr("Localizable", "room_widget_failed_to_load", String(describing: p1))
  }
  /// Open in browser
  public static var roomWidgetOpenInBrowser: String { return ElementL10n.tr("Localizable", "room_widget_open_in_browser") }
  /// This widget was added by:
  public static var roomWidgetPermissionAddedBy: String { return ElementL10n.tr("Localizable", "room_widget_permission_added_by") }
  /// Your avatar URL
  public static var roomWidgetPermissionAvatarUrl: String { return ElementL10n.tr("Localizable", "room_widget_permission_avatar_url") }
  /// Your display name
  public static var roomWidgetPermissionDisplayName: String { return ElementL10n.tr("Localizable", "room_widget_permission_display_name") }
  /// Room ID
  public static var roomWidgetPermissionRoomId: String { return ElementL10n.tr("Localizable", "room_widget_permission_room_id") }
  /// Using it may share data with %@:
  public static func roomWidgetPermissionSharedInfoTitle(_ p1: Any) -> String {
    return ElementL10n.tr("Localizable", "room_widget_permission_shared_info_title", String(describing: p1))
  }
  /// Your theme
  public static var roomWidgetPermissionTheme: String { return ElementL10n.tr("Localizable", "room_widget_permission_theme") }
  /// Load Widget
  public static var roomWidgetPermissionTitle: String { return ElementL10n.tr("Localizable", "room_widget_permission_title") }
  /// Your user ID
  public static var roomWidgetPermissionUserId: String { return ElementL10n.tr("Localizable", "room_widget_permission_user_id") }
  /// Using it may set cookies and share data with %@:
  public static func roomWidgetPermissionWebviewSharedInfoTitle(_ p1: Any) -> String {
    return ElementL10n.tr("Localizable", "room_widget_permission_webview_shared_info_title", String(describing: p1))
  }
  /// Widget ID
  public static var roomWidgetPermissionWidgetId: String { return ElementL10n.tr("Localizable", "room_widget_permission_widget_id") }
  /// Reload widget
  public static var roomWidgetReload: String { return ElementL10n.tr("Localizable", "room_widget_reload") }
  /// Block All
  public static var roomWidgetResourceDeclinePermission: String { return ElementL10n.tr("Localizable", "room_widget_resource_decline_permission") }
  /// Allow
  public static var roomWidgetResourceGrantPermission: String { return ElementL10n.tr("Localizable", "room_widget_resource_grant_permission") }
  /// This widget wants to use the following resources:
  public static var roomWidgetResourcePermissionTitle: String { return ElementL10n.tr("Localizable", "room_widget_resource_permission_title") }
  /// Revoke access for me
  public static var roomWidgetRevokeAccess: String { return ElementL10n.tr("Localizable", "room_widget_revoke_access") }
  /// Use the camera
  public static var roomWidgetWebviewAccessCamera: String { return ElementL10n.tr("Localizable", "room_widget_webview_access_camera") }
  /// Use the microphone
  public static var roomWidgetWebviewAccessMicrophone: String { return ElementL10n.tr("Localizable", "room_widget_webview_access_microphone") }
  /// Read DRM protected Media
  public static var roomWidgetWebviewReadProtectedMedia: String { return ElementL10n.tr("Localizable", "room_widget_webview_read_protected_media") }
  /// Rooms
  public static var rooms: String { return ElementL10n.tr("Localizable", "rooms") }
  /// Rooms
  public static var roomsHeader: String { return ElementL10n.tr("Localizable", "rooms_header") }
  /// Rotate and crop
  public static var rotateAndCropScreenTitle: String { return ElementL10n.tr("Localizable", "rotate_and_crop_screen_title") }
  /// Unknown Error
  public static var sasErrorUnknown: String { return ElementL10n.tr("Localizable", "sas_error_unknown") }
  /// Got it
  public static var sasGotIt: String { return ElementL10n.tr("Localizable", "sas_got_it") }
  /// %@ wants to verify your session
  public static func sasIncomingRequestNotifContent(_ p1: Any) -> String {
    return ElementL10n.tr("Localizable", "sas_incoming_request_notif_content", String(describing: p1))
  }
  /// Verification Request
  public static var sasIncomingRequestNotifTitle: String { return ElementL10n.tr("Localizable", "sas_incoming_request_notif_title") }
  /// Verified!
  public static var sasVerified: String { return ElementL10n.tr("Localizable", "sas_verified") }
  /// Save recovery key in
  public static var saveRecoveryKeyChooserHint: String { return ElementL10n.tr("Localizable", "save_recovery_key_chooser_hint") }
  /// Screen sharing is in progress
  public static var screenSharingNotificationDescription: String { return ElementL10n.tr("Localizable", "screen_sharing_notification_description") }
  /// %@ Screen Sharing
  public static func screenSharingNotificationTitle(_ p1: Any) -> String {
    return ElementL10n.tr("Localizable", "screen_sharing_notification_title", String(describing: p1))
  }
  /// Search
  public static var search: String { return ElementL10n.tr("Localizable", "search") }
  /// Filter banned users
  public static var searchBannedUserHint: String { return ElementL10n.tr("Localizable", "search_banned_user_hint") }
  /// Search for someone
  public static var searchForSomeone: String { return ElementL10n.tr("Localizable", "search_for_someone") }
  /// Search
  public static var searchHint: String { return ElementL10n.tr("Localizable", "search_hint") }
  /// Search Name
  public static var searchHintRoomName: String { return ElementL10n.tr("Localizable", "search_hint_room_name") }
  /// Filter room members
  public static var searchMembersHint: String { return ElementL10n.tr("Localizable", "search_members_hint") }
  /// No results
  public static var searchNoResults: String { return ElementL10n.tr("Localizable", "search_no_results") }
  /// Plural format key: "%#@VARIABLE@"
  public static func searchSpaceMultipleParents(_ p1: Int) -> String {
    return ElementL10n.tr("Localizable", "search_space_multiple_parents", p1)
  }
  /// %1$@ and %2$@
  public static func searchSpaceTwoParents(_ p1: Any, _ p2: Any) -> String {
    return ElementL10n.tr("Localizable", "search_space_two_parents", String(describing: p1), String(describing: p2))
  }
  /// From a Thread
  public static var searchThreadFromAThread: String { return ElementL10n.tr("Localizable", "search_thread_from_a_thread") }
  /// Plural format key: "%#@VARIABLE@"
  public static func seconds(_ p1: Int) -> String {
    return ElementL10n.tr("Localizable", "seconds", p1)
  }
  /// Secure Backup
  public static var secureBackupBannerSetupLine1: String { return ElementL10n.tr("Localizable", "secure_backup_banner_setup_line1") }
  /// Safeguard against losing access to encrypted messages & data
  public static var secureBackupBannerSetupLine2: String { return ElementL10n.tr("Localizable", "secure_backup_banner_setup_line2") }
  /// Reset everything
  public static var secureBackupResetAll: String { return ElementL10n.tr("Localizable", "secure_backup_reset_all") }
  /// Only do this if you have no other device you can verify this device with.
  public static var secureBackupResetAllNoOtherDevices: String { return ElementL10n.tr("Localizable", "secure_backup_reset_all_no_other_devices") }
  /// Plural format key: "%#@VARIABLE@"
  public static func secureBackupResetDevicesYouCanVerify(_ p1: Int) -> String {
    return ElementL10n.tr("Localizable", "secure_backup_reset_devices_you_can_verify", p1)
  }
  /// If you reset everything
  public static var secureBackupResetIfYouResetAll: String { return ElementL10n.tr("Localizable", "secure_backup_reset_if_you_reset_all") }
  /// You will restart with no history, no messages, trusted devices or trusted users
  public static var secureBackupResetNoHistory: String { return ElementL10n.tr("Localizable", "secure_backup_reset_no_history") }
  /// Set Up Secure Backup
  public static var secureBackupSetup: String { return ElementL10n.tr("Localizable", "secure_backup_setup") }
  /// Verify yourself & others to keep your chats safe
  public static var securityPromptText: String { return ElementL10n.tr("Localizable", "security_prompt_text") }
  /// Seen by
  public static var seenBy: String { return ElementL10n.tr("Localizable", "seen_by") }
  /// Select a room directory
  public static var selectRoomDirectory: String { return ElementL10n.tr("Localizable", "select_room_directory") }
  /// Select spaces
  public static var selectSpaces: String { return ElementL10n.tr("Localizable", "select_spaces") }
  /// Sticker
  public static var sendASticker: String { return ElementL10n.tr("Localizable", "send_a_sticker") }
  /// Send attachment
  public static var sendAttachment: String { return ElementL10n.tr("Localizable", "send_attachment") }
  /// Report bug
  public static var sendBugReport: String { return ElementL10n.tr("Localizable", "send_bug_report") }
  /// You seem to be shaking the phone in frustration. Would you like to open the bug report screen?
  public static var sendBugReportAlertMessage: String { return ElementL10n.tr("Localizable", "send_bug_report_alert_message") }
  /// The application has crashed last time. Would you like to open the crash report screen?
  public static var sendBugReportAppCrashed: String { return ElementL10n.tr("Localizable", "send_bug_report_app_crashed") }
  /// Please describe the bug. What did you do? What did you expect to happen? What actually happened?
  public static var sendBugReportDescription: String { return ElementL10n.tr("Localizable", "send_bug_report_description") }
  /// If possible, please write the description in English.
  public static var sendBugReportDescriptionInEnglish: String { return ElementL10n.tr("Localizable", "send_bug_report_description_in_english") }
  /// The bug report failed to be sent (%@)
  public static func sendBugReportFailed(_ p1: Any) -> String {
    return ElementL10n.tr("Localizable", "send_bug_report_failed", String(describing: p1))
  }
  /// Send crash logs
  public static var sendBugReportIncludeCrashLogs: String { return ElementL10n.tr("Localizable", "send_bug_report_include_crash_logs") }
  /// Send key share requests history
  public static var sendBugReportIncludeKeyShareHistory: String { return ElementL10n.tr("Localizable", "send_bug_report_include_key_share_history") }
  /// Send logs
  public static var sendBugReportIncludeLogs: String { return ElementL10n.tr("Localizable", "send_bug_report_include_logs") }
  /// Send screenshot
  public static var sendBugReportIncludeScreenshot: String { return ElementL10n.tr("Localizable", "send_bug_report_include_screenshot") }
  /// In order to diagnose problems, logs from this client will be sent with this bug report. This bug report, including the logs and the screenshot, will not be publicly visible. If you would prefer to only send the text above, please untick:
  public static var sendBugReportLogsDescription: String { return ElementL10n.tr("Localizable", "send_bug_report_logs_description") }
  /// Describe your problem here
  public static var sendBugReportPlaceholder: String { return ElementL10n.tr("Localizable", "send_bug_report_placeholder") }
  /// Progress (%@%%)
  public static func sendBugReportProgress(_ p1: Any) -> String {
    return ElementL10n.tr("Localizable", "send_bug_report_progress", String(describing: p1))
  }
  /// Rage shake to report bug
  public static var sendBugReportRageShake: String { return ElementL10n.tr("Localizable", "send_bug_report_rage_shake") }
  /// The bug report has been successfully sent
  public static var sendBugReportSent: String { return ElementL10n.tr("Localizable", "send_bug_report_sent") }
  /// You’re using a beta version of spaces. Your feedback will help inform the next versions. Your platform and username will be noted to help us use your feedback as much as we can.
  public static var sendFeedbackSpaceInfo: String { return ElementL10n.tr("Localizable", "send_feedback_space_info") }
  /// Spaces feedback
  public static var sendFeedbackSpaceTitle: String { return ElementL10n.tr("Localizable", "send_feedback_space_title") }
  /// Threads are a work in progress with new, exciting upcoming features, such as improved notifications. We’d love to hear your feedback!
  public static var sendFeedbackThreadsInfo: String { return ElementL10n.tr("Localizable", "send_feedback_threads_info") }
  /// Threads Beta feedback
  public static var sendFeedbackThreadsTitle: String { return ElementL10n.tr("Localizable", "send_feedback_threads_title") }
  /// Compressing image…
  public static var sendFileStepCompressingImage: String { return ElementL10n.tr("Localizable", "send_file_step_compressing_image") }
  /// Compressing video %d%%
  public static func sendFileStepCompressingVideo(_ p1: Int) -> String {
    return ElementL10n.tr("Localizable", "send_file_step_compressing_video", p1)
  }
  /// Encrypting file…
  public static var sendFileStepEncryptingFile: String { return ElementL10n.tr("Localizable", "send_file_step_encrypting_file") }
  /// Encrypting thumbnail…
  public static var sendFileStepEncryptingThumbnail: String { return ElementL10n.tr("Localizable", "send_file_step_encrypting_thumbnail") }
  /// Waiting…
  public static var sendFileStepIdle: String { return ElementL10n.tr("Localizable", "send_file_step_idle") }
  /// Sending file (%1$@ / %2$@)
  public static func sendFileStepSendingFile(_ p1: Any, _ p2: Any) -> String {
    return ElementL10n.tr("Localizable", "send_file_step_sending_file", String(describing: p1), String(describing: p2))
  }
  /// Sending thumbnail (%1$@ / %2$@)
  public static func sendFileStepSendingThumbnail(_ p1: Any, _ p2: Any) -> String {
    return ElementL10n.tr("Localizable", "send_file_step_sending_thumbnail", String(describing: p1), String(describing: p2))
  }
  /// Send media with the original size
  public static var sendImagesAndVideoWithOriginalSize: String { return ElementL10n.tr("Localizable", "send_images_and_video_with_original_size") }
  /// Plural format key: "%#@VARIABLE@"
  public static func sendImagesWithOriginalSize(_ p1: Int) -> String {
    return ElementL10n.tr("Localizable", "send_images_with_original_size", p1)
  }
  /// Make a suggestion
  public static var sendSuggestion: String { return ElementL10n.tr("Localizable", "send_suggestion") }
  /// Please write your suggestion below.
  public static var sendSuggestionContent: String { return ElementL10n.tr("Localizable", "send_suggestion_content") }
  /// The suggestion failed to be sent (%@)
  public static func sendSuggestionFailed(_ p1: Any) -> String {
    return ElementL10n.tr("Localizable", "send_suggestion_failed", String(describing: p1))
  }
  /// Describe your suggestion here
  public static var sendSuggestionReportPlaceholder: String { return ElementL10n.tr("Localizable", "send_suggestion_report_placeholder") }
  /// Thanks, the suggestion has been successfully sent
  public static var sendSuggestionSent: String { return ElementL10n.tr("Localizable", "send_suggestion_sent") }
  /// Plural format key: "%#@VARIABLE@"
  public static func sendVideosWithOriginalSize(_ p1: Int) -> String {
    return ElementL10n.tr("Localizable", "send_videos_with_original_size", p1)
  }
  /// Sent you an invitation
  public static var sendYouInvite: String { return ElementL10n.tr("Localizable", "send_you_invite") }
  /// Send your first message to invite %@ to chat
  public static func sendYourFirstMsgToInvite(_ p1: Any) -> String {
    return ElementL10n.tr("Localizable", "send_your_first_msg_to_invite", String(describing: p1))
  }
  /// File
  public static var sentAFile: String { return ElementL10n.tr("Localizable", "sent_a_file") }
  /// Poll
  public static var sentAPoll: String { return ElementL10n.tr("Localizable", "sent_a_poll") }
  /// Reacted with: %@
  public static func sentAReaction(_ p1: Any) -> String {
    return ElementL10n.tr("Localizable", "sent_a_reaction", String(describing: p1))
  }
  /// Video.
  public static var sentAVideo: String { return ElementL10n.tr("Localizable", "sent_a_video") }
  /// Voice
  public static var sentAVoiceMessage: String { return ElementL10n.tr("Localizable", "sent_a_voice_message") }
  /// Audio
  public static var sentAnAudioFile: String { return ElementL10n.tr("Localizable", "sent_an_audio_file") }
  /// Image.
  public static var sentAnImage: String { return ElementL10n.tr("Localizable", "sent_an_image") }
  /// Shared their live location
  public static var sentLiveLocation: String { return ElementL10n.tr("Localizable", "sent_live_location") }
  /// Shared their location
  public static var sentLocation: String { return ElementL10n.tr("Localizable", "sent_location") }
  /// Verification Conclusion
  public static var sentVerificationConclusion: String { return ElementL10n.tr("Localizable", "sent_verification_conclusion") }
  /// Enter your Security Phrase again to confirm it.
  public static var setASecurityPhraseAgainNotice: String { return ElementL10n.tr("Localizable", "set_a_security_phrase_again_notice") }
  /// Security Phrase
  public static var setASecurityPhraseHint: String { return ElementL10n.tr("Localizable", "set_a_security_phrase_hint") }
  /// Enter a security phrase only you know, used to secure secrets on your server.
  public static var setASecurityPhraseNotice: String { return ElementL10n.tr("Localizable", "set_a_security_phrase_notice") }
  /// Set a Security Phrase
  public static var setASecurityPhraseTitle: String { return ElementL10n.tr("Localizable", "set_a_security_phrase_title") }
  /// Settings
  public static var settings: String { return ElementL10n.tr("Localizable", "settings") }
  /// Show timestamps in 12-hour format
  public static var settings1224Timestamps: String { return ElementL10n.tr("Localizable", "settings_12_24_timestamps") }
  /// Account Data
  public static var settingsAccountData: String { return ElementL10n.tr("Localizable", "settings_account_data") }
  /// Plural format key: "%#@VARIABLE@"
  public static func settingsActiveSessionsCount(_ p1: Int) -> String {
    return ElementL10n.tr("Localizable", "settings_active_sessions_count", p1)
  }
  /// Active Sessions
  public static var settingsActiveSessionsList: String { return ElementL10n.tr("Localizable", "settings_active_sessions_list") }
  /// Manage Sessions
  public static var settingsActiveSessionsManage: String { return ElementL10n.tr("Localizable", "settings_active_sessions_manage") }
  /// Show All Sessions
  public static var settingsActiveSessionsShowAll: String { return ElementL10n.tr("Localizable", "settings_active_sessions_show_all") }
  /// Sign out of this session
  public static var settingsActiveSessionsSignoutDevice: String { return ElementL10n.tr("Localizable", "settings_active_sessions_signout_device") }
  /// Verify this session to mark it as trusted & grant it access to encrypted messages. If you didn’t sign in to this session your account may be compromised:
  public static var settingsActiveSessionsUnverifiedDeviceDesc: String { return ElementL10n.tr("Localizable", "settings_active_sessions_unverified_device_desc") }
  /// This session is trusted for secure messaging because you verified it:
  public static var settingsActiveSessionsVerifiedDeviceDesc: String { return ElementL10n.tr("Localizable", "settings_active_sessions_verified_device_desc") }
  /// Add email address
  public static var settingsAddEmailAddress: String { return ElementL10n.tr("Localizable", "settings_add_email_address") }
  /// Add phone number
  public static var settingsAddPhoneNumber: String { return ElementL10n.tr("Localizable", "settings_add_phone_number") }
  /// Advanced
  public static var settingsAdvanced: String { return ElementL10n.tr("Localizable", "settings_advanced") }
  /// Advanced settings
  public static var settingsAdvancedSettings: String { return ElementL10n.tr("Localizable", "settings_advanced_settings") }
  /// Agree to the identity server (%@) Terms of Service to allow yourself to be discoverable by email address or phone number.
  public static func settingsAgreeToTerms(_ p1: Any) -> String {
    return ElementL10n.tr("Localizable", "settings_agree_to_terms", String(describing: p1))
  }
  /// Show timestamps for all messages
  public static var settingsAlwaysShowTimestamps: String { return ElementL10n.tr("Localizable", "settings_always_show_timestamps") }
  /// Analytics
  public static var settingsAnalytics: String { return ElementL10n.tr("Localizable", "settings_analytics") }
  /// Show the application info in the system settings.
  public static var settingsAppInfoLinkSummary: String { return ElementL10n.tr("Localizable", "settings_app_info_link_summary") }
  /// Application info
  public static var settingsAppInfoLinkTitle: String { return ElementL10n.tr("Localizable", "settings_app_info_link_title") }
  /// Terms & conditions
  public static var settingsAppTermConditions: String { return ElementL10n.tr("Localizable", "settings_app_term_conditions") }
  /// Play animated images in the timeline as soon as they are visible
  public static var settingsAutoplayAnimatedImagesSummary: String { return ElementL10n.tr("Localizable", "settings_autoplay_animated_images_summary") }
  /// Autoplay animated images
  public static var settingsAutoplayAnimatedImagesTitle: String { return ElementL10n.tr("Localizable", "settings_autoplay_animated_images_title") }
  /// Background Sync Mode
  public static var settingsBackgroundFdroidSyncMode: String { return ElementL10n.tr("Localizable", "settings_background_fdroid_sync_mode") }
  /// Optimized for battery
  public static var settingsBackgroundFdroidSyncModeBattery: String { return ElementL10n.tr("Localizable", "settings_background_fdroid_sync_mode_battery") }
  /// %@ will sync in background in way that preserves the device’s limited resources (battery).
  /// Depending on your device resource state, the sync may be deferred by the operating system.
  public static func settingsBackgroundFdroidSyncModeBatteryDescription(_ p1: Any) -> String {
    return ElementL10n.tr("Localizable", "settings_background_fdroid_sync_mode_battery_description", String(describing: p1))
  }
  /// No background sync
  public static var settingsBackgroundFdroidSyncModeDisabled: String { return ElementL10n.tr("Localizable", "settings_background_fdroid_sync_mode_disabled") }
  /// You will not be notified of incoming messages when the app is in background.
  public static var settingsBackgroundFdroidSyncModeDisabledDescription: String { return ElementL10n.tr("Localizable", "settings_background_fdroid_sync_mode_disabled_description") }
  /// Optimized for real time
  public static var settingsBackgroundFdroidSyncModeRealTime: String { return ElementL10n.tr("Localizable", "settings_background_fdroid_sync_mode_real_time") }
  /// %@ will sync in background periodically at precise time (configurable).
  /// This will impact radio and battery usage, there will be a permanent notification displayed stating that %@ is listening for events.
  public static func settingsBackgroundFdroidSyncModeRealTimeDescription(_ p1: Any, _ p2: Any) -> String {
    return ElementL10n.tr("Localizable", "settings_background_fdroid_sync_mode_real_time_description", String(describing: p1), String(describing: p2))
  }
  /// Background synchronization
  public static var settingsBackgroundSync: String { return ElementL10n.tr("Localizable", "settings_background_sync") }
  /// Calls
  public static var settingsCallCategory: String { return ElementL10n.tr("Localizable", "settings_call_category") }
  /// Call invitations
  public static var settingsCallInvitations: String { return ElementL10n.tr("Localizable", "settings_call_invitations") }
  /// Configure Call Notifications
  public static var settingsCallNotificationsPreferences: String { return ElementL10n.tr("Localizable", "settings_call_notifications_preferences") }
  /// Select ringtone for calls:
  public static var settingsCallRingtoneDialogTitle: String { return ElementL10n.tr("Localizable", "settings_call_ringtone_dialog_title") }
  /// Incoming call ringtone
  public static var settingsCallRingtoneTitle: String { return ElementL10n.tr("Localizable", "settings_call_ringtone_title") }
  /// Use default %@ ringtone for incoming calls
  public static func settingsCallRingtoneUseAppRingtone(_ p1: Any) -> String {
    return ElementL10n.tr("Localizable", "settings_call_ringtone_use_app_ringtone", String(describing: p1))
  }
  /// Ask for confirmation before starting a call
  public static var settingsCallShowConfirmationDialogSummary: String { return ElementL10n.tr("Localizable", "settings_call_show_confirmation_dialog_summary") }
  /// Prevent accidental call
  public static var settingsCallShowConfirmationDialogTitle: String { return ElementL10n.tr("Localizable", "settings_call_show_confirmation_dialog_title") }
  /// Message editor
  public static var settingsCategoryComposer: String { return ElementL10n.tr("Localizable", "settings_category_composer") }
  /// Room directory
  public static var settingsCategoryRoomDirectory: String { return ElementL10n.tr("Localizable", "settings_category_room_directory") }
  /// Timeline
  public static var settingsCategoryTimeline: String { return ElementL10n.tr("Localizable", "settings_category_timeline") }
  /// Change password
  public static var settingsChangePassword: String { return ElementL10n.tr("Localizable", "settings_change_password") }
  /// Use /confetti command or send a message containing ❄️ or 🎉
  public static var settingsChatEffectsDescription: String { return ElementL10n.tr("Localizable", "settings_chat_effects_description") }
  /// Show chat effects
  public static var settingsChatEffectsTitle: String { return ElementL10n.tr("Localizable", "settings_chat_effects_title") }
  /// Clear cache
  public static var settingsClearCache: String { return ElementL10n.tr("Localizable", "settings_clear_cache") }
  /// Clear media cache
  public static var settingsClearMediaCache: String { return ElementL10n.tr("Localizable", "settings_clear_media_cache") }
  /// Local contacts
  public static var settingsContact: String { return ElementL10n.tr("Localizable", "settings_contact") }
  /// Contacts permission
  public static var settingsContactsAppPermission: String { return ElementL10n.tr("Localizable", "settings_contacts_app_permission") }
  /// Phonebook country
  public static var settingsContactsPhonebookCountry: String { return ElementL10n.tr("Localizable", "settings_contacts_phonebook_country") }
  /// Msgs containing my display name
  public static var settingsContainingMyDisplayName: String { return ElementL10n.tr("Localizable", "settings_containing_my_display_name") }
  /// Msgs containing my user name
  public static var settingsContainingMyUserName: String { return ElementL10n.tr("Localizable", "settings_containing_my_user_name") }
  /// Copyright
  public static var settingsCopyright: String { return ElementL10n.tr("Localizable", "settings_copyright") }
  /// Cryptography
  public static var settingsCryptography: String { return ElementL10n.tr("Localizable", "settings_cryptography") }
  /// Cryptography Keys Management
  public static var settingsCryptographyManageKeys: String { return ElementL10n.tr("Localizable", "settings_cryptography_manage_keys") }
  /// Deactivate account
  public static var settingsDeactivateAccountSection: String { return ElementL10n.tr("Localizable", "settings_deactivate_account_section") }
  /// Deactivate my account
  public static var settingsDeactivateMyAccount: String { return ElementL10n.tr("Localizable", "settings_deactivate_my_account") }
  /// Default compression
  public static var settingsDefaultCompression: String { return ElementL10n.tr("Localizable", "settings_default_compression") }
  /// Default media source
  public static var settingsDefaultMediaSource: String { return ElementL10n.tr("Localizable", "settings_default_media_source") }
  /// Dev Tools
  public static var settingsDevTools: String { return ElementL10n.tr("Localizable", "settings_dev_tools") }
  /// Developer mode
  public static var settingsDeveloperMode: String { return ElementL10n.tr("Localizable", "settings_developer_mode") }
  /// %@ may crash more often when an unexpected error occurs
  public static func settingsDeveloperModeFailFastSummary(_ p1: Any) -> String {
    return ElementL10n.tr("Localizable", "settings_developer_mode_fail_fast_summary", String(describing: p1))
  }
  /// Fail-fast
  public static var settingsDeveloperModeFailFastTitle: String { return ElementL10n.tr("Localizable", "settings_developer_mode_fail_fast_title") }
  /// Show some useful info to help debugging the application
  public static var settingsDeveloperModeShowInfoOnScreenSummary: String { return ElementL10n.tr("Localizable", "settings_developer_mode_show_info_on_screen_summary") }
  /// Show debug info on screen
  public static var settingsDeveloperModeShowInfoOnScreenTitle: String { return ElementL10n.tr("Localizable", "settings_developer_mode_show_info_on_screen_title") }
  /// The developer mode activates hidden features and may also make the application less stable. For developers only!
  public static var settingsDeveloperModeSummary: String { return ElementL10n.tr("Localizable", "settings_developer_mode_summary") }
  /// Could not connect to identity server
  public static var settingsDiscoveryBadIdentityServer: String { return ElementL10n.tr("Localizable", "settings_discovery_bad_identity_server") }
  /// Discovery
  public static var settingsDiscoveryCategory: String { return ElementL10n.tr("Localizable", "settings_discovery_category") }
  /// We sent you a confirm email to %@, check your email and click on the confirmation link
  public static func settingsDiscoveryConfirmMail(_ p1: Any) -> String {
    return ElementL10n.tr("Localizable", "settings_discovery_confirm_mail", String(describing: p1))
  }
  /// We sent you a confirm email to %@, please first check your email and click on the confirmation link
  public static func settingsDiscoveryConfirmMailNotClicked(_ p1: Any) -> String {
    return ElementL10n.tr("Localizable", "settings_discovery_confirm_mail_not_clicked", String(describing: p1))
  }
  /// Give consent
  public static var settingsDiscoveryConsentActionGiveConsent: String { return ElementL10n.tr("Localizable", "settings_discovery_consent_action_give_consent") }
  /// Revoke my consent
  public static var settingsDiscoveryConsentActionRevoke: String { return ElementL10n.tr("Localizable", "settings_discovery_consent_action_revoke") }
  /// Your contacts are private. To discover users from your contacts, we need your permission to send contact info to your identity server.
  public static var settingsDiscoveryConsentNoticeOff2: String { return ElementL10n.tr("Localizable", "settings_discovery_consent_notice_off_2") }
  /// You have given your consent to send emails and phone numbers to this identity server to discover other users from your contacts.
  public static var settingsDiscoveryConsentNoticeOn: String { return ElementL10n.tr("Localizable", "settings_discovery_consent_notice_on") }
  /// Send emails and phone numbers
  public static var settingsDiscoveryConsentTitle: String { return ElementL10n.tr("Localizable", "settings_discovery_consent_title") }
  /// Disconnecting from your identity server will mean you won’t be discoverable by other users and you won’t be able to invite others by email or phone.
  public static var settingsDiscoveryDisconnectIdentityServerInfo: String { return ElementL10n.tr("Localizable", "settings_discovery_disconnect_identity_server_info") }
  /// You are currently sharing email addresses or phone numbers on the identity server %1$@. You will need to reconnect to %2$@ to stop sharing them.
  public static func settingsDiscoveryDisconnectWithBoundPid(_ p1: Any, _ p2: Any) -> String {
    return ElementL10n.tr("Localizable", "settings_discovery_disconnect_with_bound_pid", String(describing: p1), String(describing: p2))
  }
  /// Discoverable email addresses
  public static var settingsDiscoveryEmailsTitle: String { return ElementL10n.tr("Localizable", "settings_discovery_emails_title") }
  /// Enter an identity server URL
  public static var settingsDiscoveryEnterIdentityServer: String { return ElementL10n.tr("Localizable", "settings_discovery_enter_identity_server") }
  /// Hide identity server policy
  public static var settingsDiscoveryHideIdentityServerPolicyTitle: String { return ElementL10n.tr("Localizable", "settings_discovery_hide_identity_server_policy_title") }
  /// You are currently using %1$@ to discover and be discoverable by existing contacts you know.
  public static func settingsDiscoveryIdentityServerInfo(_ p1: Any) -> String {
    return ElementL10n.tr("Localizable", "settings_discovery_identity_server_info", String(describing: p1))
  }
  /// You are not currently using an identity server. To discover and be discoverable by existing contacts you know, configure one below.
  public static var settingsDiscoveryIdentityServerInfoNone: String { return ElementL10n.tr("Localizable", "settings_discovery_identity_server_info_none") }
  /// Manage your discovery settings.
  public static var settingsDiscoveryManage: String { return ElementL10n.tr("Localizable", "settings_discovery_manage") }
  /// Discoverable phone numbers
  public static var settingsDiscoveryMsisdnTitle: String { return ElementL10n.tr("Localizable", "settings_discovery_msisdn_title") }
  /// Discovery options will appear once you have added an email.
  public static var settingsDiscoveryNoMails: String { return ElementL10n.tr("Localizable", "settings_discovery_no_mails") }
  /// Discovery options will appear once you have added a phone number.
  public static var settingsDiscoveryNoMsisdn: String { return ElementL10n.tr("Localizable", "settings_discovery_no_msisdn") }
  /// No policy provided by the identity server
  public static var settingsDiscoveryNoPolicyProvided: String { return ElementL10n.tr("Localizable", "settings_discovery_no_policy_provided") }
  /// The identity server you have chosen does not have any terms of services. Only continue if you trust the owner of the service
  public static var settingsDiscoveryNoTerms: String { return ElementL10n.tr("Localizable", "settings_discovery_no_terms") }
  /// Identity server has no terms of services
  public static var settingsDiscoveryNoTermsTitle: String { return ElementL10n.tr("Localizable", "settings_discovery_no_terms_title") }
  /// Please enter the identity server url
  public static var settingsDiscoveryPleaseEnterServer: String { return ElementL10n.tr("Localizable", "settings_discovery_please_enter_server") }
  /// Show identity server policy
  public static var settingsDiscoveryShowIdentityServerPolicyTitle: String { return ElementL10n.tr("Localizable", "settings_discovery_show_identity_server_policy_title") }
  /// Display Name
  public static var settingsDisplayName: String { return ElementL10n.tr("Localizable", "settings_display_name") }
  /// Email addresses
  public static var settingsEmails: String { return ElementL10n.tr("Localizable", "settings_emails") }
  /// Manage emails and phone numbers linked to your Matrix account
  public static var settingsEmailsAndPhoneNumbersSummary: String { return ElementL10n.tr("Localizable", "settings_emails_and_phone_numbers_summary") }
  /// Emails and phone numbers
  public static var settingsEmailsAndPhoneNumbersTitle: String { return ElementL10n.tr("Localizable", "settings_emails_and_phone_numbers_title") }
  /// No email has been added to your account
  public static var settingsEmailsEmpty: String { return ElementL10n.tr("Localizable", "settings_emails_empty") }
  /// Enable notifications for this account
  public static var settingsEnableAllNotif: String { return ElementL10n.tr("Localizable", "settings_enable_all_notif") }
  /// Enable notifications for this session
  public static var settingsEnableThisDevice: String { return ElementL10n.tr("Localizable", "settings_enable_this_device") }
  /// Encrypted direct messages
  public static var settingsEncryptedDirectMessages: String { return ElementL10n.tr("Localizable", "settings_encrypted_direct_messages") }
  /// Encrypted group messages
  public static var settingsEncryptedGroupMessages: String { return ElementL10n.tr("Localizable", "settings_encrypted_group_messages") }
  /// Export Audit
  public static var settingsExportTrail: String { return ElementL10n.tr("Localizable", "settings_export_trail") }
  /// Failed to update password
  public static var settingsFailToUpdatePassword: String { return ElementL10n.tr("Localizable", "settings_fail_to_update_password") }
  /// The password is not valid
  public static var settingsFailToUpdatePasswordInvalidCurrentPassword: String { return ElementL10n.tr("Localizable", "settings_fail_to_update_password_invalid_current_password") }
  /// No cryptographic information available
  public static var settingsFailedToGetCryptoDeviceInfo: String { return ElementL10n.tr("Localizable", "settings_failed_to_get_crypto_device_info") }
  /// General
  public static var settingsGeneralTitle: String { return ElementL10n.tr("Localizable", "settings_general_title") }
  /// Group messages
  public static var settingsGroupMessages: String { return ElementL10n.tr("Localizable", "settings_group_messages") }
  /// Home display
  public static var settingsHomeDisplay: String { return ElementL10n.tr("Localizable", "settings_home_display") }
  /// Homeserver
  public static var settingsHomeServer: String { return ElementL10n.tr("Localizable", "settings_home_server") }
  /// Your server admin has disabled end-to-end encryption by default in private rooms & Direct Messages.
  public static var settingsHsAdminE2eDisabled: String { return ElementL10n.tr("Localizable", "settings_hs_admin_e2e_disabled") }
  /// Identity server
  public static var settingsIdentityServer: String { return ElementL10n.tr("Localizable", "settings_identity_server") }
  /// Ignored users
  public static var settingsIgnoredUsers: String { return ElementL10n.tr("Localizable", "settings_ignored_users") }
  /// Inline URL preview
  public static var settingsInlineUrlPreview: String { return ElementL10n.tr("Localizable", "settings_inline_url_preview") }
  /// Preview links within the chat when your homeserver supports this feature.
  public static var settingsInlineUrlPreviewSummary: String { return ElementL10n.tr("Localizable", "settings_inline_url_preview_summary") }
  /// Allow integrations
  public static var settingsIntegrationAllow: String { return ElementL10n.tr("Localizable", "settings_integration_allow") }
  /// Integration manager
  public static var settingsIntegrationManager: String { return ElementL10n.tr("Localizable", "settings_integration_manager") }
  /// Integrations
  public static var settingsIntegrations: String { return ElementL10n.tr("Localizable", "settings_integrations") }
  /// Use an integration manager to manage bots, bridges, widgets and sticker packs.
  /// Integration managers receive configuration data, and can modify widgets, send room invites and set power levels on your behalf.
  public static var settingsIntegrationsSummary: String { return ElementL10n.tr("Localizable", "settings_integrations_summary") }
  /// Language
  public static var settingsInterfaceLanguage: String { return ElementL10n.tr("Localizable", "settings_interface_language") }
  /// When I’m invited to a room
  public static var settingsInvitedToRoom: String { return ElementL10n.tr("Localizable", "settings_invited_to_room") }
  /// Keep media
  public static var settingsKeepMedia: String { return ElementL10n.tr("Localizable", "settings_keep_media") }
  /// Key Requests
  public static var settingsKeyRequests: String { return ElementL10n.tr("Localizable", "settings_key_requests") }
  /// Use native camera
  public static var settingsLabsNativeCamera: String { return ElementL10n.tr("Localizable", "settings_labs_native_camera") }
  /// Start the system camera instead of the custom camera screen.
  public static var settingsLabsNativeCameraSummary: String { return ElementL10n.tr("Localizable", "settings_labs_native_camera_summary") }
  /// Show complete history in encrypted rooms
  public static var settingsLabsShowCompleteHistoryInEncryptedRoom: String { return ElementL10n.tr("Localizable", "settings_labs_show_complete_history_in_encrypted_room") }
  /// Show hidden events in timeline
  public static var settingsLabsShowHiddenEventsInTimeline: String { return ElementL10n.tr("Localizable", "settings_labs_show_hidden_events_in_timeline") }
  /// Logged in as
  public static var settingsLoggedIn: String { return ElementL10n.tr("Localizable", "settings_logged_in") }
  /// Media
  public static var settingsMedia: String { return ElementL10n.tr("Localizable", "settings_media") }
  /// You won’t get notifications for mentions & keywords in encrypted rooms on mobile.
  public static var settingsMentionsAndKeywordsEncryptionNotice: String { return ElementL10n.tr("Localizable", "settings_mentions_and_keywords_encryption_notice") }
  /// @room
  public static var settingsMentionsAtRoom: String { return ElementL10n.tr("Localizable", "settings_mentions_at_room") }
  /// Messages containing @room
  public static var settingsMessagesAtRoom: String { return ElementL10n.tr("Localizable", "settings_messages_at_room") }
  /// Messages by bot
  public static var settingsMessagesByBot: String { return ElementL10n.tr("Localizable", "settings_messages_by_bot") }
  /// My display name
  public static var settingsMessagesContainingDisplayName: String { return ElementL10n.tr("Localizable", "settings_messages_containing_display_name") }
  /// Keywords
  public static var settingsMessagesContainingKeywords: String { return ElementL10n.tr("Localizable", "settings_messages_containing_keywords") }
  /// My username
  public static var settingsMessagesContainingUsername: String { return ElementL10n.tr("Localizable", "settings_messages_containing_username") }
  /// Direct messages
  public static var settingsMessagesDirectMessages: String { return ElementL10n.tr("Localizable", "settings_messages_direct_messages") }
  /// Encrypted messages in group chats
  public static var settingsMessagesInE2eGroupChat: String { return ElementL10n.tr("Localizable", "settings_messages_in_e2e_group_chat") }
  /// Encrypted messages in one-to-one chats
  public static var settingsMessagesInE2eOneToOne: String { return ElementL10n.tr("Localizable", "settings_messages_in_e2e_one_to_one") }
  /// Msgs in group chats
  public static var settingsMessagesInGroupChat: String { return ElementL10n.tr("Localizable", "settings_messages_in_group_chat") }
  /// Msgs in one-to-one chats
  public static var settingsMessagesInOneToOne: String { return ElementL10n.tr("Localizable", "settings_messages_in_one_to_one") }
  /// Messages sent by bot
  public static var settingsMessagesSentByBot: String { return ElementL10n.tr("Localizable", "settings_messages_sent_by_bot") }
  /// New password
  public static var settingsNewPassword: String { return ElementL10n.tr("Localizable", "settings_new_password") }
  /// Configure Noisy Notifications
  public static var settingsNoisyNotificationsPreferences: String { return ElementL10n.tr("Localizable", "settings_noisy_notifications_preferences") }
  /// Advanced Notification Settings
  public static var settingsNotificationAdvanced: String { return ElementL10n.tr("Localizable", "settings_notification_advanced") }
  /// Notification importance by event
  public static var settingsNotificationByEvent: String { return ElementL10n.tr("Localizable", "settings_notification_by_event") }
  /// Notifications configuration
  public static var settingsNotificationConfiguration: String { return ElementL10n.tr("Localizable", "settings_notification_configuration") }
  /// Default Notifications
  public static var settingsNotificationDefault: String { return ElementL10n.tr("Localizable", "settings_notification_default") }
  /// Email notification
  public static var settingsNotificationEmailsCategory: String { return ElementL10n.tr("Localizable", "settings_notification_emails_category") }
  /// Enable email notifications for %@
  public static func settingsNotificationEmailsEnableForEmail(_ p1: Any) -> String {
    return ElementL10n.tr("Localizable", "settings_notification_emails_enable_for_email", String(describing: p1))
  }
  /// To receive email with notification, please associate an email to your Matrix account
  public static var settingsNotificationEmailsNoEmails: String { return ElementL10n.tr("Localizable", "settings_notification_emails_no_emails") }
  /// Keywords cannot start with '.'
  public static var settingsNotificationKeywordContainsDot: String { return ElementL10n.tr("Localizable", "settings_notification_keyword_contains_dot") }
  /// Keywords cannot contain '%@'
  public static func settingsNotificationKeywordContainsInvalidCharacter(_ p1: Any) -> String {
    return ElementL10n.tr("Localizable", "settings_notification_keyword_contains_invalid_character", String(describing: p1))
  }
  /// Mentions and Keywords
  public static var settingsNotificationMentionsAndKeywords: String { return ElementL10n.tr("Localizable", "settings_notification_mentions_and_keywords") }
  /// Notification method
  public static var settingsNotificationMethod: String { return ElementL10n.tr("Localizable", "settings_notification_method") }
  /// Add new keyword
  public static var settingsNotificationNewKeyword: String { return ElementL10n.tr("Localizable", "settings_notification_new_keyword") }
  /// Notify me for
  public static var settingsNotificationNotifyMeFor: String { return ElementL10n.tr("Localizable", "settings_notification_notify_me_for") }
  /// Other
  public static var settingsNotificationOther: String { return ElementL10n.tr("Localizable", "settings_notification_other") }
  /// Notification sound
  public static var settingsNotificationRingtone: String { return ElementL10n.tr("Localizable", "settings_notification_ringtone") }
  /// Troubleshoot Notifications
  public static var settingsNotificationTroubleshoot: String { return ElementL10n.tr("Localizable", "settings_notification_troubleshoot") }
  /// Your keywords
  public static var settingsNotificationYourKeywords: String { return ElementL10n.tr("Localizable", "settings_notification_your_keywords") }
  /// Notifications
  public static var settingsNotifications: String { return ElementL10n.tr("Localizable", "settings_notifications") }
  /// Notification Targets
  public static var settingsNotificationsTargets: String { return ElementL10n.tr("Localizable", "settings_notifications_targets") }
  /// Current password
  public static var settingsOldPassword: String { return ElementL10n.tr("Localizable", "settings_old_password") }
  /// olm version
  public static var settingsOlmVersion: String { return ElementL10n.tr("Localizable", "settings_olm_version") }
  /// Send analytics data
  public static var settingsOptInOfAnalytics: String { return ElementL10n.tr("Localizable", "settings_opt_in_of_analytics") }
  /// %@ collects anonymous analytics to allow us to improve the application.
  public static func settingsOptInOfAnalyticsSummary(_ p1: Any) -> String {
    return ElementL10n.tr("Localizable", "settings_opt_in_of_analytics_summary", String(describing: p1))
  }
  /// Other
  public static var settingsOther: String { return ElementL10n.tr("Localizable", "settings_other") }
  /// Other third party notices
  public static var settingsOtherThirdPartyNotices: String { return ElementL10n.tr("Localizable", "settings_other_third_party_notices") }
  /// Password
  public static var settingsPassword: String { return ElementL10n.tr("Localizable", "settings_password") }
  /// Your password has been updated
  public static var settingsPasswordUpdated: String { return ElementL10n.tr("Localizable", "settings_password_updated") }
  /// No phone number has been added to your account
  public static var settingsPhoneNumberEmpty: String { return ElementL10n.tr("Localizable", "settings_phone_number_empty") }
  /// Phone numbers
  public static var settingsPhoneNumbers: String { return ElementL10n.tr("Localizable", "settings_phone_numbers") }
  /// Pin rooms with missed notifications
  public static var settingsPinMissedNotifications: String { return ElementL10n.tr("Localizable", "settings_pin_missed_notifications") }
  /// Pin rooms with unread messages
  public static var settingsPinUnreadMessages: String { return ElementL10n.tr("Localizable", "settings_pin_unread_messages") }
  /// Play shutter sound
  public static var settingsPlayShutterSound: String { return ElementL10n.tr("Localizable", "settings_play_shutter_sound") }
  /// Preferences
  public static var settingsPreferences: String { return ElementL10n.tr("Localizable", "settings_preferences") }
  /// Presence
  public static var settingsPresence: String { return ElementL10n.tr("Localizable", "settings_presence") }
  /// Offline mode
  public static var settingsPresenceUserAlwaysAppearsOffline: String { return ElementL10n.tr("Localizable", "settings_presence_user_always_appears_offline") }
  /// If enabled, you will always appear offline to other users, even when using the application.
  public static var settingsPresenceUserAlwaysAppearsOfflineSummary: String { return ElementL10n.tr("Localizable", "settings_presence_user_always_appears_offline_summary") }
  /// Preview media before sending
  public static var settingsPreviewMediaBeforeSending: String { return ElementL10n.tr("Localizable", "settings_preview_media_before_sending") }
  /// Privacy policy
  public static var settingsPrivacyPolicy: String { return ElementL10n.tr("Localizable", "settings_privacy_policy") }
  /// Profile Picture
  public static var settingsProfilePicture: String { return ElementL10n.tr("Localizable", "settings_profile_picture") }
  /// No registered push gateways
  public static var settingsPushGatewayNoPushers: String { return ElementL10n.tr("Localizable", "settings_push_gateway_no_pushers") }
  /// Push Rules
  public static var settingsPushRules: String { return ElementL10n.tr("Localizable", "settings_push_rules") }
  /// No push rules defined
  public static var settingsPushRulesNoRules: String { return ElementL10n.tr("Localizable", "settings_push_rules_no_rules") }
  /// Rageshake
  public static var settingsRageshake: String { return ElementL10n.tr("Localizable", "settings_rageshake") }
  /// Detection threshold
  public static var settingsRageshakeDetectionThreshold: String { return ElementL10n.tr("Localizable", "settings_rageshake_detection_threshold") }
  /// Shake your phone to test the detection threshold
  public static var settingsRageshakeDetectionThresholdSummary: String { return ElementL10n.tr("Localizable", "settings_rageshake_detection_threshold_summary") }
  /// Remove %@?
  public static func settingsRemoveThreePidConfirmationContent(_ p1: Any) -> String {
    return ElementL10n.tr("Localizable", "settings_remove_three_pid_confirmation_content", String(describing: p1))
  }
  /// Show rooms with explicit content
  public static var settingsRoomDirectoryShowAllRooms: String { return ElementL10n.tr("Localizable", "settings_room_directory_show_all_rooms") }
  /// Show all rooms in the room directory, including rooms with explicit content.
  public static var settingsRoomDirectoryShowAllRoomsSummary: String { return ElementL10n.tr("Localizable", "settings_room_directory_show_all_rooms_summary") }
  /// Room invitations
  public static var settingsRoomInvitations: String { return ElementL10n.tr("Localizable", "settings_room_invitations") }
  /// Room upgrades
  public static var settingsRoomUpgrades: String { return ElementL10n.tr("Localizable", "settings_room_upgrades") }
  /// Matrix SDK Version
  public static var settingsSdkVersion: String { return ElementL10n.tr("Localizable", "settings_sdk_version") }
  /// Set up on this device
  public static var settingsSecureBackupEnterToSetup: String { return ElementL10n.tr("Localizable", "settings_secure_backup_enter_to_setup") }
  /// Reset Secure Backup
  public static var settingsSecureBackupReset: String { return ElementL10n.tr("Localizable", "settings_secure_backup_reset") }
  /// Safeguard against losing access to encrypted messages & data by backing up encryption keys on your server.
  public static var settingsSecureBackupSectionInfo: String { return ElementL10n.tr("Localizable", "settings_secure_backup_section_info") }
  /// Secure Backup
  public static var settingsSecureBackupSectionTitle: String { return ElementL10n.tr("Localizable", "settings_secure_backup_section_title") }
  /// Set up Secure Backup
  public static var settingsSecureBackupSetup: String { return ElementL10n.tr("Localizable", "settings_secure_backup_setup") }
  /// Security & Privacy
  public static var settingsSecurityAndPrivacy: String { return ElementL10n.tr("Localizable", "settings_security_and_privacy") }
  /// Configure protection
  public static var settingsSecurityApplicationProtectionScreenTitle: String { return ElementL10n.tr("Localizable", "settings_security_application_protection_screen_title") }
  /// Protect access using PIN and biometrics.
  public static var settingsSecurityApplicationProtectionSummary: String { return ElementL10n.tr("Localizable", "settings_security_application_protection_summary") }
  /// Protect access
  public static var settingsSecurityApplicationProtectionTitle: String { return ElementL10n.tr("Localizable", "settings_security_application_protection_title") }
  /// Change your current PIN
  public static var settingsSecurityPinCodeChangePinSummary: String { return ElementL10n.tr("Localizable", "settings_security_pin_code_change_pin_summary") }
  /// Change PIN
  public static var settingsSecurityPinCodeChangePinTitle: String { return ElementL10n.tr("Localizable", "settings_security_pin_code_change_pin_title") }
  /// PIN code is required every time you open %@.
  public static func settingsSecurityPinCodeGracePeriodSummaryOff(_ p1: Any) -> String {
    return ElementL10n.tr("Localizable", "settings_security_pin_code_grace_period_summary_off", String(describing: p1))
  }
  /// PIN code is required after 2 minutes of not using %@.
  public static func settingsSecurityPinCodeGracePeriodSummaryOn(_ p1: Any) -> String {
    return ElementL10n.tr("Localizable", "settings_security_pin_code_grace_period_summary_on", String(describing: p1))
  }
  /// Require PIN after 2 minutes
  public static var settingsSecurityPinCodeGracePeriodTitle: String { return ElementL10n.tr("Localizable", "settings_security_pin_code_grace_period_title") }
  /// Only display number of unread messages in a simple notification.
  public static var settingsSecurityPinCodeNotificationsSummaryOff: String { return ElementL10n.tr("Localizable", "settings_security_pin_code_notifications_summary_off") }
  /// Show details like room names and message content.
  public static var settingsSecurityPinCodeNotificationsSummaryOn: String { return ElementL10n.tr("Localizable", "settings_security_pin_code_notifications_summary_on") }
  /// Show content in notifications
  public static var settingsSecurityPinCodeNotificationsTitle: String { return ElementL10n.tr("Localizable", "settings_security_pin_code_notifications_title") }
  /// If you want to reset your PIN, tap Forgot PIN to logout and reset.
  public static var settingsSecurityPinCodeSummary: String { return ElementL10n.tr("Localizable", "settings_security_pin_code_summary") }
  /// Enable PIN
  public static var settingsSecurityPinCodeTitle: String { return ElementL10n.tr("Localizable", "settings_security_pin_code_title") }
  /// Could not enable biometric authentication.
  public static var settingsSecurityPinCodeUseBiometricsError: String { return ElementL10n.tr("Localizable", "settings_security_pin_code_use_biometrics_error") }
  /// PIN code is the only way to unlock %@.
  public static func settingsSecurityPinCodeUseBiometricsSummaryOff(_ p1: Any) -> String {
    return ElementL10n.tr("Localizable", "settings_security_pin_code_use_biometrics_summary_off", String(describing: p1))
  }
  /// Enable device specific biometrics, like fingerprints and face recognition.
  public static var settingsSecurityPinCodeUseBiometricsSummaryOn: String { return ElementL10n.tr("Localizable", "settings_security_pin_code_use_biometrics_summary_on") }
  /// Enable biometrics
  public static var settingsSecurityPinCodeUseBiometricsTitle: String { return ElementL10n.tr("Localizable", "settings_security_pin_code_use_biometrics_title") }
  /// Enabling this setting adds the FLAG_SECURE to all Activities. Restart the application for the change to take effect.
  public static var settingsSecurityPreventScreenshotsSummary: String { return ElementL10n.tr("Localizable", "settings_security_prevent_screenshots_summary") }
  /// Prevent screenshots of the application
  public static var settingsSecurityPreventScreenshotsTitle: String { return ElementL10n.tr("Localizable", "settings_security_prevent_screenshots_title") }
  /// Choose a country
  public static var settingsSelectCountry: String { return ElementL10n.tr("Localizable", "settings_select_country") }
  /// Choose language
  public static var settingsSelectLanguage: String { return ElementL10n.tr("Localizable", "settings_select_language") }
  /// Markdown formatting
  public static var settingsSendMarkdown: String { return ElementL10n.tr("Localizable", "settings_send_markdown") }
  /// Format messages using markdown syntax before they are sent. This allows for advanced formatting such as using asterisks to display italic text.
  public static var settingsSendMarkdownSummary: String { return ElementL10n.tr("Localizable", "settings_send_markdown_summary") }
  /// Send message with enter
  public static var settingsSendMessageWithEnter: String { return ElementL10n.tr("Localizable", "settings_send_message_with_enter") }
  /// Enter button of the soft keyboard will send message instead of adding a line break
  public static var settingsSendMessageWithEnterSummary: String { return ElementL10n.tr("Localizable", "settings_send_message_with_enter_summary") }
  /// Send typing notifications
  public static var settingsSendTypingNotifs: String { return ElementL10n.tr("Localizable", "settings_send_typing_notifs") }
  /// Let other users know that you are typing.
  public static var settingsSendTypingNotifsSummary: String { return ElementL10n.tr("Localizable", "settings_send_typing_notifs_summary") }
  /// Default Version
  public static var settingsServerDefaultRoomVersion: String { return ElementL10n.tr("Localizable", "settings_server_default_room_version") }
  /// Server name
  public static var settingsServerName: String { return ElementL10n.tr("Localizable", "settings_server_name") }
  /// stable
  public static var settingsServerRoomVersionStable: String { return ElementL10n.tr("Localizable", "settings_server_room_version_stable") }
  /// unstable
  public static var settingsServerRoomVersionUnstable: String { return ElementL10n.tr("Localizable", "settings_server_room_version_unstable") }
  /// Room Versions 👓
  public static var settingsServerRoomVersions: String { return ElementL10n.tr("Localizable", "settings_server_room_versions") }
  /// Your homeserver accepts attachments (files, media, etc.) with a size up to %@.
  public static func settingsServerUploadSizeContent(_ p1: Any) -> String {
    return ElementL10n.tr("Localizable", "settings_server_upload_size_content", String(describing: p1))
  }
  /// Server file upload limit
  public static var settingsServerUploadSizeTitle: String { return ElementL10n.tr("Localizable", "settings_server_upload_size_title") }
  /// The limit is unknown.
  public static var settingsServerUploadSizeUnknown: String { return ElementL10n.tr("Localizable", "settings_server_upload_size_unknown") }
  /// Server version
  public static var settingsServerVersion: String { return ElementL10n.tr("Localizable", "settings_server_version") }
  /// Sessions
  public static var settingsSessionsList: String { return ElementL10n.tr("Localizable", "settings_sessions_list") }
  /// For best security, verify your sessions and sign out from any session that you don’t recognize or use anymore.
  public static var settingsSessionsOtherDescription: String { return ElementL10n.tr("Localizable", "settings_sessions_other_description") }
  /// Other sessions
  public static var settingsSessionsOtherTitle: String { return ElementL10n.tr("Localizable", "settings_sessions_other_title") }
  /// Delay between each Sync
  public static var settingsSetSyncDelay: String { return ElementL10n.tr("Localizable", "settings_set_sync_delay") }
  /// Sync request timeout
  public static var settingsSetSyncTimeout: String { return ElementL10n.tr("Localizable", "settings_set_sync_timeout") }
  /// Show account events
  public static var settingsShowAvatarDisplayNameChangesMessages: String { return ElementL10n.tr("Localizable", "settings_show_avatar_display_name_changes_messages") }
  /// Includes avatar and display name changes.
  public static var settingsShowAvatarDisplayNameChangesMessagesSummary: String { return ElementL10n.tr("Localizable", "settings_show_avatar_display_name_changes_messages_summary") }
  /// Show emoji keyboard
  public static var settingsShowEmojiKeyboard: String { return ElementL10n.tr("Localizable", "settings_show_emoji_keyboard") }
  /// Add a button on message composer to open emoji keyboard
  public static var settingsShowEmojiKeyboardSummary: String { return ElementL10n.tr("Localizable", "settings_show_emoji_keyboard_summary") }
  /// Show join and leave events
  public static var settingsShowJoinLeaveMessages: String { return ElementL10n.tr("Localizable", "settings_show_join_leave_messages") }
  /// Invites, removes, and bans are unaffected.
  public static var settingsShowJoinLeaveMessagesSummary: String { return ElementL10n.tr("Localizable", "settings_show_join_leave_messages_summary") }
  /// Show latest user info
  public static var settingsShowLatestProfile: String { return ElementL10n.tr("Localizable", "settings_show_latest_profile") }
  /// Show the latest profile info (avatar and display name) for all the messages.
  public static var settingsShowLatestProfileDescription: String { return ElementL10n.tr("Localizable", "settings_show_latest_profile_description") }
  /// Show read receipts
  public static var settingsShowReadReceipts: String { return ElementL10n.tr("Localizable", "settings_show_read_receipts") }
  /// Click on the read receipts for a detailed list.
  public static var settingsShowReadReceiptsSummary: String { return ElementL10n.tr("Localizable", "settings_show_read_receipts_summary") }
  /// Show removed messages
  public static var settingsShowRedacted: String { return ElementL10n.tr("Localizable", "settings_show_redacted") }
  /// Show a placeholder for removed messages
  public static var settingsShowRedactedSummary: String { return ElementL10n.tr("Localizable", "settings_show_redacted_summary") }
  /// Configure Silent Notifications
  public static var settingsSilentNotificationsPreferences: String { return ElementL10n.tr("Localizable", "settings_silent_notifications_preferences") }
  /// Start on boot
  public static var settingsStartOnBoot: String { return ElementL10n.tr("Localizable", "settings_start_on_boot") }
  /// Choose LED color, vibration, sound…
  public static var settingsSystemPreferencesSummary: String { return ElementL10n.tr("Localizable", "settings_system_preferences_summary") }
  /// A text message has been sent to %@. Please enter the verification code it contains.
  public static func settingsTextMessageSent(_ p1: Any) -> String {
    return ElementL10n.tr("Localizable", "settings_text_message_sent", String(describing: p1))
  }
  /// Code
  public static var settingsTextMessageSentHint: String { return ElementL10n.tr("Localizable", "settings_text_message_sent_hint") }
  /// The verification code is not correct.
  public static var settingsTextMessageSentWrongCode: String { return ElementL10n.tr("Localizable", "settings_text_message_sent_wrong_code") }
  /// Theme
  public static var settingsTheme: String { return ElementL10n.tr("Localizable", "settings_theme") }
  /// Third party notices
  public static var settingsThirdPartyNotices: String { return ElementL10n.tr("Localizable", "settings_third_party_notices") }
  /// Troubleshooting diagnostics
  public static var settingsTroubleshootDiagnostic: String { return ElementL10n.tr("Localizable", "settings_troubleshoot_diagnostic") }
  /// One or more tests have failed, please submit a bug report to help us investigate.
  public static var settingsTroubleshootDiagnosticFailureStatusNoQuickfix: String { return ElementL10n.tr("Localizable", "settings_troubleshoot_diagnostic_failure_status_no_quickfix") }
  /// One or more tests have failed, try suggested fix(es).
  public static var settingsTroubleshootDiagnosticFailureStatusWithQuickfix: String { return ElementL10n.tr("Localizable", "settings_troubleshoot_diagnostic_failure_status_with_quickfix") }
  /// Run Tests
  public static var settingsTroubleshootDiagnosticRunButtonTitle: String { return ElementL10n.tr("Localizable", "settings_troubleshoot_diagnostic_run_button_title") }
  /// Running… (%1$d of %2$d)
  public static func settingsTroubleshootDiagnosticRunningStatus(_ p1: Int, _ p2: Int) -> String {
    return ElementL10n.tr("Localizable", "settings_troubleshoot_diagnostic_running_status", p1, p2)
  }
  /// Basic diagnostic is OK. If you still do not receive notifications, please submit a bug report to help us investigate.
  public static var settingsTroubleshootDiagnosticSuccessStatus: String { return ElementL10n.tr("Localizable", "settings_troubleshoot_diagnostic_success_status") }
  /// Notifications are disabled for your account.
  /// Please check account settings.
  public static var settingsTroubleshootTestAccountSettingsFailed: String { return ElementL10n.tr("Localizable", "settings_troubleshoot_test_account_settings_failed") }
  /// Enable
  public static var settingsTroubleshootTestAccountSettingsQuickfix: String { return ElementL10n.tr("Localizable", "settings_troubleshoot_test_account_settings_quickfix") }
  /// Notifications are enabled for your account.
  public static var settingsTroubleshootTestAccountSettingsSuccess: String { return ElementL10n.tr("Localizable", "settings_troubleshoot_test_account_settings_success") }
  /// Account Settings.
  public static var settingsTroubleshootTestAccountSettingsTitle: String { return ElementL10n.tr("Localizable", "settings_troubleshoot_test_account_settings_title") }
  /// If a user leaves a device unplugged and stationary for a period of time, with the screen off, the device enters Doze mode. This prevents apps from accessing the network and defers their jobs, syncs, and standard alarms.
  public static var settingsTroubleshootTestBatteryFailed: String { return ElementL10n.tr("Localizable", "settings_troubleshoot_test_battery_failed") }
  /// Ignore Optimization
  public static var settingsTroubleshootTestBatteryQuickfix: String { return ElementL10n.tr("Localizable", "settings_troubleshoot_test_battery_quickfix") }
  /// %@ is not affected by Battery Optimization.
  public static func settingsTroubleshootTestBatterySuccess(_ p1: Any) -> String {
    return ElementL10n.tr("Localizable", "settings_troubleshoot_test_battery_success", String(describing: p1))
  }
  /// Battery Optimization
  public static var settingsTroubleshootTestBatteryTitle: String { return ElementL10n.tr("Localizable", "settings_troubleshoot_test_battery_title") }
  /// Background restrictions are enabled for %@.
  /// Work that the app tries to do will be aggressively restricted while it is in the background, and this could affect notifications.
  /// %1$@
  public static func settingsTroubleshootTestBgRestrictedFailed(_ p1: Any) -> String {
    return ElementL10n.tr("Localizable", "settings_troubleshoot_test_bg_restricted_failed", String(describing: p1))
  }
  /// Disable restrictions
  public static var settingsTroubleshootTestBgRestrictedQuickfix: String { return ElementL10n.tr("Localizable", "settings_troubleshoot_test_bg_restricted_quickfix") }
  /// Background restrictions are disabled for %@. This test should be run using mobile data (no WIFI).
  /// %1$@
  public static func settingsTroubleshootTestBgRestrictedSuccess(_ p1: Any) -> String {
    return ElementL10n.tr("Localizable", "settings_troubleshoot_test_bg_restricted_success", String(describing: p1))
  }
  /// Check background restrictions
  public static var settingsTroubleshootTestBgRestrictedTitle: String { return ElementL10n.tr("Localizable", "settings_troubleshoot_test_bg_restricted_title") }
  /// Some notifications are disabled in your custom settings.
  public static var settingsTroubleshootTestBingSettingsFailed: String { return ElementL10n.tr("Localizable", "settings_troubleshoot_test_bing_settings_failed") }
  /// Notice that some messages type are set to be silent (will produce a notification with no sound).
  public static var settingsTroubleshootTestBingSettingsSuccessWithWarn: String { return ElementL10n.tr("Localizable", "settings_troubleshoot_test_bing_settings_success_with_warn") }
  /// Custom Settings.
  public static var settingsTroubleshootTestBingSettingsTitle: String { return ElementL10n.tr("Localizable", "settings_troubleshoot_test_bing_settings_title") }
  /// Currently using %@.
  public static func settingsTroubleshootTestCurrentDistributor(_ p1: Any) -> String {
    return ElementL10n.tr("Localizable", "settings_troubleshoot_test_current_distributor", String(describing: p1))
  }
  /// Method
  public static var settingsTroubleshootTestCurrentDistributorTitle: String { return ElementL10n.tr("Localizable", "settings_troubleshoot_test_current_distributor_title") }
  /// Cannot find the endpoint.
  public static var settingsTroubleshootTestCurrentEndpointFailed: String { return ElementL10n.tr("Localizable", "settings_troubleshoot_test_current_endpoint_failed") }
  /// Current endpoint: %@
  public static func settingsTroubleshootTestCurrentEndpointSuccess(_ p1: Any) -> String {
    return ElementL10n.tr("Localizable", "settings_troubleshoot_test_current_endpoint_success", String(describing: p1))
  }
  /// Endpoint
  public static var settingsTroubleshootTestCurrentEndpointTitle: String { return ElementL10n.tr("Localizable", "settings_troubleshoot_test_current_endpoint_title") }
  /// Current gateway: %@
  public static func settingsTroubleshootTestCurrentGateway(_ p1: Any) -> String {
    return ElementL10n.tr("Localizable", "settings_troubleshoot_test_current_gateway", String(describing: p1))
  }
  /// Gateway
  public static var settingsTroubleshootTestCurrentGatewayTitle: String { return ElementL10n.tr("Localizable", "settings_troubleshoot_test_current_gateway_title") }
  /// Notifications are not enabled for this session.
  /// Please check the %@ settings.
  public static func settingsTroubleshootTestDeviceSettingsFailed(_ p1: Any) -> String {
    return ElementL10n.tr("Localizable", "settings_troubleshoot_test_device_settings_failed", String(describing: p1))
  }
  /// Enable
  public static var settingsTroubleshootTestDeviceSettingsQuickfix: String { return ElementL10n.tr("Localizable", "settings_troubleshoot_test_device_settings_quickfix") }
  /// Notifications are enabled for this session.
  public static var settingsTroubleshootTestDeviceSettingsSuccess: String { return ElementL10n.tr("Localizable", "settings_troubleshoot_test_device_settings_success") }
  /// Session Settings.
  public static var settingsTroubleshootTestDeviceSettingsTitle: String { return ElementL10n.tr("Localizable", "settings_troubleshoot_test_device_settings_title") }
  /// No other method than background synchronization found.
  public static var settingsTroubleshootTestDistributorsFdroid: String { return ElementL10n.tr("Localizable", "settings_troubleshoot_test_distributors_fdroid") }
  /// No other method than Google Play Service found.
  public static var settingsTroubleshootTestDistributorsGplay: String { return ElementL10n.tr("Localizable", "settings_troubleshoot_test_distributors_gplay") }
  /// Plural format key: "%#@VARIABLE@"
  public static func settingsTroubleshootTestDistributorsMany(_ p1: Int) -> String {
    return ElementL10n.tr("Localizable", "settings_troubleshoot_test_distributors_many", p1)
  }
  /// Available methods
  public static var settingsTroubleshootTestDistributorsTitle: String { return ElementL10n.tr("Localizable", "settings_troubleshoot_test_distributors_title") }
  /// Failed to register endpoint token to homeserver:
  /// %1$@
  public static func settingsTroubleshootTestEndpointRegistrationFailed(_ p1: Any) -> String {
    return ElementL10n.tr("Localizable", "settings_troubleshoot_test_endpoint_registration_failed", String(describing: p1))
  }
  /// Reset notification method
  public static var settingsTroubleshootTestEndpointRegistrationQuickFix: String { return ElementL10n.tr("Localizable", "settings_troubleshoot_test_endpoint_registration_quick_fix") }
  /// Endpoint successfully registered to homeserver.
  public static var settingsTroubleshootTestEndpointRegistrationSuccess: String { return ElementL10n.tr("Localizable", "settings_troubleshoot_test_endpoint_registration_success") }
  /// Endpoint Registration
  public static var settingsTroubleshootTestEndpointRegistrationTitle: String { return ElementL10n.tr("Localizable", "settings_troubleshoot_test_endpoint_registration_title") }
  /// Failed to retrieved FCM token:
  /// %1$@
  public static func settingsTroubleshootTestFcmFailed(_ p1: Any) -> String {
    return ElementL10n.tr("Localizable", "settings_troubleshoot_test_fcm_failed", String(describing: p1))
  }
  /// [%1$@]
  /// This error is out of control of %@. There is no Google account on the phone. Please open the account manager and add a Google account.
  public static func settingsTroubleshootTestFcmFailedAccountMissing(_ p1: Any) -> String {
    return ElementL10n.tr("Localizable", "settings_troubleshoot_test_fcm_failed_account_missing", String(describing: p1))
  }
  /// Add Account
  public static var settingsTroubleshootTestFcmFailedAccountMissingQuickFix: String { return ElementL10n.tr("Localizable", "settings_troubleshoot_test_fcm_failed_account_missing_quick_fix") }
  /// [%1$@]
  /// This error is out of control of %@. It can occur for several reasons. Maybe it will work if you retry later, you can also check that Google Play Service is not restricted in data usage in the system settings, or that your device clock is correct, or it can happen on custom ROM.
  public static func settingsTroubleshootTestFcmFailedServiceNotAvailable(_ p1: Any) -> String {
    return ElementL10n.tr("Localizable", "settings_troubleshoot_test_fcm_failed_service_not_available", String(describing: p1))
  }
  /// [%1$@]
  /// This error is out of control of %@ and according to Google, this error indicates that the device has too many apps registered with FCM. The error only occurs in cases where there are extreme numbers of apps, so it should not affect the average user.
  public static func settingsTroubleshootTestFcmFailedTooManyRegistration(_ p1: Any) -> String {
    return ElementL10n.tr("Localizable", "settings_troubleshoot_test_fcm_failed_too_many_registration", String(describing: p1))
  }
  /// FCM token successfully retrieved:
  /// %1$@
  public static func settingsTroubleshootTestFcmSuccess(_ p1: Any) -> String {
    return ElementL10n.tr("Localizable", "settings_troubleshoot_test_fcm_success", String(describing: p1))
  }
  /// Firebase Token
  public static var settingsTroubleshootTestFcmTitle: String { return ElementL10n.tr("Localizable", "settings_troubleshoot_test_fcm_title") }
  /// Please click on the notification. If you do not see the notification, please check the system settings.
  public static var settingsTroubleshootTestNotificationNotice: String { return ElementL10n.tr("Localizable", "settings_troubleshoot_test_notification_notice") }
  /// The notification has been clicked!
  public static var settingsTroubleshootTestNotificationNotificationClicked: String { return ElementL10n.tr("Localizable", "settings_troubleshoot_test_notification_notification_clicked") }
  /// Notification Display
  public static var settingsTroubleshootTestNotificationTitle: String { return ElementL10n.tr("Localizable", "settings_troubleshoot_test_notification_title") }
  /// %@ uses Google Play Services to deliver push messages but it doesn’t seem to be configured correctly:
  /// %1$@
  public static func settingsTroubleshootTestPlayServicesFailed(_ p1: Any) -> String {
    return ElementL10n.tr("Localizable", "settings_troubleshoot_test_play_services_failed", String(describing: p1))
  }
  /// Fix Play Services
  public static var settingsTroubleshootTestPlayServicesQuickfix: String { return ElementL10n.tr("Localizable", "settings_troubleshoot_test_play_services_quickfix") }
  /// Google Play Services APK is available and up-to-date.
  public static var settingsTroubleshootTestPlayServicesSuccess: String { return ElementL10n.tr("Localizable", "settings_troubleshoot_test_play_services_success") }
  /// Play Services Check
  public static var settingsTroubleshootTestPlayServicesTitle: String { return ElementL10n.tr("Localizable", "settings_troubleshoot_test_play_services_title") }
  /// Failed to receive push. Solution could be to reinstall the application.
  public static var settingsTroubleshootTestPushLoopFailed: String { return ElementL10n.tr("Localizable", "settings_troubleshoot_test_push_loop_failed") }
  /// The application is receiving PUSH
  public static var settingsTroubleshootTestPushLoopSuccess: String { return ElementL10n.tr("Localizable", "settings_troubleshoot_test_push_loop_success") }
  /// Test Push
  public static var settingsTroubleshootTestPushLoopTitle: String { return ElementL10n.tr("Localizable", "settings_troubleshoot_test_push_loop_title") }
  /// The application is waiting for the PUSH
  public static var settingsTroubleshootTestPushLoopWaitingForPush: String { return ElementL10n.tr("Localizable", "settings_troubleshoot_test_push_loop_waiting_for_push") }
  /// You are viewing the notification! Click me!
  public static var settingsTroubleshootTestPushNotificationContent: String { return ElementL10n.tr("Localizable", "settings_troubleshoot_test_push_notification_content") }
  /// The service will not start when the device is restarted, you will not receive notifications until %@ has been opened once.
  public static func settingsTroubleshootTestServiceBootFailed(_ p1: Any) -> String {
    return ElementL10n.tr("Localizable", "settings_troubleshoot_test_service_boot_failed", String(describing: p1))
  }
  /// Enable Start on boot
  public static var settingsTroubleshootTestServiceBootQuickfix: String { return ElementL10n.tr("Localizable", "settings_troubleshoot_test_service_boot_quickfix") }
  /// Service will start when the device is restarted.
  public static var settingsTroubleshootTestServiceBootSuccess: String { return ElementL10n.tr("Localizable", "settings_troubleshoot_test_service_boot_success") }
  /// Start on boot
  public static var settingsTroubleshootTestServiceBootTitle: String { return ElementL10n.tr("Localizable", "settings_troubleshoot_test_service_boot_title") }
  /// Notifications are disabled in the system settings.
  /// Please check system settings.
  public static var settingsTroubleshootTestSystemSettingsFailed: String { return ElementL10n.tr("Localizable", "settings_troubleshoot_test_system_settings_failed") }
  /// Notifications are enabled in the system settings.
  public static var settingsTroubleshootTestSystemSettingsSuccess: String { return ElementL10n.tr("Localizable", "settings_troubleshoot_test_system_settings_success") }
  /// System Settings.
  public static var settingsTroubleshootTestSystemSettingsTitle: String { return ElementL10n.tr("Localizable", "settings_troubleshoot_test_system_settings_title") }
  /// Failed to register FCM token to homeserver:
  /// %1$@
  public static func settingsTroubleshootTestTokenRegistrationFailed(_ p1: Any) -> String {
    return ElementL10n.tr("Localizable", "settings_troubleshoot_test_token_registration_failed", String(describing: p1))
  }
  /// Register token
  public static var settingsTroubleshootTestTokenRegistrationQuickFix: String { return ElementL10n.tr("Localizable", "settings_troubleshoot_test_token_registration_quick_fix") }
  /// FCM token successfully registered to homeserver.
  public static var settingsTroubleshootTestTokenRegistrationSuccess: String { return ElementL10n.tr("Localizable", "settings_troubleshoot_test_token_registration_success") }
  /// Token Registration
  public static var settingsTroubleshootTestTokenRegistrationTitle: String { return ElementL10n.tr("Localizable", "settings_troubleshoot_test_token_registration_title") }
  /// Troubleshoot
  public static var settingsTroubleshootTitle: String { return ElementL10n.tr("Localizable", "settings_troubleshoot_title") }
  /// Show all messages from %@?
  public static func settingsUnignoreUser(_ p1: Any) -> String {
    return ElementL10n.tr("Localizable", "settings_unignore_user", String(describing: p1))
  }
  /// User interface
  public static var settingsUserInterface: String { return ElementL10n.tr("Localizable", "settings_user_interface") }
  /// User settings
  public static var settingsUserSettings: String { return ElementL10n.tr("Localizable", "settings_user_settings") }
  /// Version
  public static var settingsVersion: String { return ElementL10n.tr("Localizable", "settings_version") }
  /// Vibrate when mentioning a user
  public static var settingsVibrateOnMention: String { return ElementL10n.tr("Localizable", "settings_vibrate_on_mention") }
  /// When rooms are upgraded
  public static var settingsWhenRoomsAreUpgraded: String { return ElementL10n.tr("Localizable", "settings_when_rooms_are_upgraded") }
  /// Share by text
  public static var shareByText: String { return ElementL10n.tr("Localizable", "share_by_text") }
  /// Do you want to send this attachment to %1$@?
  public static func shareConfirmRoom(_ p1: Any) -> String {
    return ElementL10n.tr("Localizable", "share_confirm_room", String(describing: p1))
  }
  /// Join my space %1$@ %2$@
  public static func shareSpaceLinkMessage(_ p1: Any, _ p2: Any) -> String {
    return ElementL10n.tr("Localizable", "share_space_link_message", String(describing: p1), String(describing: p2))
  }
  /// Share
  public static var shareWithoutVerifyingShortLabel: String { return ElementL10n.tr("Localizable", "share_without_verifying_short_label") }
  /// The room has been left!
  public static var shortcutDisabledReasonRoomLeft: String { return ElementL10n.tr("Localizable", "shortcut_disabled_reason_room_left") }
  /// The session has been signed out!
  public static var shortcutDisabledReasonSignOut: String { return ElementL10n.tr("Localizable", "shortcut_disabled_reason_sign_out") }
  /// Show advanced
  public static var showAdvanced: String { return ElementL10n.tr("Localizable", "show_advanced") }
  /// Backing up keys…
  public static var signOutBottomSheetBackingUpKeys: String { return ElementL10n.tr("Localizable", "sign_out_bottom_sheet_backing_up_keys") }
  /// I don’t want my encrypted messages
  public static var signOutBottomSheetDontWantSecureMessages: String { return ElementL10n.tr("Localizable", "sign_out_bottom_sheet_dont_want_secure_messages") }
  /// Key backup in progress. If you sign out now you’ll lose access to your encrypted messages.
  public static var signOutBottomSheetWarningBackingUp: String { return ElementL10n.tr("Localizable", "sign_out_bottom_sheet_warning_backing_up") }
  /// Secure Key Backup should be active on all of your sessions to avoid losing access to your encrypted messages.
  public static var signOutBottomSheetWarningBackupNotActive: String { return ElementL10n.tr("Localizable", "sign_out_bottom_sheet_warning_backup_not_active") }
  /// You’ll lose your encrypted messages if you sign out now
  public static var signOutBottomSheetWarningNoBackup: String { return ElementL10n.tr("Localizable", "sign_out_bottom_sheet_warning_no_backup") }
  /// You’ll lose access to your encrypted messages unless you back up your keys before signing out.
  public static var signOutBottomSheetWillLoseSecureMessages: String { return ElementL10n.tr("Localizable", "sign_out_bottom_sheet_will_lose_secure_messages") }
  /// It can be due to various reasons:
  /// 
  /// • You’ve changed your password on another session.
  /// 
  /// • You have deleted this session from another session.
  /// 
  /// • The administrator of your server has invalidated your access for security reason.
  public static var signedOutNotice: String { return ElementL10n.tr("Localizable", "signed_out_notice") }
  /// Sign in again
  public static var signedOutSubmit: String { return ElementL10n.tr("Localizable", "signed_out_submit") }
  /// You’re signed out
  public static var signedOutTitle: String { return ElementL10n.tr("Localizable", "signed_out_title") }
  /// Skip for now
  public static var skipForNow: String { return ElementL10n.tr("Localizable", "skip_for_now") }
  /// Small
  public static var small: String { return ElementL10n.tr("Localizable", "small") }
  /// Clear all data currently stored on this device?
  /// Sign in again to access your account data and messages.
  public static var softLogoutClearDataDialogContent: String { return ElementL10n.tr("Localizable", "soft_logout_clear_data_dialog_content") }
  /// You’ll lose access to secure messages unless you sign in to recover your encryption keys.
  public static var softLogoutClearDataDialogE2eWarningContent: String { return ElementL10n.tr("Localizable", "soft_logout_clear_data_dialog_e2e_warning_content") }
  /// Clear data
  public static var softLogoutClearDataDialogTitle: String { return ElementL10n.tr("Localizable", "soft_logout_clear_data_dialog_title") }
  /// Warning: Your personal data (including encryption keys) is still stored on this device.
  /// 
  /// Clear it if you’re finished using this device, or want to sign in to another account.
  public static var softLogoutClearDataNotice: String { return ElementL10n.tr("Localizable", "soft_logout_clear_data_notice") }
  /// Clear all data
  public static var softLogoutClearDataSubmit: String { return ElementL10n.tr("Localizable", "soft_logout_clear_data_submit") }
  /// Clear personal data
  public static var softLogoutClearDataTitle: String { return ElementL10n.tr("Localizable", "soft_logout_clear_data_title") }
  /// Sign in to recover encryption keys stored exclusively on this device. You need them to read all of your secure messages on any device.
  public static var softLogoutSigninE2eWarningNotice: String { return ElementL10n.tr("Localizable", "soft_logout_signin_e2e_warning_notice") }
  /// Your homeserver (%1$@) admin has signed you out of your account %2$@ (%3$@).
  public static func softLogoutSigninNotice(_ p1: Any, _ p2: Any, _ p3: Any) -> String {
    return ElementL10n.tr("Localizable", "soft_logout_signin_notice", String(describing: p1), String(describing: p2), String(describing: p3))
  }
  /// Password
  public static var softLogoutSigninPasswordHint: String { return ElementL10n.tr("Localizable", "soft_logout_signin_password_hint") }
  /// Sign in
  public static var softLogoutSigninSubmit: String { return ElementL10n.tr("Localizable", "soft_logout_signin_submit") }
  /// Sign in
  public static var softLogoutSigninTitle: String { return ElementL10n.tr("Localizable", "soft_logout_signin_title") }
  /// The current session is for user %1$@ and you provide credentials for user %2$@. This is not supported by %@.
  /// Please first clear data, then sign in again on another account.
  public static func softLogoutSsoNotSameUserError(_ p1: Any, _ p2: Any) -> String {
    return ElementL10n.tr("Localizable", "soft_logout_sso_not_same_user_error", String(describing: p1), String(describing: p2))
  }
  /// You’re signed out
  public static var softLogoutTitle: String { return ElementL10n.tr("Localizable", "soft_logout_title") }
  /// Headset
  public static var soundDeviceHeadset: String { return ElementL10n.tr("Localizable", "sound_device_headset") }
  /// Phone
  public static var soundDevicePhone: String { return ElementL10n.tr("Localizable", "sound_device_phone") }
  /// Speaker
  public static var soundDeviceSpeaker: String { return ElementL10n.tr("Localizable", "sound_device_speaker") }
  /// Wireless Headset
  public static var soundDeviceWirelessHeadset: String { return ElementL10n.tr("Localizable", "sound_device_wireless_headset") }
  /// Add rooms
  public static var spaceAddChildTitle: String { return ElementL10n.tr("Localizable", "space_add_child_title") }
  /// Add existing rooms and space
  public static var spaceAddExistingRooms: String { return ElementL10n.tr("Localizable", "space_add_existing_rooms") }
  /// Add existing rooms
  public static var spaceAddExistingRoomsOnly: String { return ElementL10n.tr("Localizable", "space_add_existing_rooms_only") }
  /// Add existing spaces
  public static var spaceAddExistingSpaces: String { return ElementL10n.tr("Localizable", "space_add_existing_spaces") }
  /// Add a space to any space you manage.
  public static var spaceAddSpaceToAnySpaceYouManage: String { return ElementL10n.tr("Localizable", "space_add_space_to_any_space_you_manage") }
  /// Explore rooms
  public static var spaceExploreActivityTitle: String { return ElementL10n.tr("Localizable", "space_explore_activity_title") }
  /// Some results may be hidden because they’re private and you need an invite to them.
  public static var spaceExploreFilterNoResultDescription: String { return ElementL10n.tr("Localizable", "space_explore_filter_no_result_description") }
  /// No results found
  public static var spaceExploreFilterNoResultTitle: String { return ElementL10n.tr("Localizable", "space_explore_filter_no_result_title") }
  /// You're the only admin of this space. Leaving it will mean no one has control over it.
  public static var spaceLeavePromptMsgAsAdmin: String { return ElementL10n.tr("Localizable", "space_leave_prompt_msg_as_admin") }
  /// You are the only person here. If you leave, no one will be able to join in the future, including you.
  public static var spaceLeavePromptMsgOnlyYou: String { return ElementL10n.tr("Localizable", "space_leave_prompt_msg_only_you") }
  /// You won't be able to rejoin unless you are re-invited.
  public static var spaceLeavePromptMsgPrivate: String { return ElementL10n.tr("Localizable", "space_leave_prompt_msg_private") }
  /// Are you sure you want to leave %@?
  public static func spaceLeavePromptMsgWithName(_ p1: Any) -> String {
    return ElementL10n.tr("Localizable", "space_leave_prompt_msg_with_name", String(describing: p1))
  }
  /// Leave all
  public static var spaceLeaveRadioButtonAll: String { return ElementL10n.tr("Localizable", "space_leave_radio_button_all") }
  /// Leave none
  public static var spaceLeaveRadioButtonNone: String { return ElementL10n.tr("Localizable", "space_leave_radio_button_none") }
  /// Things in this space
  public static var spaceLeaveRadioButtonsTitle: String { return ElementL10n.tr("Localizable", "space_leave_radio_buttons_title") }
  /// Spaces are a new way to group rooms and people. Create a space to get started.
  public static var spaceListEmptyMessage: String { return ElementL10n.tr("Localizable", "space_list_empty_message") }
  /// No spaces yet.
  public static var spaceListEmptyTitle: String { return ElementL10n.tr("Localizable", "space_list_empty_title") }
  /// Manage rooms and spaces
  public static var spaceManageRoomsAndSpaces: String { return ElementL10n.tr("Localizable", "space_manage_rooms_and_spaces") }
  /// Mark as not suggested
  public static var spaceMarkAsNotSuggested: String { return ElementL10n.tr("Localizable", "space_mark_as_not_suggested") }
  /// Mark as suggested
  public static var spaceMarkAsSuggested: String { return ElementL10n.tr("Localizable", "space_mark_as_suggested") }
  /// Banning user will remove them from this space and prevent them from joining again.
  public static var spaceParticipantsBanPromptMsg: String { return ElementL10n.tr("Localizable", "space_participants_ban_prompt_msg") }
  /// The user will be removed from this space.
  /// 
  /// To prevent them from joining again, you should ban them instead.
  public static var spaceParticipantsRemovePromptMsg: String { return ElementL10n.tr("Localizable", "space_participants_remove_prompt_msg") }
  /// Unbanning user will allow them to join the space again.
  public static var spaceParticipantsUnbanPromptMsg: String { return ElementL10n.tr("Localizable", "space_participants_unban_prompt_msg") }
  /// Plural format key: "%#@VARIABLE@"
  public static func spacePeopleYouKnow(_ p1: Int) -> String {
    return ElementL10n.tr("Localizable", "space_people_you_know", p1)
  }
  /// Select the roles required to change various parts of this space
  public static var spacePermissionsNotice: String { return ElementL10n.tr("Localizable", "space_permissions_notice") }
  /// You don't have permission to update the roles required to change various parts of this space
  public static var spacePermissionsNoticeReadOnly: String { return ElementL10n.tr("Localizable", "space_permissions_notice_read_only") }
  /// See and managed addresses of this space.
  public static var spaceSettingsAliasSubtitle: String { return ElementL10n.tr("Localizable", "space_settings_alias_subtitle") }
  /// Space addresses
  public static var spaceSettingsAliasTitle: String { return ElementL10n.tr("Localizable", "space_settings_alias_title") }
  /// Manage rooms
  public static var spaceSettingsManageRooms: String { return ElementL10n.tr("Localizable", "space_settings_manage_rooms") }
  /// View and update the roles required to change various parts of the space.
  public static var spaceSettingsPermissionsSubtitle: String { return ElementL10n.tr("Localizable", "space_settings_permissions_subtitle") }
  /// Space permissions
  public static var spaceSettingsPermissionsTitle: String { return ElementL10n.tr("Localizable", "space_settings_permissions_title") }
  /// Suggested
  public static var spaceSuggested: String { return ElementL10n.tr("Localizable", "space_suggested") }
  /// Private
  public static var spaceTypePrivate: String { return ElementL10n.tr("Localizable", "space_type_private") }
  /// Invite only, best for yourself or teams
  public static var spaceTypePrivateDesc: String { return ElementL10n.tr("Localizable", "space_type_private_desc") }
  /// Public
  public static var spaceTypePublic: String { return ElementL10n.tr("Localizable", "space_type_public") }
  /// Open to anyone, best for communities
  public static var spaceTypePublicDesc: String { return ElementL10n.tr("Localizable", "space_type_public_desc") }
  /// Space you know that contain this room
  public static var spaceYouKnowThatContainsThisRoom: String { return ElementL10n.tr("Localizable", "space_you_know_that_contains_this_room") }
  /// Spaces
  public static var spaces: String { return ElementL10n.tr("Localizable", "spaces") }
  /// Spaces are a new way to group rooms and people.
  public static var spacesBetaWelcomeToSpacesDesc: String { return ElementL10n.tr("Localizable", "spaces_beta_welcome_to_spaces_desc") }
  /// Feeling experimental?
  /// You can add existing spaces to a space.
  public static var spacesFeelingExperimentalSubspace: String { return ElementL10n.tr("Localizable", "spaces_feeling_experimental_subspace") }
  /// Spaces
  public static var spacesHeader: String { return ElementL10n.tr("Localizable", "spaces_header") }
  /// Please contact your homeserver admin for further information
  public static var spacesNoServerSupportDescription: String { return ElementL10n.tr("Localizable", "spaces_no_server_support_description") }
  /// It looks like your homeserver does not support Spaces yet
  public static var spacesNoServerSupportTitle: String { return ElementL10n.tr("Localizable", "spaces_no_server_support_title") }
  /// Spaces which can access
  public static var spacesWhichCanAccess: String { return ElementL10n.tr("Localizable", "spaces_which_can_access") }
  /// Spoiler
  public static var spoiler: String { return ElementL10n.tr("Localizable", "spoiler") }
  /// If the server administrator has said that this is expected, ensure that the fingerprint below matches the fingerprint provided by them.
  public static var sslCertNewAccountExpl: String { return ElementL10n.tr("Localizable", "ssl_cert_new_account_expl") }
  /// This could mean that someone is maliciously intercepting your traffic, or that your phone does not trust the certificate provided by the remote server.
  public static var sslCertNotTrust: String { return ElementL10n.tr("Localizable", "ssl_cert_not_trust") }
  /// Could not verify identity of remote server.
  public static var sslCouldNotVerify: String { return ElementL10n.tr("Localizable", "ssl_could_not_verify") }
  /// Do not trust
  public static var sslDoNotTrust: String { return ElementL10n.tr("Localizable", "ssl_do_not_trust") }
  /// The certificate has changed from a previously trusted one to one that is not trusted. The server may have renewed its certificate. Contact the server administrator for the expected fingerprint.
  public static var sslExpectedExistingExpl: String { return ElementL10n.tr("Localizable", "ssl_expected_existing_expl") }
  /// Fingerprint (%@):
  public static func sslFingerprintHash(_ p1: Any) -> String {
    return ElementL10n.tr("Localizable", "ssl_fingerprint_hash", String(describing: p1))
  }
  /// Logout
  public static var sslLogoutAccount: String { return ElementL10n.tr("Localizable", "ssl_logout_account") }
  /// Only accept the certificate if the server administrator has published a fingerprint that matches the one above.
  public static var sslOnlyAccept: String { return ElementL10n.tr("Localizable", "ssl_only_accept") }
  /// Ignore
  public static var sslRemainOffline: String { return ElementL10n.tr("Localizable", "ssl_remain_offline") }
  /// Trust
  public static var sslTrust: String { return ElementL10n.tr("Localizable", "ssl_trust") }
  /// The certificate has changed from one that was trusted by your phone. This is HIGHLY UNUSUAL. It is recommended that you DO NOT ACCEPT this new certificate.
  public static var sslUnexpectedExistingExpl: String { return ElementL10n.tr("Localizable", "ssl_unexpected_existing_expl") }
  /// Start Chat
  public static var startChat: String { return ElementL10n.tr("Localizable", "start_chat") }
  /// Start Chatting
  public static var startChatting: String { return ElementL10n.tr("Localizable", "start_chatting") }
  /// Start verification
  public static var startVerification: String { return ElementL10n.tr("Localizable", "start_verification") }
  /// Start Video Call
  public static var startVideoCall: String { return ElementL10n.tr("Localizable", "start_video_call") }
  /// Are you sure that you want to start a video call?
  public static var startVideoCallPromptMsg: String { return ElementL10n.tr("Localizable", "start_video_call_prompt_msg") }
  /// Start Voice Call
  public static var startVoiceCall: String { return ElementL10n.tr("Localizable", "start_voice_call") }
  /// Are you sure that you want to start a voice call?
  public static var startVoiceCallPromptMsg: String { return ElementL10n.tr("Localizable", "start_voice_call_prompt_msg") }
  /// Suggested Rooms
  public static var suggestedHeader: String { return ElementL10n.tr("Localizable", "suggested_header") }
  /// System Alerts
  public static var systemAlertsHeader: String { return ElementL10n.tr("Localizable", "system_alerts_header") }
  /// System Default
  public static var systemTheme: String { return ElementL10n.tr("Localizable", "system_theme") }
  /// Tap to edit spaces
  public static var tapToEditSpaces: String { return ElementL10n.tr("Localizable", "tap_to_edit_spaces") }
  /// Be discoverable by others
  public static var termsDescriptionForIdentityServer: String { return ElementL10n.tr("Localizable", "terms_description_for_identity_server") }
  /// Use Bots, bridges, widgets and sticker packs
  public static var termsDescriptionForIntegrationManager: String { return ElementL10n.tr("Localizable", "terms_description_for_integration_manager") }
  /// Terms of Service
  public static var termsOfService: String { return ElementL10n.tr("Localizable", "terms_of_service") }
  /// This invite to this room was sent to %@ which is not associated with your account
  public static func thisInviteToThisRoomWasSent(_ p1: Any) -> String {
    return ElementL10n.tr("Localizable", "this_invite_to_this_room_was_sent", String(describing: p1))
  }
  /// This invite to this space was sent to %@ which is not associated with your account
  public static func thisInviteToThisSpaceWasSent(_ p1: Any) -> String {
    return ElementL10n.tr("Localizable", "this_invite_to_this_space_was_sent", String(describing: p1))
  }
  /// This is the beginning of your direct message history with %@.
  public static func thisIsTheBeginningOfDm(_ p1: Any) -> String {
    return ElementL10n.tr("Localizable", "this_is_the_beginning_of_dm", String(describing: p1))
  }
  /// This is the beginning of %@.
  public static func thisIsTheBeginningOfRoom(_ p1: Any) -> String {
    return ElementL10n.tr("Localizable", "this_is_the_beginning_of_room", String(describing: p1))
  }
  /// This is the beginning of this conversation.
  public static var thisIsTheBeginningOfRoomNoName: String { return ElementL10n.tr("Localizable", "this_is_the_beginning_of_room_no_name") }
  /// This space has no rooms
  public static var thisSpaceHasNoRooms: String { return ElementL10n.tr("Localizable", "this_space_has_no_rooms") }
  /// Some rooms may be hidden because they’re private and you need an invite.
  public static var thisSpaceHasNoRoomsAdmin: String { return ElementL10n.tr("Localizable", "this_space_has_no_rooms_admin") }
  /// Some rooms may be hidden because they’re private and you need an invite.
  /// You don’t have permission to add rooms.
  public static var thisSpaceHasNoRoomsNotAdmin: String { return ElementL10n.tr("Localizable", "this_space_has_no_rooms_not_admin") }
  /// Tip: Long tap a message and use “%@”.
  public static func threadListEmptyNotice(_ p1: Any) -> String {
    return ElementL10n.tr("Localizable", "thread_list_empty_notice", String(describing: p1))
  }
  /// Threads help keep your conversations on-topic and easy to track.
  public static var threadListEmptySubtitle: String { return ElementL10n.tr("Localizable", "thread_list_empty_subtitle") }
  /// Keep discussions organised with threads
  public static var threadListEmptyTitle: String { return ElementL10n.tr("Localizable", "thread_list_empty_title") }
  /// Shows all threads from current room
  public static var threadListModalAllThreadsSubtitle: String { return ElementL10n.tr("Localizable", "thread_list_modal_all_threads_subtitle") }
  /// All Threads
  public static var threadListModalAllThreadsTitle: String { return ElementL10n.tr("Localizable", "thread_list_modal_all_threads_title") }
  /// Shows all threads you’ve participated in
  public static var threadListModalMyThreadsSubtitle: String { return ElementL10n.tr("Localizable", "thread_list_modal_my_threads_subtitle") }
  /// My Threads
  public static var threadListModalMyThreadsTitle: String { return ElementL10n.tr("Localizable", "thread_list_modal_my_threads_title") }
  /// Filter
  public static var threadListModalTitle: String { return ElementL10n.tr("Localizable", "thread_list_modal_title") }
  /// Threads
  public static var threadListTitle: String { return ElementL10n.tr("Localizable", "thread_list_title") }
  /// Thread
  public static var threadTimelineTitle: String { return ElementL10n.tr("Localizable", "thread_timeline_title") }
  /// Threads help keep your conversations on-topic and easy to track. %@Enabling threads will refresh the app. This may take longer for some accounts.
  public static func threadsBetaEnableNoticeMessage(_ p1: Any) -> String {
    return ElementL10n.tr("Localizable", "threads_beta_enable_notice_message", String(describing: p1))
  }
  /// Threads Beta
  public static var threadsBetaEnableNoticeTitle: String { return ElementL10n.tr("Localizable", "threads_beta_enable_notice_title") }
  /// Your homeserver does not currently support threads, so this feature may be unreliable. Some threaded messages may not be reliably available. %@Do you want to enable threads anyway?
  public static func threadsLabsEnableNoticeMessage(_ p1: Any) -> String {
    return ElementL10n.tr("Localizable", "threads_labs_enable_notice_message", String(describing: p1))
  }
  /// Threads Beta
  public static var threadsLabsEnableNoticeTitle: String { return ElementL10n.tr("Localizable", "threads_labs_enable_notice_title") }
  /// We’re getting closer to releasing a public Beta for Threads.
  /// 
  /// As we prepare for it, we need to make some changes: threads created before this point will be displayed as regular replies.
  /// 
  /// This will be a one-off transition as Threads are now part of the Matrix specification.
  public static var threadsNoticeMigrationMessage: String { return ElementL10n.tr("Localizable", "threads_notice_migration_message") }
  /// Threads Approaching Beta 🎉
  public static var threadsNoticeMigrationTitle: String { return ElementL10n.tr("Localizable", "threads_notice_migration_title") }
  /// Revoke invite to %1$@?
  public static func threePidRevokeInviteDialogContent(_ p1: Any) -> String {
    return ElementL10n.tr("Localizable", "three_pid_revoke_invite_dialog_content", String(describing: p1))
  }
  /// Revoke invite
  public static var threePidRevokeInviteDialogTitle: String { return ElementL10n.tr("Localizable", "three_pid_revoke_invite_dialog_title") }
  /// %1$@, %2$@ and %3$@ read
  public static func threeUsersRead(_ p1: Any, _ p2: Any, _ p3: Any) -> String {
    return ElementL10n.tr("Localizable", "three_users_read", String(describing: p1), String(describing: p2), String(describing: p3))
  }
  /// h
  public static var timeUnitHourShort: String { return ElementL10n.tr("Localizable", "time_unit_hour_short") }
  /// min
  public static var timeUnitMinuteShort: String { return ElementL10n.tr("Localizable", "time_unit_minute_short") }
  /// sec
  public static var timeUnitSecondShort: String { return ElementL10n.tr("Localizable", "time_unit_second_short") }
  /// Sorry, this room has not been found.
  /// Please retry later.%@
  public static func timelineErrorRoomNotFound(_ p1: Any) -> String {
    return ElementL10n.tr("Localizable", "timeline_error_room_not_found", String(describing: p1))
  }
  /// Unread messages
  public static var timelineUnreadMessages: String { return ElementL10n.tr("Localizable", "timeline_unread_messages") }
  /// Tiny
  public static var tiny: String { return ElementL10n.tr("Localizable", "tiny") }
  /// Bug report
  public static var titleActivityBugReport: String { return ElementL10n.tr("Localizable", "title_activity_bug_report") }
  /// Send a sticker
  public static var titleActivityChooseSticker: String { return ElementL10n.tr("Localizable", "title_activity_choose_sticker") }
  /// Reactions
  public static var titleActivityEmojiReactionPicker: String { return ElementL10n.tr("Localizable", "title_activity_emoji_reaction_picker") }
  /// Use Key Backup
  public static var titleActivityKeysBackupRestore: String { return ElementL10n.tr("Localizable", "title_activity_keys_backup_restore") }
  /// Key Backup
  public static var titleActivityKeysBackupSetup: String { return ElementL10n.tr("Localizable", "title_activity_keys_backup_setup") }
  /// Settings
  public static var titleActivitySettings: String { return ElementL10n.tr("Localizable", "title_activity_settings") }
  /// Too many errors, you've been logged out
  public static var tooManyPinFailures: String { return ElementL10n.tr("Localizable", "too_many_pin_failures") }
  /// Open contacts
  public static var tooltipAttachmentContact: String { return ElementL10n.tr("Localizable", "tooltip_attachment_contact") }
  /// Upload file
  public static var tooltipAttachmentFile: String { return ElementL10n.tr("Localizable", "tooltip_attachment_file") }
  /// Send images and videos
  public static var tooltipAttachmentGallery: String { return ElementL10n.tr("Localizable", "tooltip_attachment_gallery") }
  /// Share location
  public static var tooltipAttachmentLocation: String { return ElementL10n.tr("Localizable", "tooltip_attachment_location") }
  /// Open camera
  public static var tooltipAttachmentPhoto: String { return ElementL10n.tr("Localizable", "tooltip_attachment_photo") }
  /// Create poll
  public static var tooltipAttachmentPoll: String { return ElementL10n.tr("Localizable", "tooltip_attachment_poll") }
  /// Send sticker
  public static var tooltipAttachmentSticker: String { return ElementL10n.tr("Localizable", "tooltip_attachment_sticker") }
  /// Topic: 
  public static var topicPrefix: String { return ElementL10n.tr("Localizable", "topic_prefix") }
  /// Trusted
  public static var trusted: String { return ElementL10n.tr("Localizable", "trusted") }
  /// Plural format key: "%#@VARIABLE@"
  public static func twoAndSomeOthersRead(_ p1: Int) -> String {
    return ElementL10n.tr("Localizable", "two_and_some_others_read", p1)
  }
  /// %1$@ and %2$@ read
  public static func twoUsersRead(_ p1: Any, _ p2: Any) -> String {
    return ElementL10n.tr("Localizable", "two_users_read", String(describing: p1), String(describing: p2))
  }
  /// Unable to send message
  public static var unableToSendMessage: String { return ElementL10n.tr("Localizable", "unable_to_send_message") }
  /// Unencrypted
  public static var unencrypted: String { return ElementL10n.tr("Localizable", "unencrypted") }
  /// Unexpected error
  public static var unexpectedError: String { return ElementL10n.tr("Localizable", "unexpected_error") }
  /// Background synchronization
  public static var unifiedpushDistributorBackgroundSync: String { return ElementL10n.tr("Localizable", "unifiedpush_distributor_background_sync") }
  /// Google Services
  public static var unifiedpushDistributorFcmFallback: String { return ElementL10n.tr("Localizable", "unifiedpush_distributor_fcm_fallback") }
  /// Choose how to receive notifications
  public static var unifiedpushGetdistributorsDialogTitle: String { return ElementL10n.tr("Localizable", "unifiedpush_getdistributors_dialog_title") }
  /// Unignore
  public static var unignore: String { return ElementL10n.tr("Localizable", "unignore") }
  /// The link was malformed
  public static var universalLinkMalformed: String { return ElementL10n.tr("Localizable", "universal_link_malformed") }
  /// Sorry, an error occurred
  public static var unknownError: String { return ElementL10n.tr("Localizable", "unknown_error") }
  /// Unnamed Room
  public static var unnamedRoom: String { return ElementL10n.tr("Localizable", "unnamed_room") }
  /// Unrecognized command: %@
  public static func unrecognizedCommand(_ p1: Any) -> String {
    return ElementL10n.tr("Localizable", "unrecognized_command", String(describing: p1))
  }
  /// Updating your data…
  public static var updatingYourData: String { return ElementL10n.tr("Localizable", "updating_your_data") }
  /// Upgrade
  public static var upgrade: String { return ElementL10n.tr("Localizable", "upgrade") }
  /// Upgrade private room
  public static var upgradePrivateRoom: String { return ElementL10n.tr("Localizable", "upgrade_private_room") }
  /// Upgrade public room
  public static var upgradePublicRoom: String { return ElementL10n.tr("Localizable", "upgrade_public_room") }
  /// You'll upgrade this room from %1$@ to %2$@.
  public static func upgradePublicRoomFromTo(_ p1: Any, _ p2: Any) -> String {
    return ElementL10n.tr("Localizable", "upgrade_public_room_from_to", String(describing: p1), String(describing: p2))
  }
  /// Upgrade Required
  public static var upgradeRequired: String { return ElementL10n.tr("Localizable", "upgrade_required") }
  /// Automatically invite users
  public static var upgradeRoomAutoInvite: String { return ElementL10n.tr("Localizable", "upgrade_room_auto_invite") }
  /// Anyone in %@ will be able to find and join this room - no need to manually invite everyone. You’ll be able to change this in room settings anytime.
  public static func upgradeRoomForRestricted(_ p1: Any) -> String {
    return ElementL10n.tr("Localizable", "upgrade_room_for_restricted", String(describing: p1))
  }
  /// Anyone in a parent space will be able to find and join this room - no need to manually invite everyone. You’ll be able to change this in room settings anytime.
  public static var upgradeRoomForRestrictedNoParam: String { return ElementL10n.tr("Localizable", "upgrade_room_for_restricted_no_param") }
  /// Please note upgrading will make a new version of the room. All current messages will stay in this archived room.
  public static var upgradeRoomForRestrictedNote: String { return ElementL10n.tr("Localizable", "upgrade_room_for_restricted_note") }
  /// You need permission to upgrade a room
  public static var upgradeRoomNoPowerToManage: String { return ElementL10n.tr("Localizable", "upgrade_room_no_power_to_manage") }
  /// Automatically update space parent
  public static var upgradeRoomUpdateParentSpace: String { return ElementL10n.tr("Localizable", "upgrade_room_update_parent_space") }
  /// Upgrading a room is an advanced action and is usually recommended when a room is unstable due to bugs, missing features or security vulnerabilities.
  /// This usually only affects how the room is processed on the server.
  public static var upgradeRoomWarning: String { return ElementL10n.tr("Localizable", "upgrade_room_warning") }
  /// Encryption upgrade available
  public static var upgradeSecurity: String { return ElementL10n.tr("Localizable", "upgrade_security") }
  /// There are no files in this room
  public static var uploadsFilesNoResult: String { return ElementL10n.tr("Localizable", "uploads_files_no_result") }
  /// %1$@ at %2$@
  public static func uploadsFilesSubtitle(_ p1: Any, _ p2: Any) -> String {
    return ElementL10n.tr("Localizable", "uploads_files_subtitle", String(describing: p1), String(describing: p2))
  }
  /// FILES
  public static var uploadsFilesTitle: String { return ElementL10n.tr("Localizable", "uploads_files_title") }
  /// There are no media in this room
  public static var uploadsMediaNoResult: String { return ElementL10n.tr("Localizable", "uploads_media_no_result") }
  /// MEDIA
  public static var uploadsMediaTitle: String { return ElementL10n.tr("Localizable", "uploads_media_title") }
  /// Use as default and do not ask again
  public static var useAsDefaultAndDoNotAskAgain: String { return ElementL10n.tr("Localizable", "use_as_default_and_do_not_ask_again") }
  /// Use File
  public static var useFile: String { return ElementL10n.tr("Localizable", "use_file") }
  /// Use the latest %@ on your other devices:
  public static func useLatestApp(_ p1: Any) -> String {
    return ElementL10n.tr("Localizable", "use_latest_app", String(describing: p1))
  }
  /// Use the latest %@ on your other devices, %@ Web, %@ Desktop, %@ iOS, %@ for Android, or another cross-signing capable Matrix client
  public static func useOtherSessionContentDescription(_ p1: Any, _ p2: Any, _ p3: Any, _ p4: Any, _ p5: Any) -> String {
    return ElementL10n.tr("Localizable", "use_other_session_content_description", String(describing: p1), String(describing: p2), String(describing: p3), String(describing: p4), String(describing: p5))
  }
  /// Use Recovery Key
  public static var useRecoveryKey: String { return ElementL10n.tr("Localizable", "use_recovery_key") }
  /// Share this code with people so they can scan it to add you and start chatting.
  public static var userCodeInfoText: String { return ElementL10n.tr("Localizable", "user_code_info_text") }
  /// My code
  public static var userCodeMyCode: String { return ElementL10n.tr("Localizable", "user_code_my_code") }
  /// Scan a QR code
  public static var userCodeScan: String { return ElementL10n.tr("Localizable", "user_code_scan") }
  /// Share my code
  public static var userCodeShare: String { return ElementL10n.tr("Localizable", "user_code_share") }
  /// Search by name, ID or mail
  public static var userDirectorySearchHint2: String { return ElementL10n.tr("Localizable", "user_directory_search_hint_2") }
  /// %@ invites you
  public static func userInvitesYou(_ p1: Any) -> String {
    return ElementL10n.tr("Localizable", "user_invites_you", String(describing: p1))
  }
  /// Username
  public static var username: String { return ElementL10n.tr("Localizable", "username") }
  /// Verification Cancelled
  public static var verificationCancelled: String { return ElementL10n.tr("Localizable", "verification_cancelled") }
  /// Use a Recovery Passphrase or Key
  public static var verificationCannotAccessOtherSession: String { return ElementL10n.tr("Localizable", "verification_cannot_access_other_session") }
  /// Compare the code with the one displayed on the other user's screen.
  public static var verificationCodeNotice: String { return ElementL10n.tr("Localizable", "verification_code_notice") }
  /// One of the following may be compromised:
  /// 
  ///    - Your homeserver
  ///    - The homeserver the user you’re verifying is connected to
  ///    - Yours, or the other users’ internet connection
  ///    - Yours, or the other users’ device
  public static var verificationConclusionCompromised: String { return ElementL10n.tr("Localizable", "verification_conclusion_compromised") }
  /// Not secure
  public static var verificationConclusionNotSecure: String { return ElementL10n.tr("Localizable", "verification_conclusion_not_secure") }
  /// Messages with this user are end-to-end encrypted and can't be read by third parties.
  public static var verificationConclusionOkNotice: String { return ElementL10n.tr("Localizable", "verification_conclusion_ok_notice") }
  /// Your new session is now verified. It has access to your encrypted messages, and other users will see it as trusted.
  public static var verificationConclusionOkSelfNotice: String { return ElementL10n.tr("Localizable", "verification_conclusion_ok_self_notice") }
  /// Untrusted sign in
  public static var verificationConclusionWarning: String { return ElementL10n.tr("Localizable", "verification_conclusion_warning") }
  /// Compare the unique emoji, ensuring they appear in the same order.
  public static var verificationEmojiNotice: String { return ElementL10n.tr("Localizable", "verification_emoji_notice") }
  /// Verify by comparing emojis
  public static var verificationNoScanEmojiTitle: String { return ElementL10n.tr("Localizable", "verification_no_scan_emoji_title") }
  /// Use an existing session to verify this one, granting it access to encrypted messages.
  public static var verificationOpenOtherToVerify: String { return ElementL10n.tr("Localizable", "verification_open_other_to_verify") }
  /// %1$@ (%2$@) signed in using a new session:
  public static func verificationProfileDeviceNewSigning(_ p1: Any, _ p2: Any) -> String {
    return ElementL10n.tr("Localizable", "verification_profile_device_new_signing", String(describing: p1), String(describing: p2))
  }
  /// Until this user trusts this session, messages sent to and from it are labelled with warnings. Alternatively, you can manually verify it.
  public static var verificationProfileDeviceUntrustInfo: String { return ElementL10n.tr("Localizable", "verification_profile_device_untrust_info") }
  /// This session is trusted for secure messaging because %1$@ (%2$@) verified it:
  public static func verificationProfileDeviceVerifiedBecause(_ p1: Any, _ p2: Any) -> String {
    return ElementL10n.tr("Localizable", "verification_profile_device_verified_because", String(describing: p1), String(describing: p2))
  }
  /// Verified
  public static var verificationProfileVerified: String { return ElementL10n.tr("Localizable", "verification_profile_verified") }
  /// Verify
  public static var verificationProfileVerify: String { return ElementL10n.tr("Localizable", "verification_profile_verify") }
  /// Warning
  public static var verificationProfileWarning: String { return ElementL10n.tr("Localizable", "verification_profile_warning") }
  /// Verification Request
  public static var verificationRequest: String { return ElementL10n.tr("Localizable", "verification_request") }
  /// To be secure, verify %@ by checking a one-time code.
  public static func verificationRequestNotice(_ p1: Any) -> String {
    return ElementL10n.tr("Localizable", "verification_request_notice", String(describing: p1))
  }
  /// %@ accepted
  public static func verificationRequestOtherAccepted(_ p1: Any) -> String {
    return ElementL10n.tr("Localizable", "verification_request_other_accepted", String(describing: p1))
  }
  /// %@ cancelled
  public static func verificationRequestOtherCancelled(_ p1: Any) -> String {
    return ElementL10n.tr("Localizable", "verification_request_other_cancelled", String(describing: p1))
  }
  /// To be secure, do this in person or use another way to communicate.
  public static var verificationRequestStartNotice: String { return ElementL10n.tr("Localizable", "verification_request_start_notice") }
  /// Waiting…
  public static var verificationRequestWaiting: String { return ElementL10n.tr("Localizable", "verification_request_waiting") }
  /// Waiting for %@…
  public static func verificationRequestWaitingFor(_ p1: Any) -> String {
    return ElementL10n.tr("Localizable", "verification_request_waiting_for", String(describing: p1))
  }
  /// You accepted
  public static var verificationRequestYouAccepted: String { return ElementL10n.tr("Localizable", "verification_request_you_accepted") }
  /// You cancelled
  public static var verificationRequestYouCancelled: String { return ElementL10n.tr("Localizable", "verification_request_you_cancelled") }
  /// They don't match
  public static var verificationSasDoNotMatch: String { return ElementL10n.tr("Localizable", "verification_sas_do_not_match") }
  /// They match
  public static var verificationSasMatch: String { return ElementL10n.tr("Localizable", "verification_sas_match") }
  /// If you're not in person, compare emoji instead
  public static var verificationScanEmojiSubtitle: String { return ElementL10n.tr("Localizable", "verification_scan_emoji_subtitle") }
  /// Can't scan
  public static var verificationScanEmojiTitle: String { return ElementL10n.tr("Localizable", "verification_scan_emoji_title") }
  /// Scan the code with the other user's device to securely verify each other
  public static var verificationScanNotice: String { return ElementL10n.tr("Localizable", "verification_scan_notice") }
  /// Verify by comparing emoji instead
  public static var verificationScanSelfEmojiSubtitle: String { return ElementL10n.tr("Localizable", "verification_scan_self_emoji_subtitle") }
  /// Scan the code with your other device or switch and scan with this device
  public static var verificationScanSelfNotice: String { return ElementL10n.tr("Localizable", "verification_scan_self_notice") }
  /// Scan their code
  public static var verificationScanTheirCode: String { return ElementL10n.tr("Localizable", "verification_scan_their_code") }
  /// Scan with this device
  public static var verificationScanWithThisDevice: String { return ElementL10n.tr("Localizable", "verification_scan_with_this_device") }
  /// Verification Sent
  public static var verificationSent: String { return ElementL10n.tr("Localizable", "verification_sent") }
  /// If you can’t access an existing session
  public static var verificationUsePassphrase: String { return ElementL10n.tr("Localizable", "verification_use_passphrase") }
  /// Verified %@
  public static func verificationVerifiedUser(_ p1: Any) -> String {
    return ElementL10n.tr("Localizable", "verification_verified_user", String(describing: p1))
  }
  /// Verify this session
  public static var verificationVerifyDevice: String { return ElementL10n.tr("Localizable", "verification_verify_device") }
  /// Verify %@
  public static func verificationVerifyUser(_ p1: Any) -> String {
    return ElementL10n.tr("Localizable", "verification_verify_user", String(describing: p1))
  }
  /// You won’t verify %1$@ (%2$@) if you cancel now. Start again in their user profile.
  public static func verifyCancelOther(_ p1: Any, _ p2: Any) -> String {
    return ElementL10n.tr("Localizable", "verify_cancel_other", String(describing: p1), String(describing: p2))
  }
  /// If you cancel, you won’t be able to read encrypted messages on your new device, and other users won’t trust it
  public static var verifyCancelSelfVerificationFromTrusted: String { return ElementL10n.tr("Localizable", "verify_cancel_self_verification_from_trusted") }
  /// If you cancel, you won’t be able to read encrypted messages on this device, and other users won’t trust it
  public static var verifyCancelSelfVerificationFromUntrusted: String { return ElementL10n.tr("Localizable", "verify_cancel_self_verification_from_untrusted") }
  /// Verification has been cancelled. You can start verification again.
  public static var verifyCancelledNotice: String { return ElementL10n.tr("Localizable", "verify_cancelled_notice") }
  /// This session is unable to share this verification with your other sessions.
  /// The verification will be saved locally and shared in a future version of the app.
  public static var verifyCannotCrossSign: String { return ElementL10n.tr("Localizable", "verify_cannot_cross_sign") }
  /// This QR code looks malformed. Please try to verify with another method.
  public static var verifyInvalidQrNotice: String { return ElementL10n.tr("Localizable", "verify_invalid_qr_notice") }
  /// Your account may be compromised
  public static var verifyNewSessionCompromized: String { return ElementL10n.tr("Localizable", "verify_new_session_compromized") }
  /// Use this session to verify your new one, granting it access to encrypted messages.
  public static var verifyNewSessionNotice: String { return ElementL10n.tr("Localizable", "verify_new_session_notice") }
  /// This wasn’t me
  public static var verifyNewSessionWasNotMe: String { return ElementL10n.tr("Localizable", "verify_new_session_was_not_me") }
  /// One of the following may be compromised:
  /// 
  /// - Your password
  /// - Your homeserver
  /// - This device, or the other device
  /// - The internet connection either device is using
  /// 
  /// We recommend you change your password & recovery key in Settings immediately.
  public static var verifyNotMeSelfVerification: String { return ElementL10n.tr("Localizable", "verify_not_me_self_verification") }
  /// Verify all your sessions to ensure your account & messages are safe
  public static var verifyOtherSessions: String { return ElementL10n.tr("Localizable", "verify_other_sessions") }
  /// Verify the new login accessing your account: %1$@
  public static func verifyThisSession(_ p1: Any) -> String {
    return ElementL10n.tr("Localizable", "verify_this_session", String(describing: p1))
  }
  /// Video Call In Progress…
  public static var videoCallInProgress: String { return ElementL10n.tr("Localizable", "video_call_in_progress") }
  /// Video call with %@
  public static func videoCallWithParticipant(_ p1: Any) -> String {
    return ElementL10n.tr("Localizable", "video_call_with_participant", String(describing: p1))
  }
  /// Start video meeting
  public static var videoMeeting: String { return ElementL10n.tr("Localizable", "video_meeting") }
  /// View Decrypted Source
  public static var viewDecryptedSource: String { return ElementL10n.tr("Localizable", "view_decrypted_source") }
  /// View In Room
  public static var viewInRoom: String { return ElementL10n.tr("Localizable", "view_in_room") }
  /// View Source
  public static var viewSource: String { return ElementL10n.tr("Localizable", "view_source") }
  /// %1$ds left
  public static func voiceMessageNSecondsWarningToast(_ p1: Int) -> String {
    return ElementL10n.tr("Localizable", "voice_message_n_seconds_warning_toast", p1)
  }
  /// Hold to record, release to send
  public static var voiceMessageReleaseToSendToast: String { return ElementL10n.tr("Localizable", "voice_message_release_to_send_toast") }
  /// Voice Message (%1$@)
  public static func voiceMessageReplyContent(_ p1: Any) -> String {
    return ElementL10n.tr("Localizable", "voice_message_reply_content", String(describing: p1))
  }
  /// Slide to cancel
  public static var voiceMessageSlideToCancel: String { return ElementL10n.tr("Localizable", "voice_message_slide_to_cancel") }
  /// Tap on your recording to stop or listen
  public static var voiceMessageTapToStopToast: String { return ElementL10n.tr("Localizable", "voice_message_tap_to_stop_toast") }
  /// The room is not yet created. Cancel the room creation?
  public static var warningRoomNotCreatedYet: String { return ElementL10n.tr("Localizable", "warning_room_not_created_yet") }
  /// There are unsaved changes. Discard the changes?
  public static var warningUnsavedChange: String { return ElementL10n.tr("Localizable", "warning_unsaved_change") }
  /// Discard changes
  public static var warningUnsavedChangeDiscard: String { return ElementL10n.tr("Localizable", "warning_unsaved_change_discard") }
  /// Are you sure you want to delete the widget from this room?
  public static var widgetDeleteMessageConfirmation: String { return ElementL10n.tr("Localizable", "widget_delete_message_confirmation") }
  /// Failed to send request.
  public static var widgetIntegrationFailedToSendRequest: String { return ElementL10n.tr("Localizable", "widget_integration_failed_to_send_request") }
  /// A required parameter is missing.
  public static var widgetIntegrationMissingParameter: String { return ElementL10n.tr("Localizable", "widget_integration_missing_parameter") }
  /// Missing room_id in request.
  public static var widgetIntegrationMissingRoomId: String { return ElementL10n.tr("Localizable", "widget_integration_missing_room_id") }
  /// Missing user_id in request.
  public static var widgetIntegrationMissingUserId: String { return ElementL10n.tr("Localizable", "widget_integration_missing_user_id") }
  /// You are not in this room.
  public static var widgetIntegrationMustBeInRoom: String { return ElementL10n.tr("Localizable", "widget_integration_must_be_in_room") }
  /// You do not have permission to do that in this room.
  public static var widgetIntegrationNoPermissionInRoom: String { return ElementL10n.tr("Localizable", "widget_integration_no_permission_in_room") }
  /// Power level must be positive integer.
  public static var widgetIntegrationPositivePowerLevel: String { return ElementL10n.tr("Localizable", "widget_integration_positive_power_level") }
  /// To continue you need to accept the Terms of this service.
  public static var widgetIntegrationReviewTerms: String { return ElementL10n.tr("Localizable", "widget_integration_review_terms") }
  /// Room %@ is not visible.
  public static func widgetIntegrationRoomNotVisible(_ p1: Any) -> String {
    return ElementL10n.tr("Localizable", "widget_integration_room_not_visible", String(describing: p1))
  }
  /// Unable to create widget.
  public static var widgetIntegrationUnableToCreate: String { return ElementL10n.tr("Localizable", "widget_integration_unable_to_create") }
  /// Warning! Last remaining attempt before logout!
  public static var wrongPinMessageLastRemainingAttempt: String { return ElementL10n.tr("Localizable", "wrong_pin_message_last_remaining_attempt") }
  /// Plural format key: "%#@VARIABLE@"
  public static func wrongPinMessageRemainingAttempts(_ p1: Int) -> String {
    return ElementL10n.tr("Localizable", "wrong_pin_message_remaining_attempts", p1)
  }
  /// +%d
  public static func xPlus(_ p1: Int) -> String {
    return ElementL10n.tr("Localizable", "x_plus", p1)
  }
  /// YES
  public static var yes: String { return ElementL10n.tr("Localizable", "yes") }
  /// You added a new session '%@', which is requesting encryption keys.
  public static func youAddedANewDevice(_ p1: Any) -> String {
    return ElementL10n.tr("Localizable", "you_added_a_new_device", String(describing: p1))
  }
  /// A new session is requesting encryption keys.
  /// Session name: %1$@
  /// Last seen: %2$@
  /// If you didn’t log in on another session, ignore this request.
  public static func youAddedANewDeviceWithInfo(_ p1: Any, _ p2: Any) -> String {
    return ElementL10n.tr("Localizable", "you_added_a_new_device_with_info", String(describing: p1), String(describing: p2))
  }
  /// You are invited
  public static var youAreInvited: String { return ElementL10n.tr("Localizable", "you_are_invited") }
  /// You may contact me if you have any follow up questions
  public static var youMayContactMe: String { return ElementL10n.tr("Localizable", "you_may_contact_me") }
  /// Your private space
  public static var yourPrivateSpace: String { return ElementL10n.tr("Localizable", "your_private_space") }
  /// Your public space
  public static var yourPublicSpace: String { return ElementL10n.tr("Localizable", "your_public_space") }
  /// Your unverified session  '%@' is requesting encryption keys.
  public static func yourUnverifiedDeviceRequesting(_ p1: Any) -> String {
    return ElementL10n.tr("Localizable", "your_unverified_device_requesting", String(describing: p1))
  }
  /// An unverified session is requesting encryption keys.
  /// Session name: %1$@
  /// Last seen: %2$@
  /// If you didn’t log in on another session, ignore this request.
  public static func yourUnverifiedDeviceRequestingWithInfo(_ p1: Any, _ p2: Any) -> String {
    return ElementL10n.tr("Localizable", "your_unverified_device_requesting_with_info", String(describing: p1), String(describing: p2))
  }
=======
public enum L10n {
  /// Confirm
  public static var actionConfirm: String { return L10n.tr("Localizable", "action_confirm") }
>>>>>>> bbd64092
}
// swiftlint:enable explicit_type_interface function_parameter_count identifier_name line_length
// swiftlint:enable nesting type_body_length type_name vertical_whitespace_opening_braces

// MARK: - Implementation Details

extension L10n {
  static func tr(_ table: String, _ key: String, _ args: CVarArg...) -> String {
    let languages = Bundle.preferredLanguages

    for language in languages {
      let translation = trIn(language, table, key, args)
      if translation != key {
        return translation
      }
    }
    return key
  }

  private static func trIn(_ language: String, _ table: String, _ key: String, _ args: CVarArg...) -> String {
    guard let bundle = Bundle(for: BundleToken.self).lprojBundle(for: language) else {
      // no translations for the desired language
      return key
    }
    let format = NSLocalizedString(key, tableName: table, bundle: bundle, comment: "")
    return String(format: format, locale: Locale(identifier: language), arguments: args)
  }
}

private final class BundleToken {}
<|MERGE_RESOLUTION|>--- conflicted
+++ resolved
@@ -9,5828 +9,9 @@
 
 // swiftlint:disable explicit_type_interface function_parameter_count identifier_name line_length
 // swiftlint:disable nesting type_body_length type_name vertical_whitespace_opening_braces
-<<<<<<< HEAD
-public enum ElementL10n {
-  /// Continue
-  public static var `continue`: String { return ElementL10n.tr("Localizable", "_continue") }
-  /// %1$@, %2$@, %3$@
-  public static func a11yAudioMessageItem(_ p1: Any, _ p2: Any, _ p3: Any) -> String {
-    return ElementL10n.tr("Localizable", "a11y_audio_message_item", String(describing: p1), String(describing: p2), String(describing: p3))
-  }
-  /// %1$d minutes %2$d seconds
-  public static func a11yAudioPlaybackDuration(_ p1: Int, _ p2: Int) -> String {
-    return ElementL10n.tr("Localizable", "a11y_audio_playback_duration", p1, p2)
-  }
-  /// Change avatar
-  public static var a11yChangeAvatar: String { return ElementL10n.tr("Localizable", "a11y_change_avatar") }
-  /// Checked
-  public static var a11yChecked: String { return ElementL10n.tr("Localizable", "a11y_checked") }
-  /// Close Emoji picker
-  public static var a11yCloseEmojiPicker: String { return ElementL10n.tr("Localizable", "a11y_close_emoji_picker") }
-  /// Close keys backup banner
-  public static var a11yCloseKeysBackupBanner: String { return ElementL10n.tr("Localizable", "a11y_close_keys_backup_banner") }
-  /// Collapse %@ children
-  public static func a11yCollapseSpaceChildren(_ p1: Any) -> String {
-    return ElementL10n.tr("Localizable", "a11y_collapse_space_children", String(describing: p1))
-  }
-  /// Create a new direct conversation
-  public static var a11yCreateDirectMessage: String { return ElementL10n.tr("Localizable", "a11y_create_direct_message") }
-  /// Close the create room menu…
-  public static var a11yCreateMenuClose: String { return ElementL10n.tr("Localizable", "a11y_create_menu_close") }
-  /// Open the create room menu
-  public static var a11yCreateMenuOpen: String { return ElementL10n.tr("Localizable", "a11y_create_menu_open") }
-  /// Create a new conversation or room
-  public static var a11yCreateMessage: String { return ElementL10n.tr("Localizable", "a11y_create_message") }
-  /// Create a new room
-  public static var a11yCreateRoom: String { return ElementL10n.tr("Localizable", "a11y_create_room") }
-  /// Delete avatar
-  public static var a11yDeleteAvatar: String { return ElementL10n.tr("Localizable", "a11y_delete_avatar") }
-  /// Delete recording
-  public static var a11yDeleteRecordedVoiceMessage: String { return ElementL10n.tr("Localizable", "a11y_delete_recorded_voice_message") }
-  /// Desktop
-  public static var a11yDeviceManagerDeviceTypeDesktop: String { return ElementL10n.tr("Localizable", "a11y_device_manager_device_type_desktop") }
-  /// Mobile
-  public static var a11yDeviceManagerDeviceTypeMobile: String { return ElementL10n.tr("Localizable", "a11y_device_manager_device_type_mobile") }
-  /// Unknown device type
-  public static var a11yDeviceManagerDeviceTypeUnknown: String { return ElementL10n.tr("Localizable", "a11y_device_manager_device_type_unknown") }
-  /// Web
-  public static var a11yDeviceManagerDeviceTypeWeb: String { return ElementL10n.tr("Localizable", "a11y_device_manager_device_type_web") }
-  /// Message not sent due to error
-  public static var a11yErrorMessageNotSent: String { return ElementL10n.tr("Localizable", "a11y_error_message_not_sent") }
-  /// Some messages have not been sent
-  public static var a11yErrorSomeMessageNotSent: String { return ElementL10n.tr("Localizable", "a11y_error_some_message_not_sent") }
-  /// Expand %@ children
-  public static func a11yExpandSpaceChildren(_ p1: Any) -> String {
-    return ElementL10n.tr("Localizable", "a11y_expand_space_children", String(describing: p1))
-  }
-  /// Image
-  public static var a11yImage: String { return ElementL10n.tr("Localizable", "a11y_image") }
-  /// Import key from file
-  public static var a11yImportKeyFromFile: String { return ElementL10n.tr("Localizable", "a11y_import_key_from_file") }
-  /// Jump to bottom
-  public static var a11yJumpToBottom: String { return ElementL10n.tr("Localizable", "a11y_jump_to_bottom") }
-  /// Zoom to current location
-  public static var a11yLocationShareLocateButton: String { return ElementL10n.tr("Localizable", "a11y_location_share_locate_button") }
-  /// Share this location
-  public static var a11yLocationShareOptionPinnedIcon: String { return ElementL10n.tr("Localizable", "a11y_location_share_option_pinned_icon") }
-  /// Share my current location
-  public static var a11yLocationShareOptionUserCurrentIcon: String { return ElementL10n.tr("Localizable", "a11y_location_share_option_user_current_icon") }
-  /// Share live location
-  public static var a11yLocationShareOptionUserLiveIcon: String { return ElementL10n.tr("Localizable", "a11y_location_share_option_user_live_icon") }
-  /// Pin of selected location on map
-  public static var a11yLocationSharePinOnMap: String { return ElementL10n.tr("Localizable", "a11y_location_share_pin_on_map") }
-  /// Mute the microphone
-  public static var a11yMuteMicrophone: String { return ElementL10n.tr("Localizable", "a11y_mute_microphone") }
-  /// Open chat
-  public static var a11yOpenChat: String { return ElementL10n.tr("Localizable", "a11y_open_chat") }
-  /// Open the navigation drawer
-  public static var a11yOpenDrawer: String { return ElementL10n.tr("Localizable", "a11y_open_drawer") }
-  /// Open Emoji picker
-  public static var a11yOpenEmojiPicker: String { return ElementL10n.tr("Localizable", "a11y_open_emoji_picker") }
-  /// Open settings
-  public static var a11yOpenSettings: String { return ElementL10n.tr("Localizable", "a11y_open_settings") }
-  /// Open spaces list
-  public static var a11yOpenSpaces: String { return ElementL10n.tr("Localizable", "a11y_open_spaces") }
-  /// Open widgets
-  public static var a11yOpenWidget: String { return ElementL10n.tr("Localizable", "a11y_open_widget") }
-  /// Pause %1$@
-  public static func a11yPauseAudioMessage(_ p1: Any) -> String {
-    return ElementL10n.tr("Localizable", "a11y_pause_audio_message", String(describing: p1))
-  }
-  /// Pause Voice Message
-  public static var a11yPauseVoiceMessage: String { return ElementL10n.tr("Localizable", "a11y_pause_voice_message") }
-  /// Play %1$@
-  public static func a11yPlayAudioMessage(_ p1: Any) -> String {
-    return ElementL10n.tr("Localizable", "a11y_play_audio_message", String(describing: p1))
-  }
-  /// Play Voice Message
-  public static var a11yPlayVoiceMessage: String { return ElementL10n.tr("Localizable", "a11y_play_voice_message") }
-  /// winner option
-  public static var a11yPollWinnerOption: String { return ElementL10n.tr("Localizable", "a11y_poll_winner_option") }
-  /// Busy
-  public static var a11yPresenceBusy: String { return ElementL10n.tr("Localizable", "a11y_presence_busy") }
-  /// Offline
-  public static var a11yPresenceOffline: String { return ElementL10n.tr("Localizable", "a11y_presence_offline") }
-  /// Online
-  public static var a11yPresenceOnline: String { return ElementL10n.tr("Localizable", "a11y_presence_online") }
-  /// Away
-  public static var a11yPresenceUnavailable: String { return ElementL10n.tr("Localizable", "a11y_presence_unavailable") }
-  /// Public room
-  public static var a11yPublicRoom: String { return ElementL10n.tr("Localizable", "a11y_public_room") }
-  /// QR code
-  public static var a11yQrCodeForVerification: String { return ElementL10n.tr("Localizable", "a11y_qr_code_for_verification") }
-  /// Recording voice message
-  public static var a11yRecordingVoiceMessage: String { return ElementL10n.tr("Localizable", "a11y_recording_voice_message") }
-  /// Notify with sound
-  public static var a11yRuleNotifyNoisy: String { return ElementL10n.tr("Localizable", "a11y_rule_notify_noisy") }
-  /// Do not notify
-  public static var a11yRuleNotifyOff: String { return ElementL10n.tr("Localizable", "a11y_rule_notify_off") }
-  /// Notify without sound
-  public static var a11yRuleNotifySilent: String { return ElementL10n.tr("Localizable", "a11y_rule_notify_silent") }
-  /// Screenshot
-  public static var a11yScreenshot: String { return ElementL10n.tr("Localizable", "a11y_screenshot") }
-  /// Selected
-  public static var a11ySelected: String { return ElementL10n.tr("Localizable", "a11y_selected") }
-  /// Start the camera
-  public static var a11yStartCamera: String { return ElementL10n.tr("Localizable", "a11y_start_camera") }
-  /// Record Voice Message
-  public static var a11yStartVoiceMessage: String { return ElementL10n.tr("Localizable", "a11y_start_voice_message") }
-  /// Map
-  public static var a11yStaticMapImage: String { return ElementL10n.tr("Localizable", "a11y_static_map_image") }
-  /// Stop the camera
-  public static var a11yStopCamera: String { return ElementL10n.tr("Localizable", "a11y_stop_camera") }
-  /// Stop Recording
-  public static var a11yStopVoiceMessage: String { return ElementL10n.tr("Localizable", "a11y_stop_voice_message") }
-  /// Default trust level
-  public static var a11yTrustLevelDefault: String { return ElementL10n.tr("Localizable", "a11y_trust_level_default") }
-  /// Trusted trust level
-  public static var a11yTrustLevelTrusted: String { return ElementL10n.tr("Localizable", "a11y_trust_level_trusted") }
-  /// Warning trust level
-  public static var a11yTrustLevelWarning: String { return ElementL10n.tr("Localizable", "a11y_trust_level_warning") }
-  /// Unchecked
-  public static var a11yUnchecked: String { return ElementL10n.tr("Localizable", "a11y_unchecked") }
-  /// Unmute the microphone
-  public static var a11yUnmuteMicrophone: String { return ElementL10n.tr("Localizable", "a11y_unmute_microphone") }
-  /// has unsent draft
-  public static var a11yUnsentDraft: String { return ElementL10n.tr("Localizable", "a11y_unsent_draft") }
-  /// Video
-  public static var a11yVideo: String { return ElementL10n.tr("Localizable", "a11y_video") }
-  /// View read receipts
-  public static var a11yViewReadReceipts: String { return ElementL10n.tr("Localizable", "a11y_view_read_receipts") }
-  /// This email address is already in use.
-  public static var accountEmailAlreadyUsedError: String { return ElementL10n.tr("Localizable", "account_email_already_used_error") }
-  /// Please check your email and click on the link it contains. Once this is done, click continue.
-  public static var accountEmailValidationMessage: String { return ElementL10n.tr("Localizable", "account_email_validation_message") }
-  /// This phone number is already in use.
-  public static var accountPhoneNumberAlreadyUsedError: String { return ElementL10n.tr("Localizable", "account_phone_number_already_used_error") }
-  /// Accept
-  public static var actionAccept: String { return ElementL10n.tr("Localizable", "action_accept") }
-  /// Add
-  public static var actionAdd: String { return ElementL10n.tr("Localizable", "action_add") }
-  /// Agree
-  public static var actionAgree: String { return ElementL10n.tr("Localizable", "action_agree") }
-  /// Cancel
-  public static var actionCancel: String { return ElementL10n.tr("Localizable", "action_cancel") }
-  /// Change
-  public static var actionChange: String { return ElementL10n.tr("Localizable", "action_change") }
-  /// Close
-  public static var actionClose: String { return ElementL10n.tr("Localizable", "action_close") }
-  /// Copy
-  public static var actionCopy: String { return ElementL10n.tr("Localizable", "action_copy") }
-  /// Decline
-  public static var actionDecline: String { return ElementL10n.tr("Localizable", "action_decline") }
-  /// Delete
-  public static var actionDelete: String { return ElementL10n.tr("Localizable", "action_delete") }
-  /// Disable
-  public static var actionDisable: String { return ElementL10n.tr("Localizable", "action_disable") }
-  /// Disconnect
-  public static var actionDisconnect: String { return ElementL10n.tr("Localizable", "action_disconnect") }
-  /// Dismiss
-  public static var actionDismiss: String { return ElementL10n.tr("Localizable", "action_dismiss") }
-  /// Download
-  public static var actionDownload: String { return ElementL10n.tr("Localizable", "action_download") }
-  /// Enable
-  public static var actionEnable: String { return ElementL10n.tr("Localizable", "action_enable") }
-  /// Ignore
-  public static var actionIgnore: String { return ElementL10n.tr("Localizable", "action_ignore") }
-  /// Invite
-  public static var actionInvite: String { return ElementL10n.tr("Localizable", "action_invite") }
-  /// Join
-  public static var actionJoin: String { return ElementL10n.tr("Localizable", "action_join") }
-  /// Learn more
-  public static var actionLearnMore: String { return ElementL10n.tr("Localizable", "action_learn_more") }
-  /// Leave
-  public static var actionLeave: String { return ElementL10n.tr("Localizable", "action_leave") }
-  /// Mark all as read
-  public static var actionMarkAllAsRead: String { return ElementL10n.tr("Localizable", "action_mark_all_as_read") }
-  /// Mark as read
-  public static var actionMarkRoomRead: String { return ElementL10n.tr("Localizable", "action_mark_room_read") }
-  /// Next
-  public static var actionNext: String { return ElementL10n.tr("Localizable", "action_next") }
-  /// Not now
-  public static var actionNotNow: String { return ElementL10n.tr("Localizable", "action_not_now") }
-  /// Open
-  public static var actionOpen: String { return ElementL10n.tr("Localizable", "action_open") }
-  /// Play
-  public static var actionPlay: String { return ElementL10n.tr("Localizable", "action_play") }
-  /// Quick reply
-  public static var actionQuickReply: String { return ElementL10n.tr("Localizable", "action_quick_reply") }
-  /// Quote
-  public static var actionQuote: String { return ElementL10n.tr("Localizable", "action_quote") }
-  /// Reject
-  public static var actionReject: String { return ElementL10n.tr("Localizable", "action_reject") }
-  /// Remove
-  public static var actionRemove: String { return ElementL10n.tr("Localizable", "action_remove") }
-  /// Rename
-  public static var actionRename: String { return ElementL10n.tr("Localizable", "action_rename") }
-  /// Reset
-  public static var actionReset: String { return ElementL10n.tr("Localizable", "action_reset") }
-  /// Revoke
-  public static var actionRevoke: String { return ElementL10n.tr("Localizable", "action_revoke") }
-  /// Save
-  public static var actionSave: String { return ElementL10n.tr("Localizable", "action_save") }
-  /// Send
-  public static var actionSend: String { return ElementL10n.tr("Localizable", "action_send") }
-  /// Share
-  public static var actionShare: String { return ElementL10n.tr("Localizable", "action_share") }
-  /// Sign out
-  public static var actionSignOut: String { return ElementL10n.tr("Localizable", "action_sign_out") }
-  /// Are you sure you want to sign out?
-  public static var actionSignOutConfirmationSimple: String { return ElementL10n.tr("Localizable", "action_sign_out_confirmation_simple") }
-  /// Skip
-  public static var actionSkip: String { return ElementL10n.tr("Localizable", "action_skip") }
-  /// Switch
-  public static var actionSwitch: String { return ElementL10n.tr("Localizable", "action_switch") }
-  /// Copy link to thread
-  public static var actionThreadCopyLinkToThread: String { return ElementL10n.tr("Localizable", "action_thread_copy_link_to_thread") }
-  /// View in room
-  public static var actionThreadViewInRoom: String { return ElementL10n.tr("Localizable", "action_thread_view_in_room") }
-  /// Try it out
-  public static var actionTryItOut: String { return ElementL10n.tr("Localizable", "action_try_it_out") }
-  /// Unpublish
-  public static var actionUnpublish: String { return ElementL10n.tr("Localizable", "action_unpublish") }
-  /// Video Call
-  public static var actionVideoCall: String { return ElementL10n.tr("Localizable", "action_video_call") }
-  /// View Threads
-  public static var actionViewThreads: String { return ElementL10n.tr("Localizable", "action_view_threads") }
-  /// Voice Call
-  public static var actionVoiceCall: String { return ElementL10n.tr("Localizable", "action_voice_call") }
-  /// VIEW
-  public static var activeWidgetViewAction: String { return ElementL10n.tr("Localizable", "active_widget_view_action") }
-  /// Plural format key: "%#@VARIABLE@"
-  public static func activeWidgets(_ p1: Int) -> String {
-    return ElementL10n.tr("Localizable", "active_widgets", p1)
-  }
-  /// Active widgets
-  public static var activeWidgetsTitle: String { return ElementL10n.tr("Localizable", "active_widgets_title") }
-  /// Create a space
-  public static var activityCreateSpaceTitle: String { return ElementL10n.tr("Localizable", "activity_create_space_title") }
-  /// Add a topic
-  public static var addATopicLinkText: String { return ElementL10n.tr("Localizable", "add_a_topic_link_text") }
-  /// Add by QR code
-  public static var addByQrCode: String { return ElementL10n.tr("Localizable", "add_by_qr_code") }
-  /// Configure identity server
-  public static var addIdentityServer: String { return ElementL10n.tr("Localizable", "add_identity_server") }
-  /// Add members
-  public static var addMembersToRoom: String { return ElementL10n.tr("Localizable", "add_members_to_room") }
-  /// Add people
-  public static var addPeople: String { return ElementL10n.tr("Localizable", "add_people") }
-  /// Add space
-  public static var addSpace: String { return ElementL10n.tr("Localizable", "add_space") }
-  /// Review your settings to enable push notifications
-  public static var alertPushAreDisabledDescription: String { return ElementL10n.tr("Localizable", "alert_push_are_disabled_description") }
-  /// Push notifications are disabled
-  public static var alertPushAreDisabledTitle: String { return ElementL10n.tr("Localizable", "alert_push_are_disabled_title") }
-  /// All Chats
-  public static var allChats: String { return ElementL10n.tr("Localizable", "all_chats") }
-  /// All rooms you’re in will be shown in Home.
-  public static var allRoomsYoureInWillBeShownInHome: String { return ElementL10n.tr("Localizable", "all_rooms_youre_in_will_be_shown_in_home") }
-  /// Allow space members to find and access.
-  public static var allowSpaceMemberToFindAndAccess: String { return ElementL10n.tr("Localizable", "allow_space_member_to_find_and_access") }
-  /// Help us identify issues and improve %@ by sharing anonymous usage data. To understand how people use multiple devices, we’ll generate a random identifier, shared by your devices.
-  /// 
-  /// You can read all our terms %@.
-  public static func analyticsOptInContent(_ p1: Any, _ p2: Any) -> String {
-    return ElementL10n.tr("Localizable", "analytics_opt_in_content", String(describing: p1), String(describing: p2))
-  }
-  /// here
-  public static var analyticsOptInContentLink: String { return ElementL10n.tr("Localizable", "analytics_opt_in_content_link") }
-  /// We <b>don't</b> record or profile any account data
-  public static var analyticsOptInListItem1: String { return ElementL10n.tr("Localizable", "analytics_opt_in_list_item_1") }
-  /// We <b>don't</b> share information with third parties
-  public static var analyticsOptInListItem2: String { return ElementL10n.tr("Localizable", "analytics_opt_in_list_item_2") }
-  /// You can turn this off anytime in settings
-  public static var analyticsOptInListItem3: String { return ElementL10n.tr("Localizable", "analytics_opt_in_list_item_3") }
-  /// Help improve %@
-  public static func analyticsOptInTitle(_ p1: Any) -> String {
-    return ElementL10n.tr("Localizable", "analytics_opt_in_title", String(describing: p1))
-  }
-  /// %@ Web
-  /// %@ Desktop
-  public static func appDesktopWeb(_ p1: Any, _ p2: Any) -> String {
-    return ElementL10n.tr("Localizable", "app_desktop_web", String(describing: p1), String(describing: p2))
-  }
-  /// %@ iOS
-  /// %@ Android
-  public static func appIosAndroid(_ p1: Any, _ p2: Any) -> String {
-    return ElementL10n.tr("Localizable", "app_ios_android", String(describing: p1), String(describing: p2))
-  }
-  /// Are you sure?
-  public static var areYouSure: String { return ElementL10n.tr("Localizable", "are_you_sure") }
-  /// Camera
-  public static var attachmentTypeCamera: String { return ElementL10n.tr("Localizable", "attachment_type_camera") }
-  /// Contact
-  public static var attachmentTypeContact: String { return ElementL10n.tr("Localizable", "attachment_type_contact") }
-  /// Add image from
-  public static var attachmentTypeDialogTitle: String { return ElementL10n.tr("Localizable", "attachment_type_dialog_title") }
-  /// File
-  public static var attachmentTypeFile: String { return ElementL10n.tr("Localizable", "attachment_type_file") }
-  /// Gallery
-  public static var attachmentTypeGallery: String { return ElementL10n.tr("Localizable", "attachment_type_gallery") }
-  /// Location
-  public static var attachmentTypeLocation: String { return ElementL10n.tr("Localizable", "attachment_type_location") }
-  /// Poll
-  public static var attachmentTypePoll: String { return ElementL10n.tr("Localizable", "attachment_type_poll") }
-  /// Sticker
-  public static var attachmentTypeSticker: String { return ElementL10n.tr("Localizable", "attachment_type_sticker") }
-  /// %1$d of %2$d
-  public static func attachmentViewerItemXOfY(_ p1: Int, _ p2: Int) -> String {
-    return ElementL10n.tr("Localizable", "attachment_viewer_item_x_of_y", p1, p2)
-  }
-  /// Audio call with %@
-  public static func audioCallWithParticipant(_ p1: Any) -> String {
-    return ElementL10n.tr("Localizable", "audio_call_with_participant", String(describing: p1))
-  }
-  /// Start audio meeting
-  public static var audioMeeting: String { return ElementL10n.tr("Localizable", "audio_meeting") }
-  /// (%1$@)
-  public static func audioMessageFileSize(_ p1: Any) -> String {
-    return ElementL10n.tr("Localizable", "audio_message_file_size", String(describing: p1))
-  }
-  /// %1$@ (%2$@)
-  public static func audioMessageReplyContent(_ p1: Any, _ p2: Any) -> String {
-    return ElementL10n.tr("Localizable", "audio_message_reply_content", String(describing: p1), String(describing: p2))
-  }
-  /// Meetings use Jitsi security and permission policies. All people currently in the room will see an invite to join while your meeting is happening.
-  public static var audioVideoMeetingDescription: String { return ElementL10n.tr("Localizable", "audio_video_meeting_description") }
-  /// Please review and accept the policies of this homeserver:
-  public static var authAcceptPolicies: String { return ElementL10n.tr("Localizable", "auth_accept_policies") }
-  /// Biometric authentication was disabled because a new biometric authentication method was recently added. You can enable it again in Settings.
-  public static var authBiometricKeyInvalidatedMessage: String { return ElementL10n.tr("Localizable", "auth_biometric_key_invalidated_message") }
-  /// This email address is already defined.
-  public static var authEmailAlreadyDefined: String { return ElementL10n.tr("Localizable", "auth_email_already_defined") }
-  /// Forgot password?
-  public static var authForgotPassword: String { return ElementL10n.tr("Localizable", "auth_forgot_password") }
-  /// This doesn’t look like a valid email address
-  public static var authInvalidEmail: String { return ElementL10n.tr("Localizable", "auth_invalid_email") }
-  /// This account has been deactivated.
-  public static var authInvalidLoginDeactivatedAccount: String { return ElementL10n.tr("Localizable", "auth_invalid_login_deactivated_account") }
-  /// Incorrect username and/or password
-  public static var authInvalidLoginParam: String { return ElementL10n.tr("Localizable", "auth_invalid_login_param") }
-  /// Incorrect username and/or password. The entered password starts or ends with spaces, please check it.
-  public static var authInvalidLoginParamSpaceInPassword: String { return ElementL10n.tr("Localizable", "auth_invalid_login_param_space_in_password") }
-  /// Log in
-  public static var authLogin: String { return ElementL10n.tr("Localizable", "auth_login") }
-  /// Sign in with single sign-on
-  public static var authLoginSso: String { return ElementL10n.tr("Localizable", "auth_login_sso") }
-  /// This phone number is already defined.
-  public static var authMsisdnAlreadyDefined: String { return ElementL10n.tr("Localizable", "auth_msisdn_already_defined") }
-  /// Forgot PIN?
-  public static var authPinForgot: String { return ElementL10n.tr("Localizable", "auth_pin_forgot") }
-  /// New PIN
-  public static var authPinNewPinAction: String { return ElementL10n.tr("Localizable", "auth_pin_new_pin_action") }
-  /// To reset your PIN, you'll need to re-login and create a new one.
-  public static var authPinResetContent: String { return ElementL10n.tr("Localizable", "auth_pin_reset_content") }
-  /// Reset PIN
-  public static var authPinResetTitle: String { return ElementL10n.tr("Localizable", "auth_pin_reset_title") }
-  /// Enter your PIN
-  public static var authPinTitle: String { return ElementL10n.tr("Localizable", "auth_pin_title") }
-  /// This homeserver would like to make sure you are not a robot
-  public static var authRecaptchaMessage: String { return ElementL10n.tr("Localizable", "auth_recaptcha_message") }
-  /// Failed to verify email address: make sure you clicked the link in the email
-  public static var authResetPasswordErrorUnauthorized: String { return ElementL10n.tr("Localizable", "auth_reset_password_error_unauthorized") }
-  /// Email not verified, check your inbox
-  public static var authResetPasswordErrorUnverified: String { return ElementL10n.tr("Localizable", "auth_reset_password_error_unverified") }
-  /// Submit
-  public static var authSubmit: String { return ElementL10n.tr("Localizable", "auth_submit") }
-  /// Failed to authenticate
-  public static var authenticationError: String { return ElementL10n.tr("Localizable", "authentication_error") }
-  /// Showing only the first results, type more letters…
-  public static var autocompleteLimitedResults: String { return ElementL10n.tr("Localizable", "autocomplete_limited_results") }
-  /// Unable to find a valid homeserver. Please check your identifier
-  public static var autodiscoverWellKnownError: String { return ElementL10n.tr("Localizable", "autodiscover_well_known_error") }
-  /// Avatar
-  public static var avatar: String { return ElementL10n.tr("Localizable", "avatar") }
-  /// Back up
-  public static var backup: String { return ElementL10n.tr("Localizable", "backup") }
-  /// Forgot or lost all recovery options? Reset everything
-  public static var badPassphraseKeyResetAllAction: String { return ElementL10n.tr("Localizable", "bad_passphrase_key_reset_all_action") }
-  /// BETA
-  public static var beta: String { return ElementL10n.tr("Localizable", "beta") }
-  /// BETA
-  public static var betaTitleBottomSheetAction: String { return ElementL10n.tr("Localizable", "beta_title_bottom_sheet_action") }
-  /// Black Theme
-  public static var blackTheme: String { return ElementL10n.tr("Localizable", "black_theme") }
-  /// IGNORE USER
-  public static var blockUser: String { return ElementL10n.tr("Localizable", "block_user") }
-  /// If you cancel now, you may lose encrypted messages & data if you lose access to your logins.
-  /// 
-  /// You can also set up Secure Backup & manage your keys in Settings.
-  public static var bootstrapCancelText: String { return ElementL10n.tr("Localizable", "bootstrap_cancel_text") }
-  /// Your %2$@ & %1$@ are now set.
-  /// 
-  /// Keep them safe! You’ll need them to unlock encrypted messages and secure information if you lose all of your active sessions.
-  public static func bootstrapCrossSigningSuccess(_ p1: Any, _ p2: Any) -> String {
-    return ElementL10n.tr("Localizable", "bootstrap_cross_signing_success", String(describing: p1), String(describing: p2))
-  }
-  /// Print it and store it somewhere safe
-  public static var bootstrapCrosssigningPrintIt: String { return ElementL10n.tr("Localizable", "bootstrap_crosssigning_print_it") }
-  /// Defining SSSS default Key
-  public static var bootstrapCrosssigningProgressDefaultKey: String { return ElementL10n.tr("Localizable", "bootstrap_crosssigning_progress_default_key") }
-  /// Publishing created identity keys
-  public static var bootstrapCrosssigningProgressInitializing: String { return ElementL10n.tr("Localizable", "bootstrap_crosssigning_progress_initializing") }
-  /// Setting Up Key Backup
-  public static var bootstrapCrosssigningProgressKeyBackup: String { return ElementL10n.tr("Localizable", "bootstrap_crosssigning_progress_key_backup") }
-  /// Generating secure key from passphrase
-  public static var bootstrapCrosssigningProgressPbkdf2: String { return ElementL10n.tr("Localizable", "bootstrap_crosssigning_progress_pbkdf2") }
-  /// Synchronizing Master key
-  public static var bootstrapCrosssigningProgressSaveMsk: String { return ElementL10n.tr("Localizable", "bootstrap_crosssigning_progress_save_msk") }
-  /// Synchronizing Self Signing key
-  public static var bootstrapCrosssigningProgressSaveSsk: String { return ElementL10n.tr("Localizable", "bootstrap_crosssigning_progress_save_ssk") }
-  /// Synchronizing User key
-  public static var bootstrapCrosssigningProgressSaveUsk: String { return ElementL10n.tr("Localizable", "bootstrap_crosssigning_progress_save_usk") }
-  /// Copy it to your personal cloud storage
-  public static var bootstrapCrosssigningSaveCloud: String { return ElementL10n.tr("Localizable", "bootstrap_crosssigning_save_cloud") }
-  /// Save it on a USB key or backup drive
-  public static var bootstrapCrosssigningSaveUsb: String { return ElementL10n.tr("Localizable", "bootstrap_crosssigning_save_usb") }
-  /// Don’t use your account password.
-  public static var bootstrapDontReusePwd: String { return ElementL10n.tr("Localizable", "bootstrap_dont_reuse_pwd") }
-  /// Enter your %@ to continue
-  public static func bootstrapEnterRecovery(_ p1: Any) -> String {
-    return ElementL10n.tr("Localizable", "bootstrap_enter_recovery", String(describing: p1))
-  }
-  /// You're done!
-  public static var bootstrapFinishTitle: String { return ElementL10n.tr("Localizable", "bootstrap_finish_title") }
-  /// Enter a security phrase only you know, used to secure secrets on your server.
-  public static var bootstrapInfoText2: String { return ElementL10n.tr("Localizable", "bootstrap_info_text_2") }
-  /// It's not a valid recovery key
-  public static var bootstrapInvalidRecoveryKey: String { return ElementL10n.tr("Localizable", "bootstrap_invalid_recovery_key") }
-  /// This might take several seconds, please be patient.
-  public static var bootstrapLoadingText: String { return ElementL10n.tr("Localizable", "bootstrap_loading_text") }
-  /// Setting up recovery.
-  public static var bootstrapLoadingTitle: String { return ElementL10n.tr("Localizable", "bootstrap_loading_title") }
-  /// Key Backup recovery key
-  public static var bootstrapMigrationBackupRecoveryKey: String { return ElementL10n.tr("Localizable", "bootstrap_migration_backup_recovery_key") }
-  /// Enter your Key Backup Passphrase to continue.
-  public static var bootstrapMigrationEnterBackupPassword: String { return ElementL10n.tr("Localizable", "bootstrap_migration_enter_backup_password") }
-  /// use your Key Backup recovery key
-  public static var bootstrapMigrationUseRecoveryKey: String { return ElementL10n.tr("Localizable", "bootstrap_migration_use_recovery_key") }
-  /// Don’t know your Key Backup Passphrase, you can %@.
-  public static func bootstrapMigrationWithPassphraseHelperWithLink(_ p1: Any) -> String {
-    return ElementL10n.tr("Localizable", "bootstrap_migration_with_passphrase_helper_with_link", String(describing: p1))
-  }
-  /// Checking backup Key
-  public static var bootstrapProgressCheckingBackup: String { return ElementL10n.tr("Localizable", "bootstrap_progress_checking_backup") }
-  /// Checking backup Key (%@)
-  public static func bootstrapProgressCheckingBackupWithInfo(_ p1: Any) -> String {
-    return ElementL10n.tr("Localizable", "bootstrap_progress_checking_backup_with_info", String(describing: p1))
-  }
-  /// Getting curve key
-  public static var bootstrapProgressComputeCurveKey: String { return ElementL10n.tr("Localizable", "bootstrap_progress_compute_curve_key") }
-  /// Generating SSSS key from passphrase
-  public static var bootstrapProgressGeneratingSsss: String { return ElementL10n.tr("Localizable", "bootstrap_progress_generating_ssss") }
-  /// Generating SSSS key from recovery key
-  public static var bootstrapProgressGeneratingSsssRecovery: String { return ElementL10n.tr("Localizable", "bootstrap_progress_generating_ssss_recovery") }
-  /// Generating SSSS key from passphrase (%@)
-  public static func bootstrapProgressGeneratingSsssWithInfo(_ p1: Any) -> String {
-    return ElementL10n.tr("Localizable", "bootstrap_progress_generating_ssss_with_info", String(describing: p1))
-  }
-  /// Storing keybackup secret in SSSS
-  public static var bootstrapProgressStoringInSss: String { return ElementL10n.tr("Localizable", "bootstrap_progress_storing_in_sss") }
-  /// Favourites
-  public static var bottomActionFavourites: String { return ElementL10n.tr("Localizable", "bottom_action_favourites") }
-  /// Notifications
-  public static var bottomActionNotification: String { return ElementL10n.tr("Localizable", "bottom_action_notification") }
-  /// People
-  public static var bottomActionPeople: String { return ElementL10n.tr("Localizable", "bottom_action_people") }
-  /// Direct Messages
-  public static var bottomActionPeopleX: String { return ElementL10n.tr("Localizable", "bottom_action_people_x") }
-  /// Rooms
-  public static var bottomActionRooms: String { return ElementL10n.tr("Localizable", "bottom_action_rooms") }
-  /// Store your Security Key somewhere safe, like a password manager or a safe.
-  public static var bottomSheetSaveYourRecoveryKeyContent: String { return ElementL10n.tr("Localizable", "bottom_sheet_save_your_recovery_key_content") }
-  /// Save your Security Key
-  public static var bottomSheetSaveYourRecoveryKeyTitle: String { return ElementL10n.tr("Localizable", "bottom_sheet_save_your_recovery_key_title") }
-  /// Generate a security key to store somewhere safe like a password manager or a safe.
-  public static var bottomSheetSetupSecureBackupSecurityKeySubtitle: String { return ElementL10n.tr("Localizable", "bottom_sheet_setup_secure_backup_security_key_subtitle") }
-  /// Use a Security Key
-  public static var bottomSheetSetupSecureBackupSecurityKeyTitle: String { return ElementL10n.tr("Localizable", "bottom_sheet_setup_secure_backup_security_key_title") }
-  /// Enter a secret phrase only you know, and generate a key for backup.
-  public static var bottomSheetSetupSecureBackupSecurityPhraseSubtitle: String { return ElementL10n.tr("Localizable", "bottom_sheet_setup_secure_backup_security_phrase_subtitle") }
-  /// Use a Security Phrase
-  public static var bottomSheetSetupSecureBackupSecurityPhraseTitle: String { return ElementL10n.tr("Localizable", "bottom_sheet_setup_secure_backup_security_phrase_title") }
-  /// Set up
-  public static var bottomSheetSetupSecureBackupSubmit: String { return ElementL10n.tr("Localizable", "bottom_sheet_setup_secure_backup_submit") }
-  /// Safeguard against losing access to encrypted messages & data by backing up encryption keys on your server.
-  public static var bottomSheetSetupSecureBackupSubtitle: String { return ElementL10n.tr("Localizable", "bottom_sheet_setup_secure_backup_subtitle") }
-  /// Secure backup
-  public static var bottomSheetSetupSecureBackupTitle: String { return ElementL10n.tr("Localizable", "bottom_sheet_setup_secure_backup_title") }
-  /// The description is too short
-  public static var bugReportErrorTooShort: String { return ElementL10n.tr("Localizable", "bug_report_error_too_short") }
-  /// Call
-  public static var call: String { return ElementL10n.tr("Localizable", "call") }
-  /// Plural format key: "%#@VARIABLE@"
-  public static func callActiveStatus(_ p1: Int) -> String {
-    return ElementL10n.tr("Localizable", "call_active_status", p1)
-  }
-  /// Back
-  public static var callCameraBack: String { return ElementL10n.tr("Localizable", "call_camera_back") }
-  /// Front
-  public static var callCameraFront: String { return ElementL10n.tr("Localizable", "call_camera_front") }
-  /// Call connecting…
-  public static var callConnecting: String { return ElementL10n.tr("Localizable", "call_connecting") }
-  /// There was an error looking up the phone number
-  public static var callDialPadLookupError: String { return ElementL10n.tr("Localizable", "call_dial_pad_lookup_error") }
-  /// Dial pad
-  public static var callDialPadTitle: String { return ElementL10n.tr("Localizable", "call_dial_pad_title") }
-  /// Call ended
-  public static var callEnded: String { return ElementL10n.tr("Localizable", "call_ended") }
-  /// No answer
-  public static var callEndedInviteTimeoutTitle: String { return ElementL10n.tr("Localizable", "call_ended_invite_timeout_title") }
-  /// The user you called is busy.
-  public static var callEndedUserBusyDescription: String { return ElementL10n.tr("Localizable", "call_ended_user_busy_description") }
-  /// User busy
-  public static var callEndedUserBusyTitle: String { return ElementL10n.tr("Localizable", "call_ended_user_busy_title") }
-  /// The remote side failed to pick up.
-  public static var callErrorUserNotResponding: String { return ElementL10n.tr("Localizable", "call_error_user_not_responding") }
-  /// %@ Call Failed
-  public static func callFailedNoConnection(_ p1: Any) -> String {
-    return ElementL10n.tr("Localizable", "call_failed_no_connection", String(describing: p1))
-  }
-  /// Failed to establish real time connection.
-  /// Please ask the administrator of your homeserver to configure a TURN server in order for calls to work reliably.
-  public static var callFailedNoConnectionDescription: String { return ElementL10n.tr("Localizable", "call_failed_no_connection_description") }
-  /// Turn HD off
-  public static var callFormatTurnHdOff: String { return ElementL10n.tr("Localizable", "call_format_turn_hd_off") }
-  /// Turn HD on
-  public static var callFormatTurnHdOn: String { return ElementL10n.tr("Localizable", "call_format_turn_hd_on") }
-  /// %@ held the call
-  public static func callHeldByUser(_ p1: Any) -> String {
-    return ElementL10n.tr("Localizable", "call_held_by_user", String(describing: p1))
-  }
-  /// You held the call
-  public static var callHeldByYou: String { return ElementL10n.tr("Localizable", "call_held_by_you") }
-  /// Hold
-  public static var callHoldAction: String { return ElementL10n.tr("Localizable", "call_hold_action") }
-  /// Call In Progress…
-  public static var callInProgress: String { return ElementL10n.tr("Localizable", "call_in_progress") }
-  /// Accept
-  public static var callNotificationAnswer: String { return ElementL10n.tr("Localizable", "call_notification_answer") }
-  /// Hang Up
-  public static var callNotificationHangup: String { return ElementL10n.tr("Localizable", "call_notification_hangup") }
-  /// Decline
-  public static var callNotificationReject: String { return ElementL10n.tr("Localizable", "call_notification_reject") }
-  /// Active call (%1$@) ·
-  public static func callOneActive(_ p1: Any) -> String {
-    return ElementL10n.tr("Localizable", "call_one_active", String(describing: p1))
-  }
-  /// Active call (%1$@)
-  public static func callOnlyActive(_ p1: Any) -> String {
-    return ElementL10n.tr("Localizable", "call_only_active", String(describing: p1))
-  }
-  /// Ending call…
-  public static var callRemoveJitsiWidgetProgress: String { return ElementL10n.tr("Localizable", "call_remove_jitsi_widget_progress") }
-  /// Resume
-  public static var callResumeAction: String { return ElementL10n.tr("Localizable", "call_resume_action") }
-  /// Call ringing…
-  public static var callRinging: String { return ElementL10n.tr("Localizable", "call_ringing") }
-  /// Select Sound Device
-  public static var callSelectSoundDevice: String { return ElementL10n.tr("Localizable", "call_select_sound_device") }
-  /// Slide to end the call
-  public static var callSlideToEndConference: String { return ElementL10n.tr("Localizable", "call_slide_to_end_conference") }
-  /// Share screen
-  public static var callStartScreenSharing: String { return ElementL10n.tr("Localizable", "call_start_screen_sharing") }
-  /// Stop screen sharing
-  public static var callStopScreenSharing: String { return ElementL10n.tr("Localizable", "call_stop_screen_sharing") }
-  /// Switch Camera
-  public static var callSwitchCamera: String { return ElementL10n.tr("Localizable", "call_switch_camera") }
-  /// %1$@ Tap to return
-  public static func callTapToReturn(_ p1: Any) -> String {
-    return ElementL10n.tr("Localizable", "call_tap_to_return", String(describing: p1))
-  }
-  /// Call back
-  public static var callTileCallBack: String { return ElementL10n.tr("Localizable", "call_tile_call_back") }
-  /// This call has ended
-  public static var callTileEnded: String { return ElementL10n.tr("Localizable", "call_tile_ended") }
-  /// No answer
-  public static var callTileNoAnswer: String { return ElementL10n.tr("Localizable", "call_tile_no_answer") }
-  /// %1$@ declined this call
-  public static func callTileOtherDeclined(_ p1: Any) -> String {
-    return ElementL10n.tr("Localizable", "call_tile_other_declined", String(describing: p1))
-  }
-  /// Active video call
-  public static var callTileVideoActive: String { return ElementL10n.tr("Localizable", "call_tile_video_active") }
-  /// Video call ended • %1$@
-  public static func callTileVideoCallHasEnded(_ p1: Any) -> String {
-    return ElementL10n.tr("Localizable", "call_tile_video_call_has_ended", String(describing: p1))
-  }
-  /// Video call declined
-  public static var callTileVideoDeclined: String { return ElementL10n.tr("Localizable", "call_tile_video_declined") }
-  /// Incoming video call
-  public static var callTileVideoIncoming: String { return ElementL10n.tr("Localizable", "call_tile_video_incoming") }
-  /// Missed video call
-  public static var callTileVideoMissed: String { return ElementL10n.tr("Localizable", "call_tile_video_missed") }
-  /// Active voice call
-  public static var callTileVoiceActive: String { return ElementL10n.tr("Localizable", "call_tile_voice_active") }
-  /// Voice call ended • %1$@
-  public static func callTileVoiceCallHasEnded(_ p1: Any) -> String {
-    return ElementL10n.tr("Localizable", "call_tile_voice_call_has_ended", String(describing: p1))
-  }
-  /// Voice call declined
-  public static var callTileVoiceDeclined: String { return ElementL10n.tr("Localizable", "call_tile_voice_declined") }
-  /// Incoming voice call
-  public static var callTileVoiceIncoming: String { return ElementL10n.tr("Localizable", "call_tile_voice_incoming") }
-  /// Missed voice call
-  public static var callTileVoiceMissed: String { return ElementL10n.tr("Localizable", "call_tile_voice_missed") }
-  /// You declined this call
-  public static var callTileYouDeclinedThisCall: String { return ElementL10n.tr("Localizable", "call_tile_you_declined_this_call") }
-  /// Connect
-  public static var callTransferConnectAction: String { return ElementL10n.tr("Localizable", "call_transfer_connect_action") }
-  /// Consult first
-  public static var callTransferConsultFirst: String { return ElementL10n.tr("Localizable", "call_transfer_consult_first") }
-  /// Consulting with %1$@
-  public static func callTransferConsultingWith(_ p1: Any) -> String {
-    return ElementL10n.tr("Localizable", "call_transfer_consulting_with", String(describing: p1))
-  }
-  /// An error occurred while transferring call
-  public static var callTransferFailure: String { return ElementL10n.tr("Localizable", "call_transfer_failure") }
-  /// Transfer
-  public static var callTransferTitle: String { return ElementL10n.tr("Localizable", "call_transfer_title") }
-  /// Transfer to %1$@
-  public static func callTransferTransferToTitle(_ p1: Any) -> String {
-    return ElementL10n.tr("Localizable", "call_transfer_transfer_to_title", String(describing: p1))
-  }
-  /// Unknown person
-  public static var callTransferUnknownPerson: String { return ElementL10n.tr("Localizable", "call_transfer_unknown_person") }
-  /// Users
-  public static var callTransferUsersTabTitle: String { return ElementL10n.tr("Localizable", "call_transfer_users_tab_title") }
-  /// You cannot place a call with yourself
-  public static var cannotCallYourself: String { return ElementL10n.tr("Localizable", "cannot_call_yourself") }
-  /// You cannot place a call with yourself, wait for participants to accept invitation
-  public static var cannotCallYourselfWithInvite: String { return ElementL10n.tr("Localizable", "cannot_call_yourself_with_invite") }
-  /// Cannot DM yourself!
-  public static var cannotDmSelf: String { return ElementL10n.tr("Localizable", "cannot_dm_self") }
-  /// Change identity server
-  public static var changeIdentityServer: String { return ElementL10n.tr("Localizable", "change_identity_server") }
-  /// Set a new account password…
-  public static var changePasswordSummary: String { return ElementL10n.tr("Localizable", "change_password_summary") }
-  /// Change network
-  public static var changeRoomDirectoryNetwork: String { return ElementL10n.tr("Localizable", "change_room_directory_network") }
-  /// Change Space
-  public static var changeSpace: String { return ElementL10n.tr("Localizable", "change_space") }
-  /// Current language
-  public static var chooseLocaleCurrentLocaleTitle: String { return ElementL10n.tr("Localizable", "choose_locale_current_locale_title") }
-  /// Loading available languages…
-  public static var chooseLocaleLoadingLocales: String { return ElementL10n.tr("Localizable", "choose_locale_loading_locales") }
-  /// Other available languages
-  public static var chooseLocaleOtherLocalesTitle: String { return ElementL10n.tr("Localizable", "choose_locale_other_locales_title") }
-  /// Results are only revealed when you end the poll
-  public static var closedPollOptionDescription: String { return ElementL10n.tr("Localizable", "closed_poll_option_description") }
-  /// Closed poll
-  public static var closedPollOptionTitle: String { return ElementL10n.tr("Localizable", "closed_poll_option_title") }
-  /// Sends the given message with confetti
-  public static var commandConfetti: String { return ElementL10n.tr("Localizable", "command_confetti") }
-  /// Add to the given Space
-  public static var commandDescriptionAddToSpace: String { return ElementL10n.tr("Localizable", "command_description_add_to_space") }
-  /// Changes your avatar in this current room only
-  public static var commandDescriptionAvatarForRoom: String { return ElementL10n.tr("Localizable", "command_description_avatar_for_room") }
-  /// Bans user with given id
-  public static var commandDescriptionBanUser: String { return ElementL10n.tr("Localizable", "command_description_ban_user") }
-  /// To fix Matrix Apps management
-  public static var commandDescriptionClearScalarToken: String { return ElementL10n.tr("Localizable", "command_description_clear_scalar_token") }
-  /// Create a Space
-  public static var commandDescriptionCreateSpace: String { return ElementL10n.tr("Localizable", "command_description_create_space") }
-  /// Deops user with given id
-  public static var commandDescriptionDeopUser: String { return ElementL10n.tr("Localizable", "command_description_deop_user") }
-  /// Forces the current outbound group session in an encrypted room to be discarded
-  public static var commandDescriptionDiscardSession: String { return ElementL10n.tr("Localizable", "command_description_discard_session") }
-  /// Only supported in encrypted rooms
-  public static var commandDescriptionDiscardSessionNotHandled: String { return ElementL10n.tr("Localizable", "command_description_discard_session_not_handled") }
-  /// Displays action
-  public static var commandDescriptionEmote: String { return ElementL10n.tr("Localizable", "command_description_emote") }
-  /// Ignores a user, hiding their messages from you
-  public static var commandDescriptionIgnoreUser: String { return ElementL10n.tr("Localizable", "command_description_ignore_user") }
-  /// Invites user with given id to current room
-  public static var commandDescriptionInviteUser: String { return ElementL10n.tr("Localizable", "command_description_invite_user") }
-  /// Joins room with given address
-  public static var commandDescriptionJoinRoom: String { return ElementL10n.tr("Localizable", "command_description_join_room") }
-  /// Join the Space with the given id
-  public static var commandDescriptionJoinSpace: String { return ElementL10n.tr("Localizable", "command_description_join_space") }
-  /// Leave room with given id (or current room if null)
-  public static var commandDescriptionLeaveRoom: String { return ElementL10n.tr("Localizable", "command_description_leave_room") }
-  /// Prepends ( ͡° ͜ʖ ͡°) to a plain-text message
-  public static var commandDescriptionLenny: String { return ElementL10n.tr("Localizable", "command_description_lenny") }
-  /// On/Off markdown
-  public static var commandDescriptionMarkdown: String { return ElementL10n.tr("Localizable", "command_description_markdown") }
-  /// Changes your display nickname
-  public static var commandDescriptionNick: String { return ElementL10n.tr("Localizable", "command_description_nick") }
-  /// Changes your display nickname in the current room only
-  public static var commandDescriptionNickForRoom: String { return ElementL10n.tr("Localizable", "command_description_nick_for_room") }
-  /// Define the power level of a user
-  public static var commandDescriptionOpUser: String { return ElementL10n.tr("Localizable", "command_description_op_user") }
-  /// Leave room
-  public static var commandDescriptionPartRoom: String { return ElementL10n.tr("Localizable", "command_description_part_room") }
-  /// Sends a message as plain text, without interpreting it as markdown
-  public static var commandDescriptionPlain: String { return ElementL10n.tr("Localizable", "command_description_plain") }
-  /// Sends the given message colored as a rainbow
-  public static var commandDescriptionRainbow: String { return ElementL10n.tr("Localizable", "command_description_rainbow") }
-  /// Sends the given emote colored as a rainbow
-  public static var commandDescriptionRainbowEmote: String { return ElementL10n.tr("Localizable", "command_description_rainbow_emote") }
-  /// Removes user with given id from this room
-  public static var commandDescriptionRemoveUser: String { return ElementL10n.tr("Localizable", "command_description_remove_user") }
-  /// Changes the avatar of the current room
-  public static var commandDescriptionRoomAvatar: String { return ElementL10n.tr("Localizable", "command_description_room_avatar") }
-  /// Sets the room name
-  public static var commandDescriptionRoomName: String { return ElementL10n.tr("Localizable", "command_description_room_name") }
-  /// Prepends ¯\_(ツ)_/¯ to a plain-text message
-  public static var commandDescriptionShrug: String { return ElementL10n.tr("Localizable", "command_description_shrug") }
-  /// Sends the given message as a spoiler
-  public static var commandDescriptionSpoiler: String { return ElementL10n.tr("Localizable", "command_description_spoiler") }
-  /// Set the room topic
-  public static var commandDescriptionTopic: String { return ElementL10n.tr("Localizable", "command_description_topic") }
-  /// Unbans user with given id
-  public static var commandDescriptionUnbanUser: String { return ElementL10n.tr("Localizable", "command_description_unban_user") }
-  /// Stops ignoring a user, showing their messages going forward
-  public static var commandDescriptionUnignoreUser: String { return ElementL10n.tr("Localizable", "command_description_unignore_user") }
-  /// Upgrades a room to a new version
-  public static var commandDescriptionUpgradeRoom: String { return ElementL10n.tr("Localizable", "command_description_upgrade_room") }
-  /// Displays information about a user
-  public static var commandDescriptionWhois: String { return ElementL10n.tr("Localizable", "command_description_whois") }
-  /// Command error
-  public static var commandError: String { return ElementL10n.tr("Localizable", "command_error") }
-  /// The command "%@" is recognized but not supported in threads.
-  public static func commandNotSupportedInThreads(_ p1: Any) -> String {
-    return ElementL10n.tr("Localizable", "command_not_supported_in_threads", String(describing: p1))
-  }
-  /// The command "%@" needs more parameters, or some parameters are incorrect.
-  public static func commandProblemWithParameters(_ p1: Any) -> String {
-    return ElementL10n.tr("Localizable", "command_problem_with_parameters", String(describing: p1))
-  }
-  /// Sends the given message with snowfall
-  public static var commandSnow: String { return ElementL10n.tr("Localizable", "command_snow") }
-  /// Choose
-  public static var compressionOptListChoose: String { return ElementL10n.tr("Localizable", "compression_opt_list_choose") }
-  /// Large
-  public static var compressionOptListLarge: String { return ElementL10n.tr("Localizable", "compression_opt_list_large") }
-  /// Medium
-  public static var compressionOptListMedium: String { return ElementL10n.tr("Localizable", "compression_opt_list_medium") }
-  /// Original
-  public static var compressionOptListOriginal: String { return ElementL10n.tr("Localizable", "compression_opt_list_original") }
-  /// Small
-  public static var compressionOptListSmall: String { return ElementL10n.tr("Localizable", "compression_opt_list_small") }
-  /// Confirm your identity by verifying this login from one of your other sessions, granting it access to encrypted messages.
-  public static var confirmYourIdentity: String { return ElementL10n.tr("Localizable", "confirm_your_identity") }
-  /// Confirm your identity by verifying this login, granting it access to encrypted messages.
-  public static var confirmYourIdentityQuadS: String { return ElementL10n.tr("Localizable", "confirm_your_identity_quad_s") }
-  /// Please contact an admin to restore encryption to a valid state.
-  public static var contactAdminToRestoreEncryption: String { return ElementL10n.tr("Localizable", "contact_admin_to_restore_encryption") }
-  /// Contacts book
-  public static var contactsBookTitle: String { return ElementL10n.tr("Localizable", "contacts_book_title") }
-  /// This content was reported as inappropriate.
-  /// 
-  /// If you don't want to see any more content from this user, you can ignore them to hide their messages.
-  public static var contentReportedAsInappropriateContent: String { return ElementL10n.tr("Localizable", "content_reported_as_inappropriate_content") }
-  /// Reported as inappropriate
-  public static var contentReportedAsInappropriateTitle: String { return ElementL10n.tr("Localizable", "content_reported_as_inappropriate_title") }
-  /// This content was reported as spam.
-  /// 
-  /// If you don't want to see any more content from this user, you can ignore them to hide their messages.
-  public static var contentReportedAsSpamContent: String { return ElementL10n.tr("Localizable", "content_reported_as_spam_content") }
-  /// Reported as spam
-  public static var contentReportedAsSpamTitle: String { return ElementL10n.tr("Localizable", "content_reported_as_spam_title") }
-  /// This content was reported.
-  /// 
-  /// If you don't want to see any more content from this user, you can ignore them to hide their messages.
-  public static var contentReportedContent: String { return ElementL10n.tr("Localizable", "content_reported_content") }
-  /// Content reported
-  public static var contentReportedTitle: String { return ElementL10n.tr("Localizable", "content_reported_title") }
-  /// Copied to clipboard
-  public static var copiedToClipboard: String { return ElementL10n.tr("Localizable", "copied_to_clipboard") }
-  /// Create
-  public static var create: String { return ElementL10n.tr("Localizable", "create") }
-  /// Create a room
-  public static var createARoom: String { return ElementL10n.tr("Localizable", "create_a_room") }
-  /// Create New Room
-  public static var createNewRoom: String { return ElementL10n.tr("Localizable", "create_new_room") }
-  /// Create New Space
-  public static var createNewSpace: String { return ElementL10n.tr("Localizable", "create_new_space") }
-  /// Failed to validate PIN, please tap a new one.
-  public static var createPinConfirmFailure: String { return ElementL10n.tr("Localizable", "create_pin_confirm_failure") }
-  /// Confirm PIN
-  public static var createPinConfirmTitle: String { return ElementL10n.tr("Localizable", "create_pin_confirm_title") }
-  /// Choose a PIN for security
-  public static var createPinTitle: String { return ElementL10n.tr("Localizable", "create_pin_title") }
-  /// ADD OPTION
-  public static var createPollAddOption: String { return ElementL10n.tr("Localizable", "create_poll_add_option") }
-  /// CREATE POLL
-  public static var createPollButton: String { return ElementL10n.tr("Localizable", "create_poll_button") }
-  /// Question cannot be empty
-  public static var createPollEmptyQuestionError: String { return ElementL10n.tr("Localizable", "create_poll_empty_question_error") }
-  /// Plural format key: "%#@VARIABLE@"
-  public static func createPollNotEnoughOptionsError(_ p1: Int) -> String {
-    return ElementL10n.tr("Localizable", "create_poll_not_enough_options_error", p1)
-  }
-  /// Option %1$d
-  public static func createPollOptionsHint(_ p1: Int) -> String {
-    return ElementL10n.tr("Localizable", "create_poll_options_hint", p1)
-  }
-  /// Create options
-  public static var createPollOptionsTitle: String { return ElementL10n.tr("Localizable", "create_poll_options_title") }
-  /// Question or topic
-  public static var createPollQuestionHint: String { return ElementL10n.tr("Localizable", "create_poll_question_hint") }
-  /// Poll question or topic
-  public static var createPollQuestionTitle: String { return ElementL10n.tr("Localizable", "create_poll_question_title") }
-  /// Create Poll
-  public static var createPollTitle: String { return ElementL10n.tr("Localizable", "create_poll_title") }
-  /// Create Room
-  public static var createRoom: String { return ElementL10n.tr("Localizable", "create_room") }
-  /// CREATE
-  public static var createRoomActionCreate: String { return ElementL10n.tr("Localizable", "create_room_action_create") }
-  /// Go
-  public static var createRoomActionGo: String { return ElementL10n.tr("Localizable", "create_room_action_go") }
-  /// This address is already in use
-  public static var createRoomAliasAlreadyInUse: String { return ElementL10n.tr("Localizable", "create_room_alias_already_in_use") }
-  /// Please provide a room address
-  public static var createRoomAliasEmpty: String { return ElementL10n.tr("Localizable", "create_room_alias_empty") }
-  /// Some characters are not allowed
-  public static var createRoomAliasInvalid: String { return ElementL10n.tr("Localizable", "create_room_alias_invalid") }
-  /// You might enable this if the room will only be used for collaborating with internal teams on your homeserver. This cannot be changed later.
-  public static var createRoomDisableFederationDescription: String { return ElementL10n.tr("Localizable", "create_room_disable_federation_description") }
-  /// Block anyone not part of %@ from ever joining this room
-  public static func createRoomDisableFederationTitle(_ p1: Any) -> String {
-    return ElementL10n.tr("Localizable", "create_room_disable_federation_title", String(describing: p1))
-  }
-  /// We couldn't create your DM. Please check the users you want to invite and try again.
-  public static var createRoomDmFailure: String { return ElementL10n.tr("Localizable", "create_room_dm_failure") }
-  /// Once enabled, encryption cannot be disabled.
-  public static var createRoomEncryptionDescription: String { return ElementL10n.tr("Localizable", "create_room_encryption_description") }
-  /// Enable encryption
-  public static var createRoomEncryptionTitle: String { return ElementL10n.tr("Localizable", "create_room_encryption_title") }
-  /// The room has been created, but some invitations have not been sent for the following reason:
-  /// 
-  /// %@
-  public static func createRoomFederationError(_ p1: Any) -> String {
-    return ElementL10n.tr("Localizable", "create_room_federation_error", String(describing: p1))
-  }
-  /// Creating room…
-  public static var createRoomInProgress: String { return ElementL10n.tr("Localizable", "create_room_in_progress") }
-  /// Name
-  public static var createRoomNameHint: String { return ElementL10n.tr("Localizable", "create_room_name_hint") }
-  /// Room name
-  public static var createRoomNameSection: String { return ElementL10n.tr("Localizable", "create_room_name_section") }
-  /// Anyone will be able to join this room
-  public static var createRoomPublicDescription: String { return ElementL10n.tr("Localizable", "create_room_public_description") }
-  /// Public
-  public static var createRoomPublicTitle: String { return ElementL10n.tr("Localizable", "create_room_public_title") }
-  /// Room settings
-  public static var createRoomSettingsSection: String { return ElementL10n.tr("Localizable", "create_room_settings_section") }
-  /// Topic
-  public static var createRoomTopicHint: String { return ElementL10n.tr("Localizable", "create_room_topic_hint") }
-  /// Room topic (optional)
-  public static var createRoomTopicSection: String { return ElementL10n.tr("Localizable", "create_room_topic_section") }
-  /// Create space
-  public static var createSpace: String { return ElementL10n.tr("Localizable", "create_space") }
-  /// Space address
-  public static var createSpaceAliasHint: String { return ElementL10n.tr("Localizable", "create_space_alias_hint") }
-  /// Give it a name to continue.
-  public static var createSpaceErrorEmptyFieldSpaceName: String { return ElementL10n.tr("Localizable", "create_space_error_empty_field_space_name") }
-  /// You are not currently using an identity server. In order to invite teammates and be discoverable by them, configure one below.
-  public static var createSpaceIdentityServerInfoNone: String { return ElementL10n.tr("Localizable", "create_space_identity_server_info_none") }
-  /// Creating space…
-  public static var createSpaceInProgress: String { return ElementL10n.tr("Localizable", "create_space_in_progress") }
-  /// Description
-  public static var createSpaceTopicHint: String { return ElementL10n.tr("Localizable", "create_space_topic_hint") }
-  /// What type of space do you want to create?
-  public static var createSpacesChooseTypeLabel: String { return ElementL10n.tr("Localizable", "create_spaces_choose_type_label") }
-  /// Random
-  public static var createSpacesDefaultPublicRandomRoomName: String { return ElementL10n.tr("Localizable", "create_spaces_default_public_random_room_name") }
-  /// General
-  public static var createSpacesDefaultPublicRoomName: String { return ElementL10n.tr("Localizable", "create_spaces_default_public_room_name") }
-  /// Add some details to help people identify it. You can change these at any point.
-  public static var createSpacesDetailsPrivateHeader: String { return ElementL10n.tr("Localizable", "create_spaces_details_private_header") }
-  /// Add some details to help it stand out. You can change these at any point.
-  public static var createSpacesDetailsPublicHeader: String { return ElementL10n.tr("Localizable", "create_spaces_details_public_header") }
-  /// Who are your teammates?
-  public static var createSpacesInvitePublicHeader: String { return ElementL10n.tr("Localizable", "create_spaces_invite_public_header") }
-  /// Ensure the right people have access to %@ company. You can invite more later.
-  public static func createSpacesInvitePublicHeaderDesc(_ p1: Any) -> String {
-    return ElementL10n.tr("Localizable", "create_spaces_invite_public_header_desc", String(describing: p1))
-  }
-  /// To join an existing space, you need an invite.
-  public static var createSpacesJoinInfoHelp: String { return ElementL10n.tr("Localizable", "create_spaces_join_info_help") }
-  /// Just me
-  public static var createSpacesJustMe: String { return ElementL10n.tr("Localizable", "create_spaces_just_me") }
-  /// Creating Space…
-  public static var createSpacesLoadingMessage: String { return ElementL10n.tr("Localizable", "create_spaces_loading_message") }
-  /// Make sure the right people have access to %@.
-  public static func createSpacesMakeSureAccess(_ p1: Any) -> String {
-    return ElementL10n.tr("Localizable", "create_spaces_make_sure_access", String(describing: p1))
-  }
-  /// Me and teammates
-  public static var createSpacesMeAndTeammates: String { return ElementL10n.tr("Localizable", "create_spaces_me_and_teammates") }
-  /// A private space to organise your rooms
-  public static var createSpacesOrganiseRooms: String { return ElementL10n.tr("Localizable", "create_spaces_organise_rooms") }
-  /// A private space for you & your teammates
-  public static var createSpacesPrivateTeammates: String { return ElementL10n.tr("Localizable", "create_spaces_private_teammates") }
-  /// What things are you working on?
-  public static var createSpacesRoomPrivateHeader: String { return ElementL10n.tr("Localizable", "create_spaces_room_private_header") }
-  /// Let’s create a room for each of them. You can add more later too, including already existing ones.
-  public static var createSpacesRoomPrivateHeaderDesc: String { return ElementL10n.tr("Localizable", "create_spaces_room_private_header_desc") }
-  /// What are some discussions you want to have in %@?
-  public static func createSpacesRoomPublicHeader(_ p1: Any) -> String {
-    return ElementL10n.tr("Localizable", "create_spaces_room_public_header", String(describing: p1))
-  }
-  /// We’ll create rooms for them. You can add more later too.
-  public static var createSpacesRoomPublicHeaderDesc: String { return ElementL10n.tr("Localizable", "create_spaces_room_public_header_desc") }
-  /// Who are you working with?
-  public static var createSpacesWhoAreYouWorkingWith: String { return ElementL10n.tr("Localizable", "create_spaces_who_are_you_working_with") }
-  /// You can change this later
-  public static var createSpacesYouCanChangeLater: String { return ElementL10n.tr("Localizable", "create_spaces_you_can_change_later") }
-  /// Creating room…
-  public static var creatingDirectRoom: String { return ElementL10n.tr("Localizable", "creating_direct_room") }
-  /// Interactively Verify by Emoji
-  public static var crossSigningVerifyByEmoji: String { return ElementL10n.tr("Localizable", "cross_signing_verify_by_emoji") }
-  /// Manually Verify by Text
-  public static var crossSigningVerifyByText: String { return ElementL10n.tr("Localizable", "cross_signing_verify_by_text") }
-  /// Unable to verify this device
-  public static var crosssigningCannotVerifyThisSession: String { return ElementL10n.tr("Localizable", "crosssigning_cannot_verify_this_session") }
-  /// You won’t be able to access encrypted message history. Reset your Secure Message Backup and verification keys to start fresh.
-  public static var crosssigningCannotVerifyThisSessionDesc: String { return ElementL10n.tr("Localizable", "crosssigning_cannot_verify_this_session_desc") }
-  /// Verify login
-  public static var crosssigningVerifySession: String { return ElementL10n.tr("Localizable", "crosssigning_verify_session") }
-  /// Verify this device
-  public static var crosssigningVerifyThisSession: String { return ElementL10n.tr("Localizable", "crosssigning_verify_this_session") }
-  /// You cannot access this message because you have been blocked by the sender
-  public static var cryptoErrorWithheldBlacklisted: String { return ElementL10n.tr("Localizable", "crypto_error_withheld_blacklisted") }
-  /// You cannot access this message because the sender purposely did not send the keys
-  public static var cryptoErrorWithheldGeneric: String { return ElementL10n.tr("Localizable", "crypto_error_withheld_generic") }
-  /// You cannot access this message because your session is not trusted by the sender
-  public static var cryptoErrorWithheldUnverified: String { return ElementL10n.tr("Localizable", "crypto_error_withheld_unverified") }
-  /// Dark Theme
-  public static var darkTheme: String { return ElementL10n.tr("Localizable", "dark_theme") }
-  /// This will make your account permanently unusable. You will not be able to log in, and no one will be able to re-register the same user ID. This will cause your account to leave all rooms it is participating in, and it will remove your account details from your identity server. <b>This action is irreversible</b>.
-  /// 
-  /// Deactivating your account <b>does not by default cause us to forget messages you have sent</b>. If you would like us to forget your messages, please tick the box below.
-  /// 
-  /// Message visibility in Matrix is similar to email. Our forgetting your messages means that messages you have sent will not be shared with any new or unregistered users, but registered users who already have access to these messages will still have access to their copy.
-  public static var deactivateAccountContent: String { return ElementL10n.tr("Localizable", "deactivate_account_content") }
-  /// Please forget all messages I have sent when my account is deactivated (Warning: this will cause future users to see an incomplete view of conversations)
-  public static var deactivateAccountDeleteCheckbox: String { return ElementL10n.tr("Localizable", "deactivate_account_delete_checkbox") }
-  /// Deactivate Account
-  public static var deactivateAccountSubmit: String { return ElementL10n.tr("Localizable", "deactivate_account_submit") }
-  /// Deactivate Account
-  public static var deactivateAccountTitle: String { return ElementL10n.tr("Localizable", "deactivate_account_title") }
-  /// Decide which spaces can access this room. If a space is selected its members will be able to find and join Room name.
-  public static var decideWhichSpacesCanAccess: String { return ElementL10n.tr("Localizable", "decide_which_spaces_can_access") }
-  /// Decide who can find and join this room.
-  public static var decideWhoCanFindAndJoin: String { return ElementL10n.tr("Localizable", "decide_who_can_find_and_join") }
-  /// sends confetti 🎉
-  public static var defaultMessageEmoteConfetti: String { return ElementL10n.tr("Localizable", "default_message_emote_confetti") }
-  /// sends snowfall ❄️
-  public static var defaultMessageEmoteSnow: String { return ElementL10n.tr("Localizable", "default_message_emote_snow") }
-  /// Delete the account data of type %1$@?
-  /// 
-  /// Use with caution, it may lead to unexpected behavior.
-  public static func deleteAccountDataWarning(_ p1: Any) -> String {
-    return ElementL10n.tr("Localizable", "delete_account_data_warning", String(describing: p1))
-  }
-  /// Are you sure you wish to remove (delete) this event? Note that if you delete a room name or topic change, it could undo the change.
-  public static var deleteEventDialogContent: String { return ElementL10n.tr("Localizable", "delete_event_dialog_content") }
-  /// Include a reason
-  public static var deleteEventDialogReasonCheckbox: String { return ElementL10n.tr("Localizable", "delete_event_dialog_reason_checkbox") }
-  /// Reason for redacting
-  public static var deleteEventDialogReasonHint: String { return ElementL10n.tr("Localizable", "delete_event_dialog_reason_hint") }
-  /// Confirm Removal
-  public static var deleteEventDialogTitle: String { return ElementL10n.tr("Localizable", "delete_event_dialog_title") }
-  /// Are you sure you want to remove this poll? You won't be able to recover it once removed.
-  public static var deletePollDialogContent: String { return ElementL10n.tr("Localizable", "delete_poll_dialog_content") }
-  /// Remove poll
-  public static var deletePollDialogTitle: String { return ElementL10n.tr("Localizable", "delete_poll_dialog_title") }
-  /// To perform this action, please grant the Camera permission from the system settings.
-  public static var deniedPermissionCamera: String { return ElementL10n.tr("Localizable", "denied_permission_camera") }
-  /// Some permissions are missing to perform this action, please grant the permissions from the system settings.
-  public static var deniedPermissionGeneric: String { return ElementL10n.tr("Localizable", "denied_permission_generic") }
-  /// To send voice messages, please grant the Microphone permission.
-  public static var deniedPermissionVoiceMessage: String { return ElementL10n.tr("Localizable", "denied_permission_voice_message") }
-  /// Edit Content
-  public static var devToolsEditContent: String { return ElementL10n.tr("Localizable", "dev_tools_edit_content") }
-  /// Malformed event
-  public static var devToolsErrorMalformedEvent: String { return ElementL10n.tr("Localizable", "dev_tools_error_malformed_event") }
-  /// No content
-  public static var devToolsErrorNoContent: String { return ElementL10n.tr("Localizable", "dev_tools_error_no_content") }
-  /// Missing message type
-  public static var devToolsErrorNoMessageType: String { return ElementL10n.tr("Localizable", "dev_tools_error_no_message_type") }
-  /// Event content
-  public static var devToolsEventContentHint: String { return ElementL10n.tr("Localizable", "dev_tools_event_content_hint") }
-  /// Explore Room State
-  public static var devToolsExploreRoomState: String { return ElementL10n.tr("Localizable", "dev_tools_explore_room_state") }
-  /// Event Content
-  public static var devToolsFormHintEventContent: String { return ElementL10n.tr("Localizable", "dev_tools_form_hint_event_content") }
-  /// State Key
-  public static var devToolsFormHintStateKey: String { return ElementL10n.tr("Localizable", "dev_tools_form_hint_state_key") }
-  /// Type
-  public static var devToolsFormHintType: String { return ElementL10n.tr("Localizable", "dev_tools_form_hint_type") }
-  /// Dev Tools
-  public static var devToolsMenuName: String { return ElementL10n.tr("Localizable", "dev_tools_menu_name") }
-  /// Send Custom Event
-  public static var devToolsSendCustomEvent: String { return ElementL10n.tr("Localizable", "dev_tools_send_custom_event") }
-  /// Send Custom State Event
-  public static var devToolsSendCustomStateEvent: String { return ElementL10n.tr("Localizable", "dev_tools_send_custom_state_event") }
-  /// Send State Event
-  public static var devToolsSendStateEvent: String { return ElementL10n.tr("Localizable", "dev_tools_send_state_event") }
-  /// State Events
-  public static var devToolsStateEvent: String { return ElementL10n.tr("Localizable", "dev_tools_state_event") }
-  /// Event sent!
-  public static var devToolsSuccessEvent: String { return ElementL10n.tr("Localizable", "dev_tools_success_event") }
-  /// State event sent!
-  public static var devToolsSuccessStateEvent: String { return ElementL10n.tr("Localizable", "dev_tools_success_state_event") }
-  /// Current Session
-  public static var deviceManagerCurrentSessionTitle: String { return ElementL10n.tr("Localizable", "device_manager_current_session_title") }
-  /// Device
-  public static var deviceManagerDeviceTitle: String { return ElementL10n.tr("Localizable", "device_manager_device_title") }
-  /// Current Session
-  public static var deviceManagerHeaderSectionCurrentSession: String { return ElementL10n.tr("Localizable", "device_manager_header_section_current_session") }
-  /// Improve your account security by following these recommendations.
-  public static var deviceManagerHeaderSectionSecurityRecommendationsDescription: String { return ElementL10n.tr("Localizable", "device_manager_header_section_security_recommendations_description") }
-  /// Security recommendations
-  public static var deviceManagerHeaderSectionSecurityRecommendationsTitle: String { return ElementL10n.tr("Localizable", "device_manager_header_section_security_recommendations_title") }
-  /// Plural format key: "%#@VARIABLE@"
-  public static func deviceManagerInactiveSessionsDescription(_ p1: Int) -> String {
-    return ElementL10n.tr("Localizable", "device_manager_inactive_sessions_description", p1)
-  }
-  /// Inactive sessions
-  public static var deviceManagerInactiveSessionsTitle: String { return ElementL10n.tr("Localizable", "device_manager_inactive_sessions_title") }
-  /// Plural format key: "%#@VARIABLE@"
-  public static func deviceManagerOtherSessionsDescriptionInactive(_ p1: Int) -> String {
-    return ElementL10n.tr("Localizable", "device_manager_other_sessions_description_inactive", p1)
-  }
-  /// Unverified · Last activity %1$@
-  public static func deviceManagerOtherSessionsDescriptionUnverified(_ p1: Any) -> String {
-    return ElementL10n.tr("Localizable", "device_manager_other_sessions_description_unverified", String(describing: p1))
-  }
-  /// Verified · Last activity %1$@
-  public static func deviceManagerOtherSessionsDescriptionVerified(_ p1: Any) -> String {
-    return ElementL10n.tr("Localizable", "device_manager_other_sessions_description_verified", String(describing: p1))
-  }
-  /// View All (%1$d)
-  public static func deviceManagerOtherSessionsViewAll(_ p1: Int) -> String {
-    return ElementL10n.tr("Localizable", "device_manager_other_sessions_view_all", p1)
-  }
-  /// Application, device, and activity information.
-  public static var deviceManagerSessionDetailsDescription: String { return ElementL10n.tr("Localizable", "device_manager_session_details_description") }
-  /// IP address
-  public static var deviceManagerSessionDetailsDeviceIpAddress: String { return ElementL10n.tr("Localizable", "device_manager_session_details_device_ip_address") }
-  /// Session ID
-  public static var deviceManagerSessionDetailsSessionId: String { return ElementL10n.tr("Localizable", "device_manager_session_details_session_id") }
-  /// Last activity
-  public static var deviceManagerSessionDetailsSessionLastActivity: String { return ElementL10n.tr("Localizable", "device_manager_session_details_session_last_activity") }
-  /// Session name
-  public static var deviceManagerSessionDetailsSessionName: String { return ElementL10n.tr("Localizable", "device_manager_session_details_session_name") }
-  /// Session details
-  public static var deviceManagerSessionDetailsTitle: String { return ElementL10n.tr("Localizable", "device_manager_session_details_title") }
-  /// Last activity %1$@
-  public static func deviceManagerSessionLastActivity(_ p1: Any) -> String {
-    return ElementL10n.tr("Localizable", "device_manager_session_last_activity", String(describing: p1))
-  }
-  /// Session
-  public static var deviceManagerSessionTitle: String { return ElementL10n.tr("Localizable", "device_manager_session_title") }
-  /// Show All Sessions (V2, WIP)
-  public static var deviceManagerSettingsActiveSessionsShowAll: String { return ElementL10n.tr("Localizable", "device_manager_settings_active_sessions_show_all") }
-  /// Verify or sign out from unverified sessions.
-  public static var deviceManagerUnverifiedSessionsDescription: String { return ElementL10n.tr("Localizable", "device_manager_unverified_sessions_description") }
-  /// Unverified sessions
-  public static var deviceManagerUnverifiedSessionsTitle: String { return ElementL10n.tr("Localizable", "device_manager_unverified_sessions_title") }
-  /// Verify your current session for enhanced secure messaging.
-  public static var deviceManagerVerificationStatusDetailCurrentSessionUnverified: String { return ElementL10n.tr("Localizable", "device_manager_verification_status_detail_current_session_unverified") }
-  /// Your current session is ready for secure messaging.
-  public static var deviceManagerVerificationStatusDetailCurrentSessionVerified: String { return ElementL10n.tr("Localizable", "device_manager_verification_status_detail_current_session_verified") }
-  /// Verify or sign out from this session for best security and reliability.
-  public static var deviceManagerVerificationStatusDetailOtherSessionUnverified: String { return ElementL10n.tr("Localizable", "device_manager_verification_status_detail_other_session_unverified") }
-  /// This session is ready for secure messaging.
-  public static var deviceManagerVerificationStatusDetailOtherSessionVerified: String { return ElementL10n.tr("Localizable", "device_manager_verification_status_detail_other_session_verified") }
-  /// Verify your current session for enhanced secure messaging.
-  public static var deviceManagerVerificationStatusDetailUnverified: String { return ElementL10n.tr("Localizable", "device_manager_verification_status_detail_unverified") }
-  /// Your current session is ready for secure messaging.
-  public static var deviceManagerVerificationStatusDetailVerified: String { return ElementL10n.tr("Localizable", "device_manager_verification_status_detail_verified") }
-  /// Unverified session
-  public static var deviceManagerVerificationStatusUnverified: String { return ElementL10n.tr("Localizable", "device_manager_verification_status_unverified") }
-  /// Verified session
-  public static var deviceManagerVerificationStatusVerified: String { return ElementL10n.tr("Localizable", "device_manager_verification_status_verified") }
-  /// Verify Session
-  public static var deviceManagerVerifySession: String { return ElementL10n.tr("Localizable", "device_manager_verify_session") }
-  /// View Details
-  public static var deviceManagerViewDetails: String { return ElementL10n.tr("Localizable", "device_manager_view_details") }
-  /// Current session
-  public static var devicesCurrentDevice: String { return ElementL10n.tr("Localizable", "devices_current_device") }
-  /// Authentication
-  public static var devicesDeleteDialogTitle: String { return ElementL10n.tr("Localizable", "devices_delete_dialog_title") }
-  /// Update Public Name
-  public static var devicesDetailsDeviceName: String { return ElementL10n.tr("Localizable", "devices_details_device_name") }
-  /// ID
-  public static var devicesDetailsIdTitle: String { return ElementL10n.tr("Localizable", "devices_details_id_title") }
-  /// %1$@ @ %2$@
-  public static func devicesDetailsLastSeenFormat(_ p1: Any, _ p2: Any) -> String {
-    return ElementL10n.tr("Localizable", "devices_details_last_seen_format", String(describing: p1), String(describing: p2))
-  }
-  /// Last seen
-  public static var devicesDetailsLastSeenTitle: String { return ElementL10n.tr("Localizable", "devices_details_last_seen_title") }
-  /// Public Name
-  public static var devicesDetailsNameTitle: String { return ElementL10n.tr("Localizable", "devices_details_name_title") }
-  /// Other sessions
-  public static var devicesOtherDevices: String { return ElementL10n.tr("Localizable", "devices_other_devices") }
-  /// New value
-  public static var dialogEditHint: String { return ElementL10n.tr("Localizable", "dialog_edit_hint") }
-  /// Confirmation
-  public static var dialogTitleConfirmation: String { return ElementL10n.tr("Localizable", "dialog_title_confirmation") }
-  /// Error
-  public static var dialogTitleError: String { return ElementL10n.tr("Localizable", "dialog_title_error") }
-  /// Success
-  public static var dialogTitleSuccess: String { return ElementL10n.tr("Localizable", "dialog_title_success") }
-  /// Warning
-  public static var dialogTitleWarning: String { return ElementL10n.tr("Localizable", "dialog_title_warning") }
-  /// To continue using the %1$@ homeserver you must review and agree to the terms and conditions.
-  public static func dialogUserConsentContent(_ p1: Any) -> String {
-    return ElementL10n.tr("Localizable", "dialog_user_consent_content", String(describing: p1))
-  }
-  /// Review now
-  public static var dialogUserConsentSubmit: String { return ElementL10n.tr("Localizable", "dialog_user_consent_submit") }
-  /// Conversations
-  public static var directChatsHeader: String { return ElementL10n.tr("Localizable", "direct_chats_header") }
-  /// %@ joined.
-  public static func directRoomCreatedSummaryItem(_ p1: Any) -> String {
-    return ElementL10n.tr("Localizable", "direct_room_created_summary_item", String(describing: p1))
-  }
-  /// You joined.
-  public static var directRoomCreatedSummaryItemByYou: String { return ElementL10n.tr("Localizable", "direct_room_created_summary_item_by_you") }
-  /// Messages in this chat are end-to-end encrypted.
-  public static var directRoomEncryptionEnabledTileDescription: String { return ElementL10n.tr("Localizable", "direct_room_encryption_enabled_tile_description") }
-  /// Messages in this chat will be end-to-end encrypted.
-  public static var directRoomEncryptionEnabledTileDescriptionFuture: String { return ElementL10n.tr("Localizable", "direct_room_encryption_enabled_tile_description_future") }
-  /// %1$@ made this invite only.
-  public static func directRoomJoinRulesInvite(_ p1: Any) -> String {
-    return ElementL10n.tr("Localizable", "direct_room_join_rules_invite", String(describing: p1))
-  }
-  /// You made this invite only.
-  public static var directRoomJoinRulesInviteByYou: String { return ElementL10n.tr("Localizable", "direct_room_join_rules_invite_by_you") }
-  /// Messages here are end-to-end encrypted.
-  /// 
-  /// Your messages are secured with locks and only you and the recipient have the unique keys to unlock them.
-  public static var directRoomProfileEncryptedSubtitle: String { return ElementL10n.tr("Localizable", "direct_room_profile_encrypted_subtitle") }
-  /// Messages here are not end-to-end encrypted.
-  public static var directRoomProfileNotEncryptedSubtitle: String { return ElementL10n.tr("Localizable", "direct_room_profile_not_encrypted_subtitle") }
-  /// Leave
-  public static var directRoomProfileSectionMoreLeave: String { return ElementL10n.tr("Localizable", "direct_room_profile_section_more_leave") }
-  /// Settings
-  public static var directRoomProfileSectionMoreSettings: String { return ElementL10n.tr("Localizable", "direct_room_profile_section_more_settings") }
-  /// Known Users
-  public static var directRoomUserListKnownTitle: String { return ElementL10n.tr("Localizable", "direct_room_user_list_known_title") }
-  /// Suggestions
-  public static var directRoomUserListSuggestionsTitle: String { return ElementL10n.tr("Localizable", "direct_room_user_list_suggestions_title") }
-  /// Add a new server
-  public static var directoryAddANewServer: String { return ElementL10n.tr("Localizable", "directory_add_a_new_server") }
-  /// Can't find this server or its room list
-  public static var directoryAddANewServerError: String { return ElementL10n.tr("Localizable", "directory_add_a_new_server_error") }
-  /// This server is already present in the list
-  public static var directoryAddANewServerErrorAlreadyAdded: String { return ElementL10n.tr("Localizable", "directory_add_a_new_server_error_already_added") }
-  /// Enter the name of a new server you want to explore.
-  public static var directoryAddANewServerPrompt: String { return ElementL10n.tr("Localizable", "directory_add_a_new_server_prompt") }
-  /// All rooms on %@ server
-  public static func directoryServerAllRoomsOnServer(_ p1: Any) -> String {
-    return ElementL10n.tr("Localizable", "directory_server_all_rooms_on_server", String(describing: p1))
-  }
-  /// All native %@ rooms
-  public static func directoryServerNativeRooms(_ p1: Any) -> String {
-    return ElementL10n.tr("Localizable", "directory_server_native_rooms", String(describing: p1))
-  }
-  /// Server name
-  public static var directoryServerPlaceholder: String { return ElementL10n.tr("Localizable", "directory_server_placeholder") }
-  /// Your server
-  public static var directoryYourServer: String { return ElementL10n.tr("Localizable", "directory_your_server") }
-  /// Enable 'Allow integrations' in Settings to do this.
-  public static var disabledIntegrationDialogContent: String { return ElementL10n.tr("Localizable", "disabled_integration_dialog_content") }
-  /// Integrations are disabled
-  public static var disabledIntegrationDialogTitle: String { return ElementL10n.tr("Localizable", "disabled_integration_dialog_title") }
-  /// We’re excited to announce we’ve changed name! Your app is up to date and you’re signed in to your account.
-  public static var disclaimerContent: String { return ElementL10n.tr("Localizable", "disclaimer_content") }
-  /// GOT IT
-  public static var disclaimerNegativeButton: String { return ElementL10n.tr("Localizable", "disclaimer_negative_button") }
-  /// LEARN MORE
-  public static var disclaimerPositiveButton: String { return ElementL10n.tr("Localizable", "disclaimer_positive_button") }
-  /// Riot is now Element!
-  public static var disclaimerTitle: String { return ElementL10n.tr("Localizable", "disclaimer_title") }
-  /// Disconnect identity server
-  public static var disconnectIdentityServer: String { return ElementL10n.tr("Localizable", "disconnect_identity_server") }
-  /// Disconnect from the identity server %@?
-  public static func disconnectIdentityServerDialogContent(_ p1: Any) -> String {
-    return ElementL10n.tr("Localizable", "disconnect_identity_server_dialog_content", String(describing: p1))
-  }
-  /// Invite by email, find contacts and more…
-  public static var discoveryInvite: String { return ElementL10n.tr("Localizable", "discovery_invite") }
-  /// Discovery (%@)
-  public static func discoverySection(_ p1: Any) -> String {
-    return ElementL10n.tr("Localizable", "discovery_section", String(describing: p1))
-  }
-  /// Doesn't look like a valid email address
-  public static var doesNotLookLikeValidEmail: String { return ElementL10n.tr("Localizable", "does_not_look_like_valid_email") }
-  /// Done
-  public static var done: String { return ElementL10n.tr("Localizable", "done") }
-  /// File %1$@ has been downloaded!
-  public static func downloadedFile(_ p1: Any) -> String {
-    return ElementL10n.tr("Localizable", "downloaded_file", String(describing: p1))
-  }
-  /// Re-request encryption keys from your other sessions.
-  public static var e2eReRequestEncryptionKey: String { return ElementL10n.tr("Localizable", "e2e_re_request_encryption_key") }
-  /// Please launch %@ on another device that can decrypt the message so it can send the keys to this session.
-  public static func e2eReRequestEncryptionKeyDialogContent(_ p1: Any) -> String {
-    return ElementL10n.tr("Localizable", "e2e_re_request_encryption_key_dialog_content", String(describing: p1))
-  }
-  /// Unlock encrypted messages history
-  public static var e2eUseKeybackup: String { return ElementL10n.tr("Localizable", "e2e_use_keybackup") }
-  /// Edit
-  public static var edit: String { return ElementL10n.tr("Localizable", "edit") }
-  /// Edit poll
-  public static var editPollTitle: String { return ElementL10n.tr("Localizable", "edit_poll_title") }
-  /// (edited)
-  public static var editedSuffix: String { return ElementL10n.tr("Localizable", "edited_suffix") }
-  /// Activities
-  public static var emojiPickerActivityCategory: String { return ElementL10n.tr("Localizable", "emoji_picker_activity_category") }
-  /// Flags
-  public static var emojiPickerFlagsCategory: String { return ElementL10n.tr("Localizable", "emoji_picker_flags_category") }
-  /// Food & Drink
-  public static var emojiPickerFoodsCategory: String { return ElementL10n.tr("Localizable", "emoji_picker_foods_category") }
-  /// Animals & Nature
-  public static var emojiPickerNatureCategory: String { return ElementL10n.tr("Localizable", "emoji_picker_nature_category") }
-  /// Objects
-  public static var emojiPickerObjectsCategory: String { return ElementL10n.tr("Localizable", "emoji_picker_objects_category") }
-  /// Smileys & People
-  public static var emojiPickerPeopleCategory: String { return ElementL10n.tr("Localizable", "emoji_picker_people_category") }
-  /// Travel & Places
-  public static var emojiPickerPlacesCategory: String { return ElementL10n.tr("Localizable", "emoji_picker_places_category") }
-  /// Symbols
-  public static var emojiPickerSymbolsCategory: String { return ElementL10n.tr("Localizable", "emoji_picker_symbols_category") }
-  /// Your contact book is empty
-  public static var emptyContactBook: String { return ElementL10n.tr("Localizable", "empty_contact_book") }
-  /// Encrypted message
-  public static var encryptedMessage: String { return ElementL10n.tr("Localizable", "encrypted_message") }
-  /// Encrypted by an unverified device
-  public static var encryptedUnverified: String { return ElementL10n.tr("Localizable", "encrypted_unverified") }
-  /// Encryption enabled
-  public static var encryptionEnabled: String { return ElementL10n.tr("Localizable", "encryption_enabled") }
-  /// Messages in this room are end-to-end encrypted. Learn more & verify users in their profile.
-  public static var encryptionEnabledTileDescription: String { return ElementL10n.tr("Localizable", "encryption_enabled_tile_description") }
-  /// Export E2E room keys
-  public static var encryptionExportE2eRoomKeys: String { return ElementL10n.tr("Localizable", "encryption_export_e2e_room_keys") }
-  /// Export
-  public static var encryptionExportExport: String { return ElementL10n.tr("Localizable", "encryption_export_export") }
-  /// Please create a passphrase to encrypt the exported keys. You will need to enter the same passphrase to be able to import the keys.
-  public static var encryptionExportNotice: String { return ElementL10n.tr("Localizable", "encryption_export_notice") }
-  /// Export room keys
-  public static var encryptionExportRoomKeys: String { return ElementL10n.tr("Localizable", "encryption_export_room_keys") }
-  /// Export the keys to a local file
-  public static var encryptionExportRoomKeysSummary: String { return ElementL10n.tr("Localizable", "encryption_export_room_keys_summary") }
-  /// Keys successfully exported
-  public static var encryptionExportedSuccessfully: String { return ElementL10n.tr("Localizable", "encryption_exported_successfully") }
-  /// Encryption has been misconfigured.
-  public static var encryptionHasBeenMisconfigured: String { return ElementL10n.tr("Localizable", "encryption_has_been_misconfigured") }
-  /// Import E2E room keys
-  public static var encryptionImportE2eRoomKeys: String { return ElementL10n.tr("Localizable", "encryption_import_e2e_room_keys") }
-  /// Import
-  public static var encryptionImportImport: String { return ElementL10n.tr("Localizable", "encryption_import_import") }
-  /// Import room keys
-  public static var encryptionImportRoomKeys: String { return ElementL10n.tr("Localizable", "encryption_import_room_keys") }
-  /// Plural format key: "%#@VARIABLE@"
-  public static func encryptionImportRoomKeysSuccess(_ p1: Int) -> String {
-    return ElementL10n.tr("Localizable", "encryption_import_room_keys_success", p1)
-  }
-  /// Import the keys from a local file
-  public static var encryptionImportRoomKeysSummary: String { return ElementL10n.tr("Localizable", "encryption_import_room_keys_summary") }
-  /// Cross-Signing
-  public static var encryptionInformationCrossSigningState: String { return ElementL10n.tr("Localizable", "encryption_information_cross_signing_state") }
-  /// Decryption error
-  public static var encryptionInformationDecryptionError: String { return ElementL10n.tr("Localizable", "encryption_information_decryption_error") }
-  /// Session key
-  public static var encryptionInformationDeviceKey: String { return ElementL10n.tr("Localizable", "encryption_information_device_key") }
-  /// Public name
-  public static var encryptionInformationDeviceName: String { return ElementL10n.tr("Localizable", "encryption_information_device_name") }
-  /// Cross-Signing is enabled
-  /// Private Keys on device.
-  public static var encryptionInformationDgXsigningComplete: String { return ElementL10n.tr("Localizable", "encryption_information_dg_xsigning_complete") }
-  /// Cross-Signing is not enabled
-  public static var encryptionInformationDgXsigningDisabled: String { return ElementL10n.tr("Localizable", "encryption_information_dg_xsigning_disabled") }
-  /// Cross-Signing is enabled.
-  /// Keys are not trusted
-  public static var encryptionInformationDgXsigningNotTrusted: String { return ElementL10n.tr("Localizable", "encryption_information_dg_xsigning_not_trusted") }
-  /// Cross-Signing is enabled
-  /// Keys are trusted.
-  /// Private keys are not known
-  public static var encryptionInformationDgXsigningTrusted: String { return ElementL10n.tr("Localizable", "encryption_information_dg_xsigning_trusted") }
-  /// Not Verified
-  public static var encryptionInformationNotVerified: String { return ElementL10n.tr("Localizable", "encryption_information_not_verified") }
-  /// unknown ip
-  public static var encryptionInformationUnknownIp: String { return ElementL10n.tr("Localizable", "encryption_information_unknown_ip") }
-  /// Verified
-  public static var encryptionInformationVerified: String { return ElementL10n.tr("Localizable", "encryption_information_verified") }
-  /// Verify
-  public static var encryptionInformationVerify: String { return ElementL10n.tr("Localizable", "encryption_information_verify") }
-  /// Confirm by comparing the following with the User Settings in your other session:
-  public static var encryptionInformationVerifyDeviceWarning: String { return ElementL10n.tr("Localizable", "encryption_information_verify_device_warning") }
-  /// If they don't match, the security of your communication may be compromised.
-  public static var encryptionInformationVerifyDeviceWarning2: String { return ElementL10n.tr("Localizable", "encryption_information_verify_device_warning2") }
-  /// Encrypted Messages Recovery
-  public static var encryptionMessageRecovery: String { return ElementL10n.tr("Localizable", "encryption_message_recovery") }
-  /// Encryption is misconfigured
-  public static var encryptionMisconfigured: String { return ElementL10n.tr("Localizable", "encryption_misconfigured") }
-  /// Never send encrypted messages to unverified sessions from this session.
-  public static var encryptionNeverSendToUnverifiedDevicesSummary: String { return ElementL10n.tr("Localizable", "encryption_never_send_to_unverified_devices_summary") }
-  /// Encrypt to verified sessions only
-  public static var encryptionNeverSendToUnverifiedDevicesTitle: String { return ElementL10n.tr("Localizable", "encryption_never_send_to_unverified_devices_title") }
-  /// Encryption not enabled
-  public static var encryptionNotEnabled: String { return ElementL10n.tr("Localizable", "encryption_not_enabled") }
-  /// Manage Key Backup
-  public static var encryptionSettingsManageMessageRecoverySummary: String { return ElementL10n.tr("Localizable", "encryption_settings_manage_message_recovery_summary") }
-  /// The encryption used by this room is not supported
-  public static var encryptionUnknownAlgorithmTileDescription: String { return ElementL10n.tr("Localizable", "encryption_unknown_algorithm_tile_description") }
-  /// End poll
-  public static var endPollConfirmationApproveButton: String { return ElementL10n.tr("Localizable", "end_poll_confirmation_approve_button") }
-  /// This will stop people from being able to vote and will display the final results of the poll.
-  public static var endPollConfirmationDescription: String { return ElementL10n.tr("Localizable", "end_poll_confirmation_description") }
-  /// End this poll?
-  public static var endPollConfirmationTitle: String { return ElementL10n.tr("Localizable", "end_poll_confirmation_title") }
-  /// Enter your %@ to continue.
-  public static func enterAccountPassword(_ p1: Any) -> String {
-    return ElementL10n.tr("Localizable", "enter_account_password", String(describing: p1))
-  }
-  /// Select your Recovery Key, or input it manually by typing it or pasting from your clipboard
-  public static var enterSecretStorageInputKey: String { return ElementL10n.tr("Localizable", "enter_secret_storage_input_key") }
-  /// Cannot find secrets in storage
-  public static var enterSecretStorageInvalid: String { return ElementL10n.tr("Localizable", "enter_secret_storage_invalid") }
-  /// Use your %1$@ or use your %2$@ to continue.
-  public static func enterSecretStoragePassphraseOrKey(_ p1: Any, _ p2: Any) -> String {
-    return ElementL10n.tr("Localizable", "enter_secret_storage_passphrase_or_key", String(describing: p1), String(describing: p2))
-  }
-  /// Plural format key: "%#@VARIABLE@"
-  public static func entries(_ p1: Int) -> String {
-    return ElementL10n.tr("Localizable", "entries", p1)
-  }
-  /// Unable to play %1$@
-  public static func errorAudioMessageUnableToPlay(_ p1: Any) -> String {
-    return ElementL10n.tr("Localizable", "error_audio_message_unable_to_play", String(describing: p1))
-  }
-  /// Please choose a password.
-  public static var errorEmptyFieldChoosePassword: String { return ElementL10n.tr("Localizable", "error_empty_field_choose_password") }
-  /// Please choose a username.
-  public static var errorEmptyFieldChooseUserName: String { return ElementL10n.tr("Localizable", "error_empty_field_choose_user_name") }
-  /// Please enter a username.
-  public static var errorEmptyFieldEnterUserName: String { return ElementL10n.tr("Localizable", "error_empty_field_enter_user_name") }
-  /// Please enter your password.
-  public static var errorEmptyFieldYourPassword: String { return ElementL10n.tr("Localizable", "error_empty_field_your_password") }
-  /// Failed to import keys
-  public static var errorFailedToImportKeys: String { return ElementL10n.tr("Localizable", "error_failed_to_import_keys") }
-  /// Sorry, an error occurred while trying to join: %@
-  public static func errorFailedToJoinRoom(_ p1: Any) -> String {
-    return ElementL10n.tr("Localizable", "error_failed_to_join_room", String(describing: p1))
-  }
-  /// The file is too large to upload.
-  public static var errorFileTooBigSimple: String { return ElementL10n.tr("Localizable", "error_file_too_big_simple") }
-  /// The homeserver does not accept username with only digits.
-  public static var errorForbiddenDigitsOnlyUsername: String { return ElementL10n.tr("Localizable", "error_forbidden_digits_only_username") }
-  /// Couldn't handle share data
-  public static var errorHandlingIncomingShare: String { return ElementL10n.tr("Localizable", "error_handling_incoming_share") }
-  /// Sorry, an error occurred while trying to join the conference
-  public static var errorJitsiJoinConf: String { return ElementL10n.tr("Localizable", "error_jitsi_join_conf") }
-  /// Sorry, conference calls with Jitsi are not supported on old devices (devices with Android OS below 6.0)
-  public static var errorJitsiNotSupportedOnOldDevice: String { return ElementL10n.tr("Localizable", "error_jitsi_not_supported_on_old_device") }
-  /// Looks like the server is taking too long to respond, this can be caused by either poor connectivity or an error with the server. Please try again in a while.
-  public static var errorNetworkTimeout: String { return ElementL10n.tr("Localizable", "error_network_timeout") }
-  /// Sorry, no external application has been found to complete this action.
-  public static var errorNoExternalApplicationFound: String { return ElementL10n.tr("Localizable", "error_no_external_application_found") }
-  /// No network. Please check your Internet connection.
-  public static var errorNoNetwork: String { return ElementL10n.tr("Localizable", "error_no_network") }
-  /// Can't open a room where you are banned from.
-  public static var errorOpeningBannedRoom: String { return ElementL10n.tr("Localizable", "error_opening_banned_room") }
-  /// Could not save media file
-  public static var errorSavingMediaFile: String { return ElementL10n.tr("Localizable", "error_saving_media_file") }
-  /// Please retry once you have accepted the terms and conditions of your homeserver.
-  public static var errorTermsNotAccepted: String { return ElementL10n.tr("Localizable", "error_terms_not_accepted") }
-  /// Ensure that you have clicked on the link in the email we have sent to you.
-  public static var errorThreepidAuthFailed: String { return ElementL10n.tr("Localizable", "error_threepid_auth_failed") }
-  /// Unauthorized, missing valid authentication credentials
-  public static var errorUnauthorized: String { return ElementL10n.tr("Localizable", "error_unauthorized") }
-  /// It looks like you’re trying to connect to another homeserver. Do you want to sign out?
-  public static var errorUserAlreadyLoggedIn: String { return ElementL10n.tr("Localizable", "error_user_already_logged_in") }
-  /// Cannot reply or edit while voice message is active
-  public static var errorVoiceMessageCannotReplyOrEdit: String { return ElementL10n.tr("Localizable", "error_voice_message_cannot_reply_or_edit") }
-  /// Cannot play this voice message
-  public static var errorVoiceMessageUnableToPlay: String { return ElementL10n.tr("Localizable", "error_voice_message_unable_to_play") }
-  /// Cannot record a voice message
-  public static var errorVoiceMessageUnableToRecord: String { return ElementL10n.tr("Localizable", "error_voice_message_unable_to_record") }
-  /// Message removed
-  public static var eventRedacted: String { return ElementL10n.tr("Localizable", "event_redacted") }
-  /// Event moderated by room admin
-  public static var eventRedactedByAdminReason: String { return ElementL10n.tr("Localizable", "event_redacted_by_admin_reason") }
-  /// Event moderated by room admin, reason: %1$@
-  public static func eventRedactedByAdminReasonWithReason(_ p1: Any) -> String {
-    return ElementL10n.tr("Localizable", "event_redacted_by_admin_reason_with_reason", String(describing: p1))
-  }
-  /// Event deleted by user
-  public static var eventRedactedByUserReason: String { return ElementL10n.tr("Localizable", "event_redacted_by_user_reason") }
-  /// Event deleted by user, reason: %1$@
-  public static func eventRedactedByUserReasonWithReason(_ p1: Any) -> String {
-    return ElementL10n.tr("Localizable", "event_redacted_by_user_reason_with_reason", String(describing: p1))
-  }
-  /// Delete all failed messages
-  public static var eventStatusA11yDeleteAll: String { return ElementL10n.tr("Localizable", "event_status_a11y_delete_all") }
-  /// Failed
-  public static var eventStatusA11yFailed: String { return ElementL10n.tr("Localizable", "event_status_a11y_failed") }
-  /// Sending
-  public static var eventStatusA11ySending: String { return ElementL10n.tr("Localizable", "event_status_a11y_sending") }
-  /// Sent
-  public static var eventStatusA11ySent: String { return ElementL10n.tr("Localizable", "event_status_a11y_sent") }
-  /// Do you want to cancel sending message?
-  public static var eventStatusCancelSendingDialogMessage: String { return ElementL10n.tr("Localizable", "event_status_cancel_sending_dialog_message") }
-  /// Are you sure you want to delete all unsent messages in this room?
-  public static var eventStatusDeleteAllFailedDialogMessage: String { return ElementL10n.tr("Localizable", "event_status_delete_all_failed_dialog_message") }
-  /// Delete unsent messages
-  public static var eventStatusDeleteAllFailedDialogTitle: String { return ElementL10n.tr("Localizable", "event_status_delete_all_failed_dialog_title") }
-  /// Messages failed to send
-  public static var eventStatusFailedMessagesWarning: String { return ElementL10n.tr("Localizable", "event_status_failed_messages_warning") }
-  /// Sending message…
-  public static var eventStatusSendingMessage: String { return ElementL10n.tr("Localizable", "event_status_sending_message") }
-  /// Message sent
-  public static var eventStatusSentMessage: String { return ElementL10n.tr("Localizable", "event_status_sent_message") }
-  /// Explore Rooms
-  public static var exploreRooms: String { return ElementL10n.tr("Localizable", "explore_rooms") }
-  /// The link %1$@ is taking you to another site: %2$@.
-  /// 
-  /// Are you sure you want to continue?
-  public static func externalLinkConfirmationMessage(_ p1: Any, _ p2: Any) -> String {
-    return ElementL10n.tr("Localizable", "external_link_confirmation_message", String(describing: p1), String(describing: p2))
-  }
-  /// Double-check this link
-  public static var externalLinkConfirmationTitle: String { return ElementL10n.tr("Localizable", "external_link_confirmation_title") }
-  /// Direct Messages
-  public static var fabMenuCreateChat: String { return ElementL10n.tr("Localizable", "fab_menu_create_chat") }
-  /// Rooms
-  public static var fabMenuCreateRoom: String { return ElementL10n.tr("Localizable", "fab_menu_create_room") }
-  /// Failed to access secure storage
-  public static var failedToAccessSecureStorage: String { return ElementL10n.tr("Localizable", "failed_to_access_secure_storage") }
-  /// Failed to add widget
-  public static var failedToAddWidget: String { return ElementL10n.tr("Localizable", "failed_to_add_widget") }
-  /// Failed to set up Cross Signing
-  public static var failedToInitializeCrossSigning: String { return ElementL10n.tr("Localizable", "failed_to_initialize_cross_signing") }
-  /// Failed to remove widget
-  public static var failedToRemoveWidget: String { return ElementL10n.tr("Localizable", "failed_to_remove_widget") }
-  /// Failed to UnBan user
-  public static var failedToUnban: String { return ElementL10n.tr("Localizable", "failed_to_unban") }
-  /// Plural format key: "%#@VARIABLE@"
-  public static func fallbackUsersRead(_ p1: Int) -> String {
-    return ElementL10n.tr("Localizable", "fallback_users_read", p1)
-  }
-  /// Feedback
-  public static var feedback: String { return ElementL10n.tr("Localizable", "feedback") }
-  /// The feedback failed to be sent (%@)
-  public static func feedbackFailed(_ p1: Any) -> String {
-    return ElementL10n.tr("Localizable", "feedback_failed", String(describing: p1))
-  }
-  /// Thanks, your feedback has been successfully sent
-  public static var feedbackSent: String { return ElementL10n.tr("Localizable", "feedback_sent") }
-  /// Finish
-  public static var finish: String { return ElementL10n.tr("Localizable", "finish") }
-  /// Finish setting up discovery.
-  public static var finishSettingUpDiscovery: String { return ElementL10n.tr("Localizable", "finish_setting_up_discovery") }
-  /// Finish setup
-  public static var finishSetup: String { return ElementL10n.tr("Localizable", "finish_setup") }
-  /// Font size
-  public static var fontSize: String { return ElementL10n.tr("Localizable", "font_size") }
-  /// Set automatically
-  public static var fontSizeSectionAuto: String { return ElementL10n.tr("Localizable", "font_size_section_auto") }
-  /// Choose manually
-  public static var fontSizeSectionManually: String { return ElementL10n.tr("Localizable", "font_size_section_manually") }
-  /// Choose font size
-  public static var fontSizeTitle: String { return ElementL10n.tr("Localizable", "font_size_title") }
-  /// Use system default
-  public static var fontSizeUseSystem: String { return ElementL10n.tr("Localizable", "font_size_use_system") }
-  /// Congratulations!
-  public static var ftueAccountCreatedCongratulationsTitle: String { return ElementL10n.tr("Localizable", "ftue_account_created_congratulations_title") }
-  /// Personalize profile
-  public static var ftueAccountCreatedPersonalize: String { return ElementL10n.tr("Localizable", "ftue_account_created_personalize") }
-  /// Your account %@ has been created
-  public static func ftueAccountCreatedSubtitle(_ p1: Any) -> String {
-    return ElementL10n.tr("Localizable", "ftue_account_created_subtitle", String(describing: p1))
-  }
-  /// Take me home
-  public static var ftueAccountCreatedTakeMeHome: String { return ElementL10n.tr("Localizable", "ftue_account_created_take_me_home") }
-  /// Are you a human?
-  public static var ftueAuthCaptchaTitle: String { return ElementL10n.tr("Localizable", "ftue_auth_captcha_title") }
-  /// Choose where your conversations are kept, giving you control and independence. Connected via Matrix.
-  public static var ftueAuthCarouselControlBody: String { return ElementL10n.tr("Localizable", "ftue_auth_carousel_control_body") }
-  /// You're in control.
-  public static var ftueAuthCarouselControlTitle: String { return ElementL10n.tr("Localizable", "ftue_auth_carousel_control_title") }
-  /// End-to-end encrypted and no phone number required. No ads or datamining.
-  public static var ftueAuthCarouselEncryptedBody: String { return ElementL10n.tr("Localizable", "ftue_auth_carousel_encrypted_body") }
-  /// Secure messaging.
-  public static var ftueAuthCarouselEncryptedTitle: String { return ElementL10n.tr("Localizable", "ftue_auth_carousel_encrypted_title") }
-  /// Secure and independent communication that gives you the same level of privacy as a face-to-face conversation in your own home.
-  public static var ftueAuthCarouselSecureBody: String { return ElementL10n.tr("Localizable", "ftue_auth_carousel_secure_body") }
-  /// Own your conversations.
-  public static var ftueAuthCarouselSecureTitle: String { return ElementL10n.tr("Localizable", "ftue_auth_carousel_secure_title") }
-  /// %@ is also great for the workplace. It’s trusted by the world’s most secure organisations.
-  public static func ftueAuthCarouselWorkplaceBody(_ p1: Any) -> String {
-    return ElementL10n.tr("Localizable", "ftue_auth_carousel_workplace_body", String(describing: p1))
-  }
-  /// Messaging for your team.
-  public static var ftueAuthCarouselWorkplaceTitle: String { return ElementL10n.tr("Localizable", "ftue_auth_carousel_workplace_title") }
-  /// Get in touch
-  public static var ftueAuthChooseServerEmsCta: String { return ElementL10n.tr("Localizable", "ftue_auth_choose_server_ems_cta") }
-  /// Element Matrix Services (EMS) is a robust and reliable hosting service for fast, secure and real time communication. Find out how on <a href=${ftue_ems_url}>element.io/ems</a>
-  public static var ftueAuthChooseServerEmsSubtitle: String { return ElementL10n.tr("Localizable", "ftue_auth_choose_server_ems_subtitle") }
-  /// Want to host your own server?
-  public static var ftueAuthChooseServerEmsTitle: String { return ElementL10n.tr("Localizable", "ftue_auth_choose_server_ems_title") }
-  /// Server URL
-  public static var ftueAuthChooseServerEntryHint: String { return ElementL10n.tr("Localizable", "ftue_auth_choose_server_entry_hint") }
-  /// What is the address of your server?
-  public static var ftueAuthChooseServerSignInSubtitle: String { return ElementL10n.tr("Localizable", "ftue_auth_choose_server_sign_in_subtitle") }
-  /// What is the address of your server? This is like a home for all your data
-  public static var ftueAuthChooseServerSubtitle: String { return ElementL10n.tr("Localizable", "ftue_auth_choose_server_subtitle") }
-  /// Select your server
-  public static var ftueAuthChooseServerTitle: String { return ElementL10n.tr("Localizable", "ftue_auth_choose_server_title") }
-  /// Where your conversations will live
-  public static var ftueAuthCreateAccountChooseServerHeader: String { return ElementL10n.tr("Localizable", "ftue_auth_create_account_choose_server_header") }
-  /// Edit
-  public static var ftueAuthCreateAccountEditServerSelection: String { return ElementL10n.tr("Localizable", "ftue_auth_create_account_edit_server_selection") }
-  /// Must be 8 characters or more
-  public static var ftueAuthCreateAccountPasswordEntryFooter: String { return ElementL10n.tr("Localizable", "ftue_auth_create_account_password_entry_footer") }
-  /// Or
-  public static var ftueAuthCreateAccountSsoSectionHeader: String { return ElementL10n.tr("Localizable", "ftue_auth_create_account_sso_section_header") }
-  /// Create your account
-  public static var ftueAuthCreateAccountTitle: String { return ElementL10n.tr("Localizable", "ftue_auth_create_account_title") }
-  /// Others can discover you %@
-  public static func ftueAuthCreateAccountUsernameEntryFooter(_ p1: Any) -> String {
-    return ElementL10n.tr("Localizable", "ftue_auth_create_account_username_entry_footer", String(describing: p1))
-  }
-  /// Email
-  public static var ftueAuthEmailEntryTitle: String { return ElementL10n.tr("Localizable", "ftue_auth_email_entry_title") }
-  /// Resend email
-  public static var ftueAuthEmailResendEmail: String { return ElementL10n.tr("Localizable", "ftue_auth_email_resend_email") }
-  /// %@ needs to verify your account
-  public static func ftueAuthEmailSubtitle(_ p1: Any) -> String {
-    return ElementL10n.tr("Localizable", "ftue_auth_email_subtitle", String(describing: p1))
-  }
-  /// Enter your email
-  public static var ftueAuthEmailTitle: String { return ElementL10n.tr("Localizable", "ftue_auth_email_title") }
-  /// Did not receive an email?
-  public static var ftueAuthEmailVerificationFooter: String { return ElementL10n.tr("Localizable", "ftue_auth_email_verification_footer") }
-  /// Follow the instructions sent to %@
-  public static func ftueAuthEmailVerificationSubtitle(_ p1: Any) -> String {
-    return ElementL10n.tr("Localizable", "ftue_auth_email_verification_subtitle", String(describing: p1))
-  }
-  /// Verify your email
-  public static var ftueAuthEmailVerificationTitle: String { return ElementL10n.tr("Localizable", "ftue_auth_email_verification_title") }
-  /// Forgot password
-  public static var ftueAuthForgotPassword: String { return ElementL10n.tr("Localizable", "ftue_auth_forgot_password") }
-  /// Username / Email / Phone
-  public static var ftueAuthLoginUsernameEntry: String { return ElementL10n.tr("Localizable", "ftue_auth_login_username_entry") }
-  /// New Password
-  public static var ftueAuthNewPasswordEntryTitle: String { return ElementL10n.tr("Localizable", "ftue_auth_new_password_entry_title") }
-  /// Make sure it's 8 characters or more.
-  public static var ftueAuthNewPasswordSubtitle: String { return ElementL10n.tr("Localizable", "ftue_auth_new_password_subtitle") }
-  /// Choose a new password
-  public static var ftueAuthNewPasswordTitle: String { return ElementL10n.tr("Localizable", "ftue_auth_new_password_title") }
-  /// Password reset
-  public static var ftueAuthPasswordResetConfirmation: String { return ElementL10n.tr("Localizable", "ftue_auth_password_reset_confirmation") }
-  /// Follow the instructions send to %@
-  public static func ftueAuthPasswordResetEmailConfirmationSubtitle(_ p1: Any) -> String {
-    return ElementL10n.tr("Localizable", "ftue_auth_password_reset_email_confirmation_subtitle", String(describing: p1))
-  }
-  /// Confirmation code
-  public static var ftueAuthPhoneConfirmationEntryTitle: String { return ElementL10n.tr("Localizable", "ftue_auth_phone_confirmation_entry_title") }
-  /// Resend code
-  public static var ftueAuthPhoneConfirmationResendCode: String { return ElementL10n.tr("Localizable", "ftue_auth_phone_confirmation_resend_code") }
-  /// A code was sent to %@
-  public static func ftueAuthPhoneConfirmationSubtitle(_ p1: Any) -> String {
-    return ElementL10n.tr("Localizable", "ftue_auth_phone_confirmation_subtitle", String(describing: p1))
-  }
-  /// Confirm your phone number
-  public static var ftueAuthPhoneConfirmationTitle: String { return ElementL10n.tr("Localizable", "ftue_auth_phone_confirmation_title") }
-  /// Phone Number
-  public static var ftueAuthPhoneEntryTitle: String { return ElementL10n.tr("Localizable", "ftue_auth_phone_entry_title") }
-  /// %@ needs to verify your account
-  public static func ftueAuthPhoneSubtitle(_ p1: Any) -> String {
-    return ElementL10n.tr("Localizable", "ftue_auth_phone_subtitle", String(describing: p1))
-  }
-  /// Enter your phone number
-  public static var ftueAuthPhoneTitle: String { return ElementL10n.tr("Localizable", "ftue_auth_phone_title") }
-  /// Reset password
-  public static var ftueAuthResetPassword: String { return ElementL10n.tr("Localizable", "ftue_auth_reset_password") }
-  /// Check your email.
-  public static var ftueAuthResetPasswordBreakerTitle: String { return ElementL10n.tr("Localizable", "ftue_auth_reset_password_breaker_title") }
-  /// %@ will send you a verification link
-  public static func ftueAuthResetPasswordEmailSubtitle(_ p1: Any) -> String {
-    return ElementL10n.tr("Localizable", "ftue_auth_reset_password_email_subtitle", String(describing: p1))
-  }
-  /// Where your conversations live
-  public static var ftueAuthSignInChooseServerHeader: String { return ElementL10n.tr("Localizable", "ftue_auth_sign_in_choose_server_header") }
-  /// Sign out all devices
-  public static var ftueAuthSignOutAllDevices: String { return ElementL10n.tr("Localizable", "ftue_auth_sign_out_all_devices") }
-  /// Please read through %@'s terms and policies
-  public static func ftueAuthTermsSubtitle(_ p1: Any) -> String {
-    return ElementL10n.tr("Localizable", "ftue_auth_terms_subtitle", String(describing: p1))
-  }
-  /// Server policies
-  public static var ftueAuthTermsTitle: String { return ElementL10n.tr("Localizable", "ftue_auth_terms_title") }
-  /// Connect to server
-  public static var ftueAuthUseCaseConnectToServer: String { return ElementL10n.tr("Localizable", "ftue_auth_use_case_connect_to_server") }
-  /// Looking to join an existing server?
-  public static var ftueAuthUseCaseJoinExistingServer: String { return ElementL10n.tr("Localizable", "ftue_auth_use_case_join_existing_server") }
-  /// Friends and family
-  public static var ftueAuthUseCaseOptionOne: String { return ElementL10n.tr("Localizable", "ftue_auth_use_case_option_one") }
-  /// Communities
-  public static var ftueAuthUseCaseOptionThree: String { return ElementL10n.tr("Localizable", "ftue_auth_use_case_option_three") }
-  /// Teams
-  public static var ftueAuthUseCaseOptionTwo: String { return ElementL10n.tr("Localizable", "ftue_auth_use_case_option_two") }
-  /// Not sure yet? %@
-  public static func ftueAuthUseCaseSkip(_ p1: Any) -> String {
-    return ElementL10n.tr("Localizable", "ftue_auth_use_case_skip", String(describing: p1))
-  }
-  /// Skip this question
-  public static var ftueAuthUseCaseSkipPartial: String { return ElementL10n.tr("Localizable", "ftue_auth_use_case_skip_partial") }
-  /// We'll help you get connected
-  public static var ftueAuthUseCaseSubtitle: String { return ElementL10n.tr("Localizable", "ftue_auth_use_case_subtitle") }
-  /// Who will you chat to the most?
-  public static var ftueAuthUseCaseTitle: String { return ElementL10n.tr("Localizable", "ftue_auth_use_case_title") }
-  /// Welcome back!
-  public static var ftueAuthWelcomeBackTitle: String { return ElementL10n.tr("Localizable", "ftue_auth_welcome_back_title") }
-  /// You can change this later
-  public static var ftueDisplayNameEntryFooter: String { return ElementL10n.tr("Localizable", "ftue_display_name_entry_footer") }
-  /// Display Name
-  public static var ftueDisplayNameEntryTitle: String { return ElementL10n.tr("Localizable", "ftue_display_name_entry_title") }
-  /// Choose a display name
-  public static var ftueDisplayNameTitle: String { return ElementL10n.tr("Localizable", "ftue_display_name_title") }
-  /// Head to settings anytime to update your profile
-  public static var ftuePersonalizeCompleteSubtitle: String { return ElementL10n.tr("Localizable", "ftue_personalize_complete_subtitle") }
-  /// Looking good!
-  public static var ftuePersonalizeCompleteTitle: String { return ElementL10n.tr("Localizable", "ftue_personalize_complete_title") }
-  /// Let's go
-  public static var ftuePersonalizeLetsGo: String { return ElementL10n.tr("Localizable", "ftue_personalize_lets_go") }
-  /// Skip this step
-  public static var ftuePersonalizeSkipThisStep: String { return ElementL10n.tr("Localizable", "ftue_personalize_skip_this_step") }
-  /// Save and continue
-  public static var ftuePersonalizeSubmit: String { return ElementL10n.tr("Localizable", "ftue_personalize_submit") }
-  /// Time to put a face to the name
-  public static var ftueProfilePictureSubtitle: String { return ElementL10n.tr("Localizable", "ftue_profile_picture_subtitle") }
-  /// Add a profile picture
-  public static var ftueProfilePictureTitle: String { return ElementL10n.tr("Localizable", "ftue_profile_picture_title") }
-  /// %1$@: %2$@
-  public static func genericLabelAndValue(_ p1: Any, _ p2: Any) -> String {
-    return ElementL10n.tr("Localizable", "generic_label_and_value", String(describing: p1), String(describing: p2))
-  }
-  /// Give Feedback
-  public static var giveFeedback: String { return ElementL10n.tr("Localizable", "give_feedback") }
-  /// Give Feedback
-  public static var giveFeedbackThreads: String { return ElementL10n.tr("Localizable", "give_feedback_threads") }
-  /// Retry
-  public static var globalRetry: String { return ElementL10n.tr("Localizable", "global_retry") }
-  /// Home
-  public static var groupDetailsHome: String { return ElementL10n.tr("Localizable", "group_details_home") }
-  /// You have been banned from %1$@ by %2$@
-  public static func hasBeenBanned(_ p1: Any, _ p2: Any) -> String {
-    return ElementL10n.tr("Localizable", "has_been_banned", String(describing: p1), String(describing: p2))
-  }
-  /// You have been removed from %1$@ by %2$@
-  public static func hasBeenRemoved(_ p1: Any, _ p2: Any) -> String {
-    return ElementL10n.tr("Localizable", "has_been_removed", String(describing: p1), String(describing: p2))
-  }
-  /// Long click on a room to see more options
-  public static var helpLongClickOnRoomForMoreOptions: String { return ElementL10n.tr("Localizable", "help_long_click_on_room_for_more_options") }
-  /// Hide advanced
-  public static var hideAdvanced: String { return ElementL10n.tr("Localizable", "hide_advanced") }
-  /// The all-in-one secure chat app for teams, friends and organisations. Create a chat, or join an existing room, to get started.
-  public static var homeEmptyNoRoomsMessage: String { return ElementL10n.tr("Localizable", "home_empty_no_rooms_message") }
-  /// Welcome to %@,
-  /// %@.
-  public static func homeEmptyNoRoomsTitle(_ p1: Any, _ p2: Any) -> String {
-    return ElementL10n.tr("Localizable", "home_empty_no_rooms_title", String(describing: p1), String(describing: p2))
-  }
-  /// This is where your unread messages will show up, when you have some.
-  public static var homeEmptyNoUnreadsMessage: String { return ElementL10n.tr("Localizable", "home_empty_no_unreads_message") }
-  /// Nothing to report.
-  public static var homeEmptyNoUnreadsTitle: String { return ElementL10n.tr("Localizable", "home_empty_no_unreads_title") }
-  /// Spaces are a new way to group rooms and people. Add an existing room, or create a new one, using the bottom-right button.
-  public static var homeEmptySpaceNoRoomsMessage: String { return ElementL10n.tr("Localizable", "home_empty_space_no_rooms_message") }
-  /// %@
-  /// is looking a little empty.
-  public static func homeEmptySpaceNoRoomsTitle(_ p1: Any) -> String {
-    return ElementL10n.tr("Localizable", "home_empty_space_no_rooms_title", String(describing: p1))
-  }
-  /// Filter room names
-  public static var homeFilterPlaceholderHome: String { return ElementL10n.tr("Localizable", "home_filter_placeholder_home") }
-  /// Layout preferences
-  public static var homeLayoutPreferences: String { return ElementL10n.tr("Localizable", "home_layout_preferences") }
-  /// Show filters
-  public static var homeLayoutPreferencesFilters: String { return ElementL10n.tr("Localizable", "home_layout_preferences_filters") }
-  /// Show recents
-  public static var homeLayoutPreferencesRecents: String { return ElementL10n.tr("Localizable", "home_layout_preferences_recents") }
-  /// Activity
-  public static var homeLayoutPreferencesSortActivity: String { return ElementL10n.tr("Localizable", "home_layout_preferences_sort_activity") }
-  /// Sort by
-  public static var homeLayoutPreferencesSortBy: String { return ElementL10n.tr("Localizable", "home_layout_preferences_sort_by") }
-  /// A - Z
-  public static var homeLayoutPreferencesSortName: String { return ElementL10n.tr("Localizable", "home_layout_preferences_sort_name") }
-  /// Homeserver API URL
-  public static var hsClientUrl: String { return ElementL10n.tr("Localizable", "hs_client_url") }
-  /// Homeserver URL
-  public static var hsUrl: String { return ElementL10n.tr("Localizable", "hs_url") }
-  /// Huge
-  public static var huge: String { return ElementL10n.tr("Localizable", "huge") }
-  /// Identity server
-  public static var identityServer: String { return ElementL10n.tr("Localizable", "identity_server") }
-  /// To discover existing contacts, you need to send contact info (emails and phone numbers) to your identity server. We hash your data before sending for privacy.
-  public static var identityServerConsentDialogContent3: String { return ElementL10n.tr("Localizable", "identity_server_consent_dialog_content_3") }
-  /// Do you agree to send this info?
-  public static var identityServerConsentDialogContentQuestion: String { return ElementL10n.tr("Localizable", "identity_server_consent_dialog_content_question") }
-  /// Send emails and phone numbers to %@
-  public static func identityServerConsentDialogTitle2(_ p1: Any) -> String {
-    return ElementL10n.tr("Localizable", "identity_server_consent_dialog_title_2", String(describing: p1))
-  }
-  /// The association has failed.
-  public static var identityServerErrorBindingError: String { return ElementL10n.tr("Localizable", "identity_server_error_binding_error") }
-  /// For your privacy, %@ only supports sending hashed user emails and phone number.
-  public static func identityServerErrorBulkSha256NotSupported(_ p1: Any) -> String {
-    return ElementL10n.tr("Localizable", "identity_server_error_bulk_sha256_not_supported", String(describing: p1))
-  }
-  /// There is no current association with this identifier.
-  public static var identityServerErrorNoCurrentBindingError: String { return ElementL10n.tr("Localizable", "identity_server_error_no_current_binding_error") }
-  /// Please first configure an identity server.
-  public static var identityServerErrorNoIdentityServerConfigured: String { return ElementL10n.tr("Localizable", "identity_server_error_no_identity_server_configured") }
-  /// This operation is not possible. The homeserver is outdated.
-  public static var identityServerErrorOutdatedHomeServer: String { return ElementL10n.tr("Localizable", "identity_server_error_outdated_home_server") }
-  /// This identity server is outdated. %@ support only API V2.
-  public static func identityServerErrorOutdatedIdentityServer(_ p1: Any) -> String {
-    return ElementL10n.tr("Localizable", "identity_server_error_outdated_identity_server", String(describing: p1))
-  }
-  /// Please first accepts the terms of the identity server in the settings.
-  public static var identityServerErrorTermsNotSigned: String { return ElementL10n.tr("Localizable", "identity_server_error_terms_not_signed") }
-  /// You are not using any identity server
-  public static var identityServerNotDefined: String { return ElementL10n.tr("Localizable", "identity_server_not_defined") }
-  /// Alternatively, you can enter any other identity server URL
-  public static var identityServerSetAlternativeNotice: String { return ElementL10n.tr("Localizable", "identity_server_set_alternative_notice") }
-  /// Enter the URL of an identity server
-  public static var identityServerSetAlternativeNoticeNoDefault: String { return ElementL10n.tr("Localizable", "identity_server_set_alternative_notice_no_default") }
-  /// Submit
-  public static var identityServerSetAlternativeSubmit: String { return ElementL10n.tr("Localizable", "identity_server_set_alternative_submit") }
-  /// Your homeserver (%1$@) proposes to use %2$@ for your identity server
-  public static func identityServerSetDefaultNotice(_ p1: Any, _ p2: Any) -> String {
-    return ElementL10n.tr("Localizable", "identity_server_set_default_notice", String(describing: p1), String(describing: p2))
-  }
-  /// Use %1$@
-  public static func identityServerSetDefaultSubmit(_ p1: Any) -> String {
-    return ElementL10n.tr("Localizable", "identity_server_set_default_submit", String(describing: p1))
-  }
-  /// The user consent has not been provided.
-  public static var identityServerUserConsentNotProvided: String { return ElementL10n.tr("Localizable", "identity_server_user_consent_not_provided") }
-  /// Ignore
-  public static var ignoreRequestShortLabel: String { return ElementL10n.tr("Localizable", "ignore_request_short_label") }
-  /// Import e2e keys from file "%1$@".
-  public static func importE2eKeysFromFile(_ p1: Any) -> String {
-    return ElementL10n.tr("Localizable", "import_e2e_keys_from_file", String(describing: p1))
-  }
-  /// Incoming Video Call
-  public static var incomingVideoCall: String { return ElementL10n.tr("Localizable", "incoming_video_call") }
-  /// Incoming Voice Call
-  public static var incomingVoiceCall: String { return ElementL10n.tr("Localizable", "incoming_voice_call") }
-  /// %@ needs to perform a clear cache to be up to date, for the following reason:
-  /// %@
-  /// 
-  /// Note that this action will restart the app and it may take some time.
-  public static func initialSyncRequestContent(_ p1: Any, _ p2: Any) -> String {
-    return ElementL10n.tr("Localizable", "initial_sync_request_content", String(describing: p1), String(describing: p2))
-  }
-  /// - Some users have been unignored
-  public static var initialSyncRequestReasonUnignoredUsers: String { return ElementL10n.tr("Localizable", "initial_sync_request_reason_unignored_users") }
-  /// Initial sync request
-  public static var initialSyncRequestTitle: String { return ElementL10n.tr("Localizable", "initial_sync_request_title") }
-  /// Initial sync:
-  /// Downloading data…
-  public static var initialSyncStartDownloading: String { return ElementL10n.tr("Localizable", "initial_sync_start_downloading") }
-  /// Initial sync:
-  /// Importing account…
-  public static var initialSyncStartImportingAccount: String { return ElementL10n.tr("Localizable", "initial_sync_start_importing_account") }
-  /// Initial sync:
-  /// Importing crypto
-  public static var initialSyncStartImportingAccountCrypto: String { return ElementL10n.tr("Localizable", "initial_sync_start_importing_account_crypto") }
-  /// Initial sync:
-  /// Importing account data
-  public static var initialSyncStartImportingAccountData: String { return ElementL10n.tr("Localizable", "initial_sync_start_importing_account_data") }
-  /// Initial sync:
-  /// Importing invited rooms
-  public static var initialSyncStartImportingAccountInvitedRooms: String { return ElementL10n.tr("Localizable", "initial_sync_start_importing_account_invited_rooms") }
-  /// Initial sync:
-  /// Loading your conversations
-  /// If you've joined lots of rooms, this might take a while
-  public static var initialSyncStartImportingAccountJoinedRooms: String { return ElementL10n.tr("Localizable", "initial_sync_start_importing_account_joined_rooms") }
-  /// Initial sync:
-  /// Importing left rooms
-  public static var initialSyncStartImportingAccountLeftRooms: String { return ElementL10n.tr("Localizable", "initial_sync_start_importing_account_left_rooms") }
-  /// Initial sync:
-  /// Importing rooms
-  public static var initialSyncStartImportingAccountRooms: String { return ElementL10n.tr("Localizable", "initial_sync_start_importing_account_rooms") }
-  /// Initial sync:
-  /// Waiting for server response…
-  public static var initialSyncStartServerComputing: String { return ElementL10n.tr("Localizable", "initial_sync_start_server_computing") }
-  /// Initialize CrossSigning
-  public static var initializeCrossSigning: String { return ElementL10n.tr("Localizable", "initialize_cross_signing") }
-  /// Invalid QR code (Invalid URI)!
-  public static var invalidQrCodeUri: String { return ElementL10n.tr("Localizable", "invalid_qr_code_uri") }
-  /// Invitation sent to %1$@
-  public static func invitationSentToOneUser(_ p1: Any) -> String {
-    return ElementL10n.tr("Localizable", "invitation_sent_to_one_user", String(describing: p1))
-  }
-  /// Invites
-  public static var invitationsHeader: String { return ElementL10n.tr("Localizable", "invitations_header") }
-  /// Plural format key: "%#@VARIABLE@"
-  public static func invitationsSentToOneAndMoreUsers(_ p1: Int) -> String {
-    return ElementL10n.tr("Localizable", "invitations_sent_to_one_and_more_users", p1)
-  }
-  /// Invitations sent to %1$@ and %2$@
-  public static func invitationsSentToTwoUsers(_ p1: Any, _ p2: Any) -> String {
-    return ElementL10n.tr("Localizable", "invitations_sent_to_two_users", String(describing: p1), String(describing: p2))
-  }
-  /// Invite by email
-  public static var inviteByEmail: String { return ElementL10n.tr("Localizable", "invite_by_email") }
-  /// Share link
-  public static var inviteByLink: String { return ElementL10n.tr("Localizable", "invite_by_link") }
-  /// Invite by username or mail
-  public static var inviteByUsernameOrMail: String { return ElementL10n.tr("Localizable", "invite_by_username_or_mail") }
-  /// Invite friends
-  public static var inviteFriends: String { return ElementL10n.tr("Localizable", "invite_friends") }
-  /// 🔐️ Join me on %@
-  public static func inviteFriendsRichTitle(_ p1: Any) -> String {
-    return ElementL10n.tr("Localizable", "invite_friends_rich_title", String(describing: p1))
-  }
-  /// Hey, talk to me on %@: %@
-  public static func inviteFriendsText(_ p1: Any, _ p2: Any) -> String {
-    return ElementL10n.tr("Localizable", "invite_friends_text", String(describing: p1), String(describing: p2))
-  }
-  /// Invite friends to Element
-  public static var inviteFriendsToElement: String { return ElementL10n.tr("Localizable", "invite_friends_to_element") }
-  /// Just to this room
-  public static var inviteJustToThisRoom: String { return ElementL10n.tr("Localizable", "invite_just_to_this_room") }
-  /// They won’t be a part of %@
-  public static func inviteJustToThisRoomDesc(_ p1: Any) -> String {
-    return ElementL10n.tr("Localizable", "invite_just_to_this_room_desc", String(describing: p1))
-  }
-  /// Invite people
-  public static var invitePeopleMenu: String { return ElementL10n.tr("Localizable", "invite_people_menu") }
-  /// Invite people to your space
-  public static var invitePeopleToYourSpace: String { return ElementL10n.tr("Localizable", "invite_people_to_your_space") }
-  /// It’s just you at the moment.  %@ will be even better with others.
-  public static func invitePeopleToYourSpaceDesc(_ p1: Any) -> String {
-    return ElementL10n.tr("Localizable", "invite_people_to_your_space_desc", String(describing: p1))
-  }
-  /// Invite to %@
-  public static func inviteToSpace(_ p1: Any) -> String {
-    return ElementL10n.tr("Localizable", "invite_to_space", String(describing: p1))
-  }
-  /// Invite to %@
-  public static func inviteToSpaceWithName(_ p1: Any) -> String {
-    return ElementL10n.tr("Localizable", "invite_to_space_with_name", String(describing: p1))
-  }
-  /// They’ll be able to explore %@
-  public static func inviteToSpaceWithNameDesc(_ p1: Any) -> String {
-    return ElementL10n.tr("Localizable", "invite_to_space_with_name_desc", String(describing: p1))
-  }
-  /// INVITE
-  public static var inviteUsersToRoomActionInvite: String { return ElementL10n.tr("Localizable", "invite_users_to_room_action_invite") }
-  /// We could not invite users. Please check the users you want to invite and try again.
-  public static var inviteUsersToRoomFailure: String { return ElementL10n.tr("Localizable", "invite_users_to_room_failure") }
-  /// Invite Users
-  public static var inviteUsersToRoomTitle: String { return ElementL10n.tr("Localizable", "invite_users_to_room_title") }
-  /// Invited
-  public static var invited: String { return ElementL10n.tr("Localizable", "invited") }
-  /// Invited by %@
-  public static func invitedBy(_ p1: Any) -> String {
-    return ElementL10n.tr("Localizable", "invited_by", String(describing: p1))
-  }
-  /// This is where your new requests and invites will be.
-  public static var invitesEmptyMessage: String { return ElementL10n.tr("Localizable", "invites_empty_message") }
-  /// Nothing new.
-  public static var invitesEmptyTitle: String { return ElementL10n.tr("Localizable", "invites_empty_title") }
-  /// Invites
-  public static var invitesTitle: String { return ElementL10n.tr("Localizable", "invites_title") }
-  /// Inviting users…
-  public static var invitingUsersToRoom: String { return ElementL10n.tr("Localizable", "inviting_users_to_room") }
-  /// Please be patient, it may take some time.
-  public static var itMayTakeSomeTime: String { return ElementL10n.tr("Localizable", "it_may_take_some_time") }
-  /// Leave the current conference and switch to the other one?
-  public static var jitsiLeaveConfToJoinAnotherOneContent: String { return ElementL10n.tr("Localizable", "jitsi_leave_conf_to_join_another_one_content") }
-  /// Join Anyway
-  public static var joinAnyway: String { return ElementL10n.tr("Localizable", "join_anyway") }
-  /// Join Room
-  public static var joinRoom: String { return ElementL10n.tr("Localizable", "join_room") }
-  /// Join Space
-  public static var joinSpace: String { return ElementL10n.tr("Localizable", "join_space") }
-  /// Join replacement room
-  public static var joiningReplacementRoom: String { return ElementL10n.tr("Localizable", "joining_replacement_room") }
-  /// Keep it safe
-  public static var keepItSafe: String { return ElementL10n.tr("Localizable", "keep_it_safe") }
-  /// Key Share Request
-  public static var keyShareRequest: String { return ElementL10n.tr("Localizable", "key_share_request") }
-  /// Backing up your keys. This may take several minutes…
-  public static var keysBackupBannerInProgress: String { return ElementL10n.tr("Localizable", "keys_backup_banner_in_progress") }
-  /// Never lose encrypted messages
-  public static var keysBackupBannerRecoverLine1: String { return ElementL10n.tr("Localizable", "keys_backup_banner_recover_line1") }
-  /// Use Key Backup
-  public static var keysBackupBannerRecoverLine2: String { return ElementL10n.tr("Localizable", "keys_backup_banner_recover_line2") }
-  /// New secure message keys
-  public static var keysBackupBannerUpdateLine1: String { return ElementL10n.tr("Localizable", "keys_backup_banner_update_line1") }
-  /// Manage in Key Backup
-  public static var keysBackupBannerUpdateLine2: String { return ElementL10n.tr("Localizable", "keys_backup_banner_update_line2") }
-  /// Failed to get latest restore keys version (%@).
-  public static func keysBackupGetVersionError(_ p1: Any) -> String {
-    return ElementL10n.tr("Localizable", "keys_backup_get_version_error", String(describing: p1))
-  }
-  /// All keys backed up
-  public static var keysBackupInfoKeysAllBackupUp: String { return ElementL10n.tr("Localizable", "keys_backup_info_keys_all_backup_up") }
-  /// Plural format key: "%#@VARIABLE@"
-  public static func keysBackupInfoKeysBackingUp(_ p1: Int) -> String {
-    return ElementL10n.tr("Localizable", "keys_backup_info_keys_backing_up", p1)
-  }
-  /// Algorithm
-  public static var keysBackupInfoTitleAlgorithm: String { return ElementL10n.tr("Localizable", "keys_backup_info_title_algorithm") }
-  /// Signature
-  public static var keysBackupInfoTitleSignature: String { return ElementL10n.tr("Localizable", "keys_backup_info_title_signature") }
-  /// Version
-  public static var keysBackupInfoTitleVersion: String { return ElementL10n.tr("Localizable", "keys_backup_info_title_version") }
-  /// Backup could not be decrypted with this passphrase: please verify that you entered the correct recovery passphrase.
-  public static var keysBackupPassphraseErrorDecrypt: String { return ElementL10n.tr("Localizable", "keys_backup_passphrase_error_decrypt") }
-  /// Please delete the passphrase if you want %@ to generate a recovery key.
-  public static func keysBackupPassphraseNotEmptyErrorMessage(_ p1: Any) -> String {
-    return ElementL10n.tr("Localizable", "keys_backup_passphrase_not_empty_error_message", String(describing: p1))
-  }
-  /// Please enter a recovery key
-  public static var keysBackupRecoveryCodeEmptyErrorMessage: String { return ElementL10n.tr("Localizable", "keys_backup_recovery_code_empty_error_message") }
-  /// Backup could not be decrypted with this recovery key: please verify that you entered the correct recovery key.
-  public static var keysBackupRecoveryCodeErrorDecrypt: String { return ElementL10n.tr("Localizable", "keys_backup_recovery_code_error_decrypt") }
-  /// Fetching backup version…
-  public static var keysBackupRestoreIsGettingBackupVersion: String { return ElementL10n.tr("Localizable", "keys_backup_restore_is_getting_backup_version") }
-  /// Enter Recovery Key
-  public static var keysBackupRestoreKeyEnterHint: String { return ElementL10n.tr("Localizable", "keys_backup_restore_key_enter_hint") }
-  /// Plural format key: "%#@VARIABLE@"
-  public static func keysBackupRestoreSuccessDescriptionPart1(_ p1: Int) -> String {
-    return ElementL10n.tr("Localizable", "keys_backup_restore_success_description_part1", p1)
-  }
-  /// Plural format key: "%#@VARIABLE@"
-  public static func keysBackupRestoreSuccessDescriptionPart2(_ p1: Int) -> String {
-    return ElementL10n.tr("Localizable", "keys_backup_restore_success_description_part2", p1)
-  }
-  /// Backup Restored %@ !
-  public static func keysBackupRestoreSuccessTitle(_ p1: Any) -> String {
-    return ElementL10n.tr("Localizable", "keys_backup_restore_success_title", String(describing: p1))
-  }
-  /// Keys are already up to date!
-  public static var keysBackupRestoreSuccessTitleAlreadyUpToDate: String { return ElementL10n.tr("Localizable", "keys_backup_restore_success_title_already_up_to_date") }
-  /// use your recovery key
-  public static var keysBackupRestoreUseRecoveryKey: String { return ElementL10n.tr("Localizable", "keys_backup_restore_use_recovery_key") }
-  /// Lost your recovery key? You can set up a new one in settings.
-  public static var keysBackupRestoreWithKeyHelper: String { return ElementL10n.tr("Localizable", "keys_backup_restore_with_key_helper") }
-  /// Use your recovery passphrase to unlock your encrypted messages history
-  public static var keysBackupRestoreWithPassphrase: String { return ElementL10n.tr("Localizable", "keys_backup_restore_with_passphrase") }
-  /// Don’t know your recovery passphrase, you can %@.
-  public static func keysBackupRestoreWithPassphraseHelperWithLink(_ p1: Any) -> String {
-    return ElementL10n.tr("Localizable", "keys_backup_restore_with_passphrase_helper_with_link", String(describing: p1))
-  }
-  /// Use your Recovery Key to unlock your encrypted messages history
-  public static var keysBackupRestoreWithRecoveryKey: String { return ElementL10n.tr("Localizable", "keys_backup_restore_with_recovery_key") }
-  /// Computing recovery key…
-  public static var keysBackupRestoringComputingKeyWaitingMessage: String { return ElementL10n.tr("Localizable", "keys_backup_restoring_computing_key_waiting_message") }
-  /// Downloading keys…
-  public static var keysBackupRestoringDownloadingBackupWaitingMessage: String { return ElementL10n.tr("Localizable", "keys_backup_restoring_downloading_backup_waiting_message") }
-  /// Importing keys…
-  public static var keysBackupRestoringImportingKeysWaitingMessage: String { return ElementL10n.tr("Localizable", "keys_backup_restoring_importing_keys_waiting_message") }
-  /// Restoring backup:
-  public static var keysBackupRestoringWaitingMessage: String { return ElementL10n.tr("Localizable", "keys_backup_restoring_waiting_message") }
-  /// Checking backup state
-  public static var keysBackupSettingsCheckingBackupState: String { return ElementL10n.tr("Localizable", "keys_backup_settings_checking_backup_state") }
-  /// Delete Backup
-  public static var keysBackupSettingsDeleteBackupButton: String { return ElementL10n.tr("Localizable", "keys_backup_settings_delete_backup_button") }
-  /// Delete your backed up encryption keys from the server? You will no longer be able to use your recovery key to read encrypted message history.
-  public static var keysBackupSettingsDeleteConfirmMessage: String { return ElementL10n.tr("Localizable", "keys_backup_settings_delete_confirm_message") }
-  /// Delete Backup
-  public static var keysBackupSettingsDeleteConfirmTitle: String { return ElementL10n.tr("Localizable", "keys_backup_settings_delete_confirm_title") }
-  /// Deleting backup…
-  public static var keysBackupSettingsDeletingBackup: String { return ElementL10n.tr("Localizable", "keys_backup_settings_deleting_backup") }
-  /// Backup has a invalid signature from unverified session %@
-  public static func keysBackupSettingsInvalidSignatureFromUnverifiedDevice(_ p1: Any) -> String {
-    return ElementL10n.tr("Localizable", "keys_backup_settings_invalid_signature_from_unverified_device", String(describing: p1))
-  }
-  /// Backup has a invalid signature from verified session %@
-  public static func keysBackupSettingsInvalidSignatureFromVerifiedDevice(_ p1: Any) -> String {
-    return ElementL10n.tr("Localizable", "keys_backup_settings_invalid_signature_from_verified_device", String(describing: p1))
-  }
-  /// Restore from Backup
-  public static var keysBackupSettingsRestoreBackupButton: String { return ElementL10n.tr("Localizable", "keys_backup_settings_restore_backup_button") }
-  /// Backup has a valid signature from this user.
-  public static var keysBackupSettingsSignatureFromThisUser: String { return ElementL10n.tr("Localizable", "keys_backup_settings_signature_from_this_user") }
-  /// Backup has a signature from unknown session with ID %@.
-  public static func keysBackupSettingsSignatureFromUnknownDevice(_ p1: Any) -> String {
-    return ElementL10n.tr("Localizable", "keys_backup_settings_signature_from_unknown_device", String(describing: p1))
-  }
-  /// Key Backup is not active on this session.
-  public static var keysBackupSettingsStatusKo: String { return ElementL10n.tr("Localizable", "keys_backup_settings_status_ko") }
-  /// Your keys are not being backed up from this session.
-  public static var keysBackupSettingsStatusNotSetup: String { return ElementL10n.tr("Localizable", "keys_backup_settings_status_not_setup") }
-  /// Key Backup has been correctly set up for this session.
-  public static var keysBackupSettingsStatusOk: String { return ElementL10n.tr("Localizable", "keys_backup_settings_status_ok") }
-  /// To use Key Backup on this session, restore with your passphrase or recovery key now.
-  public static var keysBackupSettingsUntrustedBackup: String { return ElementL10n.tr("Localizable", "keys_backup_settings_untrusted_backup") }
-  /// Backup has a valid signature from this session.
-  public static var keysBackupSettingsValidSignatureFromThisDevice: String { return ElementL10n.tr("Localizable", "keys_backup_settings_valid_signature_from_this_device") }
-  /// Backup has a valid signature from unverified session %@
-  public static func keysBackupSettingsValidSignatureFromUnverifiedDevice(_ p1: Any) -> String {
-    return ElementL10n.tr("Localizable", "keys_backup_settings_valid_signature_from_unverified_device", String(describing: p1))
-  }
-  /// Backup has a valid signature from verified session %@.
-  public static func keysBackupSettingsValidSignatureFromVerifiedDevice(_ p1: Any) -> String {
-    return ElementL10n.tr("Localizable", "keys_backup_settings_valid_signature_from_verified_device", String(describing: p1))
-  }
-  /// Start using Key Backup
-  public static var keysBackupSetup: String { return ElementL10n.tr("Localizable", "keys_backup_setup") }
-  /// Creating Backup
-  public static var keysBackupSetupCreatingBackup: String { return ElementL10n.tr("Localizable", "keys_backup_setup_creating_backup") }
-  /// It looks like you already have setup key backup from another session. Do you want to replace it with the one you’re creating?
-  public static var keysBackupSetupOverrideBackupPromptDescription: String { return ElementL10n.tr("Localizable", "keys_backup_setup_override_backup_prompt_description") }
-  /// A backup already exist on your homeserver
-  public static var keysBackupSetupOverrideBackupPromptTile: String { return ElementL10n.tr("Localizable", "keys_backup_setup_override_backup_prompt_tile") }
-  /// Replace
-  public static var keysBackupSetupOverrideReplace: String { return ElementL10n.tr("Localizable", "keys_backup_setup_override_replace") }
-  /// Stop
-  public static var keysBackupSetupOverrideStop: String { return ElementL10n.tr("Localizable", "keys_backup_setup_override_stop") }
-  /// You may lose access to your messages if you log out or lose this device.
-  public static var keysBackupSetupSkipMsg: String { return ElementL10n.tr("Localizable", "keys_backup_setup_skip_msg") }
-  /// Are you sure?
-  public static var keysBackupSetupSkipTitle: String { return ElementL10n.tr("Localizable", "keys_backup_setup_skip_title") }
-  /// (Advanced)
-  public static var keysBackupSetupStep1Advanced: String { return ElementL10n.tr("Localizable", "keys_backup_setup_step1_advanced") }
-  /// Messages in encrypted rooms are secured with end-to-end encryption. Only you and the recipient(s) have the keys to read these messages.
-  /// 
-  /// Securely back up your keys to avoid losing them.
-  public static var keysBackupSetupStep1Description: String { return ElementL10n.tr("Localizable", "keys_backup_setup_step1_description") }
-  /// Manually export keys
-  public static var keysBackupSetupStep1ManualExport: String { return ElementL10n.tr("Localizable", "keys_backup_setup_step1_manual_export") }
-  /// Or, secure your backup with a Recovery Key, saving it somewhere safe.
-  public static var keysBackupSetupStep1RecoveryKeyAlternative: String { return ElementL10n.tr("Localizable", "keys_backup_setup_step1_recovery_key_alternative") }
-  /// Never lose encrypted messages
-  public static var keysBackupSetupStep1Title: String { return ElementL10n.tr("Localizable", "keys_backup_setup_step1_title") }
-  /// Set Passphrase
-  public static var keysBackupSetupStep2ButtonTitle: String { return ElementL10n.tr("Localizable", "keys_backup_setup_step2_button_title") }
-  /// (Advanced) Set up with Recovery Key
-  public static var keysBackupSetupStep2SkipButtonTitle: String { return ElementL10n.tr("Localizable", "keys_backup_setup_step2_skip_button_title") }
-  /// We’ll store an encrypted copy of your keys on your homeserver. Protect your backup with a passphrase to keep it secure.
-  /// 
-  /// For maximum security, this should be different from your account password.
-  public static var keysBackupSetupStep2TextDescription: String { return ElementL10n.tr("Localizable", "keys_backup_setup_step2_text_description") }
-  /// Secure your backup with a Passphrase.
-  public static var keysBackupSetupStep2TextTitle: String { return ElementL10n.tr("Localizable", "keys_backup_setup_step2_text_title") }
-  /// Done
-  public static var keysBackupSetupStep3ButtonTitle: String { return ElementL10n.tr("Localizable", "keys_backup_setup_step3_button_title") }
-  /// I’ve made a copy
-  public static var keysBackupSetupStep3ButtonTitleNoPassphrase: String { return ElementL10n.tr("Localizable", "keys_backup_setup_step3_button_title_no_passphrase") }
-  /// Save Recovery Key
-  public static var keysBackupSetupStep3CopyButtonTitle: String { return ElementL10n.tr("Localizable", "keys_backup_setup_step3_copy_button_title") }
-  /// Generating Recovery Key using passphrase, this process can take several seconds.
-  public static var keysBackupSetupStep3GeneratingKeyStatus: String { return ElementL10n.tr("Localizable", "keys_backup_setup_step3_generating_key_status") }
-  /// Please make a copy
-  public static var keysBackupSetupStep3PleaseMakeCopy: String { return ElementL10n.tr("Localizable", "keys_backup_setup_step3_please_make_copy") }
-  /// Save as File
-  public static var keysBackupSetupStep3SaveButtonTitle: String { return ElementL10n.tr("Localizable", "keys_backup_setup_step3_save_button_title") }
-  /// Share recovery key with…
-  public static var keysBackupSetupStep3ShareIntentChooserTitle: String { return ElementL10n.tr("Localizable", "keys_backup_setup_step3_share_intent_chooser_title") }
-  /// Share
-  public static var keysBackupSetupStep3ShareRecoveryFile: String { return ElementL10n.tr("Localizable", "keys_backup_setup_step3_share_recovery_file") }
-  /// Success !
-  public static var keysBackupSetupStep3SuccessTitle: String { return ElementL10n.tr("Localizable", "keys_backup_setup_step3_success_title") }
-  /// Your keys are being backed up.
-  public static var keysBackupSetupStep3TextLine1: String { return ElementL10n.tr("Localizable", "keys_backup_setup_step3_text_line1") }
-  /// Your recovery key is a safety net - you can use it to restore access to your encrypted messages if you forget your passphrase.
-  /// Keep your recovery key somewhere very secure, like a password manager (or a safe)
-  public static var keysBackupSetupStep3TextLine2: String { return ElementL10n.tr("Localizable", "keys_backup_setup_step3_text_line2") }
-  /// Keep your recovery key somewhere very secure, like a password manager (or a safe)
-  public static var keysBackupSetupStep3TextLine2NoPassphrase: String { return ElementL10n.tr("Localizable", "keys_backup_setup_step3_text_line2_no_passphrase") }
-  /// An error occurred getting keys backup data
-  public static var keysBackupUnableToGetKeysBackupData: String { return ElementL10n.tr("Localizable", "keys_backup_unable_to_get_keys_backup_data") }
-  /// An error occurred getting trust info
-  public static var keysBackupUnableToGetTrustInfo: String { return ElementL10n.tr("Localizable", "keys_backup_unable_to_get_trust_info") }
-  /// Unlock History
-  public static var keysBackupUnlockButton: String { return ElementL10n.tr("Localizable", "keys_backup_unlock_button") }
-  /// Enable verbose logs.
-  public static var labsAllowExtendedLogging: String { return ElementL10n.tr("Localizable", "labs_allow_extended_logging") }
-  /// Verbose logs will help developers by providing more logs when you send a RageShake. Even when enabled, the application does not log message contents or any other private data.
-  public static var labsAllowExtendedLoggingSummary: String { return ElementL10n.tr("Localizable", "labs_allow_extended_logging_summary") }
-  /// Auto Report Decryption Errors.
-  public static var labsAutoReportUisi: String { return ElementL10n.tr("Localizable", "labs_auto_report_uisi") }
-  /// Your system will automatically send logs when an unable to decrypt error occurs
-  public static var labsAutoReportUisiDesc: String { return ElementL10n.tr("Localizable", "labs_auto_report_uisi_desc") }
-  /// Enable Element Call permission shortcuts
-  public static var labsEnableElementCallPermissionShortcuts: String { return ElementL10n.tr("Localizable", "labs_enable_element_call_permission_shortcuts") }
-  /// Auto-approve Element Call widgets and grant camera / mic access
-  public static var labsEnableElementCallPermissionShortcutsSummary: String { return ElementL10n.tr("Localizable", "labs_enable_element_call_permission_shortcuts_summary") }
-  /// Enable LaTeX mathematics
-  public static var labsEnableLatexMaths: String { return ElementL10n.tr("Localizable", "labs_enable_latex_maths") }
-  /// Enable Live Location Sharing
-  public static var labsEnableLiveLocation: String { return ElementL10n.tr("Localizable", "labs_enable_live_location") }
-  /// Temporary implementation: locations persist in room history
-  public static var labsEnableLiveLocationSummary: String { return ElementL10n.tr("Localizable", "labs_enable_live_location_summary") }
-  /// MSC3061: Sharing room keys for past messages
-  public static var labsEnableMsc3061ShareHistory: String { return ElementL10n.tr("Localizable", "labs_enable_msc3061_share_history") }
-  /// When inviting in an encrypted room that is sharing history, encrypted history will be visible.
-  public static var labsEnableMsc3061ShareHistoryDesc: String { return ElementL10n.tr("Localizable", "labs_enable_msc3061_share_history_desc") }
-  /// A simplified Element with optional tabs
-  public static var labsEnableNewAppLayoutSummary: String { return ElementL10n.tr("Localizable", "labs_enable_new_app_layout_summary") }
-  /// Enable new layout
-  public static var labsEnableNewAppLayoutTitle: String { return ElementL10n.tr("Localizable", "labs_enable_new_app_layout_title") }
-  /// Enable Thread Messages
-  public static var labsEnableThreadMessages: String { return ElementL10n.tr("Localizable", "labs_enable_thread_messages") }
-  /// Note: app will be restarted
-  public static var labsEnableThreadMessagesDesc: String { return ElementL10n.tr("Localizable", "labs_enable_thread_messages_desc") }
-  /// Add a dedicated tab for unread notifications on main screen.
-  public static var labsShowUnreadNotificationsAsTab: String { return ElementL10n.tr("Localizable", "labs_show_unread_notifications_as_tab") }
-  /// Enable swipe to reply in timeline
-  public static var labsSwipeToReplyInTimeline: String { return ElementL10n.tr("Localizable", "labs_swipe_to_reply_in_timeline") }
-  /// Large
-  public static var large: String { return ElementL10n.tr("Localizable", "large") }
-  /// Larger
-  public static var larger: String { return ElementL10n.tr("Localizable", "larger") }
-  /// Largest
-  public static var largest: String { return ElementL10n.tr("Localizable", "largest") }
-  /// Later
-  public static var later: String { return ElementL10n.tr("Localizable", "later") }
-  /// Leave
-  public static var leaveSpace: String { return ElementL10n.tr("Localizable", "leave_space") }
-  /// %@ policy
-  public static func legalsApplicationTitle(_ p1: Any) -> String {
-    return ElementL10n.tr("Localizable", "legals_application_title", String(describing: p1))
-  }
-  /// Your homeserver policy
-  public static var legalsHomeServerTitle: String { return ElementL10n.tr("Localizable", "legals_home_server_title") }
-  /// Your identity server policy
-  public static var legalsIdentityServerTitle: String { return ElementL10n.tr("Localizable", "legals_identity_server_title") }
-  /// This server does not provide any policy.
-  public static var legalsNoPolicyProvided: String { return ElementL10n.tr("Localizable", "legals_no_policy_provided") }
-  /// Third party libraries
-  public static var legalsThirdPartyNotices: String { return ElementL10n.tr("Localizable", "legals_third_party_notices") }
-  /// Light Theme
-  public static var lightTheme: String { return ElementL10n.tr("Localizable", "light_theme") }
-  /// Link copied to clipboard
-  public static var linkCopiedToClipboard: String { return ElementL10n.tr("Localizable", "link_copied_to_clipboard") }
-  /// Link this email with your account
-  public static var linkThisEmailSettingsLink: String { return ElementL10n.tr("Localizable", "link_this_email_settings_link") }
-  /// %@ in Settings to receive invites directly in %@.
-  public static func linkThisEmailWithYourAccount(_ p1: Any, _ p2: Any) -> String {
-    return ElementL10n.tr("Localizable", "link_this_email_with_your_account", String(describing: p1), String(describing: p2))
-  }
-  /// Members
-  public static var listMembers: String { return ElementL10n.tr("Localizable", "list_members") }
-  /// Updated %1$@ ago
-  public static func liveLocationBottomSheetLastUpdatedAt(_ p1: Any) -> String {
-    return ElementL10n.tr("Localizable", "live_location_bottom_sheet_last_updated_at", String(describing: p1))
-  }
-  /// Live location
-  public static var liveLocationDescription: String { return ElementL10n.tr("Localizable", "live_location_description") }
-  /// Please note: this is a labs feature using a temporary implementation. This means you will not be able to delete your location history, and advanced users will be able to see your location history even after you stop sharing your live location with this room.
-  public static var liveLocationLabsPromotionDescription: String { return ElementL10n.tr("Localizable", "live_location_labs_promotion_description") }
-  /// Enable location sharing
-  public static var liveLocationLabsPromotionSwitchTitle: String { return ElementL10n.tr("Localizable", "live_location_labs_promotion_switch_title") }
-  /// Live location sharing
-  public static var liveLocationLabsPromotionTitle: String { return ElementL10n.tr("Localizable", "live_location_labs_promotion_title") }
-  /// You need to have the right permissions in order to share live location in this room.
-  public static var liveLocationNotEnoughPermissionDialogDescription: String { return ElementL10n.tr("Localizable", "live_location_not_enough_permission_dialog_description") }
-  /// You don’t have permission to share live location
-  public static var liveLocationNotEnoughPermissionDialogTitle: String { return ElementL10n.tr("Localizable", "live_location_not_enough_permission_dialog_title") }
-  /// Share location
-  public static var liveLocationShareLocationItemShare: String { return ElementL10n.tr("Localizable", "live_location_share_location_item_share") }
-  /// Location sharing is in progress
-  public static var liveLocationSharingNotificationDescription: String { return ElementL10n.tr("Localizable", "live_location_sharing_notification_description") }
-  /// %@ Live Location
-  public static func liveLocationSharingNotificationTitle(_ p1: Any) -> String {
-    return ElementL10n.tr("Localizable", "live_location_sharing_notification_title", String(describing: p1))
-  }
-  /// Loading…
-  public static var loading: String { return ElementL10n.tr("Localizable", "loading") }
-  /// Retrieving your contacts…
-  public static var loadingContactBook: String { return ElementL10n.tr("Localizable", "loading_contact_book") }
-  /// Location
-  public static var locationActivityTitlePreview: String { return ElementL10n.tr("Localizable", "location_activity_title_preview") }
-  /// Share location
-  public static var locationActivityTitleStaticSharing: String { return ElementL10n.tr("Localizable", "location_activity_title_static_sharing") }
-  /// %@ could not access your location. Please try again later.
-  public static func locationNotAvailableDialogContent(_ p1: Any) -> String {
-    return ElementL10n.tr("Localizable", "location_not_available_dialog_content", String(describing: p1))
-  }
-  /// %@ could not access your location
-  public static func locationNotAvailableDialogTitle(_ p1: Any) -> String {
-    return ElementL10n.tr("Localizable", "location_not_available_dialog_title", String(describing: p1))
-  }
-  /// Open with
-  public static var locationShareExternal: String { return ElementL10n.tr("Localizable", "location_share_external") }
-  /// Live location enabled
-  public static var locationShareLiveEnabled: String { return ElementL10n.tr("Localizable", "location_share_live_enabled") }
-  /// Live location ended
-  public static var locationShareLiveEnded: String { return ElementL10n.tr("Localizable", "location_share_live_ended") }
-  /// %1$@ left
-  public static func locationShareLiveRemainingTime(_ p1: Any) -> String {
-    return ElementL10n.tr("Localizable", "location_share_live_remaining_time", String(describing: p1))
-  }
-  /// 15 minutes
-  public static var locationShareLiveSelectDurationOption1: String { return ElementL10n.tr("Localizable", "location_share_live_select_duration_option_1") }
-  /// 1 hour
-  public static var locationShareLiveSelectDurationOption2: String { return ElementL10n.tr("Localizable", "location_share_live_select_duration_option_2") }
-  /// 8 hours
-  public static var locationShareLiveSelectDurationOption3: String { return ElementL10n.tr("Localizable", "location_share_live_select_duration_option_3") }
-  /// Share your live location for
-  public static var locationShareLiveSelectDurationTitle: String { return ElementL10n.tr("Localizable", "location_share_live_select_duration_title") }
-  /// Loading live location…
-  public static var locationShareLiveStarted: String { return ElementL10n.tr("Localizable", "location_share_live_started") }
-  /// Stop
-  public static var locationShareLiveStop: String { return ElementL10n.tr("Localizable", "location_share_live_stop") }
-  /// Live until %1$@
-  public static func locationShareLiveUntil(_ p1: Any) -> String {
-    return ElementL10n.tr("Localizable", "location_share_live_until", String(describing: p1))
-  }
-  /// View live location
-  public static var locationShareLiveView: String { return ElementL10n.tr("Localizable", "location_share_live_view") }
-  /// Unable to load map
-  /// This home server may not be configured to display maps.
-  public static var locationShareLoadingMapError: String { return ElementL10n.tr("Localizable", "location_share_loading_map_error") }
-  /// Share this location
-  public static var locationShareOptionPinned: String { return ElementL10n.tr("Localizable", "location_share_option_pinned") }
-  /// Share my current location
-  public static var locationShareOptionUserCurrent: String { return ElementL10n.tr("Localizable", "location_share_option_user_current") }
-  /// Share live location
-  public static var locationShareOptionUserLive: String { return ElementL10n.tr("Localizable", "location_share_option_user_live") }
-  /// Failed to load map
-  public static var locationTimelineFailedToLoadMap: String { return ElementL10n.tr("Localizable", "location_timeline_failed_to_load_map") }
-  /// Please perform the captcha challenge
-  public static var loginA11yCaptchaContainer: String { return ElementL10n.tr("Localizable", "login_a11y_captcha_container") }
-  /// Select matrix.org
-  public static var loginA11yChooseMatrixOrg: String { return ElementL10n.tr("Localizable", "login_a11y_choose_matrix_org") }
-  /// Select Element Matrix Services
-  public static var loginA11yChooseModular: String { return ElementL10n.tr("Localizable", "login_a11y_choose_modular") }
-  /// Select a custom homeserver
-  public static var loginA11yChooseOther: String { return ElementL10n.tr("Localizable", "login_a11y_choose_other") }
-  /// Clear history
-  public static var loginClearHomeserverHistory: String { return ElementL10n.tr("Localizable", "login_clear_homeserver_history") }
-  /// Connect to %1$@
-  public static func loginConnectTo(_ p1: Any) -> String {
-    return ElementL10n.tr("Localizable", "login_connect_to", String(describing: p1))
-  }
-  /// Connect to a custom server
-  public static var loginConnectToACustomServer: String { return ElementL10n.tr("Localizable", "login_connect_to_a_custom_server") }
-  /// Connect to Element Matrix Services
-  public static var loginConnectToModular: String { return ElementL10n.tr("Localizable", "login_connect_to_modular") }
-  /// Sign in with Matrix ID
-  public static var loginConnectUsingMatrixIdSubmit: String { return ElementL10n.tr("Localizable", "login_connect_using_matrix_id_submit") }
-  /// Continue
-  public static var loginContinue: String { return ElementL10n.tr("Localizable", "login_continue") }
-  /// %@ Android
-  public static func loginDefaultSessionPublicName(_ p1: Any) -> String {
-    return ElementL10n.tr("Localizable", "login_default_session_public_name", String(describing: p1))
-  }
-  /// Malformed JSON
-  public static var loginErrorBadJson: String { return ElementL10n.tr("Localizable", "login_error_bad_json") }
-  /// Cannot reach a homeserver at the URL %@. Please check your link or choose a homeserver manually.
-  public static func loginErrorHomeserverFromUrlNotFound(_ p1: Any) -> String {
-    return ElementL10n.tr("Localizable", "login_error_homeserver_from_url_not_found", String(describing: p1))
-  }
-  /// Choose homeserver
-  public static var loginErrorHomeserverFromUrlNotFoundEnterManual: String { return ElementL10n.tr("Localizable", "login_error_homeserver_from_url_not_found_enter_manual") }
-  /// Cannot reach a homeserver at this URL, please check it
-  public static var loginErrorHomeserverNotFound: String { return ElementL10n.tr("Localizable", "login_error_homeserver_not_found") }
-  /// Please enter a valid URL
-  public static var loginErrorInvalidHomeServer: String { return ElementL10n.tr("Localizable", "login_error_invalid_home_server") }
-  /// Too many requests have been sent
-  public static var loginErrorLimitExceeded: String { return ElementL10n.tr("Localizable", "login_error_limit_exceeded") }
-  /// Plural format key: "%#@VARIABLE@"
-  public static func loginErrorLimitExceededRetryAfter(_ p1: Int) -> String {
-    return ElementL10n.tr("Localizable", "login_error_limit_exceeded_retry_after", p1)
-  }
-  /// This is not a valid Matrix server address
-  public static var loginErrorNoHomeserverFound: String { return ElementL10n.tr("Localizable", "login_error_no_homeserver_found") }
-  /// Did not contain valid JSON
-  public static var loginErrorNotJson: String { return ElementL10n.tr("Localizable", "login_error_not_json") }
-  /// Outdated homeserver
-  public static var loginErrorOutdatedHomeserverTitle: String { return ElementL10n.tr("Localizable", "login_error_outdated_homeserver_title") }
-  /// This homeserver is running an old version. Ask your homeserver admin to upgrade. You can continue, but some features may not work correctly.
-  public static var loginErrorOutdatedHomeserverWarningContent: String { return ElementL10n.tr("Localizable", "login_error_outdated_homeserver_warning_content") }
-  /// SSL Error.
-  public static var loginErrorSslOther: String { return ElementL10n.tr("Localizable", "login_error_ssl_other") }
-  /// SSL Error: the peer's identity has not been verified.
-  public static var loginErrorSslPeerUnverified: String { return ElementL10n.tr("Localizable", "login_error_ssl_peer_unverified") }
-  /// Your email domain is not authorized to register on this server
-  public static var loginErrorThreepidDenied: String { return ElementL10n.tr("Localizable", "login_error_threepid_denied") }
-  /// This email is not associated to any account.
-  public static var loginLoginWithEmailError: String { return ElementL10n.tr("Localizable", "login_login_with_email_error") }
-  /// The application is not able to signin to this homeserver. The homeserver supports the following signin type(s): %1$@.
-  /// 
-  /// Do you want to signin using a web client?
-  public static func loginModeNotSupported(_ p1: Any) -> String {
-    return ElementL10n.tr("Localizable", "login_mode_not_supported", String(describing: p1))
-  }
-  /// Enter code
-  public static var loginMsisdnConfirmHint: String { return ElementL10n.tr("Localizable", "login_msisdn_confirm_hint") }
-  /// We just sent a code to %1$@. Enter it below to verify it’s you.
-  public static func loginMsisdnConfirmNotice(_ p1: Any) -> String {
-    return ElementL10n.tr("Localizable", "login_msisdn_confirm_notice", String(describing: p1))
-  }
-  /// Send again
-  public static var loginMsisdnConfirmSendAgain: String { return ElementL10n.tr("Localizable", "login_msisdn_confirm_send_again") }
-  /// Next
-  public static var loginMsisdnConfirmSubmit: String { return ElementL10n.tr("Localizable", "login_msisdn_confirm_submit") }
-  /// Confirm phone number
-  public static var loginMsisdnConfirmTitle: String { return ElementL10n.tr("Localizable", "login_msisdn_confirm_title") }
-  /// International phone numbers must start with '+'
-  public static var loginMsisdnErrorNotInternational: String { return ElementL10n.tr("Localizable", "login_msisdn_error_not_international") }
-  /// Phone number seems invalid. Please check it
-  public static var loginMsisdnErrorOther: String { return ElementL10n.tr("Localizable", "login_msisdn_error_other") }
-  /// Please use the international format (phone number must start with '+')
-  public static var loginMsisdnNotice: String { return ElementL10n.tr("Localizable", "login_msisdn_notice") }
-  /// Sorry, this server isn’t accepting new accounts.
-  public static var loginRegistrationDisabled: String { return ElementL10n.tr("Localizable", "login_registration_disabled") }
-  /// The application is not able to create an account on this homeserver.
-  /// 
-  /// Do you want to signup using a web client?
-  public static var loginRegistrationNotSupported: String { return ElementL10n.tr("Localizable", "login_registration_not_supported") }
-  /// Your password is not yet changed.
-  /// 
-  /// Stop the password change process?
-  public static var loginResetPasswordCancelConfirmationContent: String { return ElementL10n.tr("Localizable", "login_reset_password_cancel_confirmation_content") }
-  /// Warning
-  public static var loginResetPasswordCancelConfirmationTitle: String { return ElementL10n.tr("Localizable", "login_reset_password_cancel_confirmation_title") }
-  /// Email
-  public static var loginResetPasswordEmailHint: String { return ElementL10n.tr("Localizable", "login_reset_password_email_hint") }
-  /// This email is not linked to any account
-  public static var loginResetPasswordErrorNotFound: String { return ElementL10n.tr("Localizable", "login_reset_password_error_not_found") }
-  /// A verification email was sent to %1$@.
-  public static func loginResetPasswordMailConfirmationNotice(_ p1: Any) -> String {
-    return ElementL10n.tr("Localizable", "login_reset_password_mail_confirmation_notice", String(describing: p1))
-  }
-  /// Tap on the link to confirm your new password. Once you've followed the link it contains, click below.
-  public static var loginResetPasswordMailConfirmationNotice2: String { return ElementL10n.tr("Localizable", "login_reset_password_mail_confirmation_notice_2") }
-  /// I have verified my email address
-  public static var loginResetPasswordMailConfirmationSubmit: String { return ElementL10n.tr("Localizable", "login_reset_password_mail_confirmation_submit") }
-  /// Check your inbox
-  public static var loginResetPasswordMailConfirmationTitle: String { return ElementL10n.tr("Localizable", "login_reset_password_mail_confirmation_title") }
-  /// A verification email will be sent to your inbox to confirm setting your new password.
-  public static var loginResetPasswordNotice: String { return ElementL10n.tr("Localizable", "login_reset_password_notice") }
-  /// Reset password on %1$@
-  public static func loginResetPasswordOn(_ p1: Any) -> String {
-    return ElementL10n.tr("Localizable", "login_reset_password_on", String(describing: p1))
-  }
-  /// New password
-  public static var loginResetPasswordPasswordHint: String { return ElementL10n.tr("Localizable", "login_reset_password_password_hint") }
-  /// Next
-  public static var loginResetPasswordSubmit: String { return ElementL10n.tr("Localizable", "login_reset_password_submit") }
-  /// Your password has been reset.
-  public static var loginResetPasswordSuccessNotice: String { return ElementL10n.tr("Localizable", "login_reset_password_success_notice") }
-  /// You have been logged out of all sessions and will no longer receive push notifications. To re-enable notifications, sign in again on each device.
-  public static var loginResetPasswordSuccessNotice2: String { return ElementL10n.tr("Localizable", "login_reset_password_success_notice_2") }
-  /// Back to Sign In
-  public static var loginResetPasswordSuccessSubmit: String { return ElementL10n.tr("Localizable", "login_reset_password_success_submit") }
-  /// Success!
-  public static var loginResetPasswordSuccessTitle: String { return ElementL10n.tr("Localizable", "login_reset_password_success_title") }
-  /// Changing your password will reset any end-to-end encryption keys on all of your sessions, making encrypted chat history unreadable. Set up Key Backup or export your room keys from another session before resetting your password.
-  public static var loginResetPasswordWarningContent: String { return ElementL10n.tr("Localizable", "login_reset_password_warning_content") }
-  /// Continue
-  public static var loginResetPasswordWarningSubmit: String { return ElementL10n.tr("Localizable", "login_reset_password_warning_submit") }
-  /// Warning!
-  public static var loginResetPasswordWarningTitle: String { return ElementL10n.tr("Localizable", "login_reset_password_warning_title") }
-  /// Join millions for free on the largest public server
-  public static var loginServerMatrixOrgText: String { return ElementL10n.tr("Localizable", "login_server_matrix_org_text") }
-  /// Learn more
-  public static var loginServerModularLearnMore: String { return ElementL10n.tr("Localizable", "login_server_modular_learn_more") }
-  /// Premium hosting for organisations
-  public static var loginServerModularText: String { return ElementL10n.tr("Localizable", "login_server_modular_text") }
-  /// Custom & advanced settings
-  public static var loginServerOtherText: String { return ElementL10n.tr("Localizable", "login_server_other_text") }
-  /// Other
-  public static var loginServerOtherTitle: String { return ElementL10n.tr("Localizable", "login_server_other_title") }
-  /// Just like email, accounts have one home, although you can talk to anyone
-  public static var loginServerText: String { return ElementL10n.tr("Localizable", "login_server_text") }
-  /// Select a server
-  public static var loginServerTitle: String { return ElementL10n.tr("Localizable", "login_server_title") }
-  /// Enter the address of the server you want to use
-  public static var loginServerUrlFormCommonNotice: String { return ElementL10n.tr("Localizable", "login_server_url_form_common_notice") }
-  /// Element Matrix Services Address
-  public static var loginServerUrlFormModularHint: String { return ElementL10n.tr("Localizable", "login_server_url_form_modular_hint") }
-  /// Enter the address of the Modular Element or Server you want to use
-  public static var loginServerUrlFormModularNotice: String { return ElementL10n.tr("Localizable", "login_server_url_form_modular_notice") }
-  /// Premium hosting for organisations
-  public static var loginServerUrlFormModularText: String { return ElementL10n.tr("Localizable", "login_server_url_form_modular_text") }
-  /// Address
-  public static var loginServerUrlFormOtherHint: String { return ElementL10n.tr("Localizable", "login_server_url_form_other_hint") }
-  /// Email
-  public static var loginSetEmailMandatoryHint: String { return ElementL10n.tr("Localizable", "login_set_email_mandatory_hint") }
-  /// Set an email to recover your account. Later, you can optionally allow people you know to discover you by your email.
-  public static var loginSetEmailNotice: String { return ElementL10n.tr("Localizable", "login_set_email_notice") }
-  /// Email (optional)
-  public static var loginSetEmailOptionalHint: String { return ElementL10n.tr("Localizable", "login_set_email_optional_hint") }
-  /// Next
-  public static var loginSetEmailSubmit: String { return ElementL10n.tr("Localizable", "login_set_email_submit") }
-  /// Set email address
-  public static var loginSetEmailTitle: String { return ElementL10n.tr("Localizable", "login_set_email_title") }
-  /// Phone number
-  public static var loginSetMsisdnMandatoryHint: String { return ElementL10n.tr("Localizable", "login_set_msisdn_mandatory_hint") }
-  /// Set a phone number to optionally allow people you know to discover you.
-  public static var loginSetMsisdnNotice: String { return ElementL10n.tr("Localizable", "login_set_msisdn_notice") }
-  /// Please use the international format.
-  public static var loginSetMsisdnNotice2: String { return ElementL10n.tr("Localizable", "login_set_msisdn_notice2") }
-  /// Phone number (optional)
-  public static var loginSetMsisdnOptionalHint: String { return ElementL10n.tr("Localizable", "login_set_msisdn_optional_hint") }
-  /// Next
-  public static var loginSetMsisdnSubmit: String { return ElementL10n.tr("Localizable", "login_set_msisdn_submit") }
-  /// Set phone number
-  public static var loginSetMsisdnTitle: String { return ElementL10n.tr("Localizable", "login_set_msisdn_title") }
-  /// Sign In
-  public static var loginSignin: String { return ElementL10n.tr("Localizable", "login_signin") }
-  /// This is not a valid user identifier. Expected format: '@user:homeserver.org'
-  public static var loginSigninMatrixIdErrorInvalidMatrixId: String { return ElementL10n.tr("Localizable", "login_signin_matrix_id_error_invalid_matrix_id") }
-  /// Matrix ID
-  public static var loginSigninMatrixIdHint: String { return ElementL10n.tr("Localizable", "login_signin_matrix_id_hint") }
-  /// If you set up an account on a homeserver, use your Matrix ID (e.g. @user:domain.com) and password below.
-  public static var loginSigninMatrixIdNotice: String { return ElementL10n.tr("Localizable", "login_signin_matrix_id_notice") }
-  /// If you don’t know your password, go back to reset it.
-  public static var loginSigninMatrixIdPasswordNotice: String { return ElementL10n.tr("Localizable", "login_signin_matrix_id_password_notice") }
-  /// Sign in with Matrix ID
-  public static var loginSigninMatrixIdTitle: String { return ElementL10n.tr("Localizable", "login_signin_matrix_id_title") }
-  /// Continue with SSO
-  public static var loginSigninSso: String { return ElementL10n.tr("Localizable", "login_signin_sso") }
-  /// Sign in to %1$@
-  public static func loginSigninTo(_ p1: Any) -> String {
-    return ElementL10n.tr("Localizable", "login_signin_to", String(describing: p1))
-  }
-  /// Username or email
-  public static var loginSigninUsernameHint: String { return ElementL10n.tr("Localizable", "login_signin_username_hint") }
-  /// Sign Up
-  public static var loginSignup: String { return ElementL10n.tr("Localizable", "login_signup") }
-  /// Your account is not created yet. Stop the registration process?
-  public static var loginSignupCancelConfirmationContent: String { return ElementL10n.tr("Localizable", "login_signup_cancel_confirmation_content") }
-  /// Warning
-  public static var loginSignupCancelConfirmationTitle: String { return ElementL10n.tr("Localizable", "login_signup_cancel_confirmation_title") }
-  /// That username is taken
-  public static var loginSignupErrorUserInUse: String { return ElementL10n.tr("Localizable", "login_signup_error_user_in_use") }
-  /// Password
-  public static var loginSignupPasswordHint: String { return ElementL10n.tr("Localizable", "login_signup_password_hint") }
-  /// Next
-  public static var loginSignupSubmit: String { return ElementL10n.tr("Localizable", "login_signup_submit") }
-  /// Sign up to %1$@
-  public static func loginSignupTo(_ p1: Any) -> String {
-    return ElementL10n.tr("Localizable", "login_signup_to", String(describing: p1))
-  }
-  /// Username
-  public static var loginSignupUsernameHint: String { return ElementL10n.tr("Localizable", "login_signup_username_hint") }
-  /// Or
-  public static var loginSocialContinue: String { return ElementL10n.tr("Localizable", "login_social_continue") }
-  /// Continue with %@
-  public static func loginSocialContinueWith(_ p1: Any) -> String {
-    return ElementL10n.tr("Localizable", "login_social_continue_with", String(describing: p1))
-  }
-  /// Sign in with %@
-  public static func loginSocialSigninWith(_ p1: Any) -> String {
-    return ElementL10n.tr("Localizable", "login_social_signin_with", String(describing: p1))
-  }
-  /// Sign up with %@
-  public static func loginSocialSignupWith(_ p1: Any) -> String {
-    return ElementL10n.tr("Localizable", "login_social_signup_with", String(describing: p1))
-  }
-  /// single sign-on
-  public static var loginSocialSso: String { return ElementL10n.tr("Localizable", "login_social_sso") }
-  /// I already have an account
-  public static var loginSplashAlreadyHaveAccount: String { return ElementL10n.tr("Localizable", "login_splash_already_have_account") }
-  /// Create account
-  public static var loginSplashCreateAccount: String { return ElementL10n.tr("Localizable", "login_splash_create_account") }
-  /// Get started
-  public static var loginSplashSubmit: String { return ElementL10n.tr("Localizable", "login_splash_submit") }
-  /// Chat with people directly or in groups
-  public static var loginSplashText1: String { return ElementL10n.tr("Localizable", "login_splash_text1") }
-  /// Keep conversations private with encryption
-  public static var loginSplashText2: String { return ElementL10n.tr("Localizable", "login_splash_text2") }
-  /// Extend & customise your experience
-  public static var loginSplashText3: String { return ElementL10n.tr("Localizable", "login_splash_text3") }
-  /// It's your conversation. Own it.
-  public static var loginSplashTitle: String { return ElementL10n.tr("Localizable", "login_splash_title") }
-  /// An error occurred when loading the page: %1$@ (%2$d)
-  public static func loginSsoErrorMessage(_ p1: Any, _ p2: Int) -> String {
-    return ElementL10n.tr("Localizable", "login_sso_error_message", String(describing: p1), p2)
-  }
-  /// Accept terms to continue
-  public static var loginTermsTitle: String { return ElementL10n.tr("Localizable", "login_terms_title") }
-  /// The entered code is not correct. Please check.
-  public static var loginValidationCodeIsNotCorrect: String { return ElementL10n.tr("Localizable", "login_validation_code_is_not_correct") }
-  /// We just sent an email to %1$@.
-  /// Please click on the link it contains to continue the account creation.
-  public static func loginWaitForEmailNotice(_ p1: Any) -> String {
-    return ElementL10n.tr("Localizable", "login_wait_for_email_notice", String(describing: p1))
-  }
-  /// Please check your email
-  public static var loginWaitForEmailTitle: String { return ElementL10n.tr("Localizable", "login_wait_for_email_title") }
-  /// Sign out
-  public static var logout: String { return ElementL10n.tr("Localizable", "logout") }
-  /// Looking for someone not in %@?
-  public static func lookingForSomeoneNotInSpace(_ p1: Any) -> String {
-    return ElementL10n.tr("Localizable", "looking_for_someone_not_in_space", String(describing: p1))
-  }
-  /// Low priority
-  public static var lowPriorityHeader: String { return ElementL10n.tr("Localizable", "low_priority_header") }
-  /// Malformed event, cannot display
-  public static var malformedMessage: String { return ElementL10n.tr("Localizable", "malformed_message") }
-  /// Markdown has been disabled.
-  public static var markdownHasBeenDisabled: String { return ElementL10n.tr("Localizable", "markdown_has_been_disabled") }
-  /// Markdown has been enabled.
-  public static var markdownHasBeenEnabled: String { return ElementL10n.tr("Localizable", "markdown_has_been_enabled") }
-  /// Matrix error
-  public static var matrixError: String { return ElementL10n.tr("Localizable", "matrix_error") }
-  /// Matrix contacts only
-  public static var matrixOnlyFilter: String { return ElementL10n.tr("Localizable", "matrix_only_filter") }
-  /// 1 month
-  public static var mediaSavingPeriod1Month: String { return ElementL10n.tr("Localizable", "media_saving_period_1_month") }
-  /// 1 week
-  public static var mediaSavingPeriod1Week: String { return ElementL10n.tr("Localizable", "media_saving_period_1_week") }
-  /// 3 days
-  public static var mediaSavingPeriod3Days: String { return ElementL10n.tr("Localizable", "media_saving_period_3_days") }
-  /// Forever
-  public static var mediaSavingPeriodForever: String { return ElementL10n.tr("Localizable", "media_saving_period_forever") }
-  /// Choose
-  public static var mediaSourceChoose: String { return ElementL10n.tr("Localizable", "media_source_choose") }
-  /// Email address
-  public static var mediumEmail: String { return ElementL10n.tr("Localizable", "medium_email") }
-  /// Phone number
-  public static var mediumPhoneNumber: String { return ElementL10n.tr("Localizable", "medium_phone_number") }
-  /// Banned by %1$@
-  public static func memberBannedBy(_ p1: Any) -> String {
-    return ElementL10n.tr("Localizable", "member_banned_by", String(describing: p1))
-  }
-  /// Plural format key: "%#@VARIABLE@"
-  public static func membershipChanges(_ p1: Int) -> String {
-    return ElementL10n.tr("Localizable", "membership_changes", p1)
-  }
-  /// collapse
-  public static var mergedEventsCollapse: String { return ElementL10n.tr("Localizable", "merged_events_collapse") }
-  /// expand
-  public static var mergedEventsExpand: String { return ElementL10n.tr("Localizable", "merged_events_expand") }
-  /// Remove…
-  public static var messageActionItemRedact: String { return ElementL10n.tr("Localizable", "message_action_item_redact") }
-  /// Add Reaction
-  public static var messageAddReaction: String { return ElementL10n.tr("Localizable", "message_add_reaction") }
-  /// Show Message bubbles
-  public static var messageBubbles: String { return ElementL10n.tr("Localizable", "message_bubbles") }
-  /// Message Edits
-  public static var messageEdits: String { return ElementL10n.tr("Localizable", "message_edits") }
-  /// Ignore user
-  public static var messageIgnoreUser: String { return ElementL10n.tr("Localizable", "message_ignore_user") }
-  /// Message Key
-  public static var messageKey: String { return ElementL10n.tr("Localizable", "message_key") }
-  /// Show less
-  public static var messageReactionShowLess: String { return ElementL10n.tr("Localizable", "message_reaction_show_less") }
-  /// Plural format key: "%#@VARIABLE@"
-  public static func messageReactionShowMore(_ p1: Int) -> String {
-    return ElementL10n.tr("Localizable", "message_reaction_show_more", p1)
-  }
-  /// View Edit History
-  public static var messageViewEditHistory: String { return ElementL10n.tr("Localizable", "message_view_edit_history") }
-  /// View Reactions
-  public static var messageViewReaction: String { return ElementL10n.tr("Localizable", "message_view_reaction") }
-  /// Plural format key: "%#@VARIABLE@"
-  public static func missedAudioCall(_ p1: Int) -> String {
-    return ElementL10n.tr("Localizable", "missed_audio_call", p1)
-  }
-  /// Plural format key: "%#@VARIABLE@"
-  public static func missedVideoCall(_ p1: Int) -> String {
-    return ElementL10n.tr("Localizable", "missed_video_call", p1)
-  }
-  /// Missing permissions
-  public static var missingPermissionsTitle: String { return ElementL10n.tr("Localizable", "missing_permissions_title") }
-  /// You are already viewing this room!
-  public static var navigateToRoomWhenAlreadyInTheRoom: String { return ElementL10n.tr("Localizable", "navigate_to_room_when_already_in_the_room") }
-  /// You are already viewing this thread!
-  public static var navigateToThreadWhenAlreadyInTheThread: String { return ElementL10n.tr("Localizable", "navigate_to_thread_when_already_in_the_thread") }
-  /// New login. Was this you?
-  public static var newSession: String { return ElementL10n.tr("Localizable", "new_session") }
-  /// NO
-  public static var no: String { return ElementL10n.tr("Localizable", "no") }
-  /// Connectivity to the server has been lost
-  public static var noConnectivityToTheServerIndicator: String { return ElementL10n.tr("Localizable", "no_connectivity_to_the_server_indicator") }
-  /// Airplane mode is on
-  public static var noConnectivityToTheServerIndicatorAirplane: String { return ElementL10n.tr("Localizable", "no_connectivity_to_the_server_indicator_airplane") }
-  /// You are not ignoring any users
-  public static var noIgnoredUsers: String { return ElementL10n.tr("Localizable", "no_ignored_users") }
-  /// No edits found
-  public static var noMessageEditsFound: String { return ElementL10n.tr("Localizable", "no_message_edits_found") }
-  /// No more results
-  public static var noMoreResults: String { return ElementL10n.tr("Localizable", "no_more_results") }
-  /// You do not have permission to start a conference call in this room
-  public static var noPermissionsToStartConfCall: String { return ElementL10n.tr("Localizable", "no_permissions_to_start_conf_call") }
-  /// You do not have permission to start a conference call
-  public static var noPermissionsToStartConfCallInDirectRoom: String { return ElementL10n.tr("Localizable", "no_permissions_to_start_conf_call_in_direct_room") }
-  /// You do not have permission to start a call in this room
-  public static var noPermissionsToStartWebrtcCall: String { return ElementL10n.tr("Localizable", "no_permissions_to_start_webrtc_call") }
-  /// You do not have permission to start a call
-  public static var noPermissionsToStartWebrtcCallInDirectRoom: String { return ElementL10n.tr("Localizable", "no_permissions_to_start_webrtc_call_in_direct_room") }
-  /// No results
-  public static var noResultPlaceholder: String { return ElementL10n.tr("Localizable", "no_result_placeholder") }
-  /// You don’t currently have any stickerpacks enabled.
-  /// 
-  /// Add some now?
-  public static var noStickerApplicationDialogContent: String { return ElementL10n.tr("Localizable", "no_sticker_application_dialog_content") }
-  /// No valid Google Play Services APK found. Notifications may not work properly.
-  public static var noValidGooglePlayServicesApk: String { return ElementL10n.tr("Localizable", "no_valid_google_play_services_apk") }
-  /// None
-  public static var `none`: String { return ElementL10n.tr("Localizable", "none") }
-  /// Normal
-  public static var normal: String { return ElementL10n.tr("Localizable", "normal") }
-  /// It's not a valid matrix QR code
-  public static var notAValidQrCode: String { return ElementL10n.tr("Localizable", "not_a_valid_qr_code") }
-  /// Not Trusted
-  public static var notTrusted: String { return ElementL10n.tr("Localizable", "not_trusted") }
-  /// %@ answered the call.
-  public static func noticeAnsweredCall(_ p1: Any) -> String {
-    return ElementL10n.tr("Localizable", "notice_answered_call", String(describing: p1))
-  }
-  /// You answered the call.
-  public static var noticeAnsweredCallByYou: String { return ElementL10n.tr("Localizable", "notice_answered_call_by_you") }
-  /// (avatar was changed too)
-  public static var noticeAvatarChangedToo: String { return ElementL10n.tr("Localizable", "notice_avatar_changed_too") }
-  /// %1$@ changed their avatar
-  public static func noticeAvatarUrlChanged(_ p1: Any) -> String {
-    return ElementL10n.tr("Localizable", "notice_avatar_url_changed", String(describing: p1))
-  }
-  /// You changed your avatar
-  public static var noticeAvatarUrlChangedByYou: String { return ElementL10n.tr("Localizable", "notice_avatar_url_changed_by_you") }
-  /// %@ sent data to setup the call.
-  public static func noticeCallCandidates(_ p1: Any) -> String {
-    return ElementL10n.tr("Localizable", "notice_call_candidates", String(describing: p1))
-  }
-  /// You sent data to setup the call.
-  public static var noticeCallCandidatesByYou: String { return ElementL10n.tr("Localizable", "notice_call_candidates_by_you") }
-  /// The sender's device has not sent us the keys for this message.
-  public static var noticeCryptoErrorUnknownInboundSessionId: String { return ElementL10n.tr("Localizable", "notice_crypto_error_unknown_inbound_session_id") }
-  /// ** Unable to decrypt: %@ **
-  public static func noticeCryptoUnableToDecrypt(_ p1: Any) -> String {
-    return ElementL10n.tr("Localizable", "notice_crypto_unable_to_decrypt", String(describing: p1))
-  }
-  /// You cannot access this message
-  public static var noticeCryptoUnableToDecryptFinal: String { return ElementL10n.tr("Localizable", "notice_crypto_unable_to_decrypt_final") }
-  /// Waiting for this message, this may take a while
-  public static var noticeCryptoUnableToDecryptFriendly: String { return ElementL10n.tr("Localizable", "notice_crypto_unable_to_decrypt_friendly") }
-  /// Due to end-to-end encryption, you might need to wait for someone's message to arrive because the encryption keys were not properly sent to you.
-  public static var noticeCryptoUnableToDecryptFriendlyDesc: String { return ElementL10n.tr("Localizable", "notice_crypto_unable_to_decrypt_friendly_desc") }
-  /// Waiting for encryption history
-  public static var noticeCryptoUnableToDecryptMerged: String { return ElementL10n.tr("Localizable", "notice_crypto_unable_to_decrypt_merged") }
-  /// %1$@ created the discussion
-  public static func noticeDirectRoomCreated(_ p1: Any) -> String {
-    return ElementL10n.tr("Localizable", "notice_direct_room_created", String(describing: p1))
-  }
-  /// You created the discussion
-  public static var noticeDirectRoomCreatedByYou: String { return ElementL10n.tr("Localizable", "notice_direct_room_created_by_you") }
-  /// %1$@ has allowed guests to join here.
-  public static func noticeDirectRoomGuestAccessCanJoin(_ p1: Any) -> String {
-    return ElementL10n.tr("Localizable", "notice_direct_room_guest_access_can_join", String(describing: p1))
-  }
-  /// You have allowed guests to join here.
-  public static var noticeDirectRoomGuestAccessCanJoinByYou: String { return ElementL10n.tr("Localizable", "notice_direct_room_guest_access_can_join_by_you") }
-  /// %1$@ has prevented guests from joining the room.
-  public static func noticeDirectRoomGuestAccessForbidden(_ p1: Any) -> String {
-    return ElementL10n.tr("Localizable", "notice_direct_room_guest_access_forbidden", String(describing: p1))
-  }
-  /// You have prevented guests from joining the room.
-  public static var noticeDirectRoomGuestAccessForbiddenByYou: String { return ElementL10n.tr("Localizable", "notice_direct_room_guest_access_forbidden_by_you") }
-  /// %1$@ joined
-  public static func noticeDirectRoomJoin(_ p1: Any) -> String {
-    return ElementL10n.tr("Localizable", "notice_direct_room_join", String(describing: p1))
-  }
-  /// You joined
-  public static var noticeDirectRoomJoinByYou: String { return ElementL10n.tr("Localizable", "notice_direct_room_join_by_you") }
-  /// %1$@ joined. Reason: %2$@
-  public static func noticeDirectRoomJoinWithReason(_ p1: Any, _ p2: Any) -> String {
-    return ElementL10n.tr("Localizable", "notice_direct_room_join_with_reason", String(describing: p1), String(describing: p2))
-  }
-  /// You joined. Reason: %1$@
-  public static func noticeDirectRoomJoinWithReasonByYou(_ p1: Any) -> String {
-    return ElementL10n.tr("Localizable", "notice_direct_room_join_with_reason_by_you", String(describing: p1))
-  }
-  /// %1$@ left the room
-  public static func noticeDirectRoomLeave(_ p1: Any) -> String {
-    return ElementL10n.tr("Localizable", "notice_direct_room_leave", String(describing: p1))
-  }
-  /// You left the room
-  public static var noticeDirectRoomLeaveByYou: String { return ElementL10n.tr("Localizable", "notice_direct_room_leave_by_you") }
-  /// %1$@ left. Reason: %2$@
-  public static func noticeDirectRoomLeaveWithReason(_ p1: Any, _ p2: Any) -> String {
-    return ElementL10n.tr("Localizable", "notice_direct_room_leave_with_reason", String(describing: p1), String(describing: p2))
-  }
-  /// You left. Reason: %1$@
-  public static func noticeDirectRoomLeaveWithReasonByYou(_ p1: Any) -> String {
-    return ElementL10n.tr("Localizable", "notice_direct_room_leave_with_reason_by_you", String(describing: p1))
-  }
-  /// %1$@ invited %2$@
-  public static func noticeDirectRoomThirdPartyInvite(_ p1: Any, _ p2: Any) -> String {
-    return ElementL10n.tr("Localizable", "notice_direct_room_third_party_invite", String(describing: p1), String(describing: p2))
-  }
-  /// You invited %1$@
-  public static func noticeDirectRoomThirdPartyInviteByYou(_ p1: Any) -> String {
-    return ElementL10n.tr("Localizable", "notice_direct_room_third_party_invite_by_you", String(describing: p1))
-  }
-  /// %1$@ revoked the invitation for %2$@
-  public static func noticeDirectRoomThirdPartyRevokedInvite(_ p1: Any, _ p2: Any) -> String {
-    return ElementL10n.tr("Localizable", "notice_direct_room_third_party_revoked_invite", String(describing: p1), String(describing: p2))
-  }
-  /// You revoked the invitation for %1$@
-  public static func noticeDirectRoomThirdPartyRevokedInviteByYou(_ p1: Any) -> String {
-    return ElementL10n.tr("Localizable", "notice_direct_room_third_party_revoked_invite_by_you", String(describing: p1))
-  }
-  /// %@ upgraded here.
-  public static func noticeDirectRoomUpdate(_ p1: Any) -> String {
-    return ElementL10n.tr("Localizable", "notice_direct_room_update", String(describing: p1))
-  }
-  /// You upgraded here.
-  public static var noticeDirectRoomUpdateByYou: String { return ElementL10n.tr("Localizable", "notice_direct_room_update_by_you") }
-  /// %1$@ changed their display name from %2$@ to %3$@
-  public static func noticeDisplayNameChangedFrom(_ p1: Any, _ p2: Any, _ p3: Any) -> String {
-    return ElementL10n.tr("Localizable", "notice_display_name_changed_from", String(describing: p1), String(describing: p2), String(describing: p3))
-  }
-  /// You changed your display name from %1$@ to %2$@
-  public static func noticeDisplayNameChangedFromByYou(_ p1: Any, _ p2: Any) -> String {
-    return ElementL10n.tr("Localizable", "notice_display_name_changed_from_by_you", String(describing: p1), String(describing: p2))
-  }
-  /// %1$@ removed their display name (it was %2$@)
-  public static func noticeDisplayNameRemoved(_ p1: Any, _ p2: Any) -> String {
-    return ElementL10n.tr("Localizable", "notice_display_name_removed", String(describing: p1), String(describing: p2))
-  }
-  /// You removed your display name (it was %1$@)
-  public static func noticeDisplayNameRemovedByYou(_ p1: Any) -> String {
-    return ElementL10n.tr("Localizable", "notice_display_name_removed_by_you", String(describing: p1))
-  }
-  /// %1$@ set their display name to %2$@
-  public static func noticeDisplayNameSet(_ p1: Any, _ p2: Any) -> String {
-    return ElementL10n.tr("Localizable", "notice_display_name_set", String(describing: p1), String(describing: p2))
-  }
-  /// You set your display name to %1$@
-  public static func noticeDisplayNameSetByYou(_ p1: Any) -> String {
-    return ElementL10n.tr("Localizable", "notice_display_name_set_by_you", String(describing: p1))
-  }
-  /// %1$@ turned on end-to-end encryption.
-  public static func noticeEndToEndOk(_ p1: Any) -> String {
-    return ElementL10n.tr("Localizable", "notice_end_to_end_ok", String(describing: p1))
-  }
-  /// You turned on end-to-end encryption.
-  public static var noticeEndToEndOkByYou: String { return ElementL10n.tr("Localizable", "notice_end_to_end_ok_by_you") }
-  /// %1$@ turned on end-to-end encryption (unrecognised algorithm %2$@).
-  public static func noticeEndToEndUnknownAlgorithm(_ p1: Any, _ p2: Any) -> String {
-    return ElementL10n.tr("Localizable", "notice_end_to_end_unknown_algorithm", String(describing: p1), String(describing: p2))
-  }
-  /// You turned on end-to-end encryption (unrecognised algorithm %1$@).
-  public static func noticeEndToEndUnknownAlgorithmByYou(_ p1: Any) -> String {
-    return ElementL10n.tr("Localizable", "notice_end_to_end_unknown_algorithm_by_you", String(describing: p1))
-  }
-  /// %@ ended the call.
-  public static func noticeEndedCall(_ p1: Any) -> String {
-    return ElementL10n.tr("Localizable", "notice_ended_call", String(describing: p1))
-  }
-  /// You ended the call.
-  public static var noticeEndedCallByYou: String { return ElementL10n.tr("Localizable", "notice_ended_call_by_you") }
-  /// %1$@ made future messages visible to %2$@
-  public static func noticeMadeFutureDirectRoomVisibility(_ p1: Any, _ p2: Any) -> String {
-    return ElementL10n.tr("Localizable", "notice_made_future_direct_room_visibility", String(describing: p1), String(describing: p2))
-  }
-  /// You made future messages visible to %1$@
-  public static func noticeMadeFutureDirectRoomVisibilityByYou(_ p1: Any) -> String {
-    return ElementL10n.tr("Localizable", "notice_made_future_direct_room_visibility_by_you", String(describing: p1))
-  }
-  /// %1$@ made future room history visible to %2$@
-  public static func noticeMadeFutureRoomVisibility(_ p1: Any, _ p2: Any) -> String {
-    return ElementL10n.tr("Localizable", "notice_made_future_room_visibility", String(describing: p1), String(describing: p2))
-  }
-  /// You made future room history visible to %1$@
-  public static func noticeMadeFutureRoomVisibilityByYou(_ p1: Any) -> String {
-    return ElementL10n.tr("Localizable", "notice_made_future_room_visibility_by_you", String(describing: p1))
-  }
-  /// %1$@ made no changes
-  public static func noticeMemberNoChanges(_ p1: Any) -> String {
-    return ElementL10n.tr("Localizable", "notice_member_no_changes", String(describing: p1))
-  }
-  /// You made no changes
-  public static var noticeMemberNoChangesByYou: String { return ElementL10n.tr("Localizable", "notice_member_no_changes_by_you") }
-  /// %@ placed a video call.
-  public static func noticePlacedVideoCall(_ p1: Any) -> String {
-    return ElementL10n.tr("Localizable", "notice_placed_video_call", String(describing: p1))
-  }
-  /// You placed a video call.
-  public static var noticePlacedVideoCallByYou: String { return ElementL10n.tr("Localizable", "notice_placed_video_call_by_you") }
-  /// %@ placed a voice call.
-  public static func noticePlacedVoiceCall(_ p1: Any) -> String {
-    return ElementL10n.tr("Localizable", "notice_placed_voice_call", String(describing: p1))
-  }
-  /// You placed a voice call.
-  public static var noticePlacedVoiceCallByYou: String { return ElementL10n.tr("Localizable", "notice_placed_voice_call_by_you") }
-  /// %1$@ changed the power level of %2$@.
-  public static func noticePowerLevelChanged(_ p1: Any, _ p2: Any) -> String {
-    return ElementL10n.tr("Localizable", "notice_power_level_changed", String(describing: p1), String(describing: p2))
-  }
-  /// You changed the power level of %1$@.
-  public static func noticePowerLevelChangedByYou(_ p1: Any) -> String {
-    return ElementL10n.tr("Localizable", "notice_power_level_changed_by_you", String(describing: p1))
-  }
-  /// %1$@ from %2$@ to %3$@
-  public static func noticePowerLevelDiff(_ p1: Any, _ p2: Any, _ p3: Any) -> String {
-    return ElementL10n.tr("Localizable", "notice_power_level_diff", String(describing: p1), String(describing: p2), String(describing: p3))
-  }
-  /// Plural format key: "%#@VARIABLE@"
-  public static func noticeRoomAliasesAdded(_ p1: Int) -> String {
-    return ElementL10n.tr("Localizable", "notice_room_aliases_added", p1)
-  }
-  /// %1$@ added %2$@ and removed %3$@ as addresses for this room.
-  public static func noticeRoomAliasesAddedAndRemoved(_ p1: Any, _ p2: Any, _ p3: Any) -> String {
-    return ElementL10n.tr("Localizable", "notice_room_aliases_added_and_removed", String(describing: p1), String(describing: p2), String(describing: p3))
-  }
-  /// You added %1$@ and removed %2$@ as addresses for this room.
-  public static func noticeRoomAliasesAddedAndRemovedByYou(_ p1: Any, _ p2: Any) -> String {
-    return ElementL10n.tr("Localizable", "notice_room_aliases_added_and_removed_by_you", String(describing: p1), String(describing: p2))
-  }
-  /// Plural format key: "%#@VARIABLE@"
-  public static func noticeRoomAliasesAddedByYou(_ p1: Int) -> String {
-    return ElementL10n.tr("Localizable", "notice_room_aliases_added_by_you", p1)
-  }
-  /// Plural format key: "%#@VARIABLE@"
-  public static func noticeRoomAliasesRemoved(_ p1: Int) -> String {
-    return ElementL10n.tr("Localizable", "notice_room_aliases_removed", p1)
-  }
-  /// Plural format key: "%#@VARIABLE@"
-  public static func noticeRoomAliasesRemovedByYou(_ p1: Int) -> String {
-    return ElementL10n.tr("Localizable", "notice_room_aliases_removed_by_you", p1)
-  }
-  /// %1$@ changed the room avatar
-  public static func noticeRoomAvatarChanged(_ p1: Any) -> String {
-    return ElementL10n.tr("Localizable", "notice_room_avatar_changed", String(describing: p1))
-  }
-  /// You changed the room avatar
-  public static var noticeRoomAvatarChangedByYou: String { return ElementL10n.tr("Localizable", "notice_room_avatar_changed_by_you") }
-  /// %1$@ removed the room avatar
-  public static func noticeRoomAvatarRemoved(_ p1: Any) -> String {
-    return ElementL10n.tr("Localizable", "notice_room_avatar_removed", String(describing: p1))
-  }
-  /// You removed the room avatar
-  public static var noticeRoomAvatarRemovedByYou: String { return ElementL10n.tr("Localizable", "notice_room_avatar_removed_by_you") }
-  /// %1$@ banned %2$@
-  public static func noticeRoomBan(_ p1: Any, _ p2: Any) -> String {
-    return ElementL10n.tr("Localizable", "notice_room_ban", String(describing: p1), String(describing: p2))
-  }
-  /// You banned %1$@
-  public static func noticeRoomBanByYou(_ p1: Any) -> String {
-    return ElementL10n.tr("Localizable", "notice_room_ban_by_you", String(describing: p1))
-  }
-  /// %1$@ banned %2$@. Reason: %3$@
-  public static func noticeRoomBanWithReason(_ p1: Any, _ p2: Any, _ p3: Any) -> String {
-    return ElementL10n.tr("Localizable", "notice_room_ban_with_reason", String(describing: p1), String(describing: p2), String(describing: p3))
-  }
-  /// You banned %1$@. Reason: %2$@
-  public static func noticeRoomBanWithReasonByYou(_ p1: Any, _ p2: Any) -> String {
-    return ElementL10n.tr("Localizable", "notice_room_ban_with_reason_by_you", String(describing: p1), String(describing: p2))
-  }
-  /// Plural format key: "%#@VARIABLE@"
-  public static func noticeRoomCanonicalAliasAlternativeAdded(_ p1: Int) -> String {
-    return ElementL10n.tr("Localizable", "notice_room_canonical_alias_alternative_added", p1)
-  }
-  /// Plural format key: "%#@VARIABLE@"
-  public static func noticeRoomCanonicalAliasAlternativeAddedByYou(_ p1: Int) -> String {
-    return ElementL10n.tr("Localizable", "notice_room_canonical_alias_alternative_added_by_you", p1)
-  }
-  /// %1$@ changed the alternative addresses for this room.
-  public static func noticeRoomCanonicalAliasAlternativeChanged(_ p1: Any) -> String {
-    return ElementL10n.tr("Localizable", "notice_room_canonical_alias_alternative_changed", String(describing: p1))
-  }
-  /// You changed the alternative addresses for this room.
-  public static var noticeRoomCanonicalAliasAlternativeChangedByYou: String { return ElementL10n.tr("Localizable", "notice_room_canonical_alias_alternative_changed_by_you") }
-  /// Plural format key: "%#@VARIABLE@"
-  public static func noticeRoomCanonicalAliasAlternativeRemoved(_ p1: Int) -> String {
-    return ElementL10n.tr("Localizable", "notice_room_canonical_alias_alternative_removed", p1)
-  }
-  /// Plural format key: "%#@VARIABLE@"
-  public static func noticeRoomCanonicalAliasAlternativeRemovedByYou(_ p1: Int) -> String {
-    return ElementL10n.tr("Localizable", "notice_room_canonical_alias_alternative_removed_by_you", p1)
-  }
-  /// %1$@ changed the main and alternative addresses for this room.
-  public static func noticeRoomCanonicalAliasMainAndAlternativeChanged(_ p1: Any) -> String {
-    return ElementL10n.tr("Localizable", "notice_room_canonical_alias_main_and_alternative_changed", String(describing: p1))
-  }
-  /// You changed the main and alternative addresses for this room.
-  public static var noticeRoomCanonicalAliasMainAndAlternativeChangedByYou: String { return ElementL10n.tr("Localizable", "notice_room_canonical_alias_main_and_alternative_changed_by_you") }
-  /// %1$@ changed the addresses for this room.
-  public static func noticeRoomCanonicalAliasNoChange(_ p1: Any) -> String {
-    return ElementL10n.tr("Localizable", "notice_room_canonical_alias_no_change", String(describing: p1))
-  }
-  /// You changed the addresses for this room.
-  public static var noticeRoomCanonicalAliasNoChangeByYou: String { return ElementL10n.tr("Localizable", "notice_room_canonical_alias_no_change_by_you") }
-  /// %1$@ set the main address for this room to %2$@.
-  public static func noticeRoomCanonicalAliasSet(_ p1: Any, _ p2: Any) -> String {
-    return ElementL10n.tr("Localizable", "notice_room_canonical_alias_set", String(describing: p1), String(describing: p2))
-  }
-  /// You set the main address for this room to %1$@.
-  public static func noticeRoomCanonicalAliasSetByYou(_ p1: Any) -> String {
-    return ElementL10n.tr("Localizable", "notice_room_canonical_alias_set_by_you", String(describing: p1))
-  }
-  /// %1$@ removed the main address for this room.
-  public static func noticeRoomCanonicalAliasUnset(_ p1: Any) -> String {
-    return ElementL10n.tr("Localizable", "notice_room_canonical_alias_unset", String(describing: p1))
-  }
-  /// You removed the main address for this room.
-  public static var noticeRoomCanonicalAliasUnsetByYou: String { return ElementL10n.tr("Localizable", "notice_room_canonical_alias_unset_by_you") }
-  /// %1$@ created the room
-  public static func noticeRoomCreated(_ p1: Any) -> String {
-    return ElementL10n.tr("Localizable", "notice_room_created", String(describing: p1))
-  }
-  /// You created the room
-  public static var noticeRoomCreatedByYou: String { return ElementL10n.tr("Localizable", "notice_room_created_by_you") }
-  /// %1$@ has allowed guests to join the room.
-  public static func noticeRoomGuestAccessCanJoin(_ p1: Any) -> String {
-    return ElementL10n.tr("Localizable", "notice_room_guest_access_can_join", String(describing: p1))
-  }
-  /// You have allowed guests to join the room.
-  public static var noticeRoomGuestAccessCanJoinByYou: String { return ElementL10n.tr("Localizable", "notice_room_guest_access_can_join_by_you") }
-  /// %1$@ has prevented guests from joining the room.
-  public static func noticeRoomGuestAccessForbidden(_ p1: Any) -> String {
-    return ElementL10n.tr("Localizable", "notice_room_guest_access_forbidden", String(describing: p1))
-  }
-  /// You have prevented guests from joining the room.
-  public static var noticeRoomGuestAccessForbiddenByYou: String { return ElementL10n.tr("Localizable", "notice_room_guest_access_forbidden_by_you") }
-  /// %1$@ invited %2$@
-  public static func noticeRoomInvite(_ p1: Any, _ p2: Any) -> String {
-    return ElementL10n.tr("Localizable", "notice_room_invite", String(describing: p1), String(describing: p2))
-  }
-  /// You invited %1$@
-  public static func noticeRoomInviteByYou(_ p1: Any) -> String {
-    return ElementL10n.tr("Localizable", "notice_room_invite_by_you", String(describing: p1))
-  }
-  /// %@'s invitation
-  public static func noticeRoomInviteNoInvitee(_ p1: Any) -> String {
-    return ElementL10n.tr("Localizable", "notice_room_invite_no_invitee", String(describing: p1))
-  }
-  /// Your invitation
-  public static var noticeRoomInviteNoInviteeByYou: String { return ElementL10n.tr("Localizable", "notice_room_invite_no_invitee_by_you") }
-  /// %1$@'s invitation. Reason: %2$@
-  public static func noticeRoomInviteNoInviteeWithReason(_ p1: Any, _ p2: Any) -> String {
-    return ElementL10n.tr("Localizable", "notice_room_invite_no_invitee_with_reason", String(describing: p1), String(describing: p2))
-  }
-  /// Your invitation. Reason: %1$@
-  public static func noticeRoomInviteNoInviteeWithReasonByYou(_ p1: Any) -> String {
-    return ElementL10n.tr("Localizable", "notice_room_invite_no_invitee_with_reason_by_you", String(describing: p1))
-  }
-  /// %1$@ invited %2$@. Reason: %3$@
-  public static func noticeRoomInviteWithReason(_ p1: Any, _ p2: Any, _ p3: Any) -> String {
-    return ElementL10n.tr("Localizable", "notice_room_invite_with_reason", String(describing: p1), String(describing: p2), String(describing: p3))
-  }
-  /// You invited %1$@. Reason: %2$@
-  public static func noticeRoomInviteWithReasonByYou(_ p1: Any, _ p2: Any) -> String {
-    return ElementL10n.tr("Localizable", "notice_room_invite_with_reason_by_you", String(describing: p1), String(describing: p2))
-  }
-  /// %1$@ invited you
-  public static func noticeRoomInviteYou(_ p1: Any) -> String {
-    return ElementL10n.tr("Localizable", "notice_room_invite_you", String(describing: p1))
-  }
-  /// %1$@ invited you. Reason: %2$@
-  public static func noticeRoomInviteYouWithReason(_ p1: Any, _ p2: Any) -> String {
-    return ElementL10n.tr("Localizable", "notice_room_invite_you_with_reason", String(describing: p1), String(describing: p2))
-  }
-  /// %1$@ joined the room
-  public static func noticeRoomJoin(_ p1: Any) -> String {
-    return ElementL10n.tr("Localizable", "notice_room_join", String(describing: p1))
-  }
-  /// You joined the room
-  public static var noticeRoomJoinByYou: String { return ElementL10n.tr("Localizable", "notice_room_join_by_you") }
-  /// %1$@ joined the room. Reason: %2$@
-  public static func noticeRoomJoinWithReason(_ p1: Any, _ p2: Any) -> String {
-    return ElementL10n.tr("Localizable", "notice_room_join_with_reason", String(describing: p1), String(describing: p2))
-  }
-  /// You joined the room. Reason: %1$@
-  public static func noticeRoomJoinWithReasonByYou(_ p1: Any) -> String {
-    return ElementL10n.tr("Localizable", "notice_room_join_with_reason_by_you", String(describing: p1))
-  }
-  /// %1$@ left the room
-  public static func noticeRoomLeave(_ p1: Any) -> String {
-    return ElementL10n.tr("Localizable", "notice_room_leave", String(describing: p1))
-  }
-  /// You left the room
-  public static var noticeRoomLeaveByYou: String { return ElementL10n.tr("Localizable", "notice_room_leave_by_you") }
-  /// %1$@ left the room. Reason: %2$@
-  public static func noticeRoomLeaveWithReason(_ p1: Any, _ p2: Any) -> String {
-    return ElementL10n.tr("Localizable", "notice_room_leave_with_reason", String(describing: p1), String(describing: p2))
-  }
-  /// You left the room. Reason: %1$@
-  public static func noticeRoomLeaveWithReasonByYou(_ p1: Any) -> String {
-    return ElementL10n.tr("Localizable", "notice_room_leave_with_reason_by_you", String(describing: p1))
-  }
-  /// %1$@ changed the room name to: %2$@
-  public static func noticeRoomNameChanged(_ p1: Any, _ p2: Any) -> String {
-    return ElementL10n.tr("Localizable", "notice_room_name_changed", String(describing: p1), String(describing: p2))
-  }
-  /// You changed the room name to: %1$@
-  public static func noticeRoomNameChangedByYou(_ p1: Any) -> String {
-    return ElementL10n.tr("Localizable", "notice_room_name_changed_by_you", String(describing: p1))
-  }
-  /// %1$@ removed the room name
-  public static func noticeRoomNameRemoved(_ p1: Any) -> String {
-    return ElementL10n.tr("Localizable", "notice_room_name_removed", String(describing: p1))
-  }
-  /// You removed the room name
-  public static var noticeRoomNameRemovedByYou: String { return ElementL10n.tr("Localizable", "notice_room_name_removed_by_you") }
-  /// %1$@ rejected the invitation
-  public static func noticeRoomReject(_ p1: Any) -> String {
-    return ElementL10n.tr("Localizable", "notice_room_reject", String(describing: p1))
-  }
-  /// You rejected the invitation
-  public static var noticeRoomRejectByYou: String { return ElementL10n.tr("Localizable", "notice_room_reject_by_you") }
-  /// %1$@ rejected the invitation. Reason: %2$@
-  public static func noticeRoomRejectWithReason(_ p1: Any, _ p2: Any) -> String {
-    return ElementL10n.tr("Localizable", "notice_room_reject_with_reason", String(describing: p1), String(describing: p2))
-  }
-  /// You rejected the invitation. Reason: %1$@
-  public static func noticeRoomRejectWithReasonByYou(_ p1: Any) -> String {
-    return ElementL10n.tr("Localizable", "notice_room_reject_with_reason_by_you", String(describing: p1))
-  }
-  /// %1$@ removed %2$@
-  public static func noticeRoomRemove(_ p1: Any, _ p2: Any) -> String {
-    return ElementL10n.tr("Localizable", "notice_room_remove", String(describing: p1), String(describing: p2))
-  }
-  /// You removed %1$@
-  public static func noticeRoomRemoveByYou(_ p1: Any) -> String {
-    return ElementL10n.tr("Localizable", "notice_room_remove_by_you", String(describing: p1))
-  }
-  /// %1$@ removed %2$@. Reason: %3$@
-  public static func noticeRoomRemoveWithReason(_ p1: Any, _ p2: Any, _ p3: Any) -> String {
-    return ElementL10n.tr("Localizable", "notice_room_remove_with_reason", String(describing: p1), String(describing: p2), String(describing: p3))
-  }
-  /// You removed %1$@. Reason: %2$@
-  public static func noticeRoomRemoveWithReasonByYou(_ p1: Any, _ p2: Any) -> String {
-    return ElementL10n.tr("Localizable", "notice_room_remove_with_reason_by_you", String(describing: p1), String(describing: p2))
-  }
-  /// 🎉 All servers are banned from participating! This room can no longer be used.
-  public static var noticeRoomServerAclAllowIsEmpty: String { return ElementL10n.tr("Localizable", "notice_room_server_acl_allow_is_empty") }
-  /// Plural format key: "%#@VARIABLE@"
-  public static func noticeRoomServerAclChanges(_ p1: Int) -> String {
-    return ElementL10n.tr("Localizable", "notice_room_server_acl_changes", p1)
-  }
-  /// • Servers matching %@ are allowed.
-  public static func noticeRoomServerAclSetAllowed(_ p1: Any) -> String {
-    return ElementL10n.tr("Localizable", "notice_room_server_acl_set_allowed", String(describing: p1))
-  }
-  /// • Servers matching %@ are banned.
-  public static func noticeRoomServerAclSetBanned(_ p1: Any) -> String {
-    return ElementL10n.tr("Localizable", "notice_room_server_acl_set_banned", String(describing: p1))
-  }
-  /// • Servers matching IP literals are allowed.
-  public static var noticeRoomServerAclSetIpLiteralsAllowed: String { return ElementL10n.tr("Localizable", "notice_room_server_acl_set_ip_literals_allowed") }
-  /// • Servers matching IP literals are banned.
-  public static var noticeRoomServerAclSetIpLiteralsNotAllowed: String { return ElementL10n.tr("Localizable", "notice_room_server_acl_set_ip_literals_not_allowed") }
-  /// %@ set the server ACLs for this room.
-  public static func noticeRoomServerAclSetTitle(_ p1: Any) -> String {
-    return ElementL10n.tr("Localizable", "notice_room_server_acl_set_title", String(describing: p1))
-  }
-  /// You set the server ACLs for this room.
-  public static var noticeRoomServerAclSetTitleByYou: String { return ElementL10n.tr("Localizable", "notice_room_server_acl_set_title_by_you") }
-  /// • Servers matching %@ are now allowed.
-  public static func noticeRoomServerAclUpdatedAllowed(_ p1: Any) -> String {
-    return ElementL10n.tr("Localizable", "notice_room_server_acl_updated_allowed", String(describing: p1))
-  }
-  /// • Servers matching %@ are now banned.
-  public static func noticeRoomServerAclUpdatedBanned(_ p1: Any) -> String {
-    return ElementL10n.tr("Localizable", "notice_room_server_acl_updated_banned", String(describing: p1))
-  }
-  /// • Servers matching IP literals are now allowed.
-  public static var noticeRoomServerAclUpdatedIpLiteralsAllowed: String { return ElementL10n.tr("Localizable", "notice_room_server_acl_updated_ip_literals_allowed") }
-  /// • Servers matching IP literals are now banned.
-  public static var noticeRoomServerAclUpdatedIpLiteralsNotAllowed: String { return ElementL10n.tr("Localizable", "notice_room_server_acl_updated_ip_literals_not_allowed") }
-  /// No change.
-  public static var noticeRoomServerAclUpdatedNoChange: String { return ElementL10n.tr("Localizable", "notice_room_server_acl_updated_no_change") }
-  /// %@ changed the server ACLs for this room.
-  public static func noticeRoomServerAclUpdatedTitle(_ p1: Any) -> String {
-    return ElementL10n.tr("Localizable", "notice_room_server_acl_updated_title", String(describing: p1))
-  }
-  /// You changed the server ACLs for this room.
-  public static var noticeRoomServerAclUpdatedTitleByYou: String { return ElementL10n.tr("Localizable", "notice_room_server_acl_updated_title_by_you") }
-  /// • Servers matching %@ were removed from the allowed list.
-  public static func noticeRoomServerAclUpdatedWasAllowed(_ p1: Any) -> String {
-    return ElementL10n.tr("Localizable", "notice_room_server_acl_updated_was_allowed", String(describing: p1))
-  }
-  /// • Servers matching %@ were removed from the ban list.
-  public static func noticeRoomServerAclUpdatedWasBanned(_ p1: Any) -> String {
-    return ElementL10n.tr("Localizable", "notice_room_server_acl_updated_was_banned", String(describing: p1))
-  }
-  /// %1$@ sent an invitation to %2$@ to join the room
-  public static func noticeRoomThirdPartyInvite(_ p1: Any, _ p2: Any) -> String {
-    return ElementL10n.tr("Localizable", "notice_room_third_party_invite", String(describing: p1), String(describing: p2))
-  }
-  /// You sent an invitation to %1$@ to join the room
-  public static func noticeRoomThirdPartyInviteByYou(_ p1: Any) -> String {
-    return ElementL10n.tr("Localizable", "notice_room_third_party_invite_by_you", String(describing: p1))
-  }
-  /// %1$@ accepted the invitation for %2$@
-  public static func noticeRoomThirdPartyRegisteredInvite(_ p1: Any, _ p2: Any) -> String {
-    return ElementL10n.tr("Localizable", "notice_room_third_party_registered_invite", String(describing: p1), String(describing: p2))
-  }
-  /// You accepted the invitation for %1$@
-  public static func noticeRoomThirdPartyRegisteredInviteByYou(_ p1: Any) -> String {
-    return ElementL10n.tr("Localizable", "notice_room_third_party_registered_invite_by_you", String(describing: p1))
-  }
-  /// %1$@ accepted the invitation for %2$@. Reason: %3$@
-  public static func noticeRoomThirdPartyRegisteredInviteWithReason(_ p1: Any, _ p2: Any, _ p3: Any) -> String {
-    return ElementL10n.tr("Localizable", "notice_room_third_party_registered_invite_with_reason", String(describing: p1), String(describing: p2), String(describing: p3))
-  }
-  /// You accepted the invitation for %1$@. Reason: %2$@
-  public static func noticeRoomThirdPartyRegisteredInviteWithReasonByYou(_ p1: Any, _ p2: Any) -> String {
-    return ElementL10n.tr("Localizable", "notice_room_third_party_registered_invite_with_reason_by_you", String(describing: p1), String(describing: p2))
-  }
-  /// %1$@ revoked the invitation for %2$@ to join the room
-  public static func noticeRoomThirdPartyRevokedInvite(_ p1: Any, _ p2: Any) -> String {
-    return ElementL10n.tr("Localizable", "notice_room_third_party_revoked_invite", String(describing: p1), String(describing: p2))
-  }
-  /// You revoked the invitation for %1$@ to join the room
-  public static func noticeRoomThirdPartyRevokedInviteByYou(_ p1: Any) -> String {
-    return ElementL10n.tr("Localizable", "notice_room_third_party_revoked_invite_by_you", String(describing: p1))
-  }
-  /// %1$@ changed the topic to: %2$@
-  public static func noticeRoomTopicChanged(_ p1: Any, _ p2: Any) -> String {
-    return ElementL10n.tr("Localizable", "notice_room_topic_changed", String(describing: p1), String(describing: p2))
-  }
-  /// You changed the topic to: %1$@
-  public static func noticeRoomTopicChangedByYou(_ p1: Any) -> String {
-    return ElementL10n.tr("Localizable", "notice_room_topic_changed_by_you", String(describing: p1))
-  }
-  /// %1$@ removed the room topic
-  public static func noticeRoomTopicRemoved(_ p1: Any) -> String {
-    return ElementL10n.tr("Localizable", "notice_room_topic_removed", String(describing: p1))
-  }
-  /// You removed the room topic
-  public static var noticeRoomTopicRemovedByYou: String { return ElementL10n.tr("Localizable", "notice_room_topic_removed_by_you") }
-  /// %1$@ unbanned %2$@
-  public static func noticeRoomUnban(_ p1: Any, _ p2: Any) -> String {
-    return ElementL10n.tr("Localizable", "notice_room_unban", String(describing: p1), String(describing: p2))
-  }
-  /// You unbanned %1$@
-  public static func noticeRoomUnbanByYou(_ p1: Any) -> String {
-    return ElementL10n.tr("Localizable", "notice_room_unban_by_you", String(describing: p1))
-  }
-  /// %1$@ unbanned %2$@. Reason: %3$@
-  public static func noticeRoomUnbanWithReason(_ p1: Any, _ p2: Any, _ p3: Any) -> String {
-    return ElementL10n.tr("Localizable", "notice_room_unban_with_reason", String(describing: p1), String(describing: p2), String(describing: p3))
-  }
-  /// You unbanned %1$@. Reason: %2$@
-  public static func noticeRoomUnbanWithReasonByYou(_ p1: Any, _ p2: Any) -> String {
-    return ElementL10n.tr("Localizable", "notice_room_unban_with_reason_by_you", String(describing: p1), String(describing: p2))
-  }
-  /// %@ upgraded this room.
-  public static func noticeRoomUpdate(_ p1: Any) -> String {
-    return ElementL10n.tr("Localizable", "notice_room_update", String(describing: p1))
-  }
-  /// You upgraded this room.
-  public static var noticeRoomUpdateByYou: String { return ElementL10n.tr("Localizable", "notice_room_update_by_you") }
-  /// all room members, from the point they are invited.
-  public static var noticeRoomVisibilityInvited: String { return ElementL10n.tr("Localizable", "notice_room_visibility_invited") }
-  /// all room members, from the point they joined.
-  public static var noticeRoomVisibilityJoined: String { return ElementL10n.tr("Localizable", "notice_room_visibility_joined") }
-  /// all room members.
-  public static var noticeRoomVisibilityShared: String { return ElementL10n.tr("Localizable", "notice_room_visibility_shared") }
-  /// anyone.
-  public static var noticeRoomVisibilityWorldReadable: String { return ElementL10n.tr("Localizable", "notice_room_visibility_world_readable") }
-  /// %1$@ withdrew %2$@'s invitation
-  public static func noticeRoomWithdraw(_ p1: Any, _ p2: Any) -> String {
-    return ElementL10n.tr("Localizable", "notice_room_withdraw", String(describing: p1), String(describing: p2))
-  }
-  /// You withdrew %1$@'s invitation
-  public static func noticeRoomWithdrawByYou(_ p1: Any) -> String {
-    return ElementL10n.tr("Localizable", "notice_room_withdraw_by_you", String(describing: p1))
-  }
-  /// %1$@ withdrew %2$@'s invitation. Reason: %3$@
-  public static func noticeRoomWithdrawWithReason(_ p1: Any, _ p2: Any, _ p3: Any) -> String {
-    return ElementL10n.tr("Localizable", "notice_room_withdraw_with_reason", String(describing: p1), String(describing: p2), String(describing: p3))
-  }
-  /// You withdrew %1$@'s invitation. Reason: %2$@
-  public static func noticeRoomWithdrawWithReasonByYou(_ p1: Any, _ p2: Any) -> String {
-    return ElementL10n.tr("Localizable", "notice_room_withdraw_with_reason_by_you", String(describing: p1), String(describing: p2))
-  }
-  /// %1$@ added %2$@ widget
-  public static func noticeWidgetAdded(_ p1: Any, _ p2: Any) -> String {
-    return ElementL10n.tr("Localizable", "notice_widget_added", String(describing: p1), String(describing: p2))
-  }
-  /// You added %1$@ widget
-  public static func noticeWidgetAddedByYou(_ p1: Any) -> String {
-    return ElementL10n.tr("Localizable", "notice_widget_added_by_you", String(describing: p1))
-  }
-  /// %1$@ modified %2$@ widget
-  public static func noticeWidgetModified(_ p1: Any, _ p2: Any) -> String {
-    return ElementL10n.tr("Localizable", "notice_widget_modified", String(describing: p1), String(describing: p2))
-  }
-  /// You modified %1$@ widget
-  public static func noticeWidgetModifiedByYou(_ p1: Any) -> String {
-    return ElementL10n.tr("Localizable", "notice_widget_modified_by_you", String(describing: p1))
-  }
-  /// %1$@ removed %2$@ widget
-  public static func noticeWidgetRemoved(_ p1: Any, _ p2: Any) -> String {
-    return ElementL10n.tr("Localizable", "notice_widget_removed", String(describing: p1), String(describing: p2))
-  }
-  /// You removed %1$@ widget
-  public static func noticeWidgetRemovedByYou(_ p1: Any) -> String {
-    return ElementL10n.tr("Localizable", "notice_widget_removed_by_you", String(describing: p1))
-  }
-  /// Plural format key: "%#@VARIABLE@"
-  public static func notificationCompatSummaryLineForRoom(_ p1: Int) -> String {
-    return ElementL10n.tr("Localizable", "notification_compat_summary_line_for_room", p1)
-  }
-  /// Plural format key: "%#@VARIABLE@"
-  public static func notificationCompatSummaryTitle(_ p1: Int) -> String {
-    return ElementL10n.tr("Localizable", "notification_compat_summary_title", p1)
-  }
-  /// Initial Sync…
-  public static var notificationInitialSync: String { return ElementL10n.tr("Localizable", "notification_initial_sync") }
-  /// ** Failed to send - please open room
-  public static var notificationInlineReplyFailed: String { return ElementL10n.tr("Localizable", "notification_inline_reply_failed") }
-  /// Plural format key: "%#@VARIABLE@"
-  public static func notificationInvitations(_ p1: Int) -> String {
-    return ElementL10n.tr("Localizable", "notification_invitations", p1)
-  }
-  /// Listening for events
-  public static var notificationListeningForEvents: String { return ElementL10n.tr("Localizable", "notification_listening_for_events") }
-  /// Listening for notifications
-  public static var notificationListeningForNotifications: String { return ElementL10n.tr("Localizable", "notification_listening_for_notifications") }
-  /// New Invitation
-  public static var notificationNewInvitation: String { return ElementL10n.tr("Localizable", "notification_new_invitation") }
-  /// New Messages
-  public static var notificationNewMessages: String { return ElementL10n.tr("Localizable", "notification_new_messages") }
-  /// Noisy
-  public static var notificationNoisy: String { return ElementL10n.tr("Localizable", "notification_noisy") }
-  /// Noisy notifications
-  public static var notificationNoisyNotifications: String { return ElementL10n.tr("Localizable", "notification_noisy_notifications") }
-  /// Off
-  public static var notificationOff: String { return ElementL10n.tr("Localizable", "notification_off") }
-  /// Me
-  public static var notificationSenderMe: String { return ElementL10n.tr("Localizable", "notification_sender_me") }
-  /// Silent
-  public static var notificationSilent: String { return ElementL10n.tr("Localizable", "notification_silent") }
-  /// Silent notifications
-  public static var notificationSilentNotifications: String { return ElementL10n.tr("Localizable", "notification_silent_notifications") }
-  /// %1$@: %2$@
-  public static func notificationTickerTextDm(_ p1: Any, _ p2: Any) -> String {
-    return ElementL10n.tr("Localizable", "notification_ticker_text_dm", String(describing: p1), String(describing: p2))
-  }
-  /// %1$@: %2$@ %3$@
-  public static func notificationTickerTextGroup(_ p1: Any, _ p2: Any, _ p3: Any) -> String {
-    return ElementL10n.tr("Localizable", "notification_ticker_text_group", String(describing: p1), String(describing: p2), String(describing: p3))
-  }
-  /// New Event
-  public static var notificationUnknownNewEvent: String { return ElementL10n.tr("Localizable", "notification_unknown_new_event") }
-  /// Room
-  public static var notificationUnknownRoomName: String { return ElementL10n.tr("Localizable", "notification_unknown_room_name") }
-  /// Plural format key: "%#@VARIABLE@"
-  public static func notificationUnreadNotifiedMessages(_ p1: Int) -> String {
-    return ElementL10n.tr("Localizable", "notification_unread_notified_messages", p1)
-  }
-  /// %1$@ and %2$@
-  public static func notificationUnreadNotifiedMessagesAndInvitation(_ p1: Any, _ p2: Any) -> String {
-    return ElementL10n.tr("Localizable", "notification_unread_notified_messages_and_invitation", String(describing: p1), String(describing: p2))
-  }
-  /// %1$@ in %2$@
-  public static func notificationUnreadNotifiedMessagesInRoom(_ p1: Any, _ p2: Any) -> String {
-    return ElementL10n.tr("Localizable", "notification_unread_notified_messages_in_room", String(describing: p1), String(describing: p2))
-  }
-  /// %1$@ in %2$@ and %3$@
-  public static func notificationUnreadNotifiedMessagesInRoomAndInvitation(_ p1: Any, _ p2: Any, _ p3: Any) -> String {
-    return ElementL10n.tr("Localizable", "notification_unread_notified_messages_in_room_and_invitation", String(describing: p1), String(describing: p2), String(describing: p3))
-  }
-  /// Plural format key: "%#@VARIABLE@"
-  public static func notificationUnreadNotifiedMessagesInRoomRooms(_ p1: Int) -> String {
-    return ElementL10n.tr("Localizable", "notification_unread_notified_messages_in_room_rooms", p1)
-  }
-  /// OK
-  public static var ok: String { return ElementL10n.tr("Localizable", "ok") }
-  /// Try it out
-  public static var onboardingNewAppLayoutButtonTry: String { return ElementL10n.tr("Localizable", "onboarding_new_app_layout_button_try") }
-  /// Tap top right to see the option to feedback.
-  public static var onboardingNewAppLayoutFeedbackMessage: String { return ElementL10n.tr("Localizable", "onboarding_new_app_layout_feedback_message") }
-  /// Give Feedback
-  public static var onboardingNewAppLayoutFeedbackTitle: String { return ElementL10n.tr("Localizable", "onboarding_new_app_layout_feedback_title") }
-  /// Access your Spaces (bottom-right) faster and easier than ever before.
-  public static var onboardingNewAppLayoutSpacesMessage: String { return ElementL10n.tr("Localizable", "onboarding_new_app_layout_spaces_message") }
-  /// Access Spaces
-  public static var onboardingNewAppLayoutSpacesTitle: String { return ElementL10n.tr("Localizable", "onboarding_new_app_layout_spaces_title") }
-  /// To simplify your %@, tabs are now optional. Manage them using the top-right menu.
-  public static func onboardingNewAppLayoutWelcomeMessage(_ p1: Any) -> String {
-    return ElementL10n.tr("Localizable", "onboarding_new_app_layout_welcome_message", String(describing: p1))
-  }
-  /// Welcome to a new view!
-  public static var onboardingNewAppLayoutWelcomeTitle: String { return ElementL10n.tr("Localizable", "onboarding_new_app_layout_welcome_title") }
-  /// %@ read
-  public static func oneUserRead(_ p1: Any) -> String {
-    return ElementL10n.tr("Localizable", "one_user_read", String(describing: p1))
-  }
-  /// Open Discovery Settings
-  public static var openDiscoverySettings: String { return ElementL10n.tr("Localizable", "open_discovery_settings") }
-  /// Voters see results as soon as they have voted
-  public static var openPollOptionDescription: String { return ElementL10n.tr("Localizable", "open_poll_option_description") }
-  /// Open poll
-  public static var openPollOptionTitle: String { return ElementL10n.tr("Localizable", "open_poll_option_title") }
-  /// Open Settings
-  public static var openSettings: String { return ElementL10n.tr("Localizable", "open_settings") }
-  /// Open terms of %@
-  public static func openTermsOf(_ p1: Any) -> String {
-    return ElementL10n.tr("Localizable", "open_terms_of", String(describing: p1))
-  }
-  /// Always ask
-  public static var optionAlwaysAsk: String { return ElementL10n.tr("Localizable", "option_always_ask") }
-  /// Send files
-  public static var optionSendFiles: String { return ElementL10n.tr("Localizable", "option_send_files") }
-  /// Send sticker
-  public static var optionSendSticker: String { return ElementL10n.tr("Localizable", "option_send_sticker") }
-  /// Send voice
-  public static var optionSendVoice: String { return ElementL10n.tr("Localizable", "option_send_voice") }
-  /// Take photo
-  public static var optionTakePhoto: String { return ElementL10n.tr("Localizable", "option_take_photo") }
-  /// Take photo or video
-  public static var optionTakePhotoVideo: String { return ElementL10n.tr("Localizable", "option_take_photo_video") }
-  /// Take video
-  public static var optionTakeVideo: String { return ElementL10n.tr("Localizable", "option_take_video") }
-  /// or
-  public static var or: String { return ElementL10n.tr("Localizable", "or") }
-  /// or another cross-signing capable Matrix client
-  public static var orOtherMxCapableClient: String { return ElementL10n.tr("Localizable", "or_other_mx_capable_client") }
-  /// Other spaces or rooms you might not know
-  public static var otherSpacesOrRoomsYouMightNotKnow: String { return ElementL10n.tr("Localizable", "other_spaces_or_rooms_you_might_not_know") }
-  /// Confirm passphrase
-  public static var passphraseConfirmPassphrase: String { return ElementL10n.tr("Localizable", "passphrase_confirm_passphrase") }
-  /// Create passphrase
-  public static var passphraseCreatePassphrase: String { return ElementL10n.tr("Localizable", "passphrase_create_passphrase") }
-  /// Please enter a passphrase
-  public static var passphraseEmptyErrorMessage: String { return ElementL10n.tr("Localizable", "passphrase_empty_error_message") }
-  /// Enter passphrase
-  public static var passphraseEnterPassphrase: String { return ElementL10n.tr("Localizable", "passphrase_enter_passphrase") }
-  /// Passphrase doesn’t match
-  public static var passphrasePassphraseDoesNotMatch: String { return ElementL10n.tr("Localizable", "passphrase_passphrase_does_not_match") }
-  /// Passphrase is too weak
-  public static var passphrasePassphraseTooWeak: String { return ElementL10n.tr("Localizable", "passphrase_passphrase_too_weak") }
-  /// Permalink
-  public static var permalink: String { return ElementL10n.tr("Localizable", "permalink") }
-  /// Your matrix.to link was malformed
-  public static var permalinkMalformed: String { return ElementL10n.tr("Localizable", "permalink_malformed") }
-  /// Cannot open this link: communities have been replaced by spaces
-  public static var permalinkUnsupportedGroups: String { return ElementL10n.tr("Localizable", "permalink_unsupported_groups") }
-  /// Allow permission to access your contacts.
-  public static var permissionsDeniedAddContact: String { return ElementL10n.tr("Localizable", "permissions_denied_add_contact") }
-  /// To scan a QR code, you need to allow camera access.
-  public static var permissionsDeniedQrCode: String { return ElementL10n.tr("Localizable", "permissions_denied_qr_code") }
-  /// %@ needs permission to access your camera and your microphone to perform video calls.
-  /// 
-  /// Please allow access on the next pop-ups to be able to make the call.
-  public static func permissionsRationaleMsgCameraAndAudio(_ p1: Any) -> String {
-    return ElementL10n.tr("Localizable", "permissions_rationale_msg_camera_and_audio", String(describing: p1))
-  }
-  /// %@ needs permission to access your microphone to perform audio calls.
-  public static func permissionsRationaleMsgRecordAudio(_ p1: Any) -> String {
-    return ElementL10n.tr("Localizable", "permissions_rationale_msg_record_audio", String(describing: p1))
-  }
-  /// Information
-  public static var permissionsRationalePopupTitle: String { return ElementL10n.tr("Localizable", "permissions_rationale_popup_title") }
-  /// Search for contacts on Matrix
-  public static var phoneBookPerformLookup: String { return ElementL10n.tr("Localizable", "phone_book_perform_lookup") }
-  /// Please wait…
-  public static var pleaseWait: String { return ElementL10n.tr("Localizable", "please_wait") }
-  /// End poll
-  public static var pollEndAction: String { return ElementL10n.tr("Localizable", "poll_end_action") }
-  /// Poll ended
-  public static var pollEndRoomListPreview: String { return ElementL10n.tr("Localizable", "poll_end_room_list_preview") }
-  /// No votes cast
-  public static var pollNoVotesCast: String { return ElementL10n.tr("Localizable", "poll_no_votes_cast") }
-  /// Plural format key: "%#@VARIABLE@"
-  public static func pollOptionVoteCount(_ p1: Int) -> String {
-    return ElementL10n.tr("Localizable", "poll_option_vote_count", p1)
-  }
-  /// Vote cast
-  public static var pollResponseRoomListPreview: String { return ElementL10n.tr("Localizable", "poll_response_room_list_preview") }
-  /// Plural format key: "%#@VARIABLE@"
-  public static func pollTotalVoteCountAfterEnded(_ p1: Int) -> String {
-    return ElementL10n.tr("Localizable", "poll_total_vote_count_after_ended", p1)
-  }
-  /// Plural format key: "%#@VARIABLE@"
-  public static func pollTotalVoteCountBeforeEndedAndNotVoted(_ p1: Int) -> String {
-    return ElementL10n.tr("Localizable", "poll_total_vote_count_before_ended_and_not_voted", p1)
-  }
-  /// Plural format key: "%#@VARIABLE@"
-  public static func pollTotalVoteCountBeforeEndedAndVoted(_ p1: Int) -> String {
-    return ElementL10n.tr("Localizable", "poll_total_vote_count_before_ended_and_voted", p1)
-  }
-  /// Poll type
-  public static var pollTypeTitle: String { return ElementL10n.tr("Localizable", "poll_type_title") }
-  /// Results will be visible when the poll is ended
-  public static var pollUndisclosedNotEnded: String { return ElementL10n.tr("Localizable", "poll_undisclosed_not_ended") }
-  /// Admin
-  public static var powerLevelAdmin: String { return ElementL10n.tr("Localizable", "power_level_admin") }
-  /// Custom (%1$d)
-  public static func powerLevelCustom(_ p1: Int) -> String {
-    return ElementL10n.tr("Localizable", "power_level_custom", p1)
-  }
-  /// Custom
-  public static var powerLevelCustomNoValue: String { return ElementL10n.tr("Localizable", "power_level_custom_no_value") }
-  /// Default
-  public static var powerLevelDefault: String { return ElementL10n.tr("Localizable", "power_level_default") }
-  /// Set role
-  public static var powerLevelEditTitle: String { return ElementL10n.tr("Localizable", "power_level_edit_title") }
-  /// Moderator
-  public static var powerLevelModerator: String { return ElementL10n.tr("Localizable", "power_level_moderator") }
-  /// Role
-  public static var powerLevelTitle: String { return ElementL10n.tr("Localizable", "power_level_title") }
-  /// Help
-  public static var preferenceHelp: String { return ElementL10n.tr("Localizable", "preference_help") }
-  /// Get help with using %@
-  public static func preferenceHelpSummary(_ p1: Any) -> String {
-    return ElementL10n.tr("Localizable", "preference_help_summary", String(describing: p1))
-  }
-  /// Help and support
-  public static var preferenceHelpTitle: String { return ElementL10n.tr("Localizable", "preference_help_title") }
-  /// Help & About
-  public static var preferenceRootHelpAbout: String { return ElementL10n.tr("Localizable", "preference_root_help_about") }
-  /// Legals
-  public static var preferenceRootLegals: String { return ElementL10n.tr("Localizable", "preference_root_legals") }
-  /// Show all rooms in Home
-  public static var preferenceShowAllRoomsInHome: String { return ElementL10n.tr("Localizable", "preference_show_all_rooms_in_home") }
-  /// System settings
-  public static var preferenceSystemSettings: String { return ElementL10n.tr("Localizable", "preference_system_settings") }
-  /// Versions
-  public static var preferenceVersions: String { return ElementL10n.tr("Localizable", "preference_versions") }
-  /// Voice & Video
-  public static var preferenceVoiceAndVideo: String { return ElementL10n.tr("Localizable", "preference_voice_and_video") }
-  /// Private space
-  public static var privateSpace: String { return ElementL10n.tr("Localizable", "private_space") }
-  /// Public space
-  public static var publicSpace: String { return ElementL10n.tr("Localizable", "public_space") }
-  /// app_display_name:
-  public static var pushGatewayItemAppDisplayName: String { return ElementL10n.tr("Localizable", "push_gateway_item_app_display_name") }
-  /// app_id:
-  public static var pushGatewayItemAppId: String { return ElementL10n.tr("Localizable", "push_gateway_item_app_id") }
-  /// session_name:
-  public static var pushGatewayItemDeviceName: String { return ElementL10n.tr("Localizable", "push_gateway_item_device_name") }
-  /// Format:
-  public static var pushGatewayItemFormat: String { return ElementL10n.tr("Localizable", "push_gateway_item_format") }
-  /// Profile tag:
-  public static var pushGatewayItemProfileTag: String { return ElementL10n.tr("Localizable", "push_gateway_item_profile_tag") }
-  /// push_key:
-  public static var pushGatewayItemPushKey: String { return ElementL10n.tr("Localizable", "push_gateway_item_push_key") }
-  /// Url:
-  public static var pushGatewayItemUrl: String { return ElementL10n.tr("Localizable", "push_gateway_item_url") }
-  /// QR code
-  public static var qrCode: String { return ElementL10n.tr("Localizable", "qr_code") }
-  /// QR code not scanned!
-  public static var qrCodeNotScanned: String { return ElementL10n.tr("Localizable", "qr_code_not_scanned") }
-  /// No
-  public static var qrCodeScannedByOtherNo: String { return ElementL10n.tr("Localizable", "qr_code_scanned_by_other_no") }
-  /// Almost there! Is %@ showing a tick?
-  public static func qrCodeScannedByOtherNotice(_ p1: Any) -> String {
-    return ElementL10n.tr("Localizable", "qr_code_scanned_by_other_notice", String(describing: p1))
-  }
-  /// Yes
-  public static var qrCodeScannedByOtherYes: String { return ElementL10n.tr("Localizable", "qr_code_scanned_by_other_yes") }
-  /// Almost there! Is the other device showing a tick?
-  public static var qrCodeScannedSelfVerifNotice: String { return ElementL10n.tr("Localizable", "qr_code_scanned_self_verif_notice") }
-  /// Waiting for %@…
-  public static func qrCodeScannedVerifWaiting(_ p1: Any) -> String {
-    return ElementL10n.tr("Localizable", "qr_code_scanned_verif_waiting", String(describing: p1))
-  }
-  /// Almost there! Waiting for confirmation…
-  public static var qrCodeScannedVerifWaitingNotice: String { return ElementL10n.tr("Localizable", "qr_code_scanned_verif_waiting_notice") }
-  /// Shake detected!
-  public static var rageshakeDetected: String { return ElementL10n.tr("Localizable", "rageshake_detected") }
-  /// Re-Authentication Needed
-  public static var reAuthenticationActivityTitle: String { return ElementL10n.tr("Localizable", "re_authentication_activity_title") }
-  /// %@ requires you to enter your credentials to perform this action.
-  public static func reAuthenticationDefaultConfirmText(_ p1: Any) -> String {
-    return ElementL10n.tr("Localizable", "re_authentication_default_confirm_text", String(describing: p1))
-  }
-  /// Type keywords to find a reaction.
-  public static var reactionSearchTypeHint: String { return ElementL10n.tr("Localizable", "reaction_search_type_hint") }
-  /// Reactions
-  public static var reactions: String { return ElementL10n.tr("Localizable", "reactions") }
-  /// Reason: %1$@
-  public static func reasonColon(_ p1: Any) -> String {
-    return ElementL10n.tr("Localizable", "reason_colon", String(describing: p1))
-  }
-  /// Recovery Key
-  public static var recoveryKey: String { return ElementL10n.tr("Localizable", "recovery_key") }
-  /// Please enter a recovery key
-  public static var recoveryKeyEmptyErrorMessage: String { return ElementL10n.tr("Localizable", "recovery_key_empty_error_message") }
-  /// The recovery key has been saved.
-  public static var recoveryKeyExportSaved: String { return ElementL10n.tr("Localizable", "recovery_key_export_saved") }
-  /// Recovery Passphrase
-  public static var recoveryPassphrase: String { return ElementL10n.tr("Localizable", "recovery_passphrase") }
-  /// Refresh
-  public static var refresh: String { return ElementL10n.tr("Localizable", "refresh") }
-  /// %@ encountered an issue when rendering content of event with id '%1$@'
-  public static func renderingEventErrorException(_ p1: Any) -> String {
-    return ElementL10n.tr("Localizable", "rendering_event_error_exception", String(describing: p1))
-  }
-  /// %@ does not handle events of type '%1$@'
-  public static func renderingEventErrorTypeOfEventNotHandled(_ p1: Any) -> String {
-    return ElementL10n.tr("Localizable", "rendering_event_error_type_of_event_not_handled", String(describing: p1))
-  }
-  /// Reply
-  public static var reply: String { return ElementL10n.tr("Localizable", "reply") }
-  /// Reply in thread
-  public static var replyInThread: String { return ElementL10n.tr("Localizable", "reply_in_thread") }
-  /// Report Content
-  public static var reportContent: String { return ElementL10n.tr("Localizable", "report_content") }
-  /// Custom report…
-  public static var reportContentCustom: String { return ElementL10n.tr("Localizable", "report_content_custom") }
-  /// Reason for reporting this content
-  public static var reportContentCustomHint: String { return ElementL10n.tr("Localizable", "report_content_custom_hint") }
-  /// REPORT
-  public static var reportContentCustomSubmit: String { return ElementL10n.tr("Localizable", "report_content_custom_submit") }
-  /// Report this content
-  public static var reportContentCustomTitle: String { return ElementL10n.tr("Localizable", "report_content_custom_title") }
-  /// It's inappropriate
-  public static var reportContentInappropriate: String { return ElementL10n.tr("Localizable", "report_content_inappropriate") }
-  /// It's spam
-  public static var reportContentSpam: String { return ElementL10n.tr("Localizable", "report_content_spam") }
-  /// Reset Keys
-  public static var resetCrossSigning: String { return ElementL10n.tr("Localizable", "reset_cross_signing") }
-  /// Generate a new Security Key or set a new Security Phrase for your existing backup.
-  public static var resetSecureBackupTitle: String { return ElementL10n.tr("Localizable", "reset_secure_backup_title") }
-  /// This will replace your current Key or Phrase.
-  public static var resetSecureBackupWarning: String { return ElementL10n.tr("Localizable", "reset_secure_backup_warning") }
-  /// contact your service administrator
-  public static var resourceLimitContactAdmin: String { return ElementL10n.tr("Localizable", "resource_limit_contact_admin") }
-  /// Please %@ to continue using this service.
-  public static func resourceLimitHardContact(_ p1: Any) -> String {
-    return ElementL10n.tr("Localizable", "resource_limit_hard_contact", String(describing: p1))
-  }
-  /// This homeserver has exceeded one of its resource limits.
-  public static var resourceLimitHardDefault: String { return ElementL10n.tr("Localizable", "resource_limit_hard_default") }
-  /// This homeserver has hit its Monthly Active User limit.
-  public static var resourceLimitHardMau: String { return ElementL10n.tr("Localizable", "resource_limit_hard_mau") }
-  /// Please %@ to get this limit increased.
-  public static func resourceLimitSoftContact(_ p1: Any) -> String {
-    return ElementL10n.tr("Localizable", "resource_limit_soft_contact", String(describing: p1))
-  }
-  /// This homeserver has exceeded one of its resource limits so <b>some users will not be able to log in</b>.
-  public static var resourceLimitSoftDefault: String { return ElementL10n.tr("Localizable", "resource_limit_soft_default") }
-  /// This homeserver has hit its Monthly Active User limit so <b>some users will not be able to log in</b>.
-  public static var resourceLimitSoftMau: String { return ElementL10n.tr("Localizable", "resource_limit_soft_mau") }
-  /// Restart the application for the change to take effect.
-  public static var restartTheApplicationToApplyChanges: String { return ElementL10n.tr("Localizable", "restart_the_application_to_apply_changes") }
-  /// Review where you’re logged in
-  public static var reviewLogins: String { return ElementL10n.tr("Localizable", "review_logins") }
-  /// Add Matrix apps
-  public static var roomAddMatrixApps: String { return ElementL10n.tr("Localizable", "room_add_matrix_apps") }
-  /// Publish this address
-  public static var roomAliasActionPublish: String { return ElementL10n.tr("Localizable", "room_alias_action_publish") }
-  /// Unpublish this address
-  public static var roomAliasActionUnpublish: String { return ElementL10n.tr("Localizable", "room_alias_action_unpublish") }
-  /// No other published addresses yet.
-  public static var roomAliasAddressEmpty: String { return ElementL10n.tr("Localizable", "room_alias_address_empty") }
-  /// No other published addresses yet, add one below.
-  public static var roomAliasAddressEmptyCanAdd: String { return ElementL10n.tr("Localizable", "room_alias_address_empty_can_add") }
-  /// New published address (e.g. #alias:server)
-  public static var roomAliasAddressHint: String { return ElementL10n.tr("Localizable", "room_alias_address_hint") }
-  /// Delete the address "%1$@"?
-  public static func roomAliasDeleteConfirmation(_ p1: Any) -> String {
-    return ElementL10n.tr("Localizable", "room_alias_delete_confirmation", String(describing: p1))
-  }
-  /// Add a local address
-  public static var roomAliasLocalAddressAdd: String { return ElementL10n.tr("Localizable", "room_alias_local_address_add") }
-  /// This room has no local addresses
-  public static var roomAliasLocalAddressEmpty: String { return ElementL10n.tr("Localizable", "room_alias_local_address_empty") }
-  /// Set addresses for this room so users can find this room through your homeserver (%1$@)
-  public static func roomAliasLocalAddressSubtitle(_ p1: Any) -> String {
-    return ElementL10n.tr("Localizable", "room_alias_local_address_subtitle", String(describing: p1))
-  }
-  /// Local Addresses
-  public static var roomAliasLocalAddressTitle: String { return ElementL10n.tr("Localizable", "room_alias_local_address_title") }
-  /// This alias is not accessible at this time.
-  /// Try again later, or ask a room admin to check if you have access.
-  public static var roomAliasPreviewNotFound: String { return ElementL10n.tr("Localizable", "room_alias_preview_not_found") }
-  /// Publish this room to the public in %1$@'s room directory?
-  public static func roomAliasPublishToDirectory(_ p1: Any) -> String {
-    return ElementL10n.tr("Localizable", "room_alias_publish_to_directory", String(describing: p1))
-  }
-  /// Unable to retrieve the current room directory visibility (%1$@).
-  public static func roomAliasPublishToDirectoryError(_ p1: Any) -> String {
-    return ElementL10n.tr("Localizable", "room_alias_publish_to_directory_error", String(describing: p1))
-  }
-  /// Publish a new address manually
-  public static var roomAliasPublishedAliasAddManually: String { return ElementL10n.tr("Localizable", "room_alias_published_alias_add_manually") }
-  /// Publish
-  public static var roomAliasPublishedAliasAddManuallySubmit: String { return ElementL10n.tr("Localizable", "room_alias_published_alias_add_manually_submit") }
-  /// This is the main address
-  public static var roomAliasPublishedAliasMain: String { return ElementL10n.tr("Localizable", "room_alias_published_alias_main") }
-  /// Published addresses can be used by anyone on any server to join your room. To publish an address, it needs to be set as a local address first.
-  public static var roomAliasPublishedAliasSubtitle: String { return ElementL10n.tr("Localizable", "room_alias_published_alias_subtitle") }
-  /// Published Addresses
-  public static var roomAliasPublishedAliasTitle: String { return ElementL10n.tr("Localizable", "room_alias_published_alias_title") }
-  /// Other published addresses:
-  public static var roomAliasPublishedOther: String { return ElementL10n.tr("Localizable", "room_alias_published_other") }
-  /// Unpublish the address "%1$@"?
-  public static func roomAliasUnpublishConfirmation(_ p1: Any) -> String {
-    return ElementL10n.tr("Localizable", "room_alias_unpublish_confirmation", String(describing: p1))
-  }
-  /// Members of Space %@ can find, preview and join.
-  public static func roomCreateMemberOfSpaceNameCanJoin(_ p1: Any) -> String {
-    return ElementL10n.tr("Localizable", "room_create_member_of_space_name_can_join", String(describing: p1))
-  }
-  /// %@ created and configured the room.
-  public static func roomCreatedSummaryItem(_ p1: Any) -> String {
-    return ElementL10n.tr("Localizable", "room_created_summary_item", String(describing: p1))
-  }
-  /// You created and configured the room.
-  public static var roomCreatedSummaryItemByYou: String { return ElementL10n.tr("Localizable", "room_created_summary_item_by_you") }
-  /// %@ to let people know what this room is about.
-  public static func roomCreatedSummaryNoTopicCreationText(_ p1: Any) -> String {
-    return ElementL10n.tr("Localizable", "room_created_summary_no_topic_creation_text", String(describing: p1))
-  }
-  /// Plural format key: "%#@VARIABLE@"
-  public static func roomDetailsSelected(_ p1: Int) -> String {
-    return ElementL10n.tr("Localizable", "room_details_selected", p1)
-  }
-  /// Name or ID (#example:matrix.org)
-  public static var roomDirectorySearchHint: String { return ElementL10n.tr("Localizable", "room_directory_search_hint") }
-  /// %1$@, %2$@ and %3$@
-  public static func roomDisplayname3Members(_ p1: Any, _ p2: Any, _ p3: Any) -> String {
-    return ElementL10n.tr("Localizable", "room_displayname_3_members", String(describing: p1), String(describing: p2), String(describing: p3))
-  }
-  /// %1$@, %2$@, %3$@ and %4$@
-  public static func roomDisplayname4Members(_ p1: Any, _ p2: Any, _ p3: Any, _ p4: Any) -> String {
-    return ElementL10n.tr("Localizable", "room_displayname_4_members", String(describing: p1), String(describing: p2), String(describing: p3), String(describing: p4))
-  }
-  /// Empty room
-  public static var roomDisplaynameEmptyRoom: String { return ElementL10n.tr("Localizable", "room_displayname_empty_room") }
-  /// Empty room (was %@)
-  public static func roomDisplaynameEmptyRoomWas(_ p1: Any) -> String {
-    return ElementL10n.tr("Localizable", "room_displayname_empty_room_was", String(describing: p1))
-  }
-  /// Plural format key: "%#@VARIABLE@"
-  public static func roomDisplaynameFourAndMoreMembers(_ p1: Int) -> String {
-    return ElementL10n.tr("Localizable", "room_displayname_four_and_more_members", p1)
-  }
-  /// Room Invite
-  public static var roomDisplaynameRoomInvite: String { return ElementL10n.tr("Localizable", "room_displayname_room_invite") }
-  /// %1$@ and %2$@
-  public static func roomDisplaynameTwoMembers(_ p1: Any, _ p2: Any) -> String {
-    return ElementL10n.tr("Localizable", "room_displayname_two_members", String(describing: p1), String(describing: p2))
-  }
-  /// You do not have permission to post to this room.
-  public static var roomDoNotHavePermissionToPost: String { return ElementL10n.tr("Localizable", "room_do_not_have_permission_to_post") }
-  /// You are not allowed to join this room
-  public static var roomErrorAccessUnauthorized: String { return ElementL10n.tr("Localizable", "room_error_access_unauthorized") }
-  /// Can't find this room. Make sure it exists.
-  public static var roomErrorNotFound: String { return ElementL10n.tr("Localizable", "room_error_not_found") }
-  /// Filter conversations…
-  public static var roomFilteringFilterHint: String { return ElementL10n.tr("Localizable", "room_filtering_filter_hint") }
-  /// Send a new direct message
-  public static var roomFilteringFooterCreateNewDirectMessage: String { return ElementL10n.tr("Localizable", "room_filtering_footer_create_new_direct_message") }
-  /// Create a new room
-  public static var roomFilteringFooterCreateNewRoom: String { return ElementL10n.tr("Localizable", "room_filtering_footer_create_new_room") }
-  /// View the room directory
-  public static var roomFilteringFooterOpenRoomDirectory: String { return ElementL10n.tr("Localizable", "room_filtering_footer_open_room_directory") }
-  /// Can’t find what you’re looking for?
-  public static var roomFilteringFooterTitle: String { return ElementL10n.tr("Localizable", "room_filtering_footer_title") }
-  /// %1$@ made the room invite only.
-  public static func roomJoinRulesInvite(_ p1: Any) -> String {
-    return ElementL10n.tr("Localizable", "room_join_rules_invite", String(describing: p1))
-  }
-  /// You made the room invite only.
-  public static var roomJoinRulesInviteByYou: String { return ElementL10n.tr("Localizable", "room_join_rules_invite_by_you") }
-  /// %1$@ made the room public to whoever knows the link.
-  public static func roomJoinRulesPublic(_ p1: Any) -> String {
-    return ElementL10n.tr("Localizable", "room_join_rules_public", String(describing: p1))
-  }
-  /// You made the room public to whoever knows the link.
-  public static var roomJoinRulesPublicByYou: String { return ElementL10n.tr("Localizable", "room_join_rules_public_by_you") }
-  /// Jump to unread
-  public static var roomJumpToFirstUnread: String { return ElementL10n.tr("Localizable", "room_jump_to_first_unread") }
-  /// You have no more unread messages
-  public static var roomListCatchupEmptyBody: String { return ElementL10n.tr("Localizable", "room_list_catchup_empty_body") }
-  /// You’re all caught up!
-  public static var roomListCatchupEmptyTitle: String { return ElementL10n.tr("Localizable", "room_list_catchup_empty_title") }
-  /// All
-  public static var roomListFilterAll: String { return ElementL10n.tr("Localizable", "room_list_filter_all") }
-  /// Favourites
-  public static var roomListFilterFavourites: String { return ElementL10n.tr("Localizable", "room_list_filter_favourites") }
-  /// People
-  public static var roomListFilterPeople: String { return ElementL10n.tr("Localizable", "room_list_filter_people") }
-  /// Unreads
-  public static var roomListFilterUnreads: String { return ElementL10n.tr("Localizable", "room_list_filter_unreads") }
-  /// Your direct message conversations will be displayed here. Tap the + at the bottom right to start some.
-  public static var roomListPeopleEmptyBody: String { return ElementL10n.tr("Localizable", "room_list_people_empty_body") }
-  /// Conversations
-  public static var roomListPeopleEmptyTitle: String { return ElementL10n.tr("Localizable", "room_list_people_empty_title") }
-  /// Add to favorites
-  public static var roomListQuickActionsFavoriteAdd: String { return ElementL10n.tr("Localizable", "room_list_quick_actions_favorite_add") }
-  /// Remove from favorites
-  public static var roomListQuickActionsFavoriteRemove: String { return ElementL10n.tr("Localizable", "room_list_quick_actions_favorite_remove") }
-  /// Leave the room
-  public static var roomListQuickActionsLeave: String { return ElementL10n.tr("Localizable", "room_list_quick_actions_leave") }
-  /// Add to low priority
-  public static var roomListQuickActionsLowPriorityAdd: String { return ElementL10n.tr("Localizable", "room_list_quick_actions_low_priority_add") }
-  /// Remove from low priority
-  public static var roomListQuickActionsLowPriorityRemove: String { return ElementL10n.tr("Localizable", "room_list_quick_actions_low_priority_remove") }
-  /// All messages
-  public static var roomListQuickActionsNotificationsAll: String { return ElementL10n.tr("Localizable", "room_list_quick_actions_notifications_all") }
-  /// All messages (noisy)
-  public static var roomListQuickActionsNotificationsAllNoisy: String { return ElementL10n.tr("Localizable", "room_list_quick_actions_notifications_all_noisy") }
-  /// Mentions only
-  public static var roomListQuickActionsNotificationsMentions: String { return ElementL10n.tr("Localizable", "room_list_quick_actions_notifications_mentions") }
-  /// Mute
-  public static var roomListQuickActionsNotificationsMute: String { return ElementL10n.tr("Localizable", "room_list_quick_actions_notifications_mute") }
-  /// Room settings
-  public static var roomListQuickActionsRoomSettings: String { return ElementL10n.tr("Localizable", "room_list_quick_actions_room_settings") }
-  /// Settings
-  public static var roomListQuickActionsSettings: String { return ElementL10n.tr("Localizable", "room_list_quick_actions_settings") }
-  /// Your rooms will be displayed here. Tap the + at the bottom right to find existing ones or start some of your own.
-  public static var roomListRoomsEmptyBody: String { return ElementL10n.tr("Localizable", "room_list_rooms_empty_body") }
-  /// Rooms
-  public static var roomListRoomsEmptyTitle: String { return ElementL10n.tr("Localizable", "room_list_rooms_empty_title") }
-  /// Manage Integrations
-  public static var roomManageIntegrations: String { return ElementL10n.tr("Localizable", "room_manage_integrations") }
-  /// %1$@ & %2$@ & others are typing…
-  public static func roomManyUsersAreTyping(_ p1: Any, _ p2: Any) -> String {
-    return ElementL10n.tr("Localizable", "room_many_users_are_typing", String(describing: p1), String(describing: p2))
-  }
-  /// Jump to read receipt
-  public static var roomMemberJumpToReadReceipt: String { return ElementL10n.tr("Localizable", "room_member_jump_to_read_receipt") }
-  /// Direct message
-  public static var roomMemberOpenOrCreateDm: String { return ElementL10n.tr("Localizable", "room_member_open_or_create_dm") }
-  /// Override display name color
-  public static var roomMemberOverrideNickColor: String { return ElementL10n.tr("Localizable", "room_member_override_nick_color") }
-  /// Admin in %1$@
-  public static func roomMemberPowerLevelAdminIn(_ p1: Any) -> String {
-    return ElementL10n.tr("Localizable", "room_member_power_level_admin_in", String(describing: p1))
-  }
-  /// Admins
-  public static var roomMemberPowerLevelAdmins: String { return ElementL10n.tr("Localizable", "room_member_power_level_admins") }
-  /// Custom
-  public static var roomMemberPowerLevelCustom: String { return ElementL10n.tr("Localizable", "room_member_power_level_custom") }
-  /// Custom (%1$d) in %2$@
-  public static func roomMemberPowerLevelCustomIn(_ p1: Int, _ p2: Any) -> String {
-    return ElementL10n.tr("Localizable", "room_member_power_level_custom_in", p1, String(describing: p2))
-  }
-  /// Default in %1$@
-  public static func roomMemberPowerLevelDefaultIn(_ p1: Any) -> String {
-    return ElementL10n.tr("Localizable", "room_member_power_level_default_in", String(describing: p1))
-  }
-  /// Invites
-  public static var roomMemberPowerLevelInvites: String { return ElementL10n.tr("Localizable", "room_member_power_level_invites") }
-  /// Moderator in %1$@
-  public static func roomMemberPowerLevelModeratorIn(_ p1: Any) -> String {
-    return ElementL10n.tr("Localizable", "room_member_power_level_moderator_in", String(describing: p1))
-  }
-  /// Moderators
-  public static var roomMemberPowerLevelModerators: String { return ElementL10n.tr("Localizable", "room_member_power_level_moderators") }
-  /// Users
-  public static var roomMemberPowerLevelUsers: String { return ElementL10n.tr("Localizable", "room_member_power_level_users") }
-  /// Failed to get sessions
-  public static var roomMemberProfileFailedToGetDevices: String { return ElementL10n.tr("Localizable", "room_member_profile_failed_to_get_devices") }
-  /// Sessions
-  public static var roomMemberProfileSessionsSectionTitle: String { return ElementL10n.tr("Localizable", "room_member_profile_sessions_section_title") }
-  /// Room notification
-  public static var roomMessageAutocompleteNotification: String { return ElementL10n.tr("Localizable", "room_message_autocomplete_notification") }
-  /// Users
-  public static var roomMessageAutocompleteUsers: String { return ElementL10n.tr("Localizable", "room_message_autocomplete_users") }
-  /// Notify the whole room
-  public static var roomMessageNotifyEveryone: String { return ElementL10n.tr("Localizable", "room_message_notify_everyone") }
-  /// Message…
-  public static var roomMessagePlaceholder: String { return ElementL10n.tr("Localizable", "room_message_placeholder") }
-  /// Plural format key: "%#@VARIABLE@"
-  public static func roomNewMessagesNotification(_ p1: Int) -> String {
-    return ElementL10n.tr("Localizable", "room_new_messages_notification", p1)
-  }
-  /// No active widgets
-  public static var roomNoActiveWidgets: String { return ElementL10n.tr("Localizable", "room_no_active_widgets") }
-  /// %1$@, %2$@ and others
-  public static func roomNotificationMoreThanTwoUsersAreTyping(_ p1: Any, _ p2: Any) -> String {
-    return ElementL10n.tr("Localizable", "room_notification_more_than_two_users_are_typing", String(describing: p1), String(describing: p2))
-  }
-  /// %1$@ and %2$@
-  public static func roomNotificationTwoUsersAreTyping(_ p1: Any, _ p2: Any) -> String {
-    return ElementL10n.tr("Localizable", "room_notification_two_users_are_typing", String(describing: p1), String(describing: p2))
-  }
-  /// %@ is typing…
-  public static func roomOneUserIsTyping(_ p1: Any) -> String {
-    return ElementL10n.tr("Localizable", "room_one_user_is_typing", String(describing: p1))
-  }
-  /// Ban
-  public static var roomParticipantsActionBan: String { return ElementL10n.tr("Localizable", "room_participants_action_ban") }
-  /// Cancel invite
-  public static var roomParticipantsActionCancelInvite: String { return ElementL10n.tr("Localizable", "room_participants_action_cancel_invite") }
-  /// Are you sure you want to cancel the invite for this user?
-  public static var roomParticipantsActionCancelInvitePromptMsg: String { return ElementL10n.tr("Localizable", "room_participants_action_cancel_invite_prompt_msg") }
-  /// Cancel invite
-  public static var roomParticipantsActionCancelInviteTitle: String { return ElementL10n.tr("Localizable", "room_participants_action_cancel_invite_title") }
-  /// Ignore
-  public static var roomParticipantsActionIgnore: String { return ElementL10n.tr("Localizable", "room_participants_action_ignore") }
-  /// Ignoring this user will remove their messages from rooms you share.
-  /// 
-  /// You can reverse this action at any time in the general settings.
-  public static var roomParticipantsActionIgnorePromptMsg: String { return ElementL10n.tr("Localizable", "room_participants_action_ignore_prompt_msg") }
-  /// Ignore user
-  public static var roomParticipantsActionIgnoreTitle: String { return ElementL10n.tr("Localizable", "room_participants_action_ignore_title") }
-  /// Invite
-  public static var roomParticipantsActionInvite: String { return ElementL10n.tr("Localizable", "room_participants_action_invite") }
-  /// Mention
-  public static var roomParticipantsActionMention: String { return ElementL10n.tr("Localizable", "room_participants_action_mention") }
-  /// Remove from chat
-  public static var roomParticipantsActionRemove: String { return ElementL10n.tr("Localizable", "room_participants_action_remove") }
-  /// Unban
-  public static var roomParticipantsActionUnban: String { return ElementL10n.tr("Localizable", "room_participants_action_unban") }
-  /// Unignore
-  public static var roomParticipantsActionUnignore: String { return ElementL10n.tr("Localizable", "room_participants_action_unignore") }
-  /// Unignoring this user will show all messages from them again.
-  public static var roomParticipantsActionUnignorePromptMsg: String { return ElementL10n.tr("Localizable", "room_participants_action_unignore_prompt_msg") }
-  /// Unignore user
-  public static var roomParticipantsActionUnignoreTitle: String { return ElementL10n.tr("Localizable", "room_participants_action_unignore_title") }
-  /// Banning user will remove them from this room and prevent them from joining again.
-  public static var roomParticipantsBanPromptMsg: String { return ElementL10n.tr("Localizable", "room_participants_ban_prompt_msg") }
-  /// Reason to ban
-  public static var roomParticipantsBanReason: String { return ElementL10n.tr("Localizable", "room_participants_ban_reason") }
-  /// Ban user
-  public static var roomParticipantsBanTitle: String { return ElementL10n.tr("Localizable", "room_participants_ban_title") }
-  /// Direct Messages
-  public static var roomParticipantsHeaderDirectChats: String { return ElementL10n.tr("Localizable", "room_participants_header_direct_chats") }
-  /// This room is not public. You will not be able to rejoin without an invite.
-  public static var roomParticipantsLeavePrivateWarning: String { return ElementL10n.tr("Localizable", "room_participants_leave_private_warning") }
-  /// Are you sure you want to leave the room?
-  public static var roomParticipantsLeavePromptMsg: String { return ElementL10n.tr("Localizable", "room_participants_leave_prompt_msg") }
-  /// Leave room
-  public static var roomParticipantsLeavePromptTitle: String { return ElementL10n.tr("Localizable", "room_participants_leave_prompt_title") }
-  /// Demote
-  public static var roomParticipantsPowerLevelDemote: String { return ElementL10n.tr("Localizable", "room_participants_power_level_demote") }
-  /// You will not be able to undo this change as you are demoting yourself, if you are the last privileged user in the room it will be impossible to regain privileges.
-  public static var roomParticipantsPowerLevelDemoteWarningPrompt: String { return ElementL10n.tr("Localizable", "room_participants_power_level_demote_warning_prompt") }
-  /// Demote yourself?
-  public static var roomParticipantsPowerLevelDemoteWarningTitle: String { return ElementL10n.tr("Localizable", "room_participants_power_level_demote_warning_title") }
-  /// You will not be able to undo this change as you are promoting the user to have the same power level as yourself.
-  /// Are you sure?
-  public static var roomParticipantsPowerLevelPrompt: String { return ElementL10n.tr("Localizable", "room_participants_power_level_prompt") }
-  /// The user will be removed from this room.
-  /// 
-  /// To prevent them from joining again, you should ban them instead.
-  public static var roomParticipantsRemovePromptMsg: String { return ElementL10n.tr("Localizable", "room_participants_remove_prompt_msg") }
-  /// Reason to remove
-  public static var roomParticipantsRemoveReason: String { return ElementL10n.tr("Localizable", "room_participants_remove_reason") }
-  /// Remove user
-  public static var roomParticipantsRemoveTitle: String { return ElementL10n.tr("Localizable", "room_participants_remove_title") }
-  /// Unbanning user will allow them to join the room again.
-  public static var roomParticipantsUnbanPromptMsg: String { return ElementL10n.tr("Localizable", "room_participants_unban_prompt_msg") }
-  /// Unban user
-  public static var roomParticipantsUnbanTitle: String { return ElementL10n.tr("Localizable", "room_participants_unban_title") }
-  /// Ban users
-  public static var roomPermissionsBanUsers: String { return ElementL10n.tr("Localizable", "room_permissions_ban_users") }
-  /// Change history visibility
-  public static var roomPermissionsChangeHistoryVisibility: String { return ElementL10n.tr("Localizable", "room_permissions_change_history_visibility") }
-  /// Change main address for the room
-  public static var roomPermissionsChangeMainAddressForTheRoom: String { return ElementL10n.tr("Localizable", "room_permissions_change_main_address_for_the_room") }
-  /// Change main address for the space
-  public static var roomPermissionsChangeMainAddressForTheSpace: String { return ElementL10n.tr("Localizable", "room_permissions_change_main_address_for_the_space") }
-  /// Change permissions
-  public static var roomPermissionsChangePermissions: String { return ElementL10n.tr("Localizable", "room_permissions_change_permissions") }
-  /// Change room avatar
-  public static var roomPermissionsChangeRoomAvatar: String { return ElementL10n.tr("Localizable", "room_permissions_change_room_avatar") }
-  /// Change room name
-  public static var roomPermissionsChangeRoomName: String { return ElementL10n.tr("Localizable", "room_permissions_change_room_name") }
-  /// Change settings
-  public static var roomPermissionsChangeSettings: String { return ElementL10n.tr("Localizable", "room_permissions_change_settings") }
-  /// Change space avatar
-  public static var roomPermissionsChangeSpaceAvatar: String { return ElementL10n.tr("Localizable", "room_permissions_change_space_avatar") }
-  /// Change space name
-  public static var roomPermissionsChangeSpaceName: String { return ElementL10n.tr("Localizable", "room_permissions_change_space_name") }
-  /// Change topic
-  public static var roomPermissionsChangeTopic: String { return ElementL10n.tr("Localizable", "room_permissions_change_topic") }
-  /// Default role
-  public static var roomPermissionsDefaultRole: String { return ElementL10n.tr("Localizable", "room_permissions_default_role") }
-  /// Enable room encryption
-  public static var roomPermissionsEnableRoomEncryption: String { return ElementL10n.tr("Localizable", "room_permissions_enable_room_encryption") }
-  /// Enable space encryption
-  public static var roomPermissionsEnableSpaceEncryption: String { return ElementL10n.tr("Localizable", "room_permissions_enable_space_encryption") }
-  /// Invite users
-  public static var roomPermissionsInviteUsers: String { return ElementL10n.tr("Localizable", "room_permissions_invite_users") }
-  /// Modify widgets
-  public static var roomPermissionsModifyWidgets: String { return ElementL10n.tr("Localizable", "room_permissions_modify_widgets") }
-  /// Select the roles required to change various parts of the room
-  public static var roomPermissionsNotice: String { return ElementL10n.tr("Localizable", "room_permissions_notice") }
-  /// You don't have permission to update the roles required to change various parts of the room
-  public static var roomPermissionsNoticeReadOnly: String { return ElementL10n.tr("Localizable", "room_permissions_notice_read_only") }
-  /// Notify everyone
-  public static var roomPermissionsNotifyEveryone: String { return ElementL10n.tr("Localizable", "room_permissions_notify_everyone") }
-  /// Remove messages sent by others
-  public static var roomPermissionsRemoveMessagesSentByOthers: String { return ElementL10n.tr("Localizable", "room_permissions_remove_messages_sent_by_others") }
-  /// Remove users
-  public static var roomPermissionsRemoveUsers: String { return ElementL10n.tr("Localizable", "room_permissions_remove_users") }
-  /// Send m.room.server_acl events
-  public static var roomPermissionsSendMRoomServerAclEvents: String { return ElementL10n.tr("Localizable", "room_permissions_send_m_room_server_acl_events") }
-  /// Send messages
-  public static var roomPermissionsSendMessages: String { return ElementL10n.tr("Localizable", "room_permissions_send_messages") }
-  /// Permissions
-  public static var roomPermissionsTitle: String { return ElementL10n.tr("Localizable", "room_permissions_title") }
-  /// Upgrade the room
-  public static var roomPermissionsUpgradeTheRoom: String { return ElementL10n.tr("Localizable", "room_permissions_upgrade_the_room") }
-  /// Upgrade the space
-  public static var roomPermissionsUpgradeTheSpace: String { return ElementL10n.tr("Localizable", "room_permissions_upgrade_the_space") }
-  /// This room can't be previewed
-  public static var roomPreviewNoPreview: String { return ElementL10n.tr("Localizable", "room_preview_no_preview") }
-  /// This room can't be previewed. Do you want to join it?
-  public static var roomPreviewNoPreviewJoin: String { return ElementL10n.tr("Localizable", "room_preview_no_preview_join") }
-  /// This room is not accessible at this time.
-  /// Try again later, or ask a room admin to check if you have access.
-  public static var roomPreviewNotFound: String { return ElementL10n.tr("Localizable", "room_preview_not_found") }
-  /// Messages in this room are end-to-end encrypted.
-  /// 
-  /// Your messages are secured with locks and only you and the recipient have the unique keys to unlock them.
-  public static var roomProfileEncryptedSubtitle: String { return ElementL10n.tr("Localizable", "room_profile_encrypted_subtitle") }
-  /// Leaving the room…
-  public static var roomProfileLeavingRoom: String { return ElementL10n.tr("Localizable", "room_profile_leaving_room") }
-  /// Messages in this room are not end-to-end encrypted.
-  public static var roomProfileNotEncryptedSubtitle: String { return ElementL10n.tr("Localizable", "room_profile_not_encrypted_subtitle") }
-  /// Admin Actions
-  public static var roomProfileSectionAdmin: String { return ElementL10n.tr("Localizable", "room_profile_section_admin") }
-  /// More
-  public static var roomProfileSectionMore: String { return ElementL10n.tr("Localizable", "room_profile_section_more") }
-  /// Leave Room
-  public static var roomProfileSectionMoreLeave: String { return ElementL10n.tr("Localizable", "room_profile_section_more_leave") }
-  /// Plural format key: "%#@VARIABLE@"
-  public static func roomProfileSectionMoreMemberList(_ p1: Int) -> String {
-    return ElementL10n.tr("Localizable", "room_profile_section_more_member_list", p1)
-  }
-  /// Notifications
-  public static var roomProfileSectionMoreNotifications: String { return ElementL10n.tr("Localizable", "room_profile_section_more_notifications") }
-  /// Room settings
-  public static var roomProfileSectionMoreSettings: String { return ElementL10n.tr("Localizable", "room_profile_section_more_settings") }
-  /// Uploads
-  public static var roomProfileSectionMoreUploads: String { return ElementL10n.tr("Localizable", "room_profile_section_more_uploads") }
-  /// Restore Encryption
-  public static var roomProfileSectionRestoreSecurity: String { return ElementL10n.tr("Localizable", "room_profile_section_restore_security") }
-  /// Security
-  public static var roomProfileSectionSecurity: String { return ElementL10n.tr("Localizable", "room_profile_section_security") }
-  /// Learn more
-  public static var roomProfileSectionSecurityLearnMore: String { return ElementL10n.tr("Localizable", "room_profile_section_security_learn_more") }
-  /// Plural format key: "%#@VARIABLE@"
-  public static func roomRemovedMessages(_ p1: Int) -> String {
-    return ElementL10n.tr("Localizable", "room_removed_messages", p1)
-  }
-  /// Who can access?
-  public static var roomSettingsAccessRulesPrefDialogTitle: String { return ElementL10n.tr("Localizable", "room_settings_access_rules_pref_dialog_title") }
-  /// Add to Home screen
-  public static var roomSettingsAddHomescreenShortcut: String { return ElementL10n.tr("Localizable", "room_settings_add_homescreen_shortcut") }
-  /// See and managed addresses of this room, and its visibility in the room directory.
-  public static var roomSettingsAliasSubtitle: String { return ElementL10n.tr("Localizable", "room_settings_alias_subtitle") }
-  /// Room addresses
-  public static var roomSettingsAliasTitle: String { return ElementL10n.tr("Localizable", "room_settings_alias_title") }
-  /// All messages
-  public static var roomSettingsAllMessages: String { return ElementL10n.tr("Localizable", "room_settings_all_messages") }
-  /// Plural format key: "%#@VARIABLE@"
-  public static func roomSettingsBannedUsersCount(_ p1: Int) -> String {
-    return ElementL10n.tr("Localizable", "room_settings_banned_users_count", p1)
-  }
-  /// Banned users
-  public static var roomSettingsBannedUsersTitle: String { return ElementL10n.tr("Localizable", "room_settings_banned_users_title") }
-  /// Advanced
-  public static var roomSettingsCategoryAdvancedTitle: String { return ElementL10n.tr("Localizable", "room_settings_category_advanced_title") }
-  /// Enable end-to-end encryption…
-  public static var roomSettingsEnableEncryption: String { return ElementL10n.tr("Localizable", "room_settings_enable_encryption") }
-  /// Once enabled, encryption for a room cannot be disabled. Messages sent in an encrypted room cannot be seen by the server, only by the participants of the room. Enabling encryption may prevent many bots and bridges from working correctly.
-  public static var roomSettingsEnableEncryptionDialogContent: String { return ElementL10n.tr("Localizable", "room_settings_enable_encryption_dialog_content") }
-  /// Enable encryption
-  public static var roomSettingsEnableEncryptionDialogSubmit: String { return ElementL10n.tr("Localizable", "room_settings_enable_encryption_dialog_submit") }
-  /// Enable encryption?
-  public static var roomSettingsEnableEncryptionDialogTitle: String { return ElementL10n.tr("Localizable", "room_settings_enable_encryption_dialog_title") }
-  /// You don't have permission to enable encryption in this room.
-  public static var roomSettingsEnableEncryptionNoPermission: String { return ElementL10n.tr("Localizable", "room_settings_enable_encryption_no_permission") }
-  /// Allow guests to join
-  public static var roomSettingsGuestAccessTitle: String { return ElementL10n.tr("Localizable", "room_settings_guest_access_title") }
-  /// Labs
-  public static var roomSettingsLabsPrefTitle: String { return ElementL10n.tr("Localizable", "room_settings_labs_pref_title") }
-  /// These are experimental features that may break in unexpected ways. Use with caution.
-  public static var roomSettingsLabsWarningMessage: String { return ElementL10n.tr("Localizable", "room_settings_labs_warning_message") }
-  /// Mentions & Keywords only
-  public static var roomSettingsMentionAndKeywordOnly: String { return ElementL10n.tr("Localizable", "room_settings_mention_and_keyword_only") }
-  /// Room Name
-  public static var roomSettingsNameHint: String { return ElementL10n.tr("Localizable", "room_settings_name_hint") }
-  /// None
-  public static var roomSettingsNone: String { return ElementL10n.tr("Localizable", "room_settings_none") }
-  /// View and update the roles required to change various parts of the room.
-  public static var roomSettingsPermissionsSubtitle: String { return ElementL10n.tr("Localizable", "room_settings_permissions_subtitle") }
-  /// Room permissions
-  public static var roomSettingsPermissionsTitle: String { return ElementL10n.tr("Localizable", "room_settings_permissions_title") }
-  /// Anyone
-  public static var roomSettingsReadHistoryEntryAnyone: String { return ElementL10n.tr("Localizable", "room_settings_read_history_entry_anyone") }
-  /// Members only (since they were invited)
-  public static var roomSettingsReadHistoryEntryMembersOnlyInvited: String { return ElementL10n.tr("Localizable", "room_settings_read_history_entry_members_only_invited") }
-  /// Members only (since they joined)
-  public static var roomSettingsReadHistoryEntryMembersOnlyJoined: String { return ElementL10n.tr("Localizable", "room_settings_read_history_entry_members_only_joined") }
-  /// Members only (since the point in time of selecting this option)
-  public static var roomSettingsReadHistoryEntryMembersOnlyOptionTimeShared: String { return ElementL10n.tr("Localizable", "room_settings_read_history_entry_members_only_option_time_shared") }
-  /// Anyone can knock on the room, members can then accept or reject
-  public static var roomSettingsRoomAccessEntryKnock: String { return ElementL10n.tr("Localizable", "room_settings_room_access_entry_knock") }
-  /// Unknown access setting (%@)
-  public static func roomSettingsRoomAccessEntryUnknown(_ p1: Any) -> String {
-    return ElementL10n.tr("Localizable", "room_settings_room_access_entry_unknown", String(describing: p1))
-  }
-  /// Only people invited can find and join
-  public static var roomSettingsRoomAccessPrivateDescription: String { return ElementL10n.tr("Localizable", "room_settings_room_access_private_description") }
-  /// Private (Invite Only)
-  public static var roomSettingsRoomAccessPrivateInviteOnlyTitle: String { return ElementL10n.tr("Localizable", "room_settings_room_access_private_invite_only_title") }
-  /// Private
-  public static var roomSettingsRoomAccessPrivateTitle: String { return ElementL10n.tr("Localizable", "room_settings_room_access_private_title") }
-  /// Anyone can find the room and join
-  public static var roomSettingsRoomAccessPublicDescription: String { return ElementL10n.tr("Localizable", "room_settings_room_access_public_description") }
-  /// Public
-  public static var roomSettingsRoomAccessPublicTitle: String { return ElementL10n.tr("Localizable", "room_settings_room_access_public_title") }
-  /// Anyone in a space with this room can find and join it. Only admins of this room can add it to a space.
-  public static var roomSettingsRoomAccessRestrictedDescription: String { return ElementL10n.tr("Localizable", "room_settings_room_access_restricted_description") }
-  /// Space members only
-  public static var roomSettingsRoomAccessRestrictedTitle: String { return ElementL10n.tr("Localizable", "room_settings_room_access_restricted_title") }
-  /// Room access
-  public static var roomSettingsRoomAccessTitle: String { return ElementL10n.tr("Localizable", "room_settings_room_access_title") }
-  /// This room’s internal ID
-  public static var roomSettingsRoomInternalId: String { return ElementL10n.tr("Localizable", "room_settings_room_internal_id") }
-  /// Account settings
-  public static var roomSettingsRoomNotificationsAccountSettings: String { return ElementL10n.tr("Localizable", "room_settings_room_notifications_account_settings") }
-  /// Please note that mentions & keyword notifications are not available in encrypted rooms on mobile.
-  public static var roomSettingsRoomNotificationsEncryptionNotice: String { return ElementL10n.tr("Localizable", "room_settings_room_notifications_encryption_notice") }
-  /// You can manage notifications in %1$@.
-  public static func roomSettingsRoomNotificationsManageNotifications(_ p1: Any) -> String {
-    return ElementL10n.tr("Localizable", "room_settings_room_notifications_manage_notifications", String(describing: p1))
-  }
-  /// Notify me for
-  public static var roomSettingsRoomNotificationsNotifyMe: String { return ElementL10n.tr("Localizable", "room_settings_room_notifications_notify_me") }
-  /// Changes to who can read history will only apply to future messages in this room. The visibility of existing history will be unchanged.
-  public static var roomSettingsRoomReadHistoryDialogSubtitle: String { return ElementL10n.tr("Localizable", "room_settings_room_read_history_dialog_subtitle") }
-  /// Who can read history?
-  public static var roomSettingsRoomReadHistoryRulesPrefDialogTitle: String { return ElementL10n.tr("Localizable", "room_settings_room_read_history_rules_pref_dialog_title") }
-  /// Room History Readability
-  public static var roomSettingsRoomReadHistoryRulesPrefTitle: String { return ElementL10n.tr("Localizable", "room_settings_room_read_history_rules_pref_title") }
-  /// Room version
-  public static var roomSettingsRoomVersionTitle: String { return ElementL10n.tr("Localizable", "room_settings_room_version_title") }
-  /// You changed room settings successfully
-  public static var roomSettingsSaveSuccess: String { return ElementL10n.tr("Localizable", "room_settings_save_success") }
-  /// Set avatar
-  public static var roomSettingsSetAvatar: String { return ElementL10n.tr("Localizable", "room_settings_set_avatar") }
-  /// Set as main address
-  public static var roomSettingsSetMainAddress: String { return ElementL10n.tr("Localizable", "room_settings_set_main_address") }
-  /// Anyone can find the space and join
-  public static var roomSettingsSpaceAccessPublicDescription: String { return ElementL10n.tr("Localizable", "room_settings_space_access_public_description") }
-  /// Space access
-  public static var roomSettingsSpaceAccessTitle: String { return ElementL10n.tr("Localizable", "room_settings_space_access_title") }
-  /// Topic
-  public static var roomSettingsTopic: String { return ElementL10n.tr("Localizable", "room_settings_topic") }
-  /// Topic
-  public static var roomSettingsTopicHint: String { return ElementL10n.tr("Localizable", "room_settings_topic_hint") }
-  /// Unset as main address
-  public static var roomSettingsUnsetMainAddress: String { return ElementL10n.tr("Localizable", "room_settings_unset_main_address") }
-  /// Filter Threads in room
-  public static var roomThreadsFilter: String { return ElementL10n.tr("Localizable", "room_threads_filter") }
-  /// Plural format key: "%#@VARIABLE@"
-  public static func roomTitleMembers(_ p1: Int) -> String {
-    return ElementL10n.tr("Localizable", "room_title_members", p1)
-  }
-  /// This room is a continuation of another conversation
-  public static var roomTombstoneContinuationDescription: String { return ElementL10n.tr("Localizable", "room_tombstone_continuation_description") }
-  /// The conversation continues here
-  public static var roomTombstoneContinuationLink: String { return ElementL10n.tr("Localizable", "room_tombstone_continuation_link") }
-  /// Click here to see older messages
-  public static var roomTombstonePredecessorLink: String { return ElementL10n.tr("Localizable", "room_tombstone_predecessor_link") }
-  /// This room has been replaced and is no longer active.
-  public static var roomTombstoneVersionedDescription: String { return ElementL10n.tr("Localizable", "room_tombstone_versioned_description") }
-  /// %1$@ & %2$@ are typing…
-  public static func roomTwoUsersAreTyping(_ p1: Any, _ p2: Any) -> String {
-    return ElementL10n.tr("Localizable", "room_two_users_are_typing", String(describing: p1), String(describing: p2))
-  }
-  /// Encryption has been misconfigured so you can't send messages. Please contact an admin to restore encryption to a valid state.
-  public static var roomUnsupportedE2eAlgorithm: String { return ElementL10n.tr("Localizable", "room_unsupported_e2e_algorithm") }
-  /// Encryption has been misconfigured so you can't send messages. Click to open settings.
-  public static var roomUnsupportedE2eAlgorithmAsAdmin: String { return ElementL10n.tr("Localizable", "room_unsupported_e2e_algorithm_as_admin") }
-  /// Upgrade to the recommended room version
-  public static var roomUpgradeToRecommendedVersion: String { return ElementL10n.tr("Localizable", "room_upgrade_to_recommended_version") }
-  /// This room is running room version %@, which this homeserver has marked as unstable.
-  public static func roomUsingUnstableRoomVersion(_ p1: Any) -> String {
-    return ElementL10n.tr("Localizable", "room_using_unstable_room_version", String(describing: p1))
-  }
-  /// Widget
-  public static var roomWidgetActivityTitle: String { return ElementL10n.tr("Localizable", "room_widget_activity_title") }
-  /// Failed to load widget.
-  /// %@
-  public static func roomWidgetFailedToLoad(_ p1: Any) -> String {
-    return ElementL10n.tr("Localizable", "room_widget_failed_to_load", String(describing: p1))
-  }
-  /// Open in browser
-  public static var roomWidgetOpenInBrowser: String { return ElementL10n.tr("Localizable", "room_widget_open_in_browser") }
-  /// This widget was added by:
-  public static var roomWidgetPermissionAddedBy: String { return ElementL10n.tr("Localizable", "room_widget_permission_added_by") }
-  /// Your avatar URL
-  public static var roomWidgetPermissionAvatarUrl: String { return ElementL10n.tr("Localizable", "room_widget_permission_avatar_url") }
-  /// Your display name
-  public static var roomWidgetPermissionDisplayName: String { return ElementL10n.tr("Localizable", "room_widget_permission_display_name") }
-  /// Room ID
-  public static var roomWidgetPermissionRoomId: String { return ElementL10n.tr("Localizable", "room_widget_permission_room_id") }
-  /// Using it may share data with %@:
-  public static func roomWidgetPermissionSharedInfoTitle(_ p1: Any) -> String {
-    return ElementL10n.tr("Localizable", "room_widget_permission_shared_info_title", String(describing: p1))
-  }
-  /// Your theme
-  public static var roomWidgetPermissionTheme: String { return ElementL10n.tr("Localizable", "room_widget_permission_theme") }
-  /// Load Widget
-  public static var roomWidgetPermissionTitle: String { return ElementL10n.tr("Localizable", "room_widget_permission_title") }
-  /// Your user ID
-  public static var roomWidgetPermissionUserId: String { return ElementL10n.tr("Localizable", "room_widget_permission_user_id") }
-  /// Using it may set cookies and share data with %@:
-  public static func roomWidgetPermissionWebviewSharedInfoTitle(_ p1: Any) -> String {
-    return ElementL10n.tr("Localizable", "room_widget_permission_webview_shared_info_title", String(describing: p1))
-  }
-  /// Widget ID
-  public static var roomWidgetPermissionWidgetId: String { return ElementL10n.tr("Localizable", "room_widget_permission_widget_id") }
-  /// Reload widget
-  public static var roomWidgetReload: String { return ElementL10n.tr("Localizable", "room_widget_reload") }
-  /// Block All
-  public static var roomWidgetResourceDeclinePermission: String { return ElementL10n.tr("Localizable", "room_widget_resource_decline_permission") }
-  /// Allow
-  public static var roomWidgetResourceGrantPermission: String { return ElementL10n.tr("Localizable", "room_widget_resource_grant_permission") }
-  /// This widget wants to use the following resources:
-  public static var roomWidgetResourcePermissionTitle: String { return ElementL10n.tr("Localizable", "room_widget_resource_permission_title") }
-  /// Revoke access for me
-  public static var roomWidgetRevokeAccess: String { return ElementL10n.tr("Localizable", "room_widget_revoke_access") }
-  /// Use the camera
-  public static var roomWidgetWebviewAccessCamera: String { return ElementL10n.tr("Localizable", "room_widget_webview_access_camera") }
-  /// Use the microphone
-  public static var roomWidgetWebviewAccessMicrophone: String { return ElementL10n.tr("Localizable", "room_widget_webview_access_microphone") }
-  /// Read DRM protected Media
-  public static var roomWidgetWebviewReadProtectedMedia: String { return ElementL10n.tr("Localizable", "room_widget_webview_read_protected_media") }
-  /// Rooms
-  public static var rooms: String { return ElementL10n.tr("Localizable", "rooms") }
-  /// Rooms
-  public static var roomsHeader: String { return ElementL10n.tr("Localizable", "rooms_header") }
-  /// Rotate and crop
-  public static var rotateAndCropScreenTitle: String { return ElementL10n.tr("Localizable", "rotate_and_crop_screen_title") }
-  /// Unknown Error
-  public static var sasErrorUnknown: String { return ElementL10n.tr("Localizable", "sas_error_unknown") }
-  /// Got it
-  public static var sasGotIt: String { return ElementL10n.tr("Localizable", "sas_got_it") }
-  /// %@ wants to verify your session
-  public static func sasIncomingRequestNotifContent(_ p1: Any) -> String {
-    return ElementL10n.tr("Localizable", "sas_incoming_request_notif_content", String(describing: p1))
-  }
-  /// Verification Request
-  public static var sasIncomingRequestNotifTitle: String { return ElementL10n.tr("Localizable", "sas_incoming_request_notif_title") }
-  /// Verified!
-  public static var sasVerified: String { return ElementL10n.tr("Localizable", "sas_verified") }
-  /// Save recovery key in
-  public static var saveRecoveryKeyChooserHint: String { return ElementL10n.tr("Localizable", "save_recovery_key_chooser_hint") }
-  /// Screen sharing is in progress
-  public static var screenSharingNotificationDescription: String { return ElementL10n.tr("Localizable", "screen_sharing_notification_description") }
-  /// %@ Screen Sharing
-  public static func screenSharingNotificationTitle(_ p1: Any) -> String {
-    return ElementL10n.tr("Localizable", "screen_sharing_notification_title", String(describing: p1))
-  }
-  /// Search
-  public static var search: String { return ElementL10n.tr("Localizable", "search") }
-  /// Filter banned users
-  public static var searchBannedUserHint: String { return ElementL10n.tr("Localizable", "search_banned_user_hint") }
-  /// Search for someone
-  public static var searchForSomeone: String { return ElementL10n.tr("Localizable", "search_for_someone") }
-  /// Search
-  public static var searchHint: String { return ElementL10n.tr("Localizable", "search_hint") }
-  /// Search Name
-  public static var searchHintRoomName: String { return ElementL10n.tr("Localizable", "search_hint_room_name") }
-  /// Filter room members
-  public static var searchMembersHint: String { return ElementL10n.tr("Localizable", "search_members_hint") }
-  /// No results
-  public static var searchNoResults: String { return ElementL10n.tr("Localizable", "search_no_results") }
-  /// Plural format key: "%#@VARIABLE@"
-  public static func searchSpaceMultipleParents(_ p1: Int) -> String {
-    return ElementL10n.tr("Localizable", "search_space_multiple_parents", p1)
-  }
-  /// %1$@ and %2$@
-  public static func searchSpaceTwoParents(_ p1: Any, _ p2: Any) -> String {
-    return ElementL10n.tr("Localizable", "search_space_two_parents", String(describing: p1), String(describing: p2))
-  }
-  /// From a Thread
-  public static var searchThreadFromAThread: String { return ElementL10n.tr("Localizable", "search_thread_from_a_thread") }
-  /// Plural format key: "%#@VARIABLE@"
-  public static func seconds(_ p1: Int) -> String {
-    return ElementL10n.tr("Localizable", "seconds", p1)
-  }
-  /// Secure Backup
-  public static var secureBackupBannerSetupLine1: String { return ElementL10n.tr("Localizable", "secure_backup_banner_setup_line1") }
-  /// Safeguard against losing access to encrypted messages & data
-  public static var secureBackupBannerSetupLine2: String { return ElementL10n.tr("Localizable", "secure_backup_banner_setup_line2") }
-  /// Reset everything
-  public static var secureBackupResetAll: String { return ElementL10n.tr("Localizable", "secure_backup_reset_all") }
-  /// Only do this if you have no other device you can verify this device with.
-  public static var secureBackupResetAllNoOtherDevices: String { return ElementL10n.tr("Localizable", "secure_backup_reset_all_no_other_devices") }
-  /// Plural format key: "%#@VARIABLE@"
-  public static func secureBackupResetDevicesYouCanVerify(_ p1: Int) -> String {
-    return ElementL10n.tr("Localizable", "secure_backup_reset_devices_you_can_verify", p1)
-  }
-  /// If you reset everything
-  public static var secureBackupResetIfYouResetAll: String { return ElementL10n.tr("Localizable", "secure_backup_reset_if_you_reset_all") }
-  /// You will restart with no history, no messages, trusted devices or trusted users
-  public static var secureBackupResetNoHistory: String { return ElementL10n.tr("Localizable", "secure_backup_reset_no_history") }
-  /// Set Up Secure Backup
-  public static var secureBackupSetup: String { return ElementL10n.tr("Localizable", "secure_backup_setup") }
-  /// Verify yourself & others to keep your chats safe
-  public static var securityPromptText: String { return ElementL10n.tr("Localizable", "security_prompt_text") }
-  /// Seen by
-  public static var seenBy: String { return ElementL10n.tr("Localizable", "seen_by") }
-  /// Select a room directory
-  public static var selectRoomDirectory: String { return ElementL10n.tr("Localizable", "select_room_directory") }
-  /// Select spaces
-  public static var selectSpaces: String { return ElementL10n.tr("Localizable", "select_spaces") }
-  /// Sticker
-  public static var sendASticker: String { return ElementL10n.tr("Localizable", "send_a_sticker") }
-  /// Send attachment
-  public static var sendAttachment: String { return ElementL10n.tr("Localizable", "send_attachment") }
-  /// Report bug
-  public static var sendBugReport: String { return ElementL10n.tr("Localizable", "send_bug_report") }
-  /// You seem to be shaking the phone in frustration. Would you like to open the bug report screen?
-  public static var sendBugReportAlertMessage: String { return ElementL10n.tr("Localizable", "send_bug_report_alert_message") }
-  /// The application has crashed last time. Would you like to open the crash report screen?
-  public static var sendBugReportAppCrashed: String { return ElementL10n.tr("Localizable", "send_bug_report_app_crashed") }
-  /// Please describe the bug. What did you do? What did you expect to happen? What actually happened?
-  public static var sendBugReportDescription: String { return ElementL10n.tr("Localizable", "send_bug_report_description") }
-  /// If possible, please write the description in English.
-  public static var sendBugReportDescriptionInEnglish: String { return ElementL10n.tr("Localizable", "send_bug_report_description_in_english") }
-  /// The bug report failed to be sent (%@)
-  public static func sendBugReportFailed(_ p1: Any) -> String {
-    return ElementL10n.tr("Localizable", "send_bug_report_failed", String(describing: p1))
-  }
-  /// Send crash logs
-  public static var sendBugReportIncludeCrashLogs: String { return ElementL10n.tr("Localizable", "send_bug_report_include_crash_logs") }
-  /// Send key share requests history
-  public static var sendBugReportIncludeKeyShareHistory: String { return ElementL10n.tr("Localizable", "send_bug_report_include_key_share_history") }
-  /// Send logs
-  public static var sendBugReportIncludeLogs: String { return ElementL10n.tr("Localizable", "send_bug_report_include_logs") }
-  /// Send screenshot
-  public static var sendBugReportIncludeScreenshot: String { return ElementL10n.tr("Localizable", "send_bug_report_include_screenshot") }
-  /// In order to diagnose problems, logs from this client will be sent with this bug report. This bug report, including the logs and the screenshot, will not be publicly visible. If you would prefer to only send the text above, please untick:
-  public static var sendBugReportLogsDescription: String { return ElementL10n.tr("Localizable", "send_bug_report_logs_description") }
-  /// Describe your problem here
-  public static var sendBugReportPlaceholder: String { return ElementL10n.tr("Localizable", "send_bug_report_placeholder") }
-  /// Progress (%@%%)
-  public static func sendBugReportProgress(_ p1: Any) -> String {
-    return ElementL10n.tr("Localizable", "send_bug_report_progress", String(describing: p1))
-  }
-  /// Rage shake to report bug
-  public static var sendBugReportRageShake: String { return ElementL10n.tr("Localizable", "send_bug_report_rage_shake") }
-  /// The bug report has been successfully sent
-  public static var sendBugReportSent: String { return ElementL10n.tr("Localizable", "send_bug_report_sent") }
-  /// You’re using a beta version of spaces. Your feedback will help inform the next versions. Your platform and username will be noted to help us use your feedback as much as we can.
-  public static var sendFeedbackSpaceInfo: String { return ElementL10n.tr("Localizable", "send_feedback_space_info") }
-  /// Spaces feedback
-  public static var sendFeedbackSpaceTitle: String { return ElementL10n.tr("Localizable", "send_feedback_space_title") }
-  /// Threads are a work in progress with new, exciting upcoming features, such as improved notifications. We’d love to hear your feedback!
-  public static var sendFeedbackThreadsInfo: String { return ElementL10n.tr("Localizable", "send_feedback_threads_info") }
-  /// Threads Beta feedback
-  public static var sendFeedbackThreadsTitle: String { return ElementL10n.tr("Localizable", "send_feedback_threads_title") }
-  /// Compressing image…
-  public static var sendFileStepCompressingImage: String { return ElementL10n.tr("Localizable", "send_file_step_compressing_image") }
-  /// Compressing video %d%%
-  public static func sendFileStepCompressingVideo(_ p1: Int) -> String {
-    return ElementL10n.tr("Localizable", "send_file_step_compressing_video", p1)
-  }
-  /// Encrypting file…
-  public static var sendFileStepEncryptingFile: String { return ElementL10n.tr("Localizable", "send_file_step_encrypting_file") }
-  /// Encrypting thumbnail…
-  public static var sendFileStepEncryptingThumbnail: String { return ElementL10n.tr("Localizable", "send_file_step_encrypting_thumbnail") }
-  /// Waiting…
-  public static var sendFileStepIdle: String { return ElementL10n.tr("Localizable", "send_file_step_idle") }
-  /// Sending file (%1$@ / %2$@)
-  public static func sendFileStepSendingFile(_ p1: Any, _ p2: Any) -> String {
-    return ElementL10n.tr("Localizable", "send_file_step_sending_file", String(describing: p1), String(describing: p2))
-  }
-  /// Sending thumbnail (%1$@ / %2$@)
-  public static func sendFileStepSendingThumbnail(_ p1: Any, _ p2: Any) -> String {
-    return ElementL10n.tr("Localizable", "send_file_step_sending_thumbnail", String(describing: p1), String(describing: p2))
-  }
-  /// Send media with the original size
-  public static var sendImagesAndVideoWithOriginalSize: String { return ElementL10n.tr("Localizable", "send_images_and_video_with_original_size") }
-  /// Plural format key: "%#@VARIABLE@"
-  public static func sendImagesWithOriginalSize(_ p1: Int) -> String {
-    return ElementL10n.tr("Localizable", "send_images_with_original_size", p1)
-  }
-  /// Make a suggestion
-  public static var sendSuggestion: String { return ElementL10n.tr("Localizable", "send_suggestion") }
-  /// Please write your suggestion below.
-  public static var sendSuggestionContent: String { return ElementL10n.tr("Localizable", "send_suggestion_content") }
-  /// The suggestion failed to be sent (%@)
-  public static func sendSuggestionFailed(_ p1: Any) -> String {
-    return ElementL10n.tr("Localizable", "send_suggestion_failed", String(describing: p1))
-  }
-  /// Describe your suggestion here
-  public static var sendSuggestionReportPlaceholder: String { return ElementL10n.tr("Localizable", "send_suggestion_report_placeholder") }
-  /// Thanks, the suggestion has been successfully sent
-  public static var sendSuggestionSent: String { return ElementL10n.tr("Localizable", "send_suggestion_sent") }
-  /// Plural format key: "%#@VARIABLE@"
-  public static func sendVideosWithOriginalSize(_ p1: Int) -> String {
-    return ElementL10n.tr("Localizable", "send_videos_with_original_size", p1)
-  }
-  /// Sent you an invitation
-  public static var sendYouInvite: String { return ElementL10n.tr("Localizable", "send_you_invite") }
-  /// Send your first message to invite %@ to chat
-  public static func sendYourFirstMsgToInvite(_ p1: Any) -> String {
-    return ElementL10n.tr("Localizable", "send_your_first_msg_to_invite", String(describing: p1))
-  }
-  /// File
-  public static var sentAFile: String { return ElementL10n.tr("Localizable", "sent_a_file") }
-  /// Poll
-  public static var sentAPoll: String { return ElementL10n.tr("Localizable", "sent_a_poll") }
-  /// Reacted with: %@
-  public static func sentAReaction(_ p1: Any) -> String {
-    return ElementL10n.tr("Localizable", "sent_a_reaction", String(describing: p1))
-  }
-  /// Video.
-  public static var sentAVideo: String { return ElementL10n.tr("Localizable", "sent_a_video") }
-  /// Voice
-  public static var sentAVoiceMessage: String { return ElementL10n.tr("Localizable", "sent_a_voice_message") }
-  /// Audio
-  public static var sentAnAudioFile: String { return ElementL10n.tr("Localizable", "sent_an_audio_file") }
-  /// Image.
-  public static var sentAnImage: String { return ElementL10n.tr("Localizable", "sent_an_image") }
-  /// Shared their live location
-  public static var sentLiveLocation: String { return ElementL10n.tr("Localizable", "sent_live_location") }
-  /// Shared their location
-  public static var sentLocation: String { return ElementL10n.tr("Localizable", "sent_location") }
-  /// Verification Conclusion
-  public static var sentVerificationConclusion: String { return ElementL10n.tr("Localizable", "sent_verification_conclusion") }
-  /// Enter your Security Phrase again to confirm it.
-  public static var setASecurityPhraseAgainNotice: String { return ElementL10n.tr("Localizable", "set_a_security_phrase_again_notice") }
-  /// Security Phrase
-  public static var setASecurityPhraseHint: String { return ElementL10n.tr("Localizable", "set_a_security_phrase_hint") }
-  /// Enter a security phrase only you know, used to secure secrets on your server.
-  public static var setASecurityPhraseNotice: String { return ElementL10n.tr("Localizable", "set_a_security_phrase_notice") }
-  /// Set a Security Phrase
-  public static var setASecurityPhraseTitle: String { return ElementL10n.tr("Localizable", "set_a_security_phrase_title") }
-  /// Settings
-  public static var settings: String { return ElementL10n.tr("Localizable", "settings") }
-  /// Show timestamps in 12-hour format
-  public static var settings1224Timestamps: String { return ElementL10n.tr("Localizable", "settings_12_24_timestamps") }
-  /// Account Data
-  public static var settingsAccountData: String { return ElementL10n.tr("Localizable", "settings_account_data") }
-  /// Plural format key: "%#@VARIABLE@"
-  public static func settingsActiveSessionsCount(_ p1: Int) -> String {
-    return ElementL10n.tr("Localizable", "settings_active_sessions_count", p1)
-  }
-  /// Active Sessions
-  public static var settingsActiveSessionsList: String { return ElementL10n.tr("Localizable", "settings_active_sessions_list") }
-  /// Manage Sessions
-  public static var settingsActiveSessionsManage: String { return ElementL10n.tr("Localizable", "settings_active_sessions_manage") }
-  /// Show All Sessions
-  public static var settingsActiveSessionsShowAll: String { return ElementL10n.tr("Localizable", "settings_active_sessions_show_all") }
-  /// Sign out of this session
-  public static var settingsActiveSessionsSignoutDevice: String { return ElementL10n.tr("Localizable", "settings_active_sessions_signout_device") }
-  /// Verify this session to mark it as trusted & grant it access to encrypted messages. If you didn’t sign in to this session your account may be compromised:
-  public static var settingsActiveSessionsUnverifiedDeviceDesc: String { return ElementL10n.tr("Localizable", "settings_active_sessions_unverified_device_desc") }
-  /// This session is trusted for secure messaging because you verified it:
-  public static var settingsActiveSessionsVerifiedDeviceDesc: String { return ElementL10n.tr("Localizable", "settings_active_sessions_verified_device_desc") }
-  /// Add email address
-  public static var settingsAddEmailAddress: String { return ElementL10n.tr("Localizable", "settings_add_email_address") }
-  /// Add phone number
-  public static var settingsAddPhoneNumber: String { return ElementL10n.tr("Localizable", "settings_add_phone_number") }
-  /// Advanced
-  public static var settingsAdvanced: String { return ElementL10n.tr("Localizable", "settings_advanced") }
-  /// Advanced settings
-  public static var settingsAdvancedSettings: String { return ElementL10n.tr("Localizable", "settings_advanced_settings") }
-  /// Agree to the identity server (%@) Terms of Service to allow yourself to be discoverable by email address or phone number.
-  public static func settingsAgreeToTerms(_ p1: Any) -> String {
-    return ElementL10n.tr("Localizable", "settings_agree_to_terms", String(describing: p1))
-  }
-  /// Show timestamps for all messages
-  public static var settingsAlwaysShowTimestamps: String { return ElementL10n.tr("Localizable", "settings_always_show_timestamps") }
-  /// Analytics
-  public static var settingsAnalytics: String { return ElementL10n.tr("Localizable", "settings_analytics") }
-  /// Show the application info in the system settings.
-  public static var settingsAppInfoLinkSummary: String { return ElementL10n.tr("Localizable", "settings_app_info_link_summary") }
-  /// Application info
-  public static var settingsAppInfoLinkTitle: String { return ElementL10n.tr("Localizable", "settings_app_info_link_title") }
-  /// Terms & conditions
-  public static var settingsAppTermConditions: String { return ElementL10n.tr("Localizable", "settings_app_term_conditions") }
-  /// Play animated images in the timeline as soon as they are visible
-  public static var settingsAutoplayAnimatedImagesSummary: String { return ElementL10n.tr("Localizable", "settings_autoplay_animated_images_summary") }
-  /// Autoplay animated images
-  public static var settingsAutoplayAnimatedImagesTitle: String { return ElementL10n.tr("Localizable", "settings_autoplay_animated_images_title") }
-  /// Background Sync Mode
-  public static var settingsBackgroundFdroidSyncMode: String { return ElementL10n.tr("Localizable", "settings_background_fdroid_sync_mode") }
-  /// Optimized for battery
-  public static var settingsBackgroundFdroidSyncModeBattery: String { return ElementL10n.tr("Localizable", "settings_background_fdroid_sync_mode_battery") }
-  /// %@ will sync in background in way that preserves the device’s limited resources (battery).
-  /// Depending on your device resource state, the sync may be deferred by the operating system.
-  public static func settingsBackgroundFdroidSyncModeBatteryDescription(_ p1: Any) -> String {
-    return ElementL10n.tr("Localizable", "settings_background_fdroid_sync_mode_battery_description", String(describing: p1))
-  }
-  /// No background sync
-  public static var settingsBackgroundFdroidSyncModeDisabled: String { return ElementL10n.tr("Localizable", "settings_background_fdroid_sync_mode_disabled") }
-  /// You will not be notified of incoming messages when the app is in background.
-  public static var settingsBackgroundFdroidSyncModeDisabledDescription: String { return ElementL10n.tr("Localizable", "settings_background_fdroid_sync_mode_disabled_description") }
-  /// Optimized for real time
-  public static var settingsBackgroundFdroidSyncModeRealTime: String { return ElementL10n.tr("Localizable", "settings_background_fdroid_sync_mode_real_time") }
-  /// %@ will sync in background periodically at precise time (configurable).
-  /// This will impact radio and battery usage, there will be a permanent notification displayed stating that %@ is listening for events.
-  public static func settingsBackgroundFdroidSyncModeRealTimeDescription(_ p1: Any, _ p2: Any) -> String {
-    return ElementL10n.tr("Localizable", "settings_background_fdroid_sync_mode_real_time_description", String(describing: p1), String(describing: p2))
-  }
-  /// Background synchronization
-  public static var settingsBackgroundSync: String { return ElementL10n.tr("Localizable", "settings_background_sync") }
-  /// Calls
-  public static var settingsCallCategory: String { return ElementL10n.tr("Localizable", "settings_call_category") }
-  /// Call invitations
-  public static var settingsCallInvitations: String { return ElementL10n.tr("Localizable", "settings_call_invitations") }
-  /// Configure Call Notifications
-  public static var settingsCallNotificationsPreferences: String { return ElementL10n.tr("Localizable", "settings_call_notifications_preferences") }
-  /// Select ringtone for calls:
-  public static var settingsCallRingtoneDialogTitle: String { return ElementL10n.tr("Localizable", "settings_call_ringtone_dialog_title") }
-  /// Incoming call ringtone
-  public static var settingsCallRingtoneTitle: String { return ElementL10n.tr("Localizable", "settings_call_ringtone_title") }
-  /// Use default %@ ringtone for incoming calls
-  public static func settingsCallRingtoneUseAppRingtone(_ p1: Any) -> String {
-    return ElementL10n.tr("Localizable", "settings_call_ringtone_use_app_ringtone", String(describing: p1))
-  }
-  /// Ask for confirmation before starting a call
-  public static var settingsCallShowConfirmationDialogSummary: String { return ElementL10n.tr("Localizable", "settings_call_show_confirmation_dialog_summary") }
-  /// Prevent accidental call
-  public static var settingsCallShowConfirmationDialogTitle: String { return ElementL10n.tr("Localizable", "settings_call_show_confirmation_dialog_title") }
-  /// Message editor
-  public static var settingsCategoryComposer: String { return ElementL10n.tr("Localizable", "settings_category_composer") }
-  /// Room directory
-  public static var settingsCategoryRoomDirectory: String { return ElementL10n.tr("Localizable", "settings_category_room_directory") }
-  /// Timeline
-  public static var settingsCategoryTimeline: String { return ElementL10n.tr("Localizable", "settings_category_timeline") }
-  /// Change password
-  public static var settingsChangePassword: String { return ElementL10n.tr("Localizable", "settings_change_password") }
-  /// Use /confetti command or send a message containing ❄️ or 🎉
-  public static var settingsChatEffectsDescription: String { return ElementL10n.tr("Localizable", "settings_chat_effects_description") }
-  /// Show chat effects
-  public static var settingsChatEffectsTitle: String { return ElementL10n.tr("Localizable", "settings_chat_effects_title") }
-  /// Clear cache
-  public static var settingsClearCache: String { return ElementL10n.tr("Localizable", "settings_clear_cache") }
-  /// Clear media cache
-  public static var settingsClearMediaCache: String { return ElementL10n.tr("Localizable", "settings_clear_media_cache") }
-  /// Local contacts
-  public static var settingsContact: String { return ElementL10n.tr("Localizable", "settings_contact") }
-  /// Contacts permission
-  public static var settingsContactsAppPermission: String { return ElementL10n.tr("Localizable", "settings_contacts_app_permission") }
-  /// Phonebook country
-  public static var settingsContactsPhonebookCountry: String { return ElementL10n.tr("Localizable", "settings_contacts_phonebook_country") }
-  /// Msgs containing my display name
-  public static var settingsContainingMyDisplayName: String { return ElementL10n.tr("Localizable", "settings_containing_my_display_name") }
-  /// Msgs containing my user name
-  public static var settingsContainingMyUserName: String { return ElementL10n.tr("Localizable", "settings_containing_my_user_name") }
-  /// Copyright
-  public static var settingsCopyright: String { return ElementL10n.tr("Localizable", "settings_copyright") }
-  /// Cryptography
-  public static var settingsCryptography: String { return ElementL10n.tr("Localizable", "settings_cryptography") }
-  /// Cryptography Keys Management
-  public static var settingsCryptographyManageKeys: String { return ElementL10n.tr("Localizable", "settings_cryptography_manage_keys") }
-  /// Deactivate account
-  public static var settingsDeactivateAccountSection: String { return ElementL10n.tr("Localizable", "settings_deactivate_account_section") }
-  /// Deactivate my account
-  public static var settingsDeactivateMyAccount: String { return ElementL10n.tr("Localizable", "settings_deactivate_my_account") }
-  /// Default compression
-  public static var settingsDefaultCompression: String { return ElementL10n.tr("Localizable", "settings_default_compression") }
-  /// Default media source
-  public static var settingsDefaultMediaSource: String { return ElementL10n.tr("Localizable", "settings_default_media_source") }
-  /// Dev Tools
-  public static var settingsDevTools: String { return ElementL10n.tr("Localizable", "settings_dev_tools") }
-  /// Developer mode
-  public static var settingsDeveloperMode: String { return ElementL10n.tr("Localizable", "settings_developer_mode") }
-  /// %@ may crash more often when an unexpected error occurs
-  public static func settingsDeveloperModeFailFastSummary(_ p1: Any) -> String {
-    return ElementL10n.tr("Localizable", "settings_developer_mode_fail_fast_summary", String(describing: p1))
-  }
-  /// Fail-fast
-  public static var settingsDeveloperModeFailFastTitle: String { return ElementL10n.tr("Localizable", "settings_developer_mode_fail_fast_title") }
-  /// Show some useful info to help debugging the application
-  public static var settingsDeveloperModeShowInfoOnScreenSummary: String { return ElementL10n.tr("Localizable", "settings_developer_mode_show_info_on_screen_summary") }
-  /// Show debug info on screen
-  public static var settingsDeveloperModeShowInfoOnScreenTitle: String { return ElementL10n.tr("Localizable", "settings_developer_mode_show_info_on_screen_title") }
-  /// The developer mode activates hidden features and may also make the application less stable. For developers only!
-  public static var settingsDeveloperModeSummary: String { return ElementL10n.tr("Localizable", "settings_developer_mode_summary") }
-  /// Could not connect to identity server
-  public static var settingsDiscoveryBadIdentityServer: String { return ElementL10n.tr("Localizable", "settings_discovery_bad_identity_server") }
-  /// Discovery
-  public static var settingsDiscoveryCategory: String { return ElementL10n.tr("Localizable", "settings_discovery_category") }
-  /// We sent you a confirm email to %@, check your email and click on the confirmation link
-  public static func settingsDiscoveryConfirmMail(_ p1: Any) -> String {
-    return ElementL10n.tr("Localizable", "settings_discovery_confirm_mail", String(describing: p1))
-  }
-  /// We sent you a confirm email to %@, please first check your email and click on the confirmation link
-  public static func settingsDiscoveryConfirmMailNotClicked(_ p1: Any) -> String {
-    return ElementL10n.tr("Localizable", "settings_discovery_confirm_mail_not_clicked", String(describing: p1))
-  }
-  /// Give consent
-  public static var settingsDiscoveryConsentActionGiveConsent: String { return ElementL10n.tr("Localizable", "settings_discovery_consent_action_give_consent") }
-  /// Revoke my consent
-  public static var settingsDiscoveryConsentActionRevoke: String { return ElementL10n.tr("Localizable", "settings_discovery_consent_action_revoke") }
-  /// Your contacts are private. To discover users from your contacts, we need your permission to send contact info to your identity server.
-  public static var settingsDiscoveryConsentNoticeOff2: String { return ElementL10n.tr("Localizable", "settings_discovery_consent_notice_off_2") }
-  /// You have given your consent to send emails and phone numbers to this identity server to discover other users from your contacts.
-  public static var settingsDiscoveryConsentNoticeOn: String { return ElementL10n.tr("Localizable", "settings_discovery_consent_notice_on") }
-  /// Send emails and phone numbers
-  public static var settingsDiscoveryConsentTitle: String { return ElementL10n.tr("Localizable", "settings_discovery_consent_title") }
-  /// Disconnecting from your identity server will mean you won’t be discoverable by other users and you won’t be able to invite others by email or phone.
-  public static var settingsDiscoveryDisconnectIdentityServerInfo: String { return ElementL10n.tr("Localizable", "settings_discovery_disconnect_identity_server_info") }
-  /// You are currently sharing email addresses or phone numbers on the identity server %1$@. You will need to reconnect to %2$@ to stop sharing them.
-  public static func settingsDiscoveryDisconnectWithBoundPid(_ p1: Any, _ p2: Any) -> String {
-    return ElementL10n.tr("Localizable", "settings_discovery_disconnect_with_bound_pid", String(describing: p1), String(describing: p2))
-  }
-  /// Discoverable email addresses
-  public static var settingsDiscoveryEmailsTitle: String { return ElementL10n.tr("Localizable", "settings_discovery_emails_title") }
-  /// Enter an identity server URL
-  public static var settingsDiscoveryEnterIdentityServer: String { return ElementL10n.tr("Localizable", "settings_discovery_enter_identity_server") }
-  /// Hide identity server policy
-  public static var settingsDiscoveryHideIdentityServerPolicyTitle: String { return ElementL10n.tr("Localizable", "settings_discovery_hide_identity_server_policy_title") }
-  /// You are currently using %1$@ to discover and be discoverable by existing contacts you know.
-  public static func settingsDiscoveryIdentityServerInfo(_ p1: Any) -> String {
-    return ElementL10n.tr("Localizable", "settings_discovery_identity_server_info", String(describing: p1))
-  }
-  /// You are not currently using an identity server. To discover and be discoverable by existing contacts you know, configure one below.
-  public static var settingsDiscoveryIdentityServerInfoNone: String { return ElementL10n.tr("Localizable", "settings_discovery_identity_server_info_none") }
-  /// Manage your discovery settings.
-  public static var settingsDiscoveryManage: String { return ElementL10n.tr("Localizable", "settings_discovery_manage") }
-  /// Discoverable phone numbers
-  public static var settingsDiscoveryMsisdnTitle: String { return ElementL10n.tr("Localizable", "settings_discovery_msisdn_title") }
-  /// Discovery options will appear once you have added an email.
-  public static var settingsDiscoveryNoMails: String { return ElementL10n.tr("Localizable", "settings_discovery_no_mails") }
-  /// Discovery options will appear once you have added a phone number.
-  public static var settingsDiscoveryNoMsisdn: String { return ElementL10n.tr("Localizable", "settings_discovery_no_msisdn") }
-  /// No policy provided by the identity server
-  public static var settingsDiscoveryNoPolicyProvided: String { return ElementL10n.tr("Localizable", "settings_discovery_no_policy_provided") }
-  /// The identity server you have chosen does not have any terms of services. Only continue if you trust the owner of the service
-  public static var settingsDiscoveryNoTerms: String { return ElementL10n.tr("Localizable", "settings_discovery_no_terms") }
-  /// Identity server has no terms of services
-  public static var settingsDiscoveryNoTermsTitle: String { return ElementL10n.tr("Localizable", "settings_discovery_no_terms_title") }
-  /// Please enter the identity server url
-  public static var settingsDiscoveryPleaseEnterServer: String { return ElementL10n.tr("Localizable", "settings_discovery_please_enter_server") }
-  /// Show identity server policy
-  public static var settingsDiscoveryShowIdentityServerPolicyTitle: String { return ElementL10n.tr("Localizable", "settings_discovery_show_identity_server_policy_title") }
-  /// Display Name
-  public static var settingsDisplayName: String { return ElementL10n.tr("Localizable", "settings_display_name") }
-  /// Email addresses
-  public static var settingsEmails: String { return ElementL10n.tr("Localizable", "settings_emails") }
-  /// Manage emails and phone numbers linked to your Matrix account
-  public static var settingsEmailsAndPhoneNumbersSummary: String { return ElementL10n.tr("Localizable", "settings_emails_and_phone_numbers_summary") }
-  /// Emails and phone numbers
-  public static var settingsEmailsAndPhoneNumbersTitle: String { return ElementL10n.tr("Localizable", "settings_emails_and_phone_numbers_title") }
-  /// No email has been added to your account
-  public static var settingsEmailsEmpty: String { return ElementL10n.tr("Localizable", "settings_emails_empty") }
-  /// Enable notifications for this account
-  public static var settingsEnableAllNotif: String { return ElementL10n.tr("Localizable", "settings_enable_all_notif") }
-  /// Enable notifications for this session
-  public static var settingsEnableThisDevice: String { return ElementL10n.tr("Localizable", "settings_enable_this_device") }
-  /// Encrypted direct messages
-  public static var settingsEncryptedDirectMessages: String { return ElementL10n.tr("Localizable", "settings_encrypted_direct_messages") }
-  /// Encrypted group messages
-  public static var settingsEncryptedGroupMessages: String { return ElementL10n.tr("Localizable", "settings_encrypted_group_messages") }
-  /// Export Audit
-  public static var settingsExportTrail: String { return ElementL10n.tr("Localizable", "settings_export_trail") }
-  /// Failed to update password
-  public static var settingsFailToUpdatePassword: String { return ElementL10n.tr("Localizable", "settings_fail_to_update_password") }
-  /// The password is not valid
-  public static var settingsFailToUpdatePasswordInvalidCurrentPassword: String { return ElementL10n.tr("Localizable", "settings_fail_to_update_password_invalid_current_password") }
-  /// No cryptographic information available
-  public static var settingsFailedToGetCryptoDeviceInfo: String { return ElementL10n.tr("Localizable", "settings_failed_to_get_crypto_device_info") }
-  /// General
-  public static var settingsGeneralTitle: String { return ElementL10n.tr("Localizable", "settings_general_title") }
-  /// Group messages
-  public static var settingsGroupMessages: String { return ElementL10n.tr("Localizable", "settings_group_messages") }
-  /// Home display
-  public static var settingsHomeDisplay: String { return ElementL10n.tr("Localizable", "settings_home_display") }
-  /// Homeserver
-  public static var settingsHomeServer: String { return ElementL10n.tr("Localizable", "settings_home_server") }
-  /// Your server admin has disabled end-to-end encryption by default in private rooms & Direct Messages.
-  public static var settingsHsAdminE2eDisabled: String { return ElementL10n.tr("Localizable", "settings_hs_admin_e2e_disabled") }
-  /// Identity server
-  public static var settingsIdentityServer: String { return ElementL10n.tr("Localizable", "settings_identity_server") }
-  /// Ignored users
-  public static var settingsIgnoredUsers: String { return ElementL10n.tr("Localizable", "settings_ignored_users") }
-  /// Inline URL preview
-  public static var settingsInlineUrlPreview: String { return ElementL10n.tr("Localizable", "settings_inline_url_preview") }
-  /// Preview links within the chat when your homeserver supports this feature.
-  public static var settingsInlineUrlPreviewSummary: String { return ElementL10n.tr("Localizable", "settings_inline_url_preview_summary") }
-  /// Allow integrations
-  public static var settingsIntegrationAllow: String { return ElementL10n.tr("Localizable", "settings_integration_allow") }
-  /// Integration manager
-  public static var settingsIntegrationManager: String { return ElementL10n.tr("Localizable", "settings_integration_manager") }
-  /// Integrations
-  public static var settingsIntegrations: String { return ElementL10n.tr("Localizable", "settings_integrations") }
-  /// Use an integration manager to manage bots, bridges, widgets and sticker packs.
-  /// Integration managers receive configuration data, and can modify widgets, send room invites and set power levels on your behalf.
-  public static var settingsIntegrationsSummary: String { return ElementL10n.tr("Localizable", "settings_integrations_summary") }
-  /// Language
-  public static var settingsInterfaceLanguage: String { return ElementL10n.tr("Localizable", "settings_interface_language") }
-  /// When I’m invited to a room
-  public static var settingsInvitedToRoom: String { return ElementL10n.tr("Localizable", "settings_invited_to_room") }
-  /// Keep media
-  public static var settingsKeepMedia: String { return ElementL10n.tr("Localizable", "settings_keep_media") }
-  /// Key Requests
-  public static var settingsKeyRequests: String { return ElementL10n.tr("Localizable", "settings_key_requests") }
-  /// Use native camera
-  public static var settingsLabsNativeCamera: String { return ElementL10n.tr("Localizable", "settings_labs_native_camera") }
-  /// Start the system camera instead of the custom camera screen.
-  public static var settingsLabsNativeCameraSummary: String { return ElementL10n.tr("Localizable", "settings_labs_native_camera_summary") }
-  /// Show complete history in encrypted rooms
-  public static var settingsLabsShowCompleteHistoryInEncryptedRoom: String { return ElementL10n.tr("Localizable", "settings_labs_show_complete_history_in_encrypted_room") }
-  /// Show hidden events in timeline
-  public static var settingsLabsShowHiddenEventsInTimeline: String { return ElementL10n.tr("Localizable", "settings_labs_show_hidden_events_in_timeline") }
-  /// Logged in as
-  public static var settingsLoggedIn: String { return ElementL10n.tr("Localizable", "settings_logged_in") }
-  /// Media
-  public static var settingsMedia: String { return ElementL10n.tr("Localizable", "settings_media") }
-  /// You won’t get notifications for mentions & keywords in encrypted rooms on mobile.
-  public static var settingsMentionsAndKeywordsEncryptionNotice: String { return ElementL10n.tr("Localizable", "settings_mentions_and_keywords_encryption_notice") }
-  /// @room
-  public static var settingsMentionsAtRoom: String { return ElementL10n.tr("Localizable", "settings_mentions_at_room") }
-  /// Messages containing @room
-  public static var settingsMessagesAtRoom: String { return ElementL10n.tr("Localizable", "settings_messages_at_room") }
-  /// Messages by bot
-  public static var settingsMessagesByBot: String { return ElementL10n.tr("Localizable", "settings_messages_by_bot") }
-  /// My display name
-  public static var settingsMessagesContainingDisplayName: String { return ElementL10n.tr("Localizable", "settings_messages_containing_display_name") }
-  /// Keywords
-  public static var settingsMessagesContainingKeywords: String { return ElementL10n.tr("Localizable", "settings_messages_containing_keywords") }
-  /// My username
-  public static var settingsMessagesContainingUsername: String { return ElementL10n.tr("Localizable", "settings_messages_containing_username") }
-  /// Direct messages
-  public static var settingsMessagesDirectMessages: String { return ElementL10n.tr("Localizable", "settings_messages_direct_messages") }
-  /// Encrypted messages in group chats
-  public static var settingsMessagesInE2eGroupChat: String { return ElementL10n.tr("Localizable", "settings_messages_in_e2e_group_chat") }
-  /// Encrypted messages in one-to-one chats
-  public static var settingsMessagesInE2eOneToOne: String { return ElementL10n.tr("Localizable", "settings_messages_in_e2e_one_to_one") }
-  /// Msgs in group chats
-  public static var settingsMessagesInGroupChat: String { return ElementL10n.tr("Localizable", "settings_messages_in_group_chat") }
-  /// Msgs in one-to-one chats
-  public static var settingsMessagesInOneToOne: String { return ElementL10n.tr("Localizable", "settings_messages_in_one_to_one") }
-  /// Messages sent by bot
-  public static var settingsMessagesSentByBot: String { return ElementL10n.tr("Localizable", "settings_messages_sent_by_bot") }
-  /// New password
-  public static var settingsNewPassword: String { return ElementL10n.tr("Localizable", "settings_new_password") }
-  /// Configure Noisy Notifications
-  public static var settingsNoisyNotificationsPreferences: String { return ElementL10n.tr("Localizable", "settings_noisy_notifications_preferences") }
-  /// Advanced Notification Settings
-  public static var settingsNotificationAdvanced: String { return ElementL10n.tr("Localizable", "settings_notification_advanced") }
-  /// Notification importance by event
-  public static var settingsNotificationByEvent: String { return ElementL10n.tr("Localizable", "settings_notification_by_event") }
-  /// Notifications configuration
-  public static var settingsNotificationConfiguration: String { return ElementL10n.tr("Localizable", "settings_notification_configuration") }
-  /// Default Notifications
-  public static var settingsNotificationDefault: String { return ElementL10n.tr("Localizable", "settings_notification_default") }
-  /// Email notification
-  public static var settingsNotificationEmailsCategory: String { return ElementL10n.tr("Localizable", "settings_notification_emails_category") }
-  /// Enable email notifications for %@
-  public static func settingsNotificationEmailsEnableForEmail(_ p1: Any) -> String {
-    return ElementL10n.tr("Localizable", "settings_notification_emails_enable_for_email", String(describing: p1))
-  }
-  /// To receive email with notification, please associate an email to your Matrix account
-  public static var settingsNotificationEmailsNoEmails: String { return ElementL10n.tr("Localizable", "settings_notification_emails_no_emails") }
-  /// Keywords cannot start with '.'
-  public static var settingsNotificationKeywordContainsDot: String { return ElementL10n.tr("Localizable", "settings_notification_keyword_contains_dot") }
-  /// Keywords cannot contain '%@'
-  public static func settingsNotificationKeywordContainsInvalidCharacter(_ p1: Any) -> String {
-    return ElementL10n.tr("Localizable", "settings_notification_keyword_contains_invalid_character", String(describing: p1))
-  }
-  /// Mentions and Keywords
-  public static var settingsNotificationMentionsAndKeywords: String { return ElementL10n.tr("Localizable", "settings_notification_mentions_and_keywords") }
-  /// Notification method
-  public static var settingsNotificationMethod: String { return ElementL10n.tr("Localizable", "settings_notification_method") }
-  /// Add new keyword
-  public static var settingsNotificationNewKeyword: String { return ElementL10n.tr("Localizable", "settings_notification_new_keyword") }
-  /// Notify me for
-  public static var settingsNotificationNotifyMeFor: String { return ElementL10n.tr("Localizable", "settings_notification_notify_me_for") }
-  /// Other
-  public static var settingsNotificationOther: String { return ElementL10n.tr("Localizable", "settings_notification_other") }
-  /// Notification sound
-  public static var settingsNotificationRingtone: String { return ElementL10n.tr("Localizable", "settings_notification_ringtone") }
-  /// Troubleshoot Notifications
-  public static var settingsNotificationTroubleshoot: String { return ElementL10n.tr("Localizable", "settings_notification_troubleshoot") }
-  /// Your keywords
-  public static var settingsNotificationYourKeywords: String { return ElementL10n.tr("Localizable", "settings_notification_your_keywords") }
-  /// Notifications
-  public static var settingsNotifications: String { return ElementL10n.tr("Localizable", "settings_notifications") }
-  /// Notification Targets
-  public static var settingsNotificationsTargets: String { return ElementL10n.tr("Localizable", "settings_notifications_targets") }
-  /// Current password
-  public static var settingsOldPassword: String { return ElementL10n.tr("Localizable", "settings_old_password") }
-  /// olm version
-  public static var settingsOlmVersion: String { return ElementL10n.tr("Localizable", "settings_olm_version") }
-  /// Send analytics data
-  public static var settingsOptInOfAnalytics: String { return ElementL10n.tr("Localizable", "settings_opt_in_of_analytics") }
-  /// %@ collects anonymous analytics to allow us to improve the application.
-  public static func settingsOptInOfAnalyticsSummary(_ p1: Any) -> String {
-    return ElementL10n.tr("Localizable", "settings_opt_in_of_analytics_summary", String(describing: p1))
-  }
-  /// Other
-  public static var settingsOther: String { return ElementL10n.tr("Localizable", "settings_other") }
-  /// Other third party notices
-  public static var settingsOtherThirdPartyNotices: String { return ElementL10n.tr("Localizable", "settings_other_third_party_notices") }
-  /// Password
-  public static var settingsPassword: String { return ElementL10n.tr("Localizable", "settings_password") }
-  /// Your password has been updated
-  public static var settingsPasswordUpdated: String { return ElementL10n.tr("Localizable", "settings_password_updated") }
-  /// No phone number has been added to your account
-  public static var settingsPhoneNumberEmpty: String { return ElementL10n.tr("Localizable", "settings_phone_number_empty") }
-  /// Phone numbers
-  public static var settingsPhoneNumbers: String { return ElementL10n.tr("Localizable", "settings_phone_numbers") }
-  /// Pin rooms with missed notifications
-  public static var settingsPinMissedNotifications: String { return ElementL10n.tr("Localizable", "settings_pin_missed_notifications") }
-  /// Pin rooms with unread messages
-  public static var settingsPinUnreadMessages: String { return ElementL10n.tr("Localizable", "settings_pin_unread_messages") }
-  /// Play shutter sound
-  public static var settingsPlayShutterSound: String { return ElementL10n.tr("Localizable", "settings_play_shutter_sound") }
-  /// Preferences
-  public static var settingsPreferences: String { return ElementL10n.tr("Localizable", "settings_preferences") }
-  /// Presence
-  public static var settingsPresence: String { return ElementL10n.tr("Localizable", "settings_presence") }
-  /// Offline mode
-  public static var settingsPresenceUserAlwaysAppearsOffline: String { return ElementL10n.tr("Localizable", "settings_presence_user_always_appears_offline") }
-  /// If enabled, you will always appear offline to other users, even when using the application.
-  public static var settingsPresenceUserAlwaysAppearsOfflineSummary: String { return ElementL10n.tr("Localizable", "settings_presence_user_always_appears_offline_summary") }
-  /// Preview media before sending
-  public static var settingsPreviewMediaBeforeSending: String { return ElementL10n.tr("Localizable", "settings_preview_media_before_sending") }
-  /// Privacy policy
-  public static var settingsPrivacyPolicy: String { return ElementL10n.tr("Localizable", "settings_privacy_policy") }
-  /// Profile Picture
-  public static var settingsProfilePicture: String { return ElementL10n.tr("Localizable", "settings_profile_picture") }
-  /// No registered push gateways
-  public static var settingsPushGatewayNoPushers: String { return ElementL10n.tr("Localizable", "settings_push_gateway_no_pushers") }
-  /// Push Rules
-  public static var settingsPushRules: String { return ElementL10n.tr("Localizable", "settings_push_rules") }
-  /// No push rules defined
-  public static var settingsPushRulesNoRules: String { return ElementL10n.tr("Localizable", "settings_push_rules_no_rules") }
-  /// Rageshake
-  public static var settingsRageshake: String { return ElementL10n.tr("Localizable", "settings_rageshake") }
-  /// Detection threshold
-  public static var settingsRageshakeDetectionThreshold: String { return ElementL10n.tr("Localizable", "settings_rageshake_detection_threshold") }
-  /// Shake your phone to test the detection threshold
-  public static var settingsRageshakeDetectionThresholdSummary: String { return ElementL10n.tr("Localizable", "settings_rageshake_detection_threshold_summary") }
-  /// Remove %@?
-  public static func settingsRemoveThreePidConfirmationContent(_ p1: Any) -> String {
-    return ElementL10n.tr("Localizable", "settings_remove_three_pid_confirmation_content", String(describing: p1))
-  }
-  /// Show rooms with explicit content
-  public static var settingsRoomDirectoryShowAllRooms: String { return ElementL10n.tr("Localizable", "settings_room_directory_show_all_rooms") }
-  /// Show all rooms in the room directory, including rooms with explicit content.
-  public static var settingsRoomDirectoryShowAllRoomsSummary: String { return ElementL10n.tr("Localizable", "settings_room_directory_show_all_rooms_summary") }
-  /// Room invitations
-  public static var settingsRoomInvitations: String { return ElementL10n.tr("Localizable", "settings_room_invitations") }
-  /// Room upgrades
-  public static var settingsRoomUpgrades: String { return ElementL10n.tr("Localizable", "settings_room_upgrades") }
-  /// Matrix SDK Version
-  public static var settingsSdkVersion: String { return ElementL10n.tr("Localizable", "settings_sdk_version") }
-  /// Set up on this device
-  public static var settingsSecureBackupEnterToSetup: String { return ElementL10n.tr("Localizable", "settings_secure_backup_enter_to_setup") }
-  /// Reset Secure Backup
-  public static var settingsSecureBackupReset: String { return ElementL10n.tr("Localizable", "settings_secure_backup_reset") }
-  /// Safeguard against losing access to encrypted messages & data by backing up encryption keys on your server.
-  public static var settingsSecureBackupSectionInfo: String { return ElementL10n.tr("Localizable", "settings_secure_backup_section_info") }
-  /// Secure Backup
-  public static var settingsSecureBackupSectionTitle: String { return ElementL10n.tr("Localizable", "settings_secure_backup_section_title") }
-  /// Set up Secure Backup
-  public static var settingsSecureBackupSetup: String { return ElementL10n.tr("Localizable", "settings_secure_backup_setup") }
-  /// Security & Privacy
-  public static var settingsSecurityAndPrivacy: String { return ElementL10n.tr("Localizable", "settings_security_and_privacy") }
-  /// Configure protection
-  public static var settingsSecurityApplicationProtectionScreenTitle: String { return ElementL10n.tr("Localizable", "settings_security_application_protection_screen_title") }
-  /// Protect access using PIN and biometrics.
-  public static var settingsSecurityApplicationProtectionSummary: String { return ElementL10n.tr("Localizable", "settings_security_application_protection_summary") }
-  /// Protect access
-  public static var settingsSecurityApplicationProtectionTitle: String { return ElementL10n.tr("Localizable", "settings_security_application_protection_title") }
-  /// Change your current PIN
-  public static var settingsSecurityPinCodeChangePinSummary: String { return ElementL10n.tr("Localizable", "settings_security_pin_code_change_pin_summary") }
-  /// Change PIN
-  public static var settingsSecurityPinCodeChangePinTitle: String { return ElementL10n.tr("Localizable", "settings_security_pin_code_change_pin_title") }
-  /// PIN code is required every time you open %@.
-  public static func settingsSecurityPinCodeGracePeriodSummaryOff(_ p1: Any) -> String {
-    return ElementL10n.tr("Localizable", "settings_security_pin_code_grace_period_summary_off", String(describing: p1))
-  }
-  /// PIN code is required after 2 minutes of not using %@.
-  public static func settingsSecurityPinCodeGracePeriodSummaryOn(_ p1: Any) -> String {
-    return ElementL10n.tr("Localizable", "settings_security_pin_code_grace_period_summary_on", String(describing: p1))
-  }
-  /// Require PIN after 2 minutes
-  public static var settingsSecurityPinCodeGracePeriodTitle: String { return ElementL10n.tr("Localizable", "settings_security_pin_code_grace_period_title") }
-  /// Only display number of unread messages in a simple notification.
-  public static var settingsSecurityPinCodeNotificationsSummaryOff: String { return ElementL10n.tr("Localizable", "settings_security_pin_code_notifications_summary_off") }
-  /// Show details like room names and message content.
-  public static var settingsSecurityPinCodeNotificationsSummaryOn: String { return ElementL10n.tr("Localizable", "settings_security_pin_code_notifications_summary_on") }
-  /// Show content in notifications
-  public static var settingsSecurityPinCodeNotificationsTitle: String { return ElementL10n.tr("Localizable", "settings_security_pin_code_notifications_title") }
-  /// If you want to reset your PIN, tap Forgot PIN to logout and reset.
-  public static var settingsSecurityPinCodeSummary: String { return ElementL10n.tr("Localizable", "settings_security_pin_code_summary") }
-  /// Enable PIN
-  public static var settingsSecurityPinCodeTitle: String { return ElementL10n.tr("Localizable", "settings_security_pin_code_title") }
-  /// Could not enable biometric authentication.
-  public static var settingsSecurityPinCodeUseBiometricsError: String { return ElementL10n.tr("Localizable", "settings_security_pin_code_use_biometrics_error") }
-  /// PIN code is the only way to unlock %@.
-  public static func settingsSecurityPinCodeUseBiometricsSummaryOff(_ p1: Any) -> String {
-    return ElementL10n.tr("Localizable", "settings_security_pin_code_use_biometrics_summary_off", String(describing: p1))
-  }
-  /// Enable device specific biometrics, like fingerprints and face recognition.
-  public static var settingsSecurityPinCodeUseBiometricsSummaryOn: String { return ElementL10n.tr("Localizable", "settings_security_pin_code_use_biometrics_summary_on") }
-  /// Enable biometrics
-  public static var settingsSecurityPinCodeUseBiometricsTitle: String { return ElementL10n.tr("Localizable", "settings_security_pin_code_use_biometrics_title") }
-  /// Enabling this setting adds the FLAG_SECURE to all Activities. Restart the application for the change to take effect.
-  public static var settingsSecurityPreventScreenshotsSummary: String { return ElementL10n.tr("Localizable", "settings_security_prevent_screenshots_summary") }
-  /// Prevent screenshots of the application
-  public static var settingsSecurityPreventScreenshotsTitle: String { return ElementL10n.tr("Localizable", "settings_security_prevent_screenshots_title") }
-  /// Choose a country
-  public static var settingsSelectCountry: String { return ElementL10n.tr("Localizable", "settings_select_country") }
-  /// Choose language
-  public static var settingsSelectLanguage: String { return ElementL10n.tr("Localizable", "settings_select_language") }
-  /// Markdown formatting
-  public static var settingsSendMarkdown: String { return ElementL10n.tr("Localizable", "settings_send_markdown") }
-  /// Format messages using markdown syntax before they are sent. This allows for advanced formatting such as using asterisks to display italic text.
-  public static var settingsSendMarkdownSummary: String { return ElementL10n.tr("Localizable", "settings_send_markdown_summary") }
-  /// Send message with enter
-  public static var settingsSendMessageWithEnter: String { return ElementL10n.tr("Localizable", "settings_send_message_with_enter") }
-  /// Enter button of the soft keyboard will send message instead of adding a line break
-  public static var settingsSendMessageWithEnterSummary: String { return ElementL10n.tr("Localizable", "settings_send_message_with_enter_summary") }
-  /// Send typing notifications
-  public static var settingsSendTypingNotifs: String { return ElementL10n.tr("Localizable", "settings_send_typing_notifs") }
-  /// Let other users know that you are typing.
-  public static var settingsSendTypingNotifsSummary: String { return ElementL10n.tr("Localizable", "settings_send_typing_notifs_summary") }
-  /// Default Version
-  public static var settingsServerDefaultRoomVersion: String { return ElementL10n.tr("Localizable", "settings_server_default_room_version") }
-  /// Server name
-  public static var settingsServerName: String { return ElementL10n.tr("Localizable", "settings_server_name") }
-  /// stable
-  public static var settingsServerRoomVersionStable: String { return ElementL10n.tr("Localizable", "settings_server_room_version_stable") }
-  /// unstable
-  public static var settingsServerRoomVersionUnstable: String { return ElementL10n.tr("Localizable", "settings_server_room_version_unstable") }
-  /// Room Versions 👓
-  public static var settingsServerRoomVersions: String { return ElementL10n.tr("Localizable", "settings_server_room_versions") }
-  /// Your homeserver accepts attachments (files, media, etc.) with a size up to %@.
-  public static func settingsServerUploadSizeContent(_ p1: Any) -> String {
-    return ElementL10n.tr("Localizable", "settings_server_upload_size_content", String(describing: p1))
-  }
-  /// Server file upload limit
-  public static var settingsServerUploadSizeTitle: String { return ElementL10n.tr("Localizable", "settings_server_upload_size_title") }
-  /// The limit is unknown.
-  public static var settingsServerUploadSizeUnknown: String { return ElementL10n.tr("Localizable", "settings_server_upload_size_unknown") }
-  /// Server version
-  public static var settingsServerVersion: String { return ElementL10n.tr("Localizable", "settings_server_version") }
-  /// Sessions
-  public static var settingsSessionsList: String { return ElementL10n.tr("Localizable", "settings_sessions_list") }
-  /// For best security, verify your sessions and sign out from any session that you don’t recognize or use anymore.
-  public static var settingsSessionsOtherDescription: String { return ElementL10n.tr("Localizable", "settings_sessions_other_description") }
-  /// Other sessions
-  public static var settingsSessionsOtherTitle: String { return ElementL10n.tr("Localizable", "settings_sessions_other_title") }
-  /// Delay between each Sync
-  public static var settingsSetSyncDelay: String { return ElementL10n.tr("Localizable", "settings_set_sync_delay") }
-  /// Sync request timeout
-  public static var settingsSetSyncTimeout: String { return ElementL10n.tr("Localizable", "settings_set_sync_timeout") }
-  /// Show account events
-  public static var settingsShowAvatarDisplayNameChangesMessages: String { return ElementL10n.tr("Localizable", "settings_show_avatar_display_name_changes_messages") }
-  /// Includes avatar and display name changes.
-  public static var settingsShowAvatarDisplayNameChangesMessagesSummary: String { return ElementL10n.tr("Localizable", "settings_show_avatar_display_name_changes_messages_summary") }
-  /// Show emoji keyboard
-  public static var settingsShowEmojiKeyboard: String { return ElementL10n.tr("Localizable", "settings_show_emoji_keyboard") }
-  /// Add a button on message composer to open emoji keyboard
-  public static var settingsShowEmojiKeyboardSummary: String { return ElementL10n.tr("Localizable", "settings_show_emoji_keyboard_summary") }
-  /// Show join and leave events
-  public static var settingsShowJoinLeaveMessages: String { return ElementL10n.tr("Localizable", "settings_show_join_leave_messages") }
-  /// Invites, removes, and bans are unaffected.
-  public static var settingsShowJoinLeaveMessagesSummary: String { return ElementL10n.tr("Localizable", "settings_show_join_leave_messages_summary") }
-  /// Show latest user info
-  public static var settingsShowLatestProfile: String { return ElementL10n.tr("Localizable", "settings_show_latest_profile") }
-  /// Show the latest profile info (avatar and display name) for all the messages.
-  public static var settingsShowLatestProfileDescription: String { return ElementL10n.tr("Localizable", "settings_show_latest_profile_description") }
-  /// Show read receipts
-  public static var settingsShowReadReceipts: String { return ElementL10n.tr("Localizable", "settings_show_read_receipts") }
-  /// Click on the read receipts for a detailed list.
-  public static var settingsShowReadReceiptsSummary: String { return ElementL10n.tr("Localizable", "settings_show_read_receipts_summary") }
-  /// Show removed messages
-  public static var settingsShowRedacted: String { return ElementL10n.tr("Localizable", "settings_show_redacted") }
-  /// Show a placeholder for removed messages
-  public static var settingsShowRedactedSummary: String { return ElementL10n.tr("Localizable", "settings_show_redacted_summary") }
-  /// Configure Silent Notifications
-  public static var settingsSilentNotificationsPreferences: String { return ElementL10n.tr("Localizable", "settings_silent_notifications_preferences") }
-  /// Start on boot
-  public static var settingsStartOnBoot: String { return ElementL10n.tr("Localizable", "settings_start_on_boot") }
-  /// Choose LED color, vibration, sound…
-  public static var settingsSystemPreferencesSummary: String { return ElementL10n.tr("Localizable", "settings_system_preferences_summary") }
-  /// A text message has been sent to %@. Please enter the verification code it contains.
-  public static func settingsTextMessageSent(_ p1: Any) -> String {
-    return ElementL10n.tr("Localizable", "settings_text_message_sent", String(describing: p1))
-  }
-  /// Code
-  public static var settingsTextMessageSentHint: String { return ElementL10n.tr("Localizable", "settings_text_message_sent_hint") }
-  /// The verification code is not correct.
-  public static var settingsTextMessageSentWrongCode: String { return ElementL10n.tr("Localizable", "settings_text_message_sent_wrong_code") }
-  /// Theme
-  public static var settingsTheme: String { return ElementL10n.tr("Localizable", "settings_theme") }
-  /// Third party notices
-  public static var settingsThirdPartyNotices: String { return ElementL10n.tr("Localizable", "settings_third_party_notices") }
-  /// Troubleshooting diagnostics
-  public static var settingsTroubleshootDiagnostic: String { return ElementL10n.tr("Localizable", "settings_troubleshoot_diagnostic") }
-  /// One or more tests have failed, please submit a bug report to help us investigate.
-  public static var settingsTroubleshootDiagnosticFailureStatusNoQuickfix: String { return ElementL10n.tr("Localizable", "settings_troubleshoot_diagnostic_failure_status_no_quickfix") }
-  /// One or more tests have failed, try suggested fix(es).
-  public static var settingsTroubleshootDiagnosticFailureStatusWithQuickfix: String { return ElementL10n.tr("Localizable", "settings_troubleshoot_diagnostic_failure_status_with_quickfix") }
-  /// Run Tests
-  public static var settingsTroubleshootDiagnosticRunButtonTitle: String { return ElementL10n.tr("Localizable", "settings_troubleshoot_diagnostic_run_button_title") }
-  /// Running… (%1$d of %2$d)
-  public static func settingsTroubleshootDiagnosticRunningStatus(_ p1: Int, _ p2: Int) -> String {
-    return ElementL10n.tr("Localizable", "settings_troubleshoot_diagnostic_running_status", p1, p2)
-  }
-  /// Basic diagnostic is OK. If you still do not receive notifications, please submit a bug report to help us investigate.
-  public static var settingsTroubleshootDiagnosticSuccessStatus: String { return ElementL10n.tr("Localizable", "settings_troubleshoot_diagnostic_success_status") }
-  /// Notifications are disabled for your account.
-  /// Please check account settings.
-  public static var settingsTroubleshootTestAccountSettingsFailed: String { return ElementL10n.tr("Localizable", "settings_troubleshoot_test_account_settings_failed") }
-  /// Enable
-  public static var settingsTroubleshootTestAccountSettingsQuickfix: String { return ElementL10n.tr("Localizable", "settings_troubleshoot_test_account_settings_quickfix") }
-  /// Notifications are enabled for your account.
-  public static var settingsTroubleshootTestAccountSettingsSuccess: String { return ElementL10n.tr("Localizable", "settings_troubleshoot_test_account_settings_success") }
-  /// Account Settings.
-  public static var settingsTroubleshootTestAccountSettingsTitle: String { return ElementL10n.tr("Localizable", "settings_troubleshoot_test_account_settings_title") }
-  /// If a user leaves a device unplugged and stationary for a period of time, with the screen off, the device enters Doze mode. This prevents apps from accessing the network and defers their jobs, syncs, and standard alarms.
-  public static var settingsTroubleshootTestBatteryFailed: String { return ElementL10n.tr("Localizable", "settings_troubleshoot_test_battery_failed") }
-  /// Ignore Optimization
-  public static var settingsTroubleshootTestBatteryQuickfix: String { return ElementL10n.tr("Localizable", "settings_troubleshoot_test_battery_quickfix") }
-  /// %@ is not affected by Battery Optimization.
-  public static func settingsTroubleshootTestBatterySuccess(_ p1: Any) -> String {
-    return ElementL10n.tr("Localizable", "settings_troubleshoot_test_battery_success", String(describing: p1))
-  }
-  /// Battery Optimization
-  public static var settingsTroubleshootTestBatteryTitle: String { return ElementL10n.tr("Localizable", "settings_troubleshoot_test_battery_title") }
-  /// Background restrictions are enabled for %@.
-  /// Work that the app tries to do will be aggressively restricted while it is in the background, and this could affect notifications.
-  /// %1$@
-  public static func settingsTroubleshootTestBgRestrictedFailed(_ p1: Any) -> String {
-    return ElementL10n.tr("Localizable", "settings_troubleshoot_test_bg_restricted_failed", String(describing: p1))
-  }
-  /// Disable restrictions
-  public static var settingsTroubleshootTestBgRestrictedQuickfix: String { return ElementL10n.tr("Localizable", "settings_troubleshoot_test_bg_restricted_quickfix") }
-  /// Background restrictions are disabled for %@. This test should be run using mobile data (no WIFI).
-  /// %1$@
-  public static func settingsTroubleshootTestBgRestrictedSuccess(_ p1: Any) -> String {
-    return ElementL10n.tr("Localizable", "settings_troubleshoot_test_bg_restricted_success", String(describing: p1))
-  }
-  /// Check background restrictions
-  public static var settingsTroubleshootTestBgRestrictedTitle: String { return ElementL10n.tr("Localizable", "settings_troubleshoot_test_bg_restricted_title") }
-  /// Some notifications are disabled in your custom settings.
-  public static var settingsTroubleshootTestBingSettingsFailed: String { return ElementL10n.tr("Localizable", "settings_troubleshoot_test_bing_settings_failed") }
-  /// Notice that some messages type are set to be silent (will produce a notification with no sound).
-  public static var settingsTroubleshootTestBingSettingsSuccessWithWarn: String { return ElementL10n.tr("Localizable", "settings_troubleshoot_test_bing_settings_success_with_warn") }
-  /// Custom Settings.
-  public static var settingsTroubleshootTestBingSettingsTitle: String { return ElementL10n.tr("Localizable", "settings_troubleshoot_test_bing_settings_title") }
-  /// Currently using %@.
-  public static func settingsTroubleshootTestCurrentDistributor(_ p1: Any) -> String {
-    return ElementL10n.tr("Localizable", "settings_troubleshoot_test_current_distributor", String(describing: p1))
-  }
-  /// Method
-  public static var settingsTroubleshootTestCurrentDistributorTitle: String { return ElementL10n.tr("Localizable", "settings_troubleshoot_test_current_distributor_title") }
-  /// Cannot find the endpoint.
-  public static var settingsTroubleshootTestCurrentEndpointFailed: String { return ElementL10n.tr("Localizable", "settings_troubleshoot_test_current_endpoint_failed") }
-  /// Current endpoint: %@
-  public static func settingsTroubleshootTestCurrentEndpointSuccess(_ p1: Any) -> String {
-    return ElementL10n.tr("Localizable", "settings_troubleshoot_test_current_endpoint_success", String(describing: p1))
-  }
-  /// Endpoint
-  public static var settingsTroubleshootTestCurrentEndpointTitle: String { return ElementL10n.tr("Localizable", "settings_troubleshoot_test_current_endpoint_title") }
-  /// Current gateway: %@
-  public static func settingsTroubleshootTestCurrentGateway(_ p1: Any) -> String {
-    return ElementL10n.tr("Localizable", "settings_troubleshoot_test_current_gateway", String(describing: p1))
-  }
-  /// Gateway
-  public static var settingsTroubleshootTestCurrentGatewayTitle: String { return ElementL10n.tr("Localizable", "settings_troubleshoot_test_current_gateway_title") }
-  /// Notifications are not enabled for this session.
-  /// Please check the %@ settings.
-  public static func settingsTroubleshootTestDeviceSettingsFailed(_ p1: Any) -> String {
-    return ElementL10n.tr("Localizable", "settings_troubleshoot_test_device_settings_failed", String(describing: p1))
-  }
-  /// Enable
-  public static var settingsTroubleshootTestDeviceSettingsQuickfix: String { return ElementL10n.tr("Localizable", "settings_troubleshoot_test_device_settings_quickfix") }
-  /// Notifications are enabled for this session.
-  public static var settingsTroubleshootTestDeviceSettingsSuccess: String { return ElementL10n.tr("Localizable", "settings_troubleshoot_test_device_settings_success") }
-  /// Session Settings.
-  public static var settingsTroubleshootTestDeviceSettingsTitle: String { return ElementL10n.tr("Localizable", "settings_troubleshoot_test_device_settings_title") }
-  /// No other method than background synchronization found.
-  public static var settingsTroubleshootTestDistributorsFdroid: String { return ElementL10n.tr("Localizable", "settings_troubleshoot_test_distributors_fdroid") }
-  /// No other method than Google Play Service found.
-  public static var settingsTroubleshootTestDistributorsGplay: String { return ElementL10n.tr("Localizable", "settings_troubleshoot_test_distributors_gplay") }
-  /// Plural format key: "%#@VARIABLE@"
-  public static func settingsTroubleshootTestDistributorsMany(_ p1: Int) -> String {
-    return ElementL10n.tr("Localizable", "settings_troubleshoot_test_distributors_many", p1)
-  }
-  /// Available methods
-  public static var settingsTroubleshootTestDistributorsTitle: String { return ElementL10n.tr("Localizable", "settings_troubleshoot_test_distributors_title") }
-  /// Failed to register endpoint token to homeserver:
-  /// %1$@
-  public static func settingsTroubleshootTestEndpointRegistrationFailed(_ p1: Any) -> String {
-    return ElementL10n.tr("Localizable", "settings_troubleshoot_test_endpoint_registration_failed", String(describing: p1))
-  }
-  /// Reset notification method
-  public static var settingsTroubleshootTestEndpointRegistrationQuickFix: String { return ElementL10n.tr("Localizable", "settings_troubleshoot_test_endpoint_registration_quick_fix") }
-  /// Endpoint successfully registered to homeserver.
-  public static var settingsTroubleshootTestEndpointRegistrationSuccess: String { return ElementL10n.tr("Localizable", "settings_troubleshoot_test_endpoint_registration_success") }
-  /// Endpoint Registration
-  public static var settingsTroubleshootTestEndpointRegistrationTitle: String { return ElementL10n.tr("Localizable", "settings_troubleshoot_test_endpoint_registration_title") }
-  /// Failed to retrieved FCM token:
-  /// %1$@
-  public static func settingsTroubleshootTestFcmFailed(_ p1: Any) -> String {
-    return ElementL10n.tr("Localizable", "settings_troubleshoot_test_fcm_failed", String(describing: p1))
-  }
-  /// [%1$@]
-  /// This error is out of control of %@. There is no Google account on the phone. Please open the account manager and add a Google account.
-  public static func settingsTroubleshootTestFcmFailedAccountMissing(_ p1: Any) -> String {
-    return ElementL10n.tr("Localizable", "settings_troubleshoot_test_fcm_failed_account_missing", String(describing: p1))
-  }
-  /// Add Account
-  public static var settingsTroubleshootTestFcmFailedAccountMissingQuickFix: String { return ElementL10n.tr("Localizable", "settings_troubleshoot_test_fcm_failed_account_missing_quick_fix") }
-  /// [%1$@]
-  /// This error is out of control of %@. It can occur for several reasons. Maybe it will work if you retry later, you can also check that Google Play Service is not restricted in data usage in the system settings, or that your device clock is correct, or it can happen on custom ROM.
-  public static func settingsTroubleshootTestFcmFailedServiceNotAvailable(_ p1: Any) -> String {
-    return ElementL10n.tr("Localizable", "settings_troubleshoot_test_fcm_failed_service_not_available", String(describing: p1))
-  }
-  /// [%1$@]
-  /// This error is out of control of %@ and according to Google, this error indicates that the device has too many apps registered with FCM. The error only occurs in cases where there are extreme numbers of apps, so it should not affect the average user.
-  public static func settingsTroubleshootTestFcmFailedTooManyRegistration(_ p1: Any) -> String {
-    return ElementL10n.tr("Localizable", "settings_troubleshoot_test_fcm_failed_too_many_registration", String(describing: p1))
-  }
-  /// FCM token successfully retrieved:
-  /// %1$@
-  public static func settingsTroubleshootTestFcmSuccess(_ p1: Any) -> String {
-    return ElementL10n.tr("Localizable", "settings_troubleshoot_test_fcm_success", String(describing: p1))
-  }
-  /// Firebase Token
-  public static var settingsTroubleshootTestFcmTitle: String { return ElementL10n.tr("Localizable", "settings_troubleshoot_test_fcm_title") }
-  /// Please click on the notification. If you do not see the notification, please check the system settings.
-  public static var settingsTroubleshootTestNotificationNotice: String { return ElementL10n.tr("Localizable", "settings_troubleshoot_test_notification_notice") }
-  /// The notification has been clicked!
-  public static var settingsTroubleshootTestNotificationNotificationClicked: String { return ElementL10n.tr("Localizable", "settings_troubleshoot_test_notification_notification_clicked") }
-  /// Notification Display
-  public static var settingsTroubleshootTestNotificationTitle: String { return ElementL10n.tr("Localizable", "settings_troubleshoot_test_notification_title") }
-  /// %@ uses Google Play Services to deliver push messages but it doesn’t seem to be configured correctly:
-  /// %1$@
-  public static func settingsTroubleshootTestPlayServicesFailed(_ p1: Any) -> String {
-    return ElementL10n.tr("Localizable", "settings_troubleshoot_test_play_services_failed", String(describing: p1))
-  }
-  /// Fix Play Services
-  public static var settingsTroubleshootTestPlayServicesQuickfix: String { return ElementL10n.tr("Localizable", "settings_troubleshoot_test_play_services_quickfix") }
-  /// Google Play Services APK is available and up-to-date.
-  public static var settingsTroubleshootTestPlayServicesSuccess: String { return ElementL10n.tr("Localizable", "settings_troubleshoot_test_play_services_success") }
-  /// Play Services Check
-  public static var settingsTroubleshootTestPlayServicesTitle: String { return ElementL10n.tr("Localizable", "settings_troubleshoot_test_play_services_title") }
-  /// Failed to receive push. Solution could be to reinstall the application.
-  public static var settingsTroubleshootTestPushLoopFailed: String { return ElementL10n.tr("Localizable", "settings_troubleshoot_test_push_loop_failed") }
-  /// The application is receiving PUSH
-  public static var settingsTroubleshootTestPushLoopSuccess: String { return ElementL10n.tr("Localizable", "settings_troubleshoot_test_push_loop_success") }
-  /// Test Push
-  public static var settingsTroubleshootTestPushLoopTitle: String { return ElementL10n.tr("Localizable", "settings_troubleshoot_test_push_loop_title") }
-  /// The application is waiting for the PUSH
-  public static var settingsTroubleshootTestPushLoopWaitingForPush: String { return ElementL10n.tr("Localizable", "settings_troubleshoot_test_push_loop_waiting_for_push") }
-  /// You are viewing the notification! Click me!
-  public static var settingsTroubleshootTestPushNotificationContent: String { return ElementL10n.tr("Localizable", "settings_troubleshoot_test_push_notification_content") }
-  /// The service will not start when the device is restarted, you will not receive notifications until %@ has been opened once.
-  public static func settingsTroubleshootTestServiceBootFailed(_ p1: Any) -> String {
-    return ElementL10n.tr("Localizable", "settings_troubleshoot_test_service_boot_failed", String(describing: p1))
-  }
-  /// Enable Start on boot
-  public static var settingsTroubleshootTestServiceBootQuickfix: String { return ElementL10n.tr("Localizable", "settings_troubleshoot_test_service_boot_quickfix") }
-  /// Service will start when the device is restarted.
-  public static var settingsTroubleshootTestServiceBootSuccess: String { return ElementL10n.tr("Localizable", "settings_troubleshoot_test_service_boot_success") }
-  /// Start on boot
-  public static var settingsTroubleshootTestServiceBootTitle: String { return ElementL10n.tr("Localizable", "settings_troubleshoot_test_service_boot_title") }
-  /// Notifications are disabled in the system settings.
-  /// Please check system settings.
-  public static var settingsTroubleshootTestSystemSettingsFailed: String { return ElementL10n.tr("Localizable", "settings_troubleshoot_test_system_settings_failed") }
-  /// Notifications are enabled in the system settings.
-  public static var settingsTroubleshootTestSystemSettingsSuccess: String { return ElementL10n.tr("Localizable", "settings_troubleshoot_test_system_settings_success") }
-  /// System Settings.
-  public static var settingsTroubleshootTestSystemSettingsTitle: String { return ElementL10n.tr("Localizable", "settings_troubleshoot_test_system_settings_title") }
-  /// Failed to register FCM token to homeserver:
-  /// %1$@
-  public static func settingsTroubleshootTestTokenRegistrationFailed(_ p1: Any) -> String {
-    return ElementL10n.tr("Localizable", "settings_troubleshoot_test_token_registration_failed", String(describing: p1))
-  }
-  /// Register token
-  public static var settingsTroubleshootTestTokenRegistrationQuickFix: String { return ElementL10n.tr("Localizable", "settings_troubleshoot_test_token_registration_quick_fix") }
-  /// FCM token successfully registered to homeserver.
-  public static var settingsTroubleshootTestTokenRegistrationSuccess: String { return ElementL10n.tr("Localizable", "settings_troubleshoot_test_token_registration_success") }
-  /// Token Registration
-  public static var settingsTroubleshootTestTokenRegistrationTitle: String { return ElementL10n.tr("Localizable", "settings_troubleshoot_test_token_registration_title") }
-  /// Troubleshoot
-  public static var settingsTroubleshootTitle: String { return ElementL10n.tr("Localizable", "settings_troubleshoot_title") }
-  /// Show all messages from %@?
-  public static func settingsUnignoreUser(_ p1: Any) -> String {
-    return ElementL10n.tr("Localizable", "settings_unignore_user", String(describing: p1))
-  }
-  /// User interface
-  public static var settingsUserInterface: String { return ElementL10n.tr("Localizable", "settings_user_interface") }
-  /// User settings
-  public static var settingsUserSettings: String { return ElementL10n.tr("Localizable", "settings_user_settings") }
-  /// Version
-  public static var settingsVersion: String { return ElementL10n.tr("Localizable", "settings_version") }
-  /// Vibrate when mentioning a user
-  public static var settingsVibrateOnMention: String { return ElementL10n.tr("Localizable", "settings_vibrate_on_mention") }
-  /// When rooms are upgraded
-  public static var settingsWhenRoomsAreUpgraded: String { return ElementL10n.tr("Localizable", "settings_when_rooms_are_upgraded") }
-  /// Share by text
-  public static var shareByText: String { return ElementL10n.tr("Localizable", "share_by_text") }
-  /// Do you want to send this attachment to %1$@?
-  public static func shareConfirmRoom(_ p1: Any) -> String {
-    return ElementL10n.tr("Localizable", "share_confirm_room", String(describing: p1))
-  }
-  /// Join my space %1$@ %2$@
-  public static func shareSpaceLinkMessage(_ p1: Any, _ p2: Any) -> String {
-    return ElementL10n.tr("Localizable", "share_space_link_message", String(describing: p1), String(describing: p2))
-  }
-  /// Share
-  public static var shareWithoutVerifyingShortLabel: String { return ElementL10n.tr("Localizable", "share_without_verifying_short_label") }
-  /// The room has been left!
-  public static var shortcutDisabledReasonRoomLeft: String { return ElementL10n.tr("Localizable", "shortcut_disabled_reason_room_left") }
-  /// The session has been signed out!
-  public static var shortcutDisabledReasonSignOut: String { return ElementL10n.tr("Localizable", "shortcut_disabled_reason_sign_out") }
-  /// Show advanced
-  public static var showAdvanced: String { return ElementL10n.tr("Localizable", "show_advanced") }
-  /// Backing up keys…
-  public static var signOutBottomSheetBackingUpKeys: String { return ElementL10n.tr("Localizable", "sign_out_bottom_sheet_backing_up_keys") }
-  /// I don’t want my encrypted messages
-  public static var signOutBottomSheetDontWantSecureMessages: String { return ElementL10n.tr("Localizable", "sign_out_bottom_sheet_dont_want_secure_messages") }
-  /// Key backup in progress. If you sign out now you’ll lose access to your encrypted messages.
-  public static var signOutBottomSheetWarningBackingUp: String { return ElementL10n.tr("Localizable", "sign_out_bottom_sheet_warning_backing_up") }
-  /// Secure Key Backup should be active on all of your sessions to avoid losing access to your encrypted messages.
-  public static var signOutBottomSheetWarningBackupNotActive: String { return ElementL10n.tr("Localizable", "sign_out_bottom_sheet_warning_backup_not_active") }
-  /// You’ll lose your encrypted messages if you sign out now
-  public static var signOutBottomSheetWarningNoBackup: String { return ElementL10n.tr("Localizable", "sign_out_bottom_sheet_warning_no_backup") }
-  /// You’ll lose access to your encrypted messages unless you back up your keys before signing out.
-  public static var signOutBottomSheetWillLoseSecureMessages: String { return ElementL10n.tr("Localizable", "sign_out_bottom_sheet_will_lose_secure_messages") }
-  /// It can be due to various reasons:
-  /// 
-  /// • You’ve changed your password on another session.
-  /// 
-  /// • You have deleted this session from another session.
-  /// 
-  /// • The administrator of your server has invalidated your access for security reason.
-  public static var signedOutNotice: String { return ElementL10n.tr("Localizable", "signed_out_notice") }
-  /// Sign in again
-  public static var signedOutSubmit: String { return ElementL10n.tr("Localizable", "signed_out_submit") }
-  /// You’re signed out
-  public static var signedOutTitle: String { return ElementL10n.tr("Localizable", "signed_out_title") }
-  /// Skip for now
-  public static var skipForNow: String { return ElementL10n.tr("Localizable", "skip_for_now") }
-  /// Small
-  public static var small: String { return ElementL10n.tr("Localizable", "small") }
-  /// Clear all data currently stored on this device?
-  /// Sign in again to access your account data and messages.
-  public static var softLogoutClearDataDialogContent: String { return ElementL10n.tr("Localizable", "soft_logout_clear_data_dialog_content") }
-  /// You’ll lose access to secure messages unless you sign in to recover your encryption keys.
-  public static var softLogoutClearDataDialogE2eWarningContent: String { return ElementL10n.tr("Localizable", "soft_logout_clear_data_dialog_e2e_warning_content") }
-  /// Clear data
-  public static var softLogoutClearDataDialogTitle: String { return ElementL10n.tr("Localizable", "soft_logout_clear_data_dialog_title") }
-  /// Warning: Your personal data (including encryption keys) is still stored on this device.
-  /// 
-  /// Clear it if you’re finished using this device, or want to sign in to another account.
-  public static var softLogoutClearDataNotice: String { return ElementL10n.tr("Localizable", "soft_logout_clear_data_notice") }
-  /// Clear all data
-  public static var softLogoutClearDataSubmit: String { return ElementL10n.tr("Localizable", "soft_logout_clear_data_submit") }
-  /// Clear personal data
-  public static var softLogoutClearDataTitle: String { return ElementL10n.tr("Localizable", "soft_logout_clear_data_title") }
-  /// Sign in to recover encryption keys stored exclusively on this device. You need them to read all of your secure messages on any device.
-  public static var softLogoutSigninE2eWarningNotice: String { return ElementL10n.tr("Localizable", "soft_logout_signin_e2e_warning_notice") }
-  /// Your homeserver (%1$@) admin has signed you out of your account %2$@ (%3$@).
-  public static func softLogoutSigninNotice(_ p1: Any, _ p2: Any, _ p3: Any) -> String {
-    return ElementL10n.tr("Localizable", "soft_logout_signin_notice", String(describing: p1), String(describing: p2), String(describing: p3))
-  }
-  /// Password
-  public static var softLogoutSigninPasswordHint: String { return ElementL10n.tr("Localizable", "soft_logout_signin_password_hint") }
-  /// Sign in
-  public static var softLogoutSigninSubmit: String { return ElementL10n.tr("Localizable", "soft_logout_signin_submit") }
-  /// Sign in
-  public static var softLogoutSigninTitle: String { return ElementL10n.tr("Localizable", "soft_logout_signin_title") }
-  /// The current session is for user %1$@ and you provide credentials for user %2$@. This is not supported by %@.
-  /// Please first clear data, then sign in again on another account.
-  public static func softLogoutSsoNotSameUserError(_ p1: Any, _ p2: Any) -> String {
-    return ElementL10n.tr("Localizable", "soft_logout_sso_not_same_user_error", String(describing: p1), String(describing: p2))
-  }
-  /// You’re signed out
-  public static var softLogoutTitle: String { return ElementL10n.tr("Localizable", "soft_logout_title") }
-  /// Headset
-  public static var soundDeviceHeadset: String { return ElementL10n.tr("Localizable", "sound_device_headset") }
-  /// Phone
-  public static var soundDevicePhone: String { return ElementL10n.tr("Localizable", "sound_device_phone") }
-  /// Speaker
-  public static var soundDeviceSpeaker: String { return ElementL10n.tr("Localizable", "sound_device_speaker") }
-  /// Wireless Headset
-  public static var soundDeviceWirelessHeadset: String { return ElementL10n.tr("Localizable", "sound_device_wireless_headset") }
-  /// Add rooms
-  public static var spaceAddChildTitle: String { return ElementL10n.tr("Localizable", "space_add_child_title") }
-  /// Add existing rooms and space
-  public static var spaceAddExistingRooms: String { return ElementL10n.tr("Localizable", "space_add_existing_rooms") }
-  /// Add existing rooms
-  public static var spaceAddExistingRoomsOnly: String { return ElementL10n.tr("Localizable", "space_add_existing_rooms_only") }
-  /// Add existing spaces
-  public static var spaceAddExistingSpaces: String { return ElementL10n.tr("Localizable", "space_add_existing_spaces") }
-  /// Add a space to any space you manage.
-  public static var spaceAddSpaceToAnySpaceYouManage: String { return ElementL10n.tr("Localizable", "space_add_space_to_any_space_you_manage") }
-  /// Explore rooms
-  public static var spaceExploreActivityTitle: String { return ElementL10n.tr("Localizable", "space_explore_activity_title") }
-  /// Some results may be hidden because they’re private and you need an invite to them.
-  public static var spaceExploreFilterNoResultDescription: String { return ElementL10n.tr("Localizable", "space_explore_filter_no_result_description") }
-  /// No results found
-  public static var spaceExploreFilterNoResultTitle: String { return ElementL10n.tr("Localizable", "space_explore_filter_no_result_title") }
-  /// You're the only admin of this space. Leaving it will mean no one has control over it.
-  public static var spaceLeavePromptMsgAsAdmin: String { return ElementL10n.tr("Localizable", "space_leave_prompt_msg_as_admin") }
-  /// You are the only person here. If you leave, no one will be able to join in the future, including you.
-  public static var spaceLeavePromptMsgOnlyYou: String { return ElementL10n.tr("Localizable", "space_leave_prompt_msg_only_you") }
-  /// You won't be able to rejoin unless you are re-invited.
-  public static var spaceLeavePromptMsgPrivate: String { return ElementL10n.tr("Localizable", "space_leave_prompt_msg_private") }
-  /// Are you sure you want to leave %@?
-  public static func spaceLeavePromptMsgWithName(_ p1: Any) -> String {
-    return ElementL10n.tr("Localizable", "space_leave_prompt_msg_with_name", String(describing: p1))
-  }
-  /// Leave all
-  public static var spaceLeaveRadioButtonAll: String { return ElementL10n.tr("Localizable", "space_leave_radio_button_all") }
-  /// Leave none
-  public static var spaceLeaveRadioButtonNone: String { return ElementL10n.tr("Localizable", "space_leave_radio_button_none") }
-  /// Things in this space
-  public static var spaceLeaveRadioButtonsTitle: String { return ElementL10n.tr("Localizable", "space_leave_radio_buttons_title") }
-  /// Spaces are a new way to group rooms and people. Create a space to get started.
-  public static var spaceListEmptyMessage: String { return ElementL10n.tr("Localizable", "space_list_empty_message") }
-  /// No spaces yet.
-  public static var spaceListEmptyTitle: String { return ElementL10n.tr("Localizable", "space_list_empty_title") }
-  /// Manage rooms and spaces
-  public static var spaceManageRoomsAndSpaces: String { return ElementL10n.tr("Localizable", "space_manage_rooms_and_spaces") }
-  /// Mark as not suggested
-  public static var spaceMarkAsNotSuggested: String { return ElementL10n.tr("Localizable", "space_mark_as_not_suggested") }
-  /// Mark as suggested
-  public static var spaceMarkAsSuggested: String { return ElementL10n.tr("Localizable", "space_mark_as_suggested") }
-  /// Banning user will remove them from this space and prevent them from joining again.
-  public static var spaceParticipantsBanPromptMsg: String { return ElementL10n.tr("Localizable", "space_participants_ban_prompt_msg") }
-  /// The user will be removed from this space.
-  /// 
-  /// To prevent them from joining again, you should ban them instead.
-  public static var spaceParticipantsRemovePromptMsg: String { return ElementL10n.tr("Localizable", "space_participants_remove_prompt_msg") }
-  /// Unbanning user will allow them to join the space again.
-  public static var spaceParticipantsUnbanPromptMsg: String { return ElementL10n.tr("Localizable", "space_participants_unban_prompt_msg") }
-  /// Plural format key: "%#@VARIABLE@"
-  public static func spacePeopleYouKnow(_ p1: Int) -> String {
-    return ElementL10n.tr("Localizable", "space_people_you_know", p1)
-  }
-  /// Select the roles required to change various parts of this space
-  public static var spacePermissionsNotice: String { return ElementL10n.tr("Localizable", "space_permissions_notice") }
-  /// You don't have permission to update the roles required to change various parts of this space
-  public static var spacePermissionsNoticeReadOnly: String { return ElementL10n.tr("Localizable", "space_permissions_notice_read_only") }
-  /// See and managed addresses of this space.
-  public static var spaceSettingsAliasSubtitle: String { return ElementL10n.tr("Localizable", "space_settings_alias_subtitle") }
-  /// Space addresses
-  public static var spaceSettingsAliasTitle: String { return ElementL10n.tr("Localizable", "space_settings_alias_title") }
-  /// Manage rooms
-  public static var spaceSettingsManageRooms: String { return ElementL10n.tr("Localizable", "space_settings_manage_rooms") }
-  /// View and update the roles required to change various parts of the space.
-  public static var spaceSettingsPermissionsSubtitle: String { return ElementL10n.tr("Localizable", "space_settings_permissions_subtitle") }
-  /// Space permissions
-  public static var spaceSettingsPermissionsTitle: String { return ElementL10n.tr("Localizable", "space_settings_permissions_title") }
-  /// Suggested
-  public static var spaceSuggested: String { return ElementL10n.tr("Localizable", "space_suggested") }
-  /// Private
-  public static var spaceTypePrivate: String { return ElementL10n.tr("Localizable", "space_type_private") }
-  /// Invite only, best for yourself or teams
-  public static var spaceTypePrivateDesc: String { return ElementL10n.tr("Localizable", "space_type_private_desc") }
-  /// Public
-  public static var spaceTypePublic: String { return ElementL10n.tr("Localizable", "space_type_public") }
-  /// Open to anyone, best for communities
-  public static var spaceTypePublicDesc: String { return ElementL10n.tr("Localizable", "space_type_public_desc") }
-  /// Space you know that contain this room
-  public static var spaceYouKnowThatContainsThisRoom: String { return ElementL10n.tr("Localizable", "space_you_know_that_contains_this_room") }
-  /// Spaces
-  public static var spaces: String { return ElementL10n.tr("Localizable", "spaces") }
-  /// Spaces are a new way to group rooms and people.
-  public static var spacesBetaWelcomeToSpacesDesc: String { return ElementL10n.tr("Localizable", "spaces_beta_welcome_to_spaces_desc") }
-  /// Feeling experimental?
-  /// You can add existing spaces to a space.
-  public static var spacesFeelingExperimentalSubspace: String { return ElementL10n.tr("Localizable", "spaces_feeling_experimental_subspace") }
-  /// Spaces
-  public static var spacesHeader: String { return ElementL10n.tr("Localizable", "spaces_header") }
-  /// Please contact your homeserver admin for further information
-  public static var spacesNoServerSupportDescription: String { return ElementL10n.tr("Localizable", "spaces_no_server_support_description") }
-  /// It looks like your homeserver does not support Spaces yet
-  public static var spacesNoServerSupportTitle: String { return ElementL10n.tr("Localizable", "spaces_no_server_support_title") }
-  /// Spaces which can access
-  public static var spacesWhichCanAccess: String { return ElementL10n.tr("Localizable", "spaces_which_can_access") }
-  /// Spoiler
-  public static var spoiler: String { return ElementL10n.tr("Localizable", "spoiler") }
-  /// If the server administrator has said that this is expected, ensure that the fingerprint below matches the fingerprint provided by them.
-  public static var sslCertNewAccountExpl: String { return ElementL10n.tr("Localizable", "ssl_cert_new_account_expl") }
-  /// This could mean that someone is maliciously intercepting your traffic, or that your phone does not trust the certificate provided by the remote server.
-  public static var sslCertNotTrust: String { return ElementL10n.tr("Localizable", "ssl_cert_not_trust") }
-  /// Could not verify identity of remote server.
-  public static var sslCouldNotVerify: String { return ElementL10n.tr("Localizable", "ssl_could_not_verify") }
-  /// Do not trust
-  public static var sslDoNotTrust: String { return ElementL10n.tr("Localizable", "ssl_do_not_trust") }
-  /// The certificate has changed from a previously trusted one to one that is not trusted. The server may have renewed its certificate. Contact the server administrator for the expected fingerprint.
-  public static var sslExpectedExistingExpl: String { return ElementL10n.tr("Localizable", "ssl_expected_existing_expl") }
-  /// Fingerprint (%@):
-  public static func sslFingerprintHash(_ p1: Any) -> String {
-    return ElementL10n.tr("Localizable", "ssl_fingerprint_hash", String(describing: p1))
-  }
-  /// Logout
-  public static var sslLogoutAccount: String { return ElementL10n.tr("Localizable", "ssl_logout_account") }
-  /// Only accept the certificate if the server administrator has published a fingerprint that matches the one above.
-  public static var sslOnlyAccept: String { return ElementL10n.tr("Localizable", "ssl_only_accept") }
-  /// Ignore
-  public static var sslRemainOffline: String { return ElementL10n.tr("Localizable", "ssl_remain_offline") }
-  /// Trust
-  public static var sslTrust: String { return ElementL10n.tr("Localizable", "ssl_trust") }
-  /// The certificate has changed from one that was trusted by your phone. This is HIGHLY UNUSUAL. It is recommended that you DO NOT ACCEPT this new certificate.
-  public static var sslUnexpectedExistingExpl: String { return ElementL10n.tr("Localizable", "ssl_unexpected_existing_expl") }
-  /// Start Chat
-  public static var startChat: String { return ElementL10n.tr("Localizable", "start_chat") }
-  /// Start Chatting
-  public static var startChatting: String { return ElementL10n.tr("Localizable", "start_chatting") }
-  /// Start verification
-  public static var startVerification: String { return ElementL10n.tr("Localizable", "start_verification") }
-  /// Start Video Call
-  public static var startVideoCall: String { return ElementL10n.tr("Localizable", "start_video_call") }
-  /// Are you sure that you want to start a video call?
-  public static var startVideoCallPromptMsg: String { return ElementL10n.tr("Localizable", "start_video_call_prompt_msg") }
-  /// Start Voice Call
-  public static var startVoiceCall: String { return ElementL10n.tr("Localizable", "start_voice_call") }
-  /// Are you sure that you want to start a voice call?
-  public static var startVoiceCallPromptMsg: String { return ElementL10n.tr("Localizable", "start_voice_call_prompt_msg") }
-  /// Suggested Rooms
-  public static var suggestedHeader: String { return ElementL10n.tr("Localizable", "suggested_header") }
-  /// System Alerts
-  public static var systemAlertsHeader: String { return ElementL10n.tr("Localizable", "system_alerts_header") }
-  /// System Default
-  public static var systemTheme: String { return ElementL10n.tr("Localizable", "system_theme") }
-  /// Tap to edit spaces
-  public static var tapToEditSpaces: String { return ElementL10n.tr("Localizable", "tap_to_edit_spaces") }
-  /// Be discoverable by others
-  public static var termsDescriptionForIdentityServer: String { return ElementL10n.tr("Localizable", "terms_description_for_identity_server") }
-  /// Use Bots, bridges, widgets and sticker packs
-  public static var termsDescriptionForIntegrationManager: String { return ElementL10n.tr("Localizable", "terms_description_for_integration_manager") }
-  /// Terms of Service
-  public static var termsOfService: String { return ElementL10n.tr("Localizable", "terms_of_service") }
-  /// This invite to this room was sent to %@ which is not associated with your account
-  public static func thisInviteToThisRoomWasSent(_ p1: Any) -> String {
-    return ElementL10n.tr("Localizable", "this_invite_to_this_room_was_sent", String(describing: p1))
-  }
-  /// This invite to this space was sent to %@ which is not associated with your account
-  public static func thisInviteToThisSpaceWasSent(_ p1: Any) -> String {
-    return ElementL10n.tr("Localizable", "this_invite_to_this_space_was_sent", String(describing: p1))
-  }
-  /// This is the beginning of your direct message history with %@.
-  public static func thisIsTheBeginningOfDm(_ p1: Any) -> String {
-    return ElementL10n.tr("Localizable", "this_is_the_beginning_of_dm", String(describing: p1))
-  }
-  /// This is the beginning of %@.
-  public static func thisIsTheBeginningOfRoom(_ p1: Any) -> String {
-    return ElementL10n.tr("Localizable", "this_is_the_beginning_of_room", String(describing: p1))
-  }
-  /// This is the beginning of this conversation.
-  public static var thisIsTheBeginningOfRoomNoName: String { return ElementL10n.tr("Localizable", "this_is_the_beginning_of_room_no_name") }
-  /// This space has no rooms
-  public static var thisSpaceHasNoRooms: String { return ElementL10n.tr("Localizable", "this_space_has_no_rooms") }
-  /// Some rooms may be hidden because they’re private and you need an invite.
-  public static var thisSpaceHasNoRoomsAdmin: String { return ElementL10n.tr("Localizable", "this_space_has_no_rooms_admin") }
-  /// Some rooms may be hidden because they’re private and you need an invite.
-  /// You don’t have permission to add rooms.
-  public static var thisSpaceHasNoRoomsNotAdmin: String { return ElementL10n.tr("Localizable", "this_space_has_no_rooms_not_admin") }
-  /// Tip: Long tap a message and use “%@”.
-  public static func threadListEmptyNotice(_ p1: Any) -> String {
-    return ElementL10n.tr("Localizable", "thread_list_empty_notice", String(describing: p1))
-  }
-  /// Threads help keep your conversations on-topic and easy to track.
-  public static var threadListEmptySubtitle: String { return ElementL10n.tr("Localizable", "thread_list_empty_subtitle") }
-  /// Keep discussions organised with threads
-  public static var threadListEmptyTitle: String { return ElementL10n.tr("Localizable", "thread_list_empty_title") }
-  /// Shows all threads from current room
-  public static var threadListModalAllThreadsSubtitle: String { return ElementL10n.tr("Localizable", "thread_list_modal_all_threads_subtitle") }
-  /// All Threads
-  public static var threadListModalAllThreadsTitle: String { return ElementL10n.tr("Localizable", "thread_list_modal_all_threads_title") }
-  /// Shows all threads you’ve participated in
-  public static var threadListModalMyThreadsSubtitle: String { return ElementL10n.tr("Localizable", "thread_list_modal_my_threads_subtitle") }
-  /// My Threads
-  public static var threadListModalMyThreadsTitle: String { return ElementL10n.tr("Localizable", "thread_list_modal_my_threads_title") }
-  /// Filter
-  public static var threadListModalTitle: String { return ElementL10n.tr("Localizable", "thread_list_modal_title") }
-  /// Threads
-  public static var threadListTitle: String { return ElementL10n.tr("Localizable", "thread_list_title") }
-  /// Thread
-  public static var threadTimelineTitle: String { return ElementL10n.tr("Localizable", "thread_timeline_title") }
-  /// Threads help keep your conversations on-topic and easy to track. %@Enabling threads will refresh the app. This may take longer for some accounts.
-  public static func threadsBetaEnableNoticeMessage(_ p1: Any) -> String {
-    return ElementL10n.tr("Localizable", "threads_beta_enable_notice_message", String(describing: p1))
-  }
-  /// Threads Beta
-  public static var threadsBetaEnableNoticeTitle: String { return ElementL10n.tr("Localizable", "threads_beta_enable_notice_title") }
-  /// Your homeserver does not currently support threads, so this feature may be unreliable. Some threaded messages may not be reliably available. %@Do you want to enable threads anyway?
-  public static func threadsLabsEnableNoticeMessage(_ p1: Any) -> String {
-    return ElementL10n.tr("Localizable", "threads_labs_enable_notice_message", String(describing: p1))
-  }
-  /// Threads Beta
-  public static var threadsLabsEnableNoticeTitle: String { return ElementL10n.tr("Localizable", "threads_labs_enable_notice_title") }
-  /// We’re getting closer to releasing a public Beta for Threads.
-  /// 
-  /// As we prepare for it, we need to make some changes: threads created before this point will be displayed as regular replies.
-  /// 
-  /// This will be a one-off transition as Threads are now part of the Matrix specification.
-  public static var threadsNoticeMigrationMessage: String { return ElementL10n.tr("Localizable", "threads_notice_migration_message") }
-  /// Threads Approaching Beta 🎉
-  public static var threadsNoticeMigrationTitle: String { return ElementL10n.tr("Localizable", "threads_notice_migration_title") }
-  /// Revoke invite to %1$@?
-  public static func threePidRevokeInviteDialogContent(_ p1: Any) -> String {
-    return ElementL10n.tr("Localizable", "three_pid_revoke_invite_dialog_content", String(describing: p1))
-  }
-  /// Revoke invite
-  public static var threePidRevokeInviteDialogTitle: String { return ElementL10n.tr("Localizable", "three_pid_revoke_invite_dialog_title") }
-  /// %1$@, %2$@ and %3$@ read
-  public static func threeUsersRead(_ p1: Any, _ p2: Any, _ p3: Any) -> String {
-    return ElementL10n.tr("Localizable", "three_users_read", String(describing: p1), String(describing: p2), String(describing: p3))
-  }
-  /// h
-  public static var timeUnitHourShort: String { return ElementL10n.tr("Localizable", "time_unit_hour_short") }
-  /// min
-  public static var timeUnitMinuteShort: String { return ElementL10n.tr("Localizable", "time_unit_minute_short") }
-  /// sec
-  public static var timeUnitSecondShort: String { return ElementL10n.tr("Localizable", "time_unit_second_short") }
-  /// Sorry, this room has not been found.
-  /// Please retry later.%@
-  public static func timelineErrorRoomNotFound(_ p1: Any) -> String {
-    return ElementL10n.tr("Localizable", "timeline_error_room_not_found", String(describing: p1))
-  }
-  /// Unread messages
-  public static var timelineUnreadMessages: String { return ElementL10n.tr("Localizable", "timeline_unread_messages") }
-  /// Tiny
-  public static var tiny: String { return ElementL10n.tr("Localizable", "tiny") }
-  /// Bug report
-  public static var titleActivityBugReport: String { return ElementL10n.tr("Localizable", "title_activity_bug_report") }
-  /// Send a sticker
-  public static var titleActivityChooseSticker: String { return ElementL10n.tr("Localizable", "title_activity_choose_sticker") }
-  /// Reactions
-  public static var titleActivityEmojiReactionPicker: String { return ElementL10n.tr("Localizable", "title_activity_emoji_reaction_picker") }
-  /// Use Key Backup
-  public static var titleActivityKeysBackupRestore: String { return ElementL10n.tr("Localizable", "title_activity_keys_backup_restore") }
-  /// Key Backup
-  public static var titleActivityKeysBackupSetup: String { return ElementL10n.tr("Localizable", "title_activity_keys_backup_setup") }
-  /// Settings
-  public static var titleActivitySettings: String { return ElementL10n.tr("Localizable", "title_activity_settings") }
-  /// Too many errors, you've been logged out
-  public static var tooManyPinFailures: String { return ElementL10n.tr("Localizable", "too_many_pin_failures") }
-  /// Open contacts
-  public static var tooltipAttachmentContact: String { return ElementL10n.tr("Localizable", "tooltip_attachment_contact") }
-  /// Upload file
-  public static var tooltipAttachmentFile: String { return ElementL10n.tr("Localizable", "tooltip_attachment_file") }
-  /// Send images and videos
-  public static var tooltipAttachmentGallery: String { return ElementL10n.tr("Localizable", "tooltip_attachment_gallery") }
-  /// Share location
-  public static var tooltipAttachmentLocation: String { return ElementL10n.tr("Localizable", "tooltip_attachment_location") }
-  /// Open camera
-  public static var tooltipAttachmentPhoto: String { return ElementL10n.tr("Localizable", "tooltip_attachment_photo") }
-  /// Create poll
-  public static var tooltipAttachmentPoll: String { return ElementL10n.tr("Localizable", "tooltip_attachment_poll") }
-  /// Send sticker
-  public static var tooltipAttachmentSticker: String { return ElementL10n.tr("Localizable", "tooltip_attachment_sticker") }
-  /// Topic: 
-  public static var topicPrefix: String { return ElementL10n.tr("Localizable", "topic_prefix") }
-  /// Trusted
-  public static var trusted: String { return ElementL10n.tr("Localizable", "trusted") }
-  /// Plural format key: "%#@VARIABLE@"
-  public static func twoAndSomeOthersRead(_ p1: Int) -> String {
-    return ElementL10n.tr("Localizable", "two_and_some_others_read", p1)
-  }
-  /// %1$@ and %2$@ read
-  public static func twoUsersRead(_ p1: Any, _ p2: Any) -> String {
-    return ElementL10n.tr("Localizable", "two_users_read", String(describing: p1), String(describing: p2))
-  }
-  /// Unable to send message
-  public static var unableToSendMessage: String { return ElementL10n.tr("Localizable", "unable_to_send_message") }
-  /// Unencrypted
-  public static var unencrypted: String { return ElementL10n.tr("Localizable", "unencrypted") }
-  /// Unexpected error
-  public static var unexpectedError: String { return ElementL10n.tr("Localizable", "unexpected_error") }
-  /// Background synchronization
-  public static var unifiedpushDistributorBackgroundSync: String { return ElementL10n.tr("Localizable", "unifiedpush_distributor_background_sync") }
-  /// Google Services
-  public static var unifiedpushDistributorFcmFallback: String { return ElementL10n.tr("Localizable", "unifiedpush_distributor_fcm_fallback") }
-  /// Choose how to receive notifications
-  public static var unifiedpushGetdistributorsDialogTitle: String { return ElementL10n.tr("Localizable", "unifiedpush_getdistributors_dialog_title") }
-  /// Unignore
-  public static var unignore: String { return ElementL10n.tr("Localizable", "unignore") }
-  /// The link was malformed
-  public static var universalLinkMalformed: String { return ElementL10n.tr("Localizable", "universal_link_malformed") }
-  /// Sorry, an error occurred
-  public static var unknownError: String { return ElementL10n.tr("Localizable", "unknown_error") }
-  /// Unnamed Room
-  public static var unnamedRoom: String { return ElementL10n.tr("Localizable", "unnamed_room") }
-  /// Unrecognized command: %@
-  public static func unrecognizedCommand(_ p1: Any) -> String {
-    return ElementL10n.tr("Localizable", "unrecognized_command", String(describing: p1))
-  }
-  /// Updating your data…
-  public static var updatingYourData: String { return ElementL10n.tr("Localizable", "updating_your_data") }
-  /// Upgrade
-  public static var upgrade: String { return ElementL10n.tr("Localizable", "upgrade") }
-  /// Upgrade private room
-  public static var upgradePrivateRoom: String { return ElementL10n.tr("Localizable", "upgrade_private_room") }
-  /// Upgrade public room
-  public static var upgradePublicRoom: String { return ElementL10n.tr("Localizable", "upgrade_public_room") }
-  /// You'll upgrade this room from %1$@ to %2$@.
-  public static func upgradePublicRoomFromTo(_ p1: Any, _ p2: Any) -> String {
-    return ElementL10n.tr("Localizable", "upgrade_public_room_from_to", String(describing: p1), String(describing: p2))
-  }
-  /// Upgrade Required
-  public static var upgradeRequired: String { return ElementL10n.tr("Localizable", "upgrade_required") }
-  /// Automatically invite users
-  public static var upgradeRoomAutoInvite: String { return ElementL10n.tr("Localizable", "upgrade_room_auto_invite") }
-  /// Anyone in %@ will be able to find and join this room - no need to manually invite everyone. You’ll be able to change this in room settings anytime.
-  public static func upgradeRoomForRestricted(_ p1: Any) -> String {
-    return ElementL10n.tr("Localizable", "upgrade_room_for_restricted", String(describing: p1))
-  }
-  /// Anyone in a parent space will be able to find and join this room - no need to manually invite everyone. You’ll be able to change this in room settings anytime.
-  public static var upgradeRoomForRestrictedNoParam: String { return ElementL10n.tr("Localizable", "upgrade_room_for_restricted_no_param") }
-  /// Please note upgrading will make a new version of the room. All current messages will stay in this archived room.
-  public static var upgradeRoomForRestrictedNote: String { return ElementL10n.tr("Localizable", "upgrade_room_for_restricted_note") }
-  /// You need permission to upgrade a room
-  public static var upgradeRoomNoPowerToManage: String { return ElementL10n.tr("Localizable", "upgrade_room_no_power_to_manage") }
-  /// Automatically update space parent
-  public static var upgradeRoomUpdateParentSpace: String { return ElementL10n.tr("Localizable", "upgrade_room_update_parent_space") }
-  /// Upgrading a room is an advanced action and is usually recommended when a room is unstable due to bugs, missing features or security vulnerabilities.
-  /// This usually only affects how the room is processed on the server.
-  public static var upgradeRoomWarning: String { return ElementL10n.tr("Localizable", "upgrade_room_warning") }
-  /// Encryption upgrade available
-  public static var upgradeSecurity: String { return ElementL10n.tr("Localizable", "upgrade_security") }
-  /// There are no files in this room
-  public static var uploadsFilesNoResult: String { return ElementL10n.tr("Localizable", "uploads_files_no_result") }
-  /// %1$@ at %2$@
-  public static func uploadsFilesSubtitle(_ p1: Any, _ p2: Any) -> String {
-    return ElementL10n.tr("Localizable", "uploads_files_subtitle", String(describing: p1), String(describing: p2))
-  }
-  /// FILES
-  public static var uploadsFilesTitle: String { return ElementL10n.tr("Localizable", "uploads_files_title") }
-  /// There are no media in this room
-  public static var uploadsMediaNoResult: String { return ElementL10n.tr("Localizable", "uploads_media_no_result") }
-  /// MEDIA
-  public static var uploadsMediaTitle: String { return ElementL10n.tr("Localizable", "uploads_media_title") }
-  /// Use as default and do not ask again
-  public static var useAsDefaultAndDoNotAskAgain: String { return ElementL10n.tr("Localizable", "use_as_default_and_do_not_ask_again") }
-  /// Use File
-  public static var useFile: String { return ElementL10n.tr("Localizable", "use_file") }
-  /// Use the latest %@ on your other devices:
-  public static func useLatestApp(_ p1: Any) -> String {
-    return ElementL10n.tr("Localizable", "use_latest_app", String(describing: p1))
-  }
-  /// Use the latest %@ on your other devices, %@ Web, %@ Desktop, %@ iOS, %@ for Android, or another cross-signing capable Matrix client
-  public static func useOtherSessionContentDescription(_ p1: Any, _ p2: Any, _ p3: Any, _ p4: Any, _ p5: Any) -> String {
-    return ElementL10n.tr("Localizable", "use_other_session_content_description", String(describing: p1), String(describing: p2), String(describing: p3), String(describing: p4), String(describing: p5))
-  }
-  /// Use Recovery Key
-  public static var useRecoveryKey: String { return ElementL10n.tr("Localizable", "use_recovery_key") }
-  /// Share this code with people so they can scan it to add you and start chatting.
-  public static var userCodeInfoText: String { return ElementL10n.tr("Localizable", "user_code_info_text") }
-  /// My code
-  public static var userCodeMyCode: String { return ElementL10n.tr("Localizable", "user_code_my_code") }
-  /// Scan a QR code
-  public static var userCodeScan: String { return ElementL10n.tr("Localizable", "user_code_scan") }
-  /// Share my code
-  public static var userCodeShare: String { return ElementL10n.tr("Localizable", "user_code_share") }
-  /// Search by name, ID or mail
-  public static var userDirectorySearchHint2: String { return ElementL10n.tr("Localizable", "user_directory_search_hint_2") }
-  /// %@ invites you
-  public static func userInvitesYou(_ p1: Any) -> String {
-    return ElementL10n.tr("Localizable", "user_invites_you", String(describing: p1))
-  }
-  /// Username
-  public static var username: String { return ElementL10n.tr("Localizable", "username") }
-  /// Verification Cancelled
-  public static var verificationCancelled: String { return ElementL10n.tr("Localizable", "verification_cancelled") }
-  /// Use a Recovery Passphrase or Key
-  public static var verificationCannotAccessOtherSession: String { return ElementL10n.tr("Localizable", "verification_cannot_access_other_session") }
-  /// Compare the code with the one displayed on the other user's screen.
-  public static var verificationCodeNotice: String { return ElementL10n.tr("Localizable", "verification_code_notice") }
-  /// One of the following may be compromised:
-  /// 
-  ///    - Your homeserver
-  ///    - The homeserver the user you’re verifying is connected to
-  ///    - Yours, or the other users’ internet connection
-  ///    - Yours, or the other users’ device
-  public static var verificationConclusionCompromised: String { return ElementL10n.tr("Localizable", "verification_conclusion_compromised") }
-  /// Not secure
-  public static var verificationConclusionNotSecure: String { return ElementL10n.tr("Localizable", "verification_conclusion_not_secure") }
-  /// Messages with this user are end-to-end encrypted and can't be read by third parties.
-  public static var verificationConclusionOkNotice: String { return ElementL10n.tr("Localizable", "verification_conclusion_ok_notice") }
-  /// Your new session is now verified. It has access to your encrypted messages, and other users will see it as trusted.
-  public static var verificationConclusionOkSelfNotice: String { return ElementL10n.tr("Localizable", "verification_conclusion_ok_self_notice") }
-  /// Untrusted sign in
-  public static var verificationConclusionWarning: String { return ElementL10n.tr("Localizable", "verification_conclusion_warning") }
-  /// Compare the unique emoji, ensuring they appear in the same order.
-  public static var verificationEmojiNotice: String { return ElementL10n.tr("Localizable", "verification_emoji_notice") }
-  /// Verify by comparing emojis
-  public static var verificationNoScanEmojiTitle: String { return ElementL10n.tr("Localizable", "verification_no_scan_emoji_title") }
-  /// Use an existing session to verify this one, granting it access to encrypted messages.
-  public static var verificationOpenOtherToVerify: String { return ElementL10n.tr("Localizable", "verification_open_other_to_verify") }
-  /// %1$@ (%2$@) signed in using a new session:
-  public static func verificationProfileDeviceNewSigning(_ p1: Any, _ p2: Any) -> String {
-    return ElementL10n.tr("Localizable", "verification_profile_device_new_signing", String(describing: p1), String(describing: p2))
-  }
-  /// Until this user trusts this session, messages sent to and from it are labelled with warnings. Alternatively, you can manually verify it.
-  public static var verificationProfileDeviceUntrustInfo: String { return ElementL10n.tr("Localizable", "verification_profile_device_untrust_info") }
-  /// This session is trusted for secure messaging because %1$@ (%2$@) verified it:
-  public static func verificationProfileDeviceVerifiedBecause(_ p1: Any, _ p2: Any) -> String {
-    return ElementL10n.tr("Localizable", "verification_profile_device_verified_because", String(describing: p1), String(describing: p2))
-  }
-  /// Verified
-  public static var verificationProfileVerified: String { return ElementL10n.tr("Localizable", "verification_profile_verified") }
-  /// Verify
-  public static var verificationProfileVerify: String { return ElementL10n.tr("Localizable", "verification_profile_verify") }
-  /// Warning
-  public static var verificationProfileWarning: String { return ElementL10n.tr("Localizable", "verification_profile_warning") }
-  /// Verification Request
-  public static var verificationRequest: String { return ElementL10n.tr("Localizable", "verification_request") }
-  /// To be secure, verify %@ by checking a one-time code.
-  public static func verificationRequestNotice(_ p1: Any) -> String {
-    return ElementL10n.tr("Localizable", "verification_request_notice", String(describing: p1))
-  }
-  /// %@ accepted
-  public static func verificationRequestOtherAccepted(_ p1: Any) -> String {
-    return ElementL10n.tr("Localizable", "verification_request_other_accepted", String(describing: p1))
-  }
-  /// %@ cancelled
-  public static func verificationRequestOtherCancelled(_ p1: Any) -> String {
-    return ElementL10n.tr("Localizable", "verification_request_other_cancelled", String(describing: p1))
-  }
-  /// To be secure, do this in person or use another way to communicate.
-  public static var verificationRequestStartNotice: String { return ElementL10n.tr("Localizable", "verification_request_start_notice") }
-  /// Waiting…
-  public static var verificationRequestWaiting: String { return ElementL10n.tr("Localizable", "verification_request_waiting") }
-  /// Waiting for %@…
-  public static func verificationRequestWaitingFor(_ p1: Any) -> String {
-    return ElementL10n.tr("Localizable", "verification_request_waiting_for", String(describing: p1))
-  }
-  /// You accepted
-  public static var verificationRequestYouAccepted: String { return ElementL10n.tr("Localizable", "verification_request_you_accepted") }
-  /// You cancelled
-  public static var verificationRequestYouCancelled: String { return ElementL10n.tr("Localizable", "verification_request_you_cancelled") }
-  /// They don't match
-  public static var verificationSasDoNotMatch: String { return ElementL10n.tr("Localizable", "verification_sas_do_not_match") }
-  /// They match
-  public static var verificationSasMatch: String { return ElementL10n.tr("Localizable", "verification_sas_match") }
-  /// If you're not in person, compare emoji instead
-  public static var verificationScanEmojiSubtitle: String { return ElementL10n.tr("Localizable", "verification_scan_emoji_subtitle") }
-  /// Can't scan
-  public static var verificationScanEmojiTitle: String { return ElementL10n.tr("Localizable", "verification_scan_emoji_title") }
-  /// Scan the code with the other user's device to securely verify each other
-  public static var verificationScanNotice: String { return ElementL10n.tr("Localizable", "verification_scan_notice") }
-  /// Verify by comparing emoji instead
-  public static var verificationScanSelfEmojiSubtitle: String { return ElementL10n.tr("Localizable", "verification_scan_self_emoji_subtitle") }
-  /// Scan the code with your other device or switch and scan with this device
-  public static var verificationScanSelfNotice: String { return ElementL10n.tr("Localizable", "verification_scan_self_notice") }
-  /// Scan their code
-  public static var verificationScanTheirCode: String { return ElementL10n.tr("Localizable", "verification_scan_their_code") }
-  /// Scan with this device
-  public static var verificationScanWithThisDevice: String { return ElementL10n.tr("Localizable", "verification_scan_with_this_device") }
-  /// Verification Sent
-  public static var verificationSent: String { return ElementL10n.tr("Localizable", "verification_sent") }
-  /// If you can’t access an existing session
-  public static var verificationUsePassphrase: String { return ElementL10n.tr("Localizable", "verification_use_passphrase") }
-  /// Verified %@
-  public static func verificationVerifiedUser(_ p1: Any) -> String {
-    return ElementL10n.tr("Localizable", "verification_verified_user", String(describing: p1))
-  }
-  /// Verify this session
-  public static var verificationVerifyDevice: String { return ElementL10n.tr("Localizable", "verification_verify_device") }
-  /// Verify %@
-  public static func verificationVerifyUser(_ p1: Any) -> String {
-    return ElementL10n.tr("Localizable", "verification_verify_user", String(describing: p1))
-  }
-  /// You won’t verify %1$@ (%2$@) if you cancel now. Start again in their user profile.
-  public static func verifyCancelOther(_ p1: Any, _ p2: Any) -> String {
-    return ElementL10n.tr("Localizable", "verify_cancel_other", String(describing: p1), String(describing: p2))
-  }
-  /// If you cancel, you won’t be able to read encrypted messages on your new device, and other users won’t trust it
-  public static var verifyCancelSelfVerificationFromTrusted: String { return ElementL10n.tr("Localizable", "verify_cancel_self_verification_from_trusted") }
-  /// If you cancel, you won’t be able to read encrypted messages on this device, and other users won’t trust it
-  public static var verifyCancelSelfVerificationFromUntrusted: String { return ElementL10n.tr("Localizable", "verify_cancel_self_verification_from_untrusted") }
-  /// Verification has been cancelled. You can start verification again.
-  public static var verifyCancelledNotice: String { return ElementL10n.tr("Localizable", "verify_cancelled_notice") }
-  /// This session is unable to share this verification with your other sessions.
-  /// The verification will be saved locally and shared in a future version of the app.
-  public static var verifyCannotCrossSign: String { return ElementL10n.tr("Localizable", "verify_cannot_cross_sign") }
-  /// This QR code looks malformed. Please try to verify with another method.
-  public static var verifyInvalidQrNotice: String { return ElementL10n.tr("Localizable", "verify_invalid_qr_notice") }
-  /// Your account may be compromised
-  public static var verifyNewSessionCompromized: String { return ElementL10n.tr("Localizable", "verify_new_session_compromized") }
-  /// Use this session to verify your new one, granting it access to encrypted messages.
-  public static var verifyNewSessionNotice: String { return ElementL10n.tr("Localizable", "verify_new_session_notice") }
-  /// This wasn’t me
-  public static var verifyNewSessionWasNotMe: String { return ElementL10n.tr("Localizable", "verify_new_session_was_not_me") }
-  /// One of the following may be compromised:
-  /// 
-  /// - Your password
-  /// - Your homeserver
-  /// - This device, or the other device
-  /// - The internet connection either device is using
-  /// 
-  /// We recommend you change your password & recovery key in Settings immediately.
-  public static var verifyNotMeSelfVerification: String { return ElementL10n.tr("Localizable", "verify_not_me_self_verification") }
-  /// Verify all your sessions to ensure your account & messages are safe
-  public static var verifyOtherSessions: String { return ElementL10n.tr("Localizable", "verify_other_sessions") }
-  /// Verify the new login accessing your account: %1$@
-  public static func verifyThisSession(_ p1: Any) -> String {
-    return ElementL10n.tr("Localizable", "verify_this_session", String(describing: p1))
-  }
-  /// Video Call In Progress…
-  public static var videoCallInProgress: String { return ElementL10n.tr("Localizable", "video_call_in_progress") }
-  /// Video call with %@
-  public static func videoCallWithParticipant(_ p1: Any) -> String {
-    return ElementL10n.tr("Localizable", "video_call_with_participant", String(describing: p1))
-  }
-  /// Start video meeting
-  public static var videoMeeting: String { return ElementL10n.tr("Localizable", "video_meeting") }
-  /// View Decrypted Source
-  public static var viewDecryptedSource: String { return ElementL10n.tr("Localizable", "view_decrypted_source") }
-  /// View In Room
-  public static var viewInRoom: String { return ElementL10n.tr("Localizable", "view_in_room") }
-  /// View Source
-  public static var viewSource: String { return ElementL10n.tr("Localizable", "view_source") }
-  /// %1$ds left
-  public static func voiceMessageNSecondsWarningToast(_ p1: Int) -> String {
-    return ElementL10n.tr("Localizable", "voice_message_n_seconds_warning_toast", p1)
-  }
-  /// Hold to record, release to send
-  public static var voiceMessageReleaseToSendToast: String { return ElementL10n.tr("Localizable", "voice_message_release_to_send_toast") }
-  /// Voice Message (%1$@)
-  public static func voiceMessageReplyContent(_ p1: Any) -> String {
-    return ElementL10n.tr("Localizable", "voice_message_reply_content", String(describing: p1))
-  }
-  /// Slide to cancel
-  public static var voiceMessageSlideToCancel: String { return ElementL10n.tr("Localizable", "voice_message_slide_to_cancel") }
-  /// Tap on your recording to stop or listen
-  public static var voiceMessageTapToStopToast: String { return ElementL10n.tr("Localizable", "voice_message_tap_to_stop_toast") }
-  /// The room is not yet created. Cancel the room creation?
-  public static var warningRoomNotCreatedYet: String { return ElementL10n.tr("Localizable", "warning_room_not_created_yet") }
-  /// There are unsaved changes. Discard the changes?
-  public static var warningUnsavedChange: String { return ElementL10n.tr("Localizable", "warning_unsaved_change") }
-  /// Discard changes
-  public static var warningUnsavedChangeDiscard: String { return ElementL10n.tr("Localizable", "warning_unsaved_change_discard") }
-  /// Are you sure you want to delete the widget from this room?
-  public static var widgetDeleteMessageConfirmation: String { return ElementL10n.tr("Localizable", "widget_delete_message_confirmation") }
-  /// Failed to send request.
-  public static var widgetIntegrationFailedToSendRequest: String { return ElementL10n.tr("Localizable", "widget_integration_failed_to_send_request") }
-  /// A required parameter is missing.
-  public static var widgetIntegrationMissingParameter: String { return ElementL10n.tr("Localizable", "widget_integration_missing_parameter") }
-  /// Missing room_id in request.
-  public static var widgetIntegrationMissingRoomId: String { return ElementL10n.tr("Localizable", "widget_integration_missing_room_id") }
-  /// Missing user_id in request.
-  public static var widgetIntegrationMissingUserId: String { return ElementL10n.tr("Localizable", "widget_integration_missing_user_id") }
-  /// You are not in this room.
-  public static var widgetIntegrationMustBeInRoom: String { return ElementL10n.tr("Localizable", "widget_integration_must_be_in_room") }
-  /// You do not have permission to do that in this room.
-  public static var widgetIntegrationNoPermissionInRoom: String { return ElementL10n.tr("Localizable", "widget_integration_no_permission_in_room") }
-  /// Power level must be positive integer.
-  public static var widgetIntegrationPositivePowerLevel: String { return ElementL10n.tr("Localizable", "widget_integration_positive_power_level") }
-  /// To continue you need to accept the Terms of this service.
-  public static var widgetIntegrationReviewTerms: String { return ElementL10n.tr("Localizable", "widget_integration_review_terms") }
-  /// Room %@ is not visible.
-  public static func widgetIntegrationRoomNotVisible(_ p1: Any) -> String {
-    return ElementL10n.tr("Localizable", "widget_integration_room_not_visible", String(describing: p1))
-  }
-  /// Unable to create widget.
-  public static var widgetIntegrationUnableToCreate: String { return ElementL10n.tr("Localizable", "widget_integration_unable_to_create") }
-  /// Warning! Last remaining attempt before logout!
-  public static var wrongPinMessageLastRemainingAttempt: String { return ElementL10n.tr("Localizable", "wrong_pin_message_last_remaining_attempt") }
-  /// Plural format key: "%#@VARIABLE@"
-  public static func wrongPinMessageRemainingAttempts(_ p1: Int) -> String {
-    return ElementL10n.tr("Localizable", "wrong_pin_message_remaining_attempts", p1)
-  }
-  /// +%d
-  public static func xPlus(_ p1: Int) -> String {
-    return ElementL10n.tr("Localizable", "x_plus", p1)
-  }
-  /// YES
-  public static var yes: String { return ElementL10n.tr("Localizable", "yes") }
-  /// You added a new session '%@', which is requesting encryption keys.
-  public static func youAddedANewDevice(_ p1: Any) -> String {
-    return ElementL10n.tr("Localizable", "you_added_a_new_device", String(describing: p1))
-  }
-  /// A new session is requesting encryption keys.
-  /// Session name: %1$@
-  /// Last seen: %2$@
-  /// If you didn’t log in on another session, ignore this request.
-  public static func youAddedANewDeviceWithInfo(_ p1: Any, _ p2: Any) -> String {
-    return ElementL10n.tr("Localizable", "you_added_a_new_device_with_info", String(describing: p1), String(describing: p2))
-  }
-  /// You are invited
-  public static var youAreInvited: String { return ElementL10n.tr("Localizable", "you_are_invited") }
-  /// You may contact me if you have any follow up questions
-  public static var youMayContactMe: String { return ElementL10n.tr("Localizable", "you_may_contact_me") }
-  /// Your private space
-  public static var yourPrivateSpace: String { return ElementL10n.tr("Localizable", "your_private_space") }
-  /// Your public space
-  public static var yourPublicSpace: String { return ElementL10n.tr("Localizable", "your_public_space") }
-  /// Your unverified session  '%@' is requesting encryption keys.
-  public static func yourUnverifiedDeviceRequesting(_ p1: Any) -> String {
-    return ElementL10n.tr("Localizable", "your_unverified_device_requesting", String(describing: p1))
-  }
-  /// An unverified session is requesting encryption keys.
-  /// Session name: %1$@
-  /// Last seen: %2$@
-  /// If you didn’t log in on another session, ignore this request.
-  public static func yourUnverifiedDeviceRequestingWithInfo(_ p1: Any, _ p2: Any) -> String {
-    return ElementL10n.tr("Localizable", "your_unverified_device_requesting_with_info", String(describing: p1), String(describing: p2))
-  }
-=======
 public enum L10n {
   /// Confirm
   public static var actionConfirm: String { return L10n.tr("Localizable", "action_confirm") }
->>>>>>> bbd64092
 }
 // swiftlint:enable explicit_type_interface function_parameter_count identifier_name line_length
 // swiftlint:enable nesting type_body_length type_name vertical_whitespace_opening_braces
