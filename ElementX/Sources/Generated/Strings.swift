// swiftlint:disable all
// Generated using SwiftGen — https://github.com/SwiftGen/SwiftGen

import Foundation

// swiftlint:disable superfluous_disable_command file_length implicit_return

// MARK: - Strings

// swiftlint:disable explicit_type_interface function_parameter_count identifier_name line_length
// swiftlint:disable nesting type_body_length type_name vertical_whitespace_opening_braces
internal enum L10n {
  /// Delete
  internal static var a11yDelete: String { return L10n.tr("Localizable", "a11y_delete") }
  /// Plural format key: "%#@COUNT@"
  internal static func a11yDigitsEntered(_ p1: Int) -> String {
    return L10n.tr("Localizable", "a11y_digits_entered", p1)
  }
  /// Hide password
  internal static var a11yHidePassword: String { return L10n.tr("Localizable", "a11y_hide_password") }
  /// Jump to bottom
  internal static var a11yJumpToBottom: String { return L10n.tr("Localizable", "a11y_jump_to_bottom") }
  /// Mentions only
  internal static var a11yNotificationsMentionsOnly: String { return L10n.tr("Localizable", "a11y_notifications_mentions_only") }
  /// Muted
  internal static var a11yNotificationsMuted: String { return L10n.tr("Localizable", "a11y_notifications_muted") }
  /// Page %1$d
  internal static func a11yPageN(_ p1: Int) -> String {
    return L10n.tr("Localizable", "a11y_page_n", p1)
  }
  /// Pause
  internal static var a11yPause: String { return L10n.tr("Localizable", "a11y_pause") }
  /// PIN field
  internal static var a11yPinField: String { return L10n.tr("Localizable", "a11y_pin_field") }
  /// Play
  internal static var a11yPlay: String { return L10n.tr("Localizable", "a11y_play") }
  /// Poll
  internal static var a11yPoll: String { return L10n.tr("Localizable", "a11y_poll") }
  /// Ended poll
  internal static var a11yPollEnd: String { return L10n.tr("Localizable", "a11y_poll_end") }
  /// React with %1$@
  internal static func a11yReactWith(_ p1: Any) -> String {
    return L10n.tr("Localizable", "a11y_react_with", String(describing: p1))
  }
  /// React with other emojis
  internal static var a11yReactWithOtherEmojis: String { return L10n.tr("Localizable", "a11y_react_with_other_emojis") }
  /// Read by %1$@ and %2$@
  internal static func a11yReadReceiptsMultiple(_ p1: Any, _ p2: Any) -> String {
    return L10n.tr("Localizable", "a11y_read_receipts_multiple", String(describing: p1), String(describing: p2))
  }
  /// Plural format key: "%#@COUNT@"
  internal static func a11yReadReceiptsMultipleWithOthers(_ p1: Int) -> String {
    return L10n.tr("Localizable", "a11y_read_receipts_multiple_with_others", p1)
  }
  /// Read by %1$@
  internal static func a11yReadReceiptsSingle(_ p1: Any) -> String {
    return L10n.tr("Localizable", "a11y_read_receipts_single", String(describing: p1))
  }
  /// Tap to show all
  internal static var a11yReadReceiptsTapToShowAll: String { return L10n.tr("Localizable", "a11y_read_receipts_tap_to_show_all") }
  /// Remove reaction with %1$@
  internal static func a11yRemoveReactionWith(_ p1: Any) -> String {
    return L10n.tr("Localizable", "a11y_remove_reaction_with", String(describing: p1))
  }
  /// Send files
  internal static var a11ySendFiles: String { return L10n.tr("Localizable", "a11y_send_files") }
  /// Show password
  internal static var a11yShowPassword: String { return L10n.tr("Localizable", "a11y_show_password") }
  /// Start a call
  internal static var a11yStartCall: String { return L10n.tr("Localizable", "a11y_start_call") }
  /// User menu
  internal static var a11yUserMenu: String { return L10n.tr("Localizable", "a11y_user_menu") }
  /// Record voice message.
  internal static var a11yVoiceMessageRecord: String { return L10n.tr("Localizable", "a11y_voice_message_record") }
  /// Stop recording
  internal static var a11yVoiceMessageStopRecording: String { return L10n.tr("Localizable", "a11y_voice_message_stop_recording") }
  /// Accept
  internal static var actionAccept: String { return L10n.tr("Localizable", "action_accept") }
  /// Add to timeline
  internal static var actionAddToTimeline: String { return L10n.tr("Localizable", "action_add_to_timeline") }
  /// Back
  internal static var actionBack: String { return L10n.tr("Localizable", "action_back") }
  /// Call
  internal static var actionCall: String { return L10n.tr("Localizable", "action_call") }
  /// Cancel
  internal static var actionCancel: String { return L10n.tr("Localizable", "action_cancel") }
  /// Cancel for now
  internal static var actionCancelForNow: String { return L10n.tr("Localizable", "action_cancel_for_now") }
  /// Choose photo
  internal static var actionChoosePhoto: String { return L10n.tr("Localizable", "action_choose_photo") }
  /// Clear
  internal static var actionClear: String { return L10n.tr("Localizable", "action_clear") }
  /// Close
  internal static var actionClose: String { return L10n.tr("Localizable", "action_close") }
  /// Complete verification
  internal static var actionCompleteVerification: String { return L10n.tr("Localizable", "action_complete_verification") }
  /// Confirm
  internal static var actionConfirm: String { return L10n.tr("Localizable", "action_confirm") }
  /// Confirm password
  internal static var actionConfirmPassword: String { return L10n.tr("Localizable", "action_confirm_password") }
  /// Continue
  internal static var actionContinue: String { return L10n.tr("Localizable", "action_continue") }
  /// Copy
  internal static var actionCopy: String { return L10n.tr("Localizable", "action_copy") }
  /// Copy link
  internal static var actionCopyLink: String { return L10n.tr("Localizable", "action_copy_link") }
  /// Copy link to message
  internal static var actionCopyLinkToMessage: String { return L10n.tr("Localizable", "action_copy_link_to_message") }
  /// Create
  internal static var actionCreate: String { return L10n.tr("Localizable", "action_create") }
  /// Create a room
  internal static var actionCreateARoom: String { return L10n.tr("Localizable", "action_create_a_room") }
  /// Deactivate
  internal static var actionDeactivate: String { return L10n.tr("Localizable", "action_deactivate") }
  /// Deactivate account
  internal static var actionDeactivateAccount: String { return L10n.tr("Localizable", "action_deactivate_account") }
  /// Decline
  internal static var actionDecline: String { return L10n.tr("Localizable", "action_decline") }
  /// Delete Poll
  internal static var actionDeletePoll: String { return L10n.tr("Localizable", "action_delete_poll") }
  /// Disable
  internal static var actionDisable: String { return L10n.tr("Localizable", "action_disable") }
  /// Discard
  internal static var actionDiscard: String { return L10n.tr("Localizable", "action_discard") }
  /// Done
  internal static var actionDone: String { return L10n.tr("Localizable", "action_done") }
  /// Edit
  internal static var actionEdit: String { return L10n.tr("Localizable", "action_edit") }
  /// Edit poll
  internal static var actionEditPoll: String { return L10n.tr("Localizable", "action_edit_poll") }
  /// Enable
  internal static var actionEnable: String { return L10n.tr("Localizable", "action_enable") }
  /// End poll
  internal static var actionEndPoll: String { return L10n.tr("Localizable", "action_end_poll") }
  /// Enter PIN
  internal static var actionEnterPin: String { return L10n.tr("Localizable", "action_enter_pin") }
  /// Forgot password?
  internal static var actionForgotPassword: String { return L10n.tr("Localizable", "action_forgot_password") }
  /// Forward
  internal static var actionForward: String { return L10n.tr("Localizable", "action_forward") }
  /// Go back
  internal static var actionGoBack: String { return L10n.tr("Localizable", "action_go_back") }
  /// Ignore
  internal static var actionIgnore: String { return L10n.tr("Localizable", "action_ignore") }
  /// Invite
  internal static var actionInvite: String { return L10n.tr("Localizable", "action_invite") }
  /// Invite people
  internal static var actionInviteFriends: String { return L10n.tr("Localizable", "action_invite_friends") }
  /// Invite people to %1$@
  internal static func actionInviteFriendsToApp(_ p1: Any) -> String {
    return L10n.tr("Localizable", "action_invite_friends_to_app", String(describing: p1))
  }
  /// Invite people to %1$@
  internal static func actionInvitePeopleToApp(_ p1: Any) -> String {
    return L10n.tr("Localizable", "action_invite_people_to_app", String(describing: p1))
  }
  /// Invites
  internal static var actionInvitesList: String { return L10n.tr("Localizable", "action_invites_list") }
  /// Join
  internal static var actionJoin: String { return L10n.tr("Localizable", "action_join") }
  /// Learn more
  internal static var actionLearnMore: String { return L10n.tr("Localizable", "action_learn_more") }
  /// Leave
  internal static var actionLeave: String { return L10n.tr("Localizable", "action_leave") }
  /// Leave conversation
  internal static var actionLeaveConversation: String { return L10n.tr("Localizable", "action_leave_conversation") }
  /// Leave room
  internal static var actionLeaveRoom: String { return L10n.tr("Localizable", "action_leave_room") }
  /// Load more
  internal static var actionLoadMore: String { return L10n.tr("Localizable", "action_load_more") }
  /// Manage account
  internal static var actionManageAccount: String { return L10n.tr("Localizable", "action_manage_account") }
  /// Manage devices
  internal static var actionManageDevices: String { return L10n.tr("Localizable", "action_manage_devices") }
  /// Message
  internal static var actionMessage: String { return L10n.tr("Localizable", "action_message") }
  /// Next
  internal static var actionNext: String { return L10n.tr("Localizable", "action_next") }
  /// No
  internal static var actionNo: String { return L10n.tr("Localizable", "action_no") }
  /// Not now
  internal static var actionNotNow: String { return L10n.tr("Localizable", "action_not_now") }
  /// OK
  internal static var actionOk: String { return L10n.tr("Localizable", "action_ok") }
  /// Settings
  internal static var actionOpenSettings: String { return L10n.tr("Localizable", "action_open_settings") }
  /// Open with
  internal static var actionOpenWith: String { return L10n.tr("Localizable", "action_open_with") }
  /// Pin
  internal static var actionPin: String { return L10n.tr("Localizable", "action_pin") }
  /// Quick reply
  internal static var actionQuickReply: String { return L10n.tr("Localizable", "action_quick_reply") }
  /// Quote
  internal static var actionQuote: String { return L10n.tr("Localizable", "action_quote") }
  /// React
  internal static var actionReact: String { return L10n.tr("Localizable", "action_react") }
  /// Reject
  internal static var actionReject: String { return L10n.tr("Localizable", "action_reject") }
  /// Remove
  internal static var actionRemove: String { return L10n.tr("Localizable", "action_remove") }
  /// Reply
  internal static var actionReply: String { return L10n.tr("Localizable", "action_reply") }
  /// Reply in thread
  internal static var actionReplyInThread: String { return L10n.tr("Localizable", "action_reply_in_thread") }
  /// Report bug
  internal static var actionReportBug: String { return L10n.tr("Localizable", "action_report_bug") }
  /// Report content
  internal static var actionReportContent: String { return L10n.tr("Localizable", "action_report_content") }
  /// Reset
  internal static var actionReset: String { return L10n.tr("Localizable", "action_reset") }
  /// Reset identity
  internal static var actionResetIdentity: String { return L10n.tr("Localizable", "action_reset_identity") }
  /// Retry
  internal static var actionRetry: String { return L10n.tr("Localizable", "action_retry") }
  /// Retry decryption
  internal static var actionRetryDecryption: String { return L10n.tr("Localizable", "action_retry_decryption") }
  /// Save
  internal static var actionSave: String { return L10n.tr("Localizable", "action_save") }
  /// Search
  internal static var actionSearch: String { return L10n.tr("Localizable", "action_search") }
  /// Send
  internal static var actionSend: String { return L10n.tr("Localizable", "action_send") }
  /// Send message
  internal static var actionSendMessage: String { return L10n.tr("Localizable", "action_send_message") }
  /// Share
  internal static var actionShare: String { return L10n.tr("Localizable", "action_share") }
  /// Share link
  internal static var actionShareLink: String { return L10n.tr("Localizable", "action_share_link") }
  /// Show
  internal static var actionShow: String { return L10n.tr("Localizable", "action_show") }
  /// Sign in again
  internal static var actionSignInAgain: String { return L10n.tr("Localizable", "action_sign_in_again") }
  /// Sign out
  internal static var actionSignout: String { return L10n.tr("Localizable", "action_signout") }
  /// Sign out anyway
  internal static var actionSignoutAnyway: String { return L10n.tr("Localizable", "action_signout_anyway") }
  /// Skip
  internal static var actionSkip: String { return L10n.tr("Localizable", "action_skip") }
  /// Start
  internal static var actionStart: String { return L10n.tr("Localizable", "action_start") }
  /// Start chat
  internal static var actionStartChat: String { return L10n.tr("Localizable", "action_start_chat") }
  /// Start verification
  internal static var actionStartVerification: String { return L10n.tr("Localizable", "action_start_verification") }
  /// Tap to load map
  internal static var actionStaticMapLoad: String { return L10n.tr("Localizable", "action_static_map_load") }
  /// Take photo
  internal static var actionTakePhoto: String { return L10n.tr("Localizable", "action_take_photo") }
  /// Tap for options
  internal static var actionTapForOptions: String { return L10n.tr("Localizable", "action_tap_for_options") }
  /// Try again
  internal static var actionTryAgain: String { return L10n.tr("Localizable", "action_try_again") }
  /// Unpin
  internal static var actionUnpin: String { return L10n.tr("Localizable", "action_unpin") }
  /// View in timeline
  internal static var actionViewInTimeline: String { return L10n.tr("Localizable", "action_view_in_timeline") }
  /// View source
  internal static var actionViewSource: String { return L10n.tr("Localizable", "action_view_source") }
  /// Yes
  internal static var actionYes: String { return L10n.tr("Localizable", "action_yes") }
  /// Log Out & Upgrade
  internal static var bannerMigrateToNativeSlidingSyncAction: String { return L10n.tr("Localizable", "banner_migrate_to_native_sliding_sync_action") }
  /// Your server now supports a new, faster protocol. Log out and log back in to upgrade now. Doing this now will help you avoid a forced logout when the old protocol is removed later.
  internal static var bannerMigrateToNativeSlidingSyncDescription: String { return L10n.tr("Localizable", "banner_migrate_to_native_sliding_sync_description") }
  /// Your homeserver no longer supports the old protocol. Please log out and log back in to continue using the app.
  internal static var bannerMigrateToNativeSlidingSyncForceLogoutTitle: String { return L10n.tr("Localizable", "banner_migrate_to_native_sliding_sync_force_logout_title") }
  /// Upgrade available
  internal static var bannerMigrateToNativeSlidingSyncTitle: String { return L10n.tr("Localizable", "banner_migrate_to_native_sliding_sync_title") }
  /// About
  internal static var commonAbout: String { return L10n.tr("Localizable", "common_about") }
  /// Acceptable use policy
  internal static var commonAcceptableUsePolicy: String { return L10n.tr("Localizable", "common_acceptable_use_policy") }
  /// Advanced settings
  internal static var commonAdvancedSettings: String { return L10n.tr("Localizable", "common_advanced_settings") }
  /// Analytics
  internal static var commonAnalytics: String { return L10n.tr("Localizable", "common_analytics") }
  /// Appearance
  internal static var commonAppearance: String { return L10n.tr("Localizable", "common_appearance") }
  /// Audio
  internal static var commonAudio: String { return L10n.tr("Localizable", "common_audio") }
  /// Blocked users
  internal static var commonBlockedUsers: String { return L10n.tr("Localizable", "common_blocked_users") }
  /// Bubbles
  internal static var commonBubbles: String { return L10n.tr("Localizable", "common_bubbles") }
  /// Call in progress (unsupported)
  internal static var commonCallInvite: String { return L10n.tr("Localizable", "common_call_invite") }
  /// Call started
  internal static var commonCallStarted: String { return L10n.tr("Localizable", "common_call_started") }
  /// Chat backup
  internal static var commonChatBackup: String { return L10n.tr("Localizable", "common_chat_backup") }
  /// Copyright
  internal static var commonCopyright: String { return L10n.tr("Localizable", "common_copyright") }
  /// Creating room…
  internal static var commonCreatingRoom: String { return L10n.tr("Localizable", "common_creating_room") }
  /// Left room
  internal static var commonCurrentUserLeftRoom: String { return L10n.tr("Localizable", "common_current_user_left_room") }
  /// Dark
  internal static var commonDark: String { return L10n.tr("Localizable", "common_dark") }
  /// Decryption error
  internal static var commonDecryptionError: String { return L10n.tr("Localizable", "common_decryption_error") }
  /// Developer options
  internal static var commonDeveloperOptions: String { return L10n.tr("Localizable", "common_developer_options") }
  /// Device ID
  internal static var commonDeviceId: String { return L10n.tr("Localizable", "common_device_id") }
  /// Direct chat
  internal static var commonDirectChat: String { return L10n.tr("Localizable", "common_direct_chat") }
  /// (edited)
  internal static var commonEditedSuffix: String { return L10n.tr("Localizable", "common_edited_suffix") }
  /// Editing
  internal static var commonEditing: String { return L10n.tr("Localizable", "common_editing") }
  /// * %1$@ %2$@
  internal static func commonEmote(_ p1: Any, _ p2: Any) -> String {
    return L10n.tr("Localizable", "common_emote", String(describing: p1), String(describing: p2))
  }
  /// Encryption enabled
  internal static var commonEncryptionEnabled: String { return L10n.tr("Localizable", "common_encryption_enabled") }
  /// Enter your PIN
  internal static var commonEnterYourPin: String { return L10n.tr("Localizable", "common_enter_your_pin") }
  /// Error
  internal static var commonError: String { return L10n.tr("Localizable", "common_error") }
  /// Everyone
  internal static var commonEveryone: String { return L10n.tr("Localizable", "common_everyone") }
  /// Face ID
  internal static var commonFaceIdIos: String { return L10n.tr("Localizable", "common_face_id_ios") }
  /// Failed
  internal static var commonFailed: String { return L10n.tr("Localizable", "common_failed") }
  /// Favourite
  internal static var commonFavourite: String { return L10n.tr("Localizable", "common_favourite") }
  /// Favourited
  internal static var commonFavourited: String { return L10n.tr("Localizable", "common_favourited") }
  /// File
  internal static var commonFile: String { return L10n.tr("Localizable", "common_file") }
  /// Forward message
  internal static var commonForwardMessage: String { return L10n.tr("Localizable", "common_forward_message") }
  /// GIF
  internal static var commonGif: String { return L10n.tr("Localizable", "common_gif") }
  /// Image
  internal static var commonImage: String { return L10n.tr("Localizable", "common_image") }
  /// In reply to %1$@
  internal static func commonInReplyTo(_ p1: Any) -> String {
    return L10n.tr("Localizable", "common_in_reply_to", String(describing: p1))
  }
  /// This Matrix ID can't be found, so the invite might not be received.
  internal static var commonInviteUnknownProfile: String { return L10n.tr("Localizable", "common_invite_unknown_profile") }
  /// Leaving room
  internal static var commonLeavingRoom: String { return L10n.tr("Localizable", "common_leaving_room") }
  /// Light
  internal static var commonLight: String { return L10n.tr("Localizable", "common_light") }
  /// Link copied to clipboard
  internal static var commonLinkCopiedToClipboard: String { return L10n.tr("Localizable", "common_link_copied_to_clipboard") }
  /// Loading…
  internal static var commonLoading: String { return L10n.tr("Localizable", "common_loading") }
  /// Plural format key: "%#@COUNT@"
  internal static func commonMemberCount(_ p1: Int) -> String {
    return L10n.tr("Localizable", "common_member_count", p1)
  }
  /// Message
  internal static var commonMessage: String { return L10n.tr("Localizable", "common_message") }
  /// Message actions
  internal static var commonMessageActions: String { return L10n.tr("Localizable", "common_message_actions") }
  /// Message layout
  internal static var commonMessageLayout: String { return L10n.tr("Localizable", "common_message_layout") }
  /// Message removed
  internal static var commonMessageRemoved: String { return L10n.tr("Localizable", "common_message_removed") }
  /// Modern
  internal static var commonModern: String { return L10n.tr("Localizable", "common_modern") }
  /// Mute
  internal static var commonMute: String { return L10n.tr("Localizable", "common_mute") }
  /// No results
  internal static var commonNoResults: String { return L10n.tr("Localizable", "common_no_results") }
  /// No room name
  internal static var commonNoRoomName: String { return L10n.tr("Localizable", "common_no_room_name") }
  /// Offline
  internal static var commonOffline: String { return L10n.tr("Localizable", "common_offline") }
  /// Optic ID
  internal static var commonOpticIdIos: String { return L10n.tr("Localizable", "common_optic_id_ios") }
  /// or
  internal static var commonOr: String { return L10n.tr("Localizable", "common_or") }
  /// Password
  internal static var commonPassword: String { return L10n.tr("Localizable", "common_password") }
  /// People
  internal static var commonPeople: String { return L10n.tr("Localizable", "common_people") }
  /// Permalink
  internal static var commonPermalink: String { return L10n.tr("Localizable", "common_permalink") }
  /// Permission
  internal static var commonPermission: String { return L10n.tr("Localizable", "common_permission") }
  /// Please wait…
  internal static var commonPleaseWait: String { return L10n.tr("Localizable", "common_please_wait") }
  /// Are you sure you want to end this poll?
  internal static var commonPollEndConfirmation: String { return L10n.tr("Localizable", "common_poll_end_confirmation") }
  /// Poll: %1$@
  internal static func commonPollSummary(_ p1: Any) -> String {
    return L10n.tr("Localizable", "common_poll_summary", String(describing: p1))
  }
  /// Total votes: %1$@
  internal static func commonPollTotalVotes(_ p1: Any) -> String {
    return L10n.tr("Localizable", "common_poll_total_votes", String(describing: p1))
  }
  /// Results will show after the poll has ended
  internal static var commonPollUndisclosedText: String { return L10n.tr("Localizable", "common_poll_undisclosed_text") }
  /// Plural format key: "%#@COUNT@"
  internal static func commonPollVotesCount(_ p1: Int) -> String {
    return L10n.tr("Localizable", "common_poll_votes_count", p1)
  }
  /// Privacy policy
  internal static var commonPrivacyPolicy: String { return L10n.tr("Localizable", "common_privacy_policy") }
  /// Reaction
  internal static var commonReaction: String { return L10n.tr("Localizable", "common_reaction") }
  /// Reactions
  internal static var commonReactions: String { return L10n.tr("Localizable", "common_reactions") }
  /// Recovery key
  internal static var commonRecoveryKey: String { return L10n.tr("Localizable", "common_recovery_key") }
  /// Refreshing…
  internal static var commonRefreshing: String { return L10n.tr("Localizable", "common_refreshing") }
  /// Replying to %1$@
  internal static func commonReplyingTo(_ p1: Any) -> String {
    return L10n.tr("Localizable", "common_replying_to", String(describing: p1))
  }
  /// Report a bug
  internal static var commonReportABug: String { return L10n.tr("Localizable", "common_report_a_bug") }
  /// Report a problem
  internal static var commonReportAProblem: String { return L10n.tr("Localizable", "common_report_a_problem") }
  /// Report submitted
  internal static var commonReportSubmitted: String { return L10n.tr("Localizable", "common_report_submitted") }
  /// Rich text editor
  internal static var commonRichTextEditor: String { return L10n.tr("Localizable", "common_rich_text_editor") }
  /// Room
  internal static var commonRoom: String { return L10n.tr("Localizable", "common_room") }
  /// Room name
  internal static var commonRoomName: String { return L10n.tr("Localizable", "common_room_name") }
  /// e.g. your project name
  internal static var commonRoomNamePlaceholder: String { return L10n.tr("Localizable", "common_room_name_placeholder") }
  /// Saved changes
  internal static var commonSavedChanges: String { return L10n.tr("Localizable", "common_saved_changes") }
  /// Saving
  internal static var commonSaving: String { return L10n.tr("Localizable", "common_saving") }
  /// Screen lock
  internal static var commonScreenLock: String { return L10n.tr("Localizable", "common_screen_lock") }
  /// Search for someone
  internal static var commonSearchForSomeone: String { return L10n.tr("Localizable", "common_search_for_someone") }
  /// Search results
  internal static var commonSearchResults: String { return L10n.tr("Localizable", "common_search_results") }
  /// Security
  internal static var commonSecurity: String { return L10n.tr("Localizable", "common_security") }
  /// Seen by
  internal static var commonSeenBy: String { return L10n.tr("Localizable", "common_seen_by") }
  /// Sending…
  internal static var commonSending: String { return L10n.tr("Localizable", "common_sending") }
  /// Sending failed
  internal static var commonSendingFailed: String { return L10n.tr("Localizable", "common_sending_failed") }
  /// Sent
  internal static var commonSent: String { return L10n.tr("Localizable", "common_sent") }
  /// Server not supported
  internal static var commonServerNotSupported: String { return L10n.tr("Localizable", "common_server_not_supported") }
  /// Server URL
  internal static var commonServerUrl: String { return L10n.tr("Localizable", "common_server_url") }
  /// Settings
  internal static var commonSettings: String { return L10n.tr("Localizable", "common_settings") }
  /// Shared location
  internal static var commonSharedLocation: String { return L10n.tr("Localizable", "common_shared_location") }
  /// Signing out
  internal static var commonSigningOut: String { return L10n.tr("Localizable", "common_signing_out") }
  /// Something went wrong
  internal static var commonSomethingWentWrong: String { return L10n.tr("Localizable", "common_something_went_wrong") }
  /// Starting chat…
  internal static var commonStartingChat: String { return L10n.tr("Localizable", "common_starting_chat") }
  /// Sticker
  internal static var commonSticker: String { return L10n.tr("Localizable", "common_sticker") }
  /// Success
  internal static var commonSuccess: String { return L10n.tr("Localizable", "common_success") }
  /// Suggestions
  internal static var commonSuggestions: String { return L10n.tr("Localizable", "common_suggestions") }
  /// Syncing
  internal static var commonSyncing: String { return L10n.tr("Localizable", "common_syncing") }
  /// System
  internal static var commonSystem: String { return L10n.tr("Localizable", "common_system") }
  /// Text
  internal static var commonText: String { return L10n.tr("Localizable", "common_text") }
  /// Third-party notices
  internal static var commonThirdPartyNotices: String { return L10n.tr("Localizable", "common_third_party_notices") }
  /// Thread
  internal static var commonThread: String { return L10n.tr("Localizable", "common_thread") }
  /// Topic
  internal static var commonTopic: String { return L10n.tr("Localizable", "common_topic") }
  /// What is this room about?
  internal static var commonTopicPlaceholder: String { return L10n.tr("Localizable", "common_topic_placeholder") }
  /// Touch ID
  internal static var commonTouchIdIos: String { return L10n.tr("Localizable", "common_touch_id_ios") }
  /// Unable to decrypt
  internal static var commonUnableToDecrypt: String { return L10n.tr("Localizable", "common_unable_to_decrypt") }
  /// You don't have access to this message
  internal static var commonUnableToDecryptNoAccess: String { return L10n.tr("Localizable", "common_unable_to_decrypt_no_access") }
  /// Invites couldn't be sent to one or more users.
  internal static var commonUnableToInviteMessage: String { return L10n.tr("Localizable", "common_unable_to_invite_message") }
  /// Unable to send invite(s)
  internal static var commonUnableToInviteTitle: String { return L10n.tr("Localizable", "common_unable_to_invite_title") }
  /// Unlock
  internal static var commonUnlock: String { return L10n.tr("Localizable", "common_unlock") }
  /// Unmute
  internal static var commonUnmute: String { return L10n.tr("Localizable", "common_unmute") }
  /// Unsupported event
  internal static var commonUnsupportedEvent: String { return L10n.tr("Localizable", "common_unsupported_event") }
  /// Username
  internal static var commonUsername: String { return L10n.tr("Localizable", "common_username") }
  /// Verification cancelled
  internal static var commonVerificationCancelled: String { return L10n.tr("Localizable", "common_verification_cancelled") }
  /// Verification complete
  internal static var commonVerificationComplete: String { return L10n.tr("Localizable", "common_verification_complete") }
<<<<<<< HEAD
  /// Verification failed
  internal static var commonVerificationFailed: String { return L10n.tr("Localizable", "common_verification_failed") }
=======
>>>>>>> bd4ecdd0
  /// Verified
  internal static var commonVerified: String { return L10n.tr("Localizable", "common_verified") }
  /// Verify device
  internal static var commonVerifyDevice: String { return L10n.tr("Localizable", "common_verify_device") }
  /// Video
  internal static var commonVideo: String { return L10n.tr("Localizable", "common_video") }
  /// Voice message
  internal static var commonVoiceMessage: String { return L10n.tr("Localizable", "common_voice_message") }
  /// Waiting…
  internal static var commonWaiting: String { return L10n.tr("Localizable", "common_waiting") }
  /// Waiting for this message
  internal static var commonWaitingForDecryptionKey: String { return L10n.tr("Localizable", "common_waiting_for_decryption_key") }
  /// Your chat backup is currently out of sync. You need to enter your recovery key to maintain access to your chat backup.
  internal static var confirmRecoveryKeyBannerMessage: String { return L10n.tr("Localizable", "confirm_recovery_key_banner_message") }
  /// Enter your recovery key
  internal static var confirmRecoveryKeyBannerTitle: String { return L10n.tr("Localizable", "confirm_recovery_key_banner_title") }
  /// %1$@ crashed the last time it was used. Would you like to share a crash report with us?
  internal static func crashDetectionDialogContent(_ p1: Any) -> String {
    return L10n.tr("Localizable", "crash_detection_dialog_content", String(describing: p1))
  }
  /// %1$@'s identity appears to have changed. %2$@
  internal static func cryptoIdentityChangePinViolation(_ p1: Any, _ p2: Any) -> String {
    return L10n.tr("Localizable", "crypto_identity_change_pin_violation", String(describing: p1), String(describing: p2))
  }
  /// %1$@’s %2$@ identity appears to have changed. %3$@
  internal static func cryptoIdentityChangePinViolationNew(_ p1: Any, _ p2: Any, _ p3: Any) -> String {
    return L10n.tr("Localizable", "crypto_identity_change_pin_violation_new", String(describing: p1), String(describing: p2), String(describing: p3))
  }
  /// (%1$@)
  internal static func cryptoIdentityChangePinViolationNewUserId(_ p1: Any) -> String {
    return L10n.tr("Localizable", "crypto_identity_change_pin_violation_new_user_id", String(describing: p1))
  }
  /// In order to let the application use the camera, please grant the permission in the system settings.
  internal static var dialogPermissionCamera: String { return L10n.tr("Localizable", "dialog_permission_camera") }
  /// Please grant the permission in the system settings.
  internal static var dialogPermissionGeneric: String { return L10n.tr("Localizable", "dialog_permission_generic") }
  /// Grant access in Settings -> Location.
  internal static var dialogPermissionLocationDescriptionIos: String { return L10n.tr("Localizable", "dialog_permission_location_description_ios") }
  /// %1$@ does not have access to your location.
  internal static func dialogPermissionLocationTitleIos(_ p1: Any) -> String {
    return L10n.tr("Localizable", "dialog_permission_location_title_ios", String(describing: p1))
  }
  /// In order to let the application use the microphone, please grant the permission in the system settings.
  internal static var dialogPermissionMicrophone: String { return L10n.tr("Localizable", "dialog_permission_microphone") }
  /// Grant access so you can record and send messages with audio.
  internal static var dialogPermissionMicrophoneDescriptionIos: String { return L10n.tr("Localizable", "dialog_permission_microphone_description_ios") }
  /// %1$@ needs permission to access your microphone.
  internal static func dialogPermissionMicrophoneTitleIos(_ p1: Any) -> String {
    return L10n.tr("Localizable", "dialog_permission_microphone_title_ios", String(describing: p1))
  }
  /// In order to let the application display notifications, please grant the permission in the system settings.
  internal static var dialogPermissionNotification: String { return L10n.tr("Localizable", "dialog_permission_notification") }
  /// Confirmation
  internal static var dialogTitleConfirmation: String { return L10n.tr("Localizable", "dialog_title_confirmation") }
  /// Error
  internal static var dialogTitleError: String { return L10n.tr("Localizable", "dialog_title_error") }
  /// Success
  internal static var dialogTitleSuccess: String { return L10n.tr("Localizable", "dialog_title_success") }
  /// Warning
  internal static var dialogTitleWarning: String { return L10n.tr("Localizable", "dialog_title_warning") }
  /// Your changes won’t be saved
  internal static var dialogUnsavedChangesDescriptionIos: String { return L10n.tr("Localizable", "dialog_unsaved_changes_description_ios") }
  /// Save changes?
  internal static var dialogUnsavedChangesTitle: String { return L10n.tr("Localizable", "dialog_unsaved_changes_title") }
  /// Activities
  internal static var emojiPickerCategoryActivity: String { return L10n.tr("Localizable", "emoji_picker_category_activity") }
  /// Flags
  internal static var emojiPickerCategoryFlags: String { return L10n.tr("Localizable", "emoji_picker_category_flags") }
  /// Food & Drink
  internal static var emojiPickerCategoryFoods: String { return L10n.tr("Localizable", "emoji_picker_category_foods") }
  /// Animals & Nature
  internal static var emojiPickerCategoryNature: String { return L10n.tr("Localizable", "emoji_picker_category_nature") }
  /// Objects
  internal static var emojiPickerCategoryObjects: String { return L10n.tr("Localizable", "emoji_picker_category_objects") }
  /// Smileys & People
  internal static var emojiPickerCategoryPeople: String { return L10n.tr("Localizable", "emoji_picker_category_people") }
  /// Travel & Places
  internal static var emojiPickerCategoryPlaces: String { return L10n.tr("Localizable", "emoji_picker_category_places") }
  /// Symbols
  internal static var emojiPickerCategorySymbols: String { return L10n.tr("Localizable", "emoji_picker_category_symbols") }
  /// Your homeserver needs to be upgraded to support Matrix Authentication Service and account creation.
  internal static var errorAccountCreationNotPossible: String { return L10n.tr("Localizable", "error_account_creation_not_possible") }
  /// Failed creating the permalink
  internal static var errorFailedCreatingThePermalink: String { return L10n.tr("Localizable", "error_failed_creating_the_permalink") }
  /// %1$@ could not load the map. Please try again later.
  internal static func errorFailedLoadingMap(_ p1: Any) -> String {
    return L10n.tr("Localizable", "error_failed_loading_map", String(describing: p1))
  }
  /// Failed loading messages
  internal static var errorFailedLoadingMessages: String { return L10n.tr("Localizable", "error_failed_loading_messages") }
  /// %1$@ could not access your location. Please try again later.
  internal static func errorFailedLocatingUser(_ p1: Any) -> String {
    return L10n.tr("Localizable", "error_failed_locating_user", String(describing: p1))
  }
  /// Failed to upload your voice message.
  internal static var errorFailedUploadingVoiceMessage: String { return L10n.tr("Localizable", "error_failed_uploading_voice_message") }
  /// Message not found
  internal static var errorMessageNotFound: String { return L10n.tr("Localizable", "error_message_not_found") }
  /// No compatible app was found to handle this action.
  internal static var errorNoCompatibleAppFound: String { return L10n.tr("Localizable", "error_no_compatible_app_found") }
  /// Some messages have not been sent
  internal static var errorSomeMessagesHaveNotBeenSent: String { return L10n.tr("Localizable", "error_some_messages_have_not_been_sent") }
  /// Sorry, an error occurred
  internal static var errorUnknown: String { return L10n.tr("Localizable", "error_unknown") }
  /// The authenticity of this encrypted message can't be guaranteed on this device.
  internal static var eventShieldReasonAuthenticityNotGuaranteed: String { return L10n.tr("Localizable", "event_shield_reason_authenticity_not_guaranteed") }
  /// Encrypted by a previously-verified user.
  internal static var eventShieldReasonPreviouslyVerified: String { return L10n.tr("Localizable", "event_shield_reason_previously_verified") }
  /// Not encrypted.
  internal static var eventShieldReasonSentInClear: String { return L10n.tr("Localizable", "event_shield_reason_sent_in_clear") }
  /// Encrypted by an unknown or deleted device.
  internal static var eventShieldReasonUnknownDevice: String { return L10n.tr("Localizable", "event_shield_reason_unknown_device") }
  /// Encrypted by a device not verified by its owner.
  internal static var eventShieldReasonUnsignedDevice: String { return L10n.tr("Localizable", "event_shield_reason_unsigned_device") }
  /// Encrypted by an unverified user.
  internal static var eventShieldReasonUnverifiedIdentity: String { return L10n.tr("Localizable", "event_shield_reason_unverified_identity") }
  /// To ensure you never miss an important call, please change your settings to allow full-screen notifications when your phone is locked.
  internal static var fullScreenIntentBannerMessage: String { return L10n.tr("Localizable", "full_screen_intent_banner_message") }
  /// Enhance your call experience
  internal static var fullScreenIntentBannerTitle: String { return L10n.tr("Localizable", "full_screen_intent_banner_title") }
  /// 🔐️ Join me on %1$@
  internal static func inviteFriendsRichTitle(_ p1: Any) -> String {
    return L10n.tr("Localizable", "invite_friends_rich_title", String(describing: p1))
  }
  /// Hey, talk to me on %1$@: %2$@
  internal static func inviteFriendsText(_ p1: Any, _ p2: Any) -> String {
    return L10n.tr("Localizable", "invite_friends_text", String(describing: p1), String(describing: p2))
  }
  /// Are you sure that you want to leave this conversation? This conversation is not public and you won't be able to rejoin without an invite.
  internal static var leaveConversationAlertSubtitle: String { return L10n.tr("Localizable", "leave_conversation_alert_subtitle") }
  /// Are you sure that you want to leave this room? You're the only person here. If you leave, no one will be able to join in the future, including you.
  internal static var leaveRoomAlertEmptySubtitle: String { return L10n.tr("Localizable", "leave_room_alert_empty_subtitle") }
  /// Are you sure that you want to leave this room? This room is not public and you won't be able to rejoin without an invite.
  internal static var leaveRoomAlertPrivateSubtitle: String { return L10n.tr("Localizable", "leave_room_alert_private_subtitle") }
  /// Are you sure that you want to leave the room?
  internal static var leaveRoomAlertSubtitle: String { return L10n.tr("Localizable", "leave_room_alert_subtitle") }
  /// %1$@ iOS
  internal static func loginInitialDeviceNameIos(_ p1: Any) -> String {
    return L10n.tr("Localizable", "login_initial_device_name_ios", String(describing: p1))
  }
  /// Notification
  internal static var notification: String { return L10n.tr("Localizable", "Notification") }
  /// Call
  internal static var notificationChannelCall: String { return L10n.tr("Localizable", "notification_channel_call") }
  /// Listening for events
  internal static var notificationChannelListeningForEvents: String { return L10n.tr("Localizable", "notification_channel_listening_for_events") }
  /// Noisy notifications
  internal static var notificationChannelNoisy: String { return L10n.tr("Localizable", "notification_channel_noisy") }
  /// Ringing calls
  internal static var notificationChannelRingingCalls: String { return L10n.tr("Localizable", "notification_channel_ringing_calls") }
  /// Silent notifications
  internal static var notificationChannelSilent: String { return L10n.tr("Localizable", "notification_channel_silent") }
  /// Plural format key: "%#@COUNT@"
  internal static func notificationCompatSummaryLineForRoom(_ p1: Int) -> String {
    return L10n.tr("Localizable", "notification_compat_summary_line_for_room", p1)
  }
  /// Plural format key: "%#@COUNT@"
  internal static func notificationCompatSummaryTitle(_ p1: Int) -> String {
    return L10n.tr("Localizable", "notification_compat_summary_title", p1)
  }
  /// Notification
  internal static var notificationFallbackContent: String { return L10n.tr("Localizable", "notification_fallback_content") }
  /// Incoming call
  internal static var notificationIncomingCall: String { return L10n.tr("Localizable", "notification_incoming_call") }
  /// ** Failed to send - please open room
  internal static var notificationInlineReplyFailed: String { return L10n.tr("Localizable", "notification_inline_reply_failed") }
  /// Join
  internal static var notificationInvitationActionJoin: String { return L10n.tr("Localizable", "notification_invitation_action_join") }
  /// Reject
  internal static var notificationInvitationActionReject: String { return L10n.tr("Localizable", "notification_invitation_action_reject") }
  /// Plural format key: "%#@COUNT@"
  internal static func notificationInvitations(_ p1: Int) -> String {
    return L10n.tr("Localizable", "notification_invitations", p1)
  }
  /// Invited you to chat
  internal static var notificationInviteBody: String { return L10n.tr("Localizable", "notification_invite_body") }
  /// %1$@ invited you to chat
  internal static func notificationInviteBodyWithSender(_ p1: Any) -> String {
    return L10n.tr("Localizable", "notification_invite_body_with_sender", String(describing: p1))
  }
  /// Mentioned you: %1$@
  internal static func notificationMentionedYouBody(_ p1: Any) -> String {
    return L10n.tr("Localizable", "notification_mentioned_you_body", String(describing: p1))
  }
  /// New Messages
  internal static var notificationNewMessages: String { return L10n.tr("Localizable", "notification_new_messages") }
  /// Plural format key: "%#@COUNT@"
  internal static func notificationNewMessagesForRoom(_ p1: Int) -> String {
    return L10n.tr("Localizable", "notification_new_messages_for_room", p1)
  }
  /// Reacted with %1$@
  internal static func notificationReactionBody(_ p1: Any) -> String {
    return L10n.tr("Localizable", "notification_reaction_body", String(describing: p1))
  }
  /// Mark as read
  internal static var notificationRoomActionMarkAsRead: String { return L10n.tr("Localizable", "notification_room_action_mark_as_read") }
  /// Quick reply
  internal static var notificationRoomActionQuickReply: String { return L10n.tr("Localizable", "notification_room_action_quick_reply") }
  /// Invited you to join the room
  internal static var notificationRoomInviteBody: String { return L10n.tr("Localizable", "notification_room_invite_body") }
  /// %1$@ invited you to join the room
  internal static func notificationRoomInviteBodyWithSender(_ p1: Any) -> String {
    return L10n.tr("Localizable", "notification_room_invite_body_with_sender", String(describing: p1))
  }
  /// Me
  internal static var notificationSenderMe: String { return L10n.tr("Localizable", "notification_sender_me") }
  /// %1$@ mentioned or replied
  internal static func notificationSenderMentionReply(_ p1: Any) -> String {
    return L10n.tr("Localizable", "notification_sender_mention_reply", String(describing: p1))
  }
  /// You are viewing the notification! Click me!
  internal static var notificationTestPushNotificationContent: String { return L10n.tr("Localizable", "notification_test_push_notification_content") }
  /// %1$@: %2$@
  internal static func notificationTickerTextDm(_ p1: Any, _ p2: Any) -> String {
    return L10n.tr("Localizable", "notification_ticker_text_dm", String(describing: p1), String(describing: p2))
  }
  /// %1$@: %2$@ %3$@
  internal static func notificationTickerTextGroup(_ p1: Any, _ p2: Any, _ p3: Any) -> String {
    return L10n.tr("Localizable", "notification_ticker_text_group", String(describing: p1), String(describing: p2), String(describing: p3))
  }
  /// Plural format key: "%#@COUNT@"
  internal static func notificationUnreadNotifiedMessages(_ p1: Int) -> String {
    return L10n.tr("Localizable", "notification_unread_notified_messages", p1)
  }
  /// %1$@ and %2$@
  internal static func notificationUnreadNotifiedMessagesAndInvitation(_ p1: Any, _ p2: Any) -> String {
    return L10n.tr("Localizable", "notification_unread_notified_messages_and_invitation", String(describing: p1), String(describing: p2))
  }
  /// %1$@ in %2$@
  internal static func notificationUnreadNotifiedMessagesInRoom(_ p1: Any, _ p2: Any) -> String {
    return L10n.tr("Localizable", "notification_unread_notified_messages_in_room", String(describing: p1), String(describing: p2))
  }
  /// %1$@ in %2$@ and %3$@
  internal static func notificationUnreadNotifiedMessagesInRoomAndInvitation(_ p1: Any, _ p2: Any, _ p3: Any) -> String {
    return L10n.tr("Localizable", "notification_unread_notified_messages_in_room_and_invitation", String(describing: p1), String(describing: p2), String(describing: p3))
  }
  /// Plural format key: "%#@COUNT@"
  internal static func notificationUnreadNotifiedMessagesInRoomRooms(_ p1: Int) -> String {
    return L10n.tr("Localizable", "notification_unread_notified_messages_in_room_rooms", p1)
  }
  /// Rageshake to report bug
  internal static var preferenceRageshake: String { return L10n.tr("Localizable", "preference_rageshake") }
  /// You seem to be shaking the phone in frustration. Would you like to open the bug report screen?
  internal static var rageshakeDetectionDialogContent: String { return L10n.tr("Localizable", "rageshake_detection_dialog_content") }
  /// Add attachment
  internal static var richTextEditorA11yAddAttachment: String { return L10n.tr("Localizable", "rich_text_editor_a11y_add_attachment") }
  /// Toggle bullet list
  internal static var richTextEditorBulletList: String { return L10n.tr("Localizable", "rich_text_editor_bullet_list") }
  /// Close formatting options
  internal static var richTextEditorCloseFormattingOptions: String { return L10n.tr("Localizable", "rich_text_editor_close_formatting_options") }
  /// Toggle code block
  internal static var richTextEditorCodeBlock: String { return L10n.tr("Localizable", "rich_text_editor_code_block") }
  /// Message…
  internal static var richTextEditorComposerPlaceholder: String { return L10n.tr("Localizable", "rich_text_editor_composer_placeholder") }
  /// Create a link
  internal static var richTextEditorCreateLink: String { return L10n.tr("Localizable", "rich_text_editor_create_link") }
  /// Edit link
  internal static var richTextEditorEditLink: String { return L10n.tr("Localizable", "rich_text_editor_edit_link") }
  /// Apply bold format
  internal static var richTextEditorFormatBold: String { return L10n.tr("Localizable", "rich_text_editor_format_bold") }
  /// Apply italic format
  internal static var richTextEditorFormatItalic: String { return L10n.tr("Localizable", "rich_text_editor_format_italic") }
  /// Apply strikethrough format
  internal static var richTextEditorFormatStrikethrough: String { return L10n.tr("Localizable", "rich_text_editor_format_strikethrough") }
  /// Apply underline format
  internal static var richTextEditorFormatUnderline: String { return L10n.tr("Localizable", "rich_text_editor_format_underline") }
  /// Toggle full screen mode
  internal static var richTextEditorFullScreenToggle: String { return L10n.tr("Localizable", "rich_text_editor_full_screen_toggle") }
  /// Indent
  internal static var richTextEditorIndent: String { return L10n.tr("Localizable", "rich_text_editor_indent") }
  /// Apply inline code format
  internal static var richTextEditorInlineCode: String { return L10n.tr("Localizable", "rich_text_editor_inline_code") }
  /// Set link
  internal static var richTextEditorLink: String { return L10n.tr("Localizable", "rich_text_editor_link") }
  /// Toggle numbered list
  internal static var richTextEditorNumberedList: String { return L10n.tr("Localizable", "rich_text_editor_numbered_list") }
  /// Open compose options
  internal static var richTextEditorOpenComposeOptions: String { return L10n.tr("Localizable", "rich_text_editor_open_compose_options") }
  /// Toggle quote
  internal static var richTextEditorQuote: String { return L10n.tr("Localizable", "rich_text_editor_quote") }
  /// Remove link
  internal static var richTextEditorRemoveLink: String { return L10n.tr("Localizable", "rich_text_editor_remove_link") }
  /// Unindent
  internal static var richTextEditorUnindent: String { return L10n.tr("Localizable", "rich_text_editor_unindent") }
  /// Link
  internal static var richTextEditorUrlPlaceholder: String { return L10n.tr("Localizable", "rich_text_editor_url_placeholder") }
  /// Change account provider
  internal static var screenAccountProviderChange: String { return L10n.tr("Localizable", "screen_account_provider_change") }
  /// Homeserver address
  internal static var screenAccountProviderFormHint: String { return L10n.tr("Localizable", "screen_account_provider_form_hint") }
  /// Enter a search term or a domain address.
  internal static var screenAccountProviderFormNotice: String { return L10n.tr("Localizable", "screen_account_provider_form_notice") }
  /// Search for a company, community, or private server.
  internal static var screenAccountProviderFormSubtitle: String { return L10n.tr("Localizable", "screen_account_provider_form_subtitle") }
  /// Find an account provider
  internal static var screenAccountProviderFormTitle: String { return L10n.tr("Localizable", "screen_account_provider_form_title") }
  /// This is where your conversations will live — just like you would use an email provider to keep your emails.
  internal static var screenAccountProviderSigninSubtitle: String { return L10n.tr("Localizable", "screen_account_provider_signin_subtitle") }
  /// You’re about to sign in to %@
  internal static func screenAccountProviderSigninTitle(_ p1: Any) -> String {
    return L10n.tr("Localizable", "screen_account_provider_signin_title", String(describing: p1))
  }
  /// This is where your conversations will live — just like you would use an email provider to keep your emails.
  internal static var screenAccountProviderSignupSubtitle: String { return L10n.tr("Localizable", "screen_account_provider_signup_subtitle") }
  /// You’re about to create an account on %@
  internal static func screenAccountProviderSignupTitle(_ p1: Any) -> String {
    return L10n.tr("Localizable", "screen_account_provider_signup_title", String(describing: p1))
  }
  /// Developer mode
  internal static var screenAdvancedSettingsDeveloperMode: String { return L10n.tr("Localizable", "screen_advanced_settings_developer_mode") }
  /// Enable to have access to features and functionality for developers.
  internal static var screenAdvancedSettingsDeveloperModeDescription: String { return L10n.tr("Localizable", "screen_advanced_settings_developer_mode_description") }
  /// Custom Element Call base URL
  internal static var screenAdvancedSettingsElementCallBaseUrl: String { return L10n.tr("Localizable", "screen_advanced_settings_element_call_base_url") }
  /// Set a custom base URL for Element Call.
  internal static var screenAdvancedSettingsElementCallBaseUrlDescription: String { return L10n.tr("Localizable", "screen_advanced_settings_element_call_base_url_description") }
  /// Invalid URL, please make sure you include the protocol (http/https) and the correct address.
  internal static var screenAdvancedSettingsElementCallBaseUrlValidationError: String { return L10n.tr("Localizable", "screen_advanced_settings_element_call_base_url_validation_error") }
  /// Disable the rich text editor to type Markdown manually.
  internal static var screenAdvancedSettingsRichTextEditorDescription: String { return L10n.tr("Localizable", "screen_advanced_settings_rich_text_editor_description") }
  /// Read receipts
  internal static var screenAdvancedSettingsSendReadReceipts: String { return L10n.tr("Localizable", "screen_advanced_settings_send_read_receipts") }
  /// If turned off, your read receipts won't be sent to anyone. You will still receive read receipts from other users.
  internal static var screenAdvancedSettingsSendReadReceiptsDescription: String { return L10n.tr("Localizable", "screen_advanced_settings_send_read_receipts_description") }
  /// Share presence
  internal static var screenAdvancedSettingsSharePresence: String { return L10n.tr("Localizable", "screen_advanced_settings_share_presence") }
  /// If turned off, you won’t be able to send or receive read receipts or typing notifications.
  internal static var screenAdvancedSettingsSharePresenceDescription: String { return L10n.tr("Localizable", "screen_advanced_settings_share_presence_description") }
  /// Enable option to view message source in the timeline.
  internal static var screenAdvancedSettingsViewSourceDescription: String { return L10n.tr("Localizable", "screen_advanced_settings_view_source_description") }
  /// We won't record or profile any personal data
  internal static var screenAnalyticsPromptDataUsage: String { return L10n.tr("Localizable", "screen_analytics_prompt_data_usage") }
  /// Share anonymous usage data to help us identify issues.
  internal static var screenAnalyticsPromptHelpUsImprove: String { return L10n.tr("Localizable", "screen_analytics_prompt_help_us_improve") }
  /// You can read all our terms %1$@.
  internal static func screenAnalyticsPromptReadTerms(_ p1: Any) -> String {
    return L10n.tr("Localizable", "screen_analytics_prompt_read_terms", String(describing: p1))
  }
  /// here
  internal static var screenAnalyticsPromptReadTermsContentLink: String { return L10n.tr("Localizable", "screen_analytics_prompt_read_terms_content_link") }
  /// You can turn this off anytime
  internal static var screenAnalyticsPromptSettings: String { return L10n.tr("Localizable", "screen_analytics_prompt_settings") }
  /// We won't share your data with third parties
  internal static var screenAnalyticsPromptThirdPartySharing: String { return L10n.tr("Localizable", "screen_analytics_prompt_third_party_sharing") }
  /// Help improve %1$@
  internal static func screenAnalyticsPromptTitle(_ p1: Any) -> String {
    return L10n.tr("Localizable", "screen_analytics_prompt_title", String(describing: p1))
  }
  /// Share anonymous usage data to help us identify issues.
  internal static var screenAnalyticsSettingsHelpUsImprove: String { return L10n.tr("Localizable", "screen_analytics_settings_help_us_improve") }
  /// You can read all our terms %1$@.
  internal static func screenAnalyticsSettingsReadTerms(_ p1: Any) -> String {
    return L10n.tr("Localizable", "screen_analytics_settings_read_terms", String(describing: p1))
  }
  /// here
  internal static var screenAnalyticsSettingsReadTermsContentLink: String { return L10n.tr("Localizable", "screen_analytics_settings_read_terms_content_link") }
  /// Share analytics data
  internal static var screenAnalyticsSettingsShareData: String { return L10n.tr("Localizable", "screen_analytics_settings_share_data") }
  /// biometric authentication
  internal static var screenAppLockBiometricAuthentication: String { return L10n.tr("Localizable", "screen_app_lock_biometric_authentication") }
  /// biometric unlock
  internal static var screenAppLockBiometricUnlock: String { return L10n.tr("Localizable", "screen_app_lock_biometric_unlock") }
  /// Authentication is needed to access your app
  internal static var screenAppLockBiometricUnlockReasonIos: String { return L10n.tr("Localizable", "screen_app_lock_biometric_unlock_reason_ios") }
  /// Forgot PIN?
  internal static var screenAppLockForgotPin: String { return L10n.tr("Localizable", "screen_app_lock_forgot_pin") }
  /// Change PIN code
  internal static var screenAppLockSettingsChangePin: String { return L10n.tr("Localizable", "screen_app_lock_settings_change_pin") }
  /// Allow biometric unlock
  internal static var screenAppLockSettingsEnableBiometricUnlock: String { return L10n.tr("Localizable", "screen_app_lock_settings_enable_biometric_unlock") }
  /// Allow Face ID
  internal static var screenAppLockSettingsEnableFaceIdIos: String { return L10n.tr("Localizable", "screen_app_lock_settings_enable_face_id_ios") }
  /// Allow Optic ID
  internal static var screenAppLockSettingsEnableOpticIdIos: String { return L10n.tr("Localizable", "screen_app_lock_settings_enable_optic_id_ios") }
  /// Allow Touch ID
  internal static var screenAppLockSettingsEnableTouchIdIos: String { return L10n.tr("Localizable", "screen_app_lock_settings_enable_touch_id_ios") }
  /// Remove PIN
  internal static var screenAppLockSettingsRemovePin: String { return L10n.tr("Localizable", "screen_app_lock_settings_remove_pin") }
  /// Are you sure you want to remove PIN?
  internal static var screenAppLockSettingsRemovePinAlertMessage: String { return L10n.tr("Localizable", "screen_app_lock_settings_remove_pin_alert_message") }
  /// Remove PIN?
  internal static var screenAppLockSettingsRemovePinAlertTitle: String { return L10n.tr("Localizable", "screen_app_lock_settings_remove_pin_alert_title") }
  /// Allow %1$@
  internal static func screenAppLockSetupBiometricUnlockAllowTitle(_ p1: Any) -> String {
    return L10n.tr("Localizable", "screen_app_lock_setup_biometric_unlock_allow_title", String(describing: p1))
  }
  /// I’d rather use PIN
  internal static var screenAppLockSetupBiometricUnlockSkip: String { return L10n.tr("Localizable", "screen_app_lock_setup_biometric_unlock_skip") }
  /// Save yourself some time and use %1$@ to unlock the app each time
  internal static func screenAppLockSetupBiometricUnlockSubtitle(_ p1: Any) -> String {
    return L10n.tr("Localizable", "screen_app_lock_setup_biometric_unlock_subtitle", String(describing: p1))
  }
  /// Choose PIN
  internal static var screenAppLockSetupChoosePin: String { return L10n.tr("Localizable", "screen_app_lock_setup_choose_pin") }
  /// Confirm PIN
  internal static var screenAppLockSetupConfirmPin: String { return L10n.tr("Localizable", "screen_app_lock_setup_confirm_pin") }
  /// Lock %1$@ to add extra security to your chats.
  /// 
  /// Choose something memorable. If you forget this PIN, you will be logged out of the app.
  internal static func screenAppLockSetupPinContext(_ p1: Any) -> String {
    return L10n.tr("Localizable", "screen_app_lock_setup_pin_context", String(describing: p1))
  }
  /// You cannot choose this as your PIN code for security reasons
  internal static var screenAppLockSetupPinForbiddenDialogContent: String { return L10n.tr("Localizable", "screen_app_lock_setup_pin_forbidden_dialog_content") }
  /// Choose a different PIN
  internal static var screenAppLockSetupPinForbiddenDialogTitle: String { return L10n.tr("Localizable", "screen_app_lock_setup_pin_forbidden_dialog_title") }
  /// Please enter the same PIN twice
  internal static var screenAppLockSetupPinMismatchDialogContent: String { return L10n.tr("Localizable", "screen_app_lock_setup_pin_mismatch_dialog_content") }
  /// PINs don't match
  internal static var screenAppLockSetupPinMismatchDialogTitle: String { return L10n.tr("Localizable", "screen_app_lock_setup_pin_mismatch_dialog_title") }
  /// You’ll need to re-login and create a new PIN to proceed
  internal static var screenAppLockSignoutAlertMessage: String { return L10n.tr("Localizable", "screen_app_lock_signout_alert_message") }
  /// You are being signed out
  internal static var screenAppLockSignoutAlertTitle: String { return L10n.tr("Localizable", "screen_app_lock_signout_alert_title") }
  /// Plural format key: "%#@COUNT@"
  internal static func screenAppLockSubtitle(_ p1: Int) -> String {
    return L10n.tr("Localizable", "screen_app_lock_subtitle", p1)
  }
  /// Plural format key: "%#@COUNT@"
  internal static func screenAppLockSubtitleWrongPin(_ p1: Int) -> String {
    return L10n.tr("Localizable", "screen_app_lock_subtitle_wrong_pin", p1)
  }
  /// You have no blocked users
  internal static var screenBlockedUsersEmpty: String { return L10n.tr("Localizable", "screen_blocked_users_empty") }
  /// Unblock
  internal static var screenBlockedUsersUnblockAlertAction: String { return L10n.tr("Localizable", "screen_blocked_users_unblock_alert_action") }
  /// You'll be able to see all messages from them again.
  internal static var screenBlockedUsersUnblockAlertDescription: String { return L10n.tr("Localizable", "screen_blocked_users_unblock_alert_description") }
  /// Unblock user
  internal static var screenBlockedUsersUnblockAlertTitle: String { return L10n.tr("Localizable", "screen_blocked_users_unblock_alert_title") }
  /// Unblocking…
  internal static var screenBlockedUsersUnblocking: String { return L10n.tr("Localizable", "screen_blocked_users_unblocking") }
  /// Attach screenshot
  internal static var screenBugReportAttachScreenshot: String { return L10n.tr("Localizable", "screen_bug_report_attach_screenshot") }
  /// You may contact me if you have any follow up questions.
  internal static var screenBugReportContactMe: String { return L10n.tr("Localizable", "screen_bug_report_contact_me") }
  /// Contact me
  internal static var screenBugReportContactMeTitle: String { return L10n.tr("Localizable", "screen_bug_report_contact_me_title") }
  /// Edit screenshot
  internal static var screenBugReportEditScreenshot: String { return L10n.tr("Localizable", "screen_bug_report_edit_screenshot") }
  /// Please describe the problem. What did you do? What did you expect to happen? What actually happened. Please go into as much detail as you can.
  internal static var screenBugReportEditorDescription: String { return L10n.tr("Localizable", "screen_bug_report_editor_description") }
  /// Describe the problem…
  internal static var screenBugReportEditorPlaceholder: String { return L10n.tr("Localizable", "screen_bug_report_editor_placeholder") }
  /// If possible, please write the description in English.
  internal static var screenBugReportEditorSupporting: String { return L10n.tr("Localizable", "screen_bug_report_editor_supporting") }
  /// The description is too short, please provide more details about what happened. Thanks!
  internal static var screenBugReportErrorDescriptionTooShort: String { return L10n.tr("Localizable", "screen_bug_report_error_description_too_short") }
  /// Send crash logs
  internal static var screenBugReportIncludeCrashLogs: String { return L10n.tr("Localizable", "screen_bug_report_include_crash_logs") }
  /// Allow logs
  internal static var screenBugReportIncludeLogs: String { return L10n.tr("Localizable", "screen_bug_report_include_logs") }
  /// Send screenshot
  internal static var screenBugReportIncludeScreenshot: String { return L10n.tr("Localizable", "screen_bug_report_include_screenshot") }
  /// Logs will be included with your message to make sure that everything is working properly. To send your message without logs, turn off this setting.
  internal static var screenBugReportLogsDescription: String { return L10n.tr("Localizable", "screen_bug_report_logs_description") }
  /// %1$@ crashed the last time it was used. Would you like to share a crash report with us?
  internal static func screenBugReportRashLogsAlertTitle(_ p1: Any) -> String {
    return L10n.tr("Localizable", "screen_bug_report_rash_logs_alert_title", String(describing: p1))
  }
  /// View logs
  internal static var screenBugReportViewLogs: String { return L10n.tr("Localizable", "screen_bug_report_view_logs") }
  /// Matrix.org is a large, free server on the public Matrix network for secure, decentralised communication, run by the Matrix.org Foundation.
  internal static var screenChangeAccountProviderMatrixOrgSubtitle: String { return L10n.tr("Localizable", "screen_change_account_provider_matrix_org_subtitle") }
  /// Other
  internal static var screenChangeAccountProviderOther: String { return L10n.tr("Localizable", "screen_change_account_provider_other") }
  /// Use a different account provider, such as your own private server or a work account.
  internal static var screenChangeAccountProviderSubtitle: String { return L10n.tr("Localizable", "screen_change_account_provider_subtitle") }
  /// Change account provider
  internal static var screenChangeAccountProviderTitle: String { return L10n.tr("Localizable", "screen_change_account_provider_title") }
  /// We couldn't reach this homeserver. Please check that you have entered the homeserver URL correctly. If the URL is correct, contact your homeserver administrator for further help.
  internal static var screenChangeServerErrorInvalidHomeserver: String { return L10n.tr("Localizable", "screen_change_server_error_invalid_homeserver") }
  /// Sliding sync isn't available due to an issue in the well-known file:
  /// %1$@
  internal static func screenChangeServerErrorInvalidWellKnown(_ p1: Any) -> String {
    return L10n.tr("Localizable", "screen_change_server_error_invalid_well_known", String(describing: p1))
  }
  /// This server currently doesn’t support sliding sync.
  internal static var screenChangeServerErrorNoSlidingSyncMessage: String { return L10n.tr("Localizable", "screen_change_server_error_no_sliding_sync_message") }
  /// Homeserver URL
  internal static var screenChangeServerFormHeader: String { return L10n.tr("Localizable", "screen_change_server_form_header") }
  /// You can only connect to an existing server that supports sliding sync. Your homeserver admin will need to configure it. %1$@
  internal static func screenChangeServerFormNotice(_ p1: Any) -> String {
    return L10n.tr("Localizable", "screen_change_server_form_notice", String(describing: p1))
  }
  /// What is the address of your server?
  internal static var screenChangeServerSubtitle: String { return L10n.tr("Localizable", "screen_change_server_subtitle") }
  /// Select your server
  internal static var screenChangeServerTitle: String { return L10n.tr("Localizable", "screen_change_server_title") }
  /// Turn off backup
  internal static var screenChatBackupKeyBackupActionDisable: String { return L10n.tr("Localizable", "screen_chat_backup_key_backup_action_disable") }
  /// Turn on backup
  internal static var screenChatBackupKeyBackupActionEnable: String { return L10n.tr("Localizable", "screen_chat_backup_key_backup_action_enable") }
  /// Backup ensures that you don't lose your message history. %1$@.
  internal static func screenChatBackupKeyBackupDescription(_ p1: Any) -> String {
    return L10n.tr("Localizable", "screen_chat_backup_key_backup_description", String(describing: p1))
  }
  /// Backup
  internal static var screenChatBackupKeyBackupTitle: String { return L10n.tr("Localizable", "screen_chat_backup_key_backup_title") }
  /// Change recovery key
  internal static var screenChatBackupRecoveryActionChange: String { return L10n.tr("Localizable", "screen_chat_backup_recovery_action_change") }
  /// Enter recovery key
  internal static var screenChatBackupRecoveryActionConfirm: String { return L10n.tr("Localizable", "screen_chat_backup_recovery_action_confirm") }
  /// Your chat backup is currently out of sync.
  internal static var screenChatBackupRecoveryActionConfirmDescription: String { return L10n.tr("Localizable", "screen_chat_backup_recovery_action_confirm_description") }
  /// Set up recovery
  internal static var screenChatBackupRecoveryActionSetup: String { return L10n.tr("Localizable", "screen_chat_backup_recovery_action_setup") }
  /// Get access to your encrypted messages if you lose all your devices or are signed out of %1$@ everywhere.
  internal static func screenChatBackupRecoveryActionSetupDescription(_ p1: Any) -> String {
    return L10n.tr("Localizable", "screen_chat_backup_recovery_action_setup_description", String(describing: p1))
  }
  /// Create account
  internal static var screenCreateAccountTitle: String { return L10n.tr("Localizable", "screen_create_account_title") }
  /// Open %1$@ in a desktop device
  internal static func screenCreateNewRecoveryKeyListItem1(_ p1: Any) -> String {
    return L10n.tr("Localizable", "screen_create_new_recovery_key_list_item_1", String(describing: p1))
  }
  /// Sign into your account again
  internal static var screenCreateNewRecoveryKeyListItem2: String { return L10n.tr("Localizable", "screen_create_new_recovery_key_list_item_2") }
  /// When asked to verify your device, select %1$@
  internal static func screenCreateNewRecoveryKeyListItem3(_ p1: Any) -> String {
    return L10n.tr("Localizable", "screen_create_new_recovery_key_list_item_3", String(describing: p1))
  }
  /// “Reset all”
  internal static var screenCreateNewRecoveryKeyListItem3ResetAll: String { return L10n.tr("Localizable", "screen_create_new_recovery_key_list_item_3_reset_all") }
  /// Follow the instructions to create a new recovery key
  internal static var screenCreateNewRecoveryKeyListItem4: String { return L10n.tr("Localizable", "screen_create_new_recovery_key_list_item_4") }
  /// Save your new recovery key in a password manager or encrypted note
  internal static var screenCreateNewRecoveryKeyListItem5: String { return L10n.tr("Localizable", "screen_create_new_recovery_key_list_item_5") }
  /// Reset the encryption for your account using another device
  internal static var screenCreateNewRecoveryKeyTitle: String { return L10n.tr("Localizable", "screen_create_new_recovery_key_title") }
  /// Add option
  internal static var screenCreatePollAddOptionBtn: String { return L10n.tr("Localizable", "screen_create_poll_add_option_btn") }
  /// Show results only after poll ends
  internal static var screenCreatePollAnonymousDesc: String { return L10n.tr("Localizable", "screen_create_poll_anonymous_desc") }
  /// Hide votes
  internal static var screenCreatePollAnonymousHeadline: String { return L10n.tr("Localizable", "screen_create_poll_anonymous_headline") }
  /// Option %1$d
  internal static func screenCreatePollAnswerHint(_ p1: Int) -> String {
    return L10n.tr("Localizable", "screen_create_poll_answer_hint", p1)
  }
  /// Your changes won’t be saved
  internal static var screenCreatePollCancelConfirmationContentIos: String { return L10n.tr("Localizable", "screen_create_poll_cancel_confirmation_content_ios") }
  /// Cancel Poll
  internal static var screenCreatePollCancelConfirmationTitleIos: String { return L10n.tr("Localizable", "screen_create_poll_cancel_confirmation_title_ios") }
  /// Question or topic
  internal static var screenCreatePollQuestionDesc: String { return L10n.tr("Localizable", "screen_create_poll_question_desc") }
  /// What is the poll about?
  internal static var screenCreatePollQuestionHint: String { return L10n.tr("Localizable", "screen_create_poll_question_hint") }
  /// Create Poll
  internal static var screenCreatePollTitle: String { return L10n.tr("Localizable", "screen_create_poll_title") }
  /// Anyone can join this room
  internal static var screenCreateRoomAccessSectionAnyoneOptionDescription: String { return L10n.tr("Localizable", "screen_create_room_access_section_anyone_option_description") }
  /// Anyone
  internal static var screenCreateRoomAccessSectionAnyoneOptionTitle: String { return L10n.tr("Localizable", "screen_create_room_access_section_anyone_option_title") }
  /// Room Access
  internal static var screenCreateRoomAccessSectionHeader: String { return L10n.tr("Localizable", "screen_create_room_access_section_header") }
  /// Anyone can ask to join the room but an administrator or a moderator will have to accept the request
  internal static var screenCreateRoomAccessSectionKnockingOptionDescription: String { return L10n.tr("Localizable", "screen_create_room_access_section_knocking_option_description") }
  /// Ask to join
  internal static var screenCreateRoomAccessSectionKnockingOptionTitle: String { return L10n.tr("Localizable", "screen_create_room_access_section_knocking_option_title") }
  /// New room
  internal static var screenCreateRoomActionCreateRoom: String { return L10n.tr("Localizable", "screen_create_room_action_create_room") }
  /// Invite people
  internal static var screenCreateRoomAddPeopleTitle: String { return L10n.tr("Localizable", "screen_create_room_add_people_title") }
  /// An error occurred when creating the room
  internal static var screenCreateRoomErrorCreatingRoom: String { return L10n.tr("Localizable", "screen_create_room_error_creating_room") }
  /// Messages in this room are encrypted. Encryption can’t be disabled afterwards.
  internal static var screenCreateRoomPrivateOptionDescription: String { return L10n.tr("Localizable", "screen_create_room_private_option_description") }
  /// Private room (invite only)
  internal static var screenCreateRoomPrivateOptionTitle: String { return L10n.tr("Localizable", "screen_create_room_private_option_title") }
  /// Messages are not encrypted and anyone can read them. You can enable encryption at a later date.
  internal static var screenCreateRoomPublicOptionDescription: String { return L10n.tr("Localizable", "screen_create_room_public_option_description") }
  /// Public room (anyone)
  internal static var screenCreateRoomPublicOptionTitle: String { return L10n.tr("Localizable", "screen_create_room_public_option_title") }
  /// Room name
  internal static var screenCreateRoomRoomNameLabel: String { return L10n.tr("Localizable", "screen_create_room_room_name_label") }
  /// Create a room
  internal static var screenCreateRoomTitle: String { return L10n.tr("Localizable", "screen_create_room_title") }
  /// Topic (optional)
  internal static var screenCreateRoomTopicLabel: String { return L10n.tr("Localizable", "screen_create_room_topic_label") }
  /// Please confirm that you want to deactivate your account. This action cannot be undone.
  internal static var screenDeactivateAccountConfirmationDialogContent: String { return L10n.tr("Localizable", "screen_deactivate_account_confirmation_dialog_content") }
  /// Delete all my messages
  internal static var screenDeactivateAccountDeleteAllMessages: String { return L10n.tr("Localizable", "screen_deactivate_account_delete_all_messages") }
  /// Warning: Future users may see incomplete conversations.
  internal static var screenDeactivateAccountDeleteAllMessagesNotice: String { return L10n.tr("Localizable", "screen_deactivate_account_delete_all_messages_notice") }
  /// Deactivating your account is %1$@, it will:
  internal static func screenDeactivateAccountDescription(_ p1: Any) -> String {
    return L10n.tr("Localizable", "screen_deactivate_account_description", String(describing: p1))
  }
  /// irreversible
  internal static var screenDeactivateAccountDescriptionBoldPart: String { return L10n.tr("Localizable", "screen_deactivate_account_description_bold_part") }
  /// %1$@ your account (you can't log back in, and your ID can't be reused).
  internal static func screenDeactivateAccountListItem1(_ p1: Any) -> String {
    return L10n.tr("Localizable", "screen_deactivate_account_list_item_1", String(describing: p1))
  }
  /// Permanently disable
  internal static var screenDeactivateAccountListItem1BoldPart: String { return L10n.tr("Localizable", "screen_deactivate_account_list_item_1_bold_part") }
  /// Remove you from all chat rooms.
  internal static var screenDeactivateAccountListItem2: String { return L10n.tr("Localizable", "screen_deactivate_account_list_item_2") }
  /// Delete your account information from our identity server.
  internal static var screenDeactivateAccountListItem3: String { return L10n.tr("Localizable", "screen_deactivate_account_list_item_3") }
  /// Your messages will still be visible to registered users but won’t be available to new or unregistered users if you choose to delete them.
  internal static var screenDeactivateAccountListItem4: String { return L10n.tr("Localizable", "screen_deactivate_account_list_item_4") }
  /// Deactivate account
  internal static var screenDeactivateAccountTitle: String { return L10n.tr("Localizable", "screen_deactivate_account_title") }
  /// Block
  internal static var screenDmDetailsBlockAlertAction: String { return L10n.tr("Localizable", "screen_dm_details_block_alert_action") }
  /// Blocked users won't be able to send you messages and all their messages will be hidden. You can unblock them anytime.
  internal static var screenDmDetailsBlockAlertDescription: String { return L10n.tr("Localizable", "screen_dm_details_block_alert_description") }
  /// Block user
  internal static var screenDmDetailsBlockUser: String { return L10n.tr("Localizable", "screen_dm_details_block_user") }
  /// Unblock
  internal static var screenDmDetailsUnblockAlertAction: String { return L10n.tr("Localizable", "screen_dm_details_unblock_alert_action") }
  /// You'll be able to see all messages from them again.
  internal static var screenDmDetailsUnblockAlertDescription: String { return L10n.tr("Localizable", "screen_dm_details_unblock_alert_description") }
  /// Unblock user
  internal static var screenDmDetailsUnblockUser: String { return L10n.tr("Localizable", "screen_dm_details_unblock_user") }
  /// Are you sure you want to delete this poll?
  internal static var screenEditPollDeleteConfirmation: String { return L10n.tr("Localizable", "screen_edit_poll_delete_confirmation") }
  /// Delete Poll
  internal static var screenEditPollDeleteConfirmationTitle: String { return L10n.tr("Localizable", "screen_edit_poll_delete_confirmation_title") }
  /// Edit poll
  internal static var screenEditPollTitle: String { return L10n.tr("Localizable", "screen_edit_poll_title") }
  /// Display name
  internal static var screenEditProfileDisplayName: String { return L10n.tr("Localizable", "screen_edit_profile_display_name") }
  /// Your display name
  internal static var screenEditProfileDisplayNamePlaceholder: String { return L10n.tr("Localizable", "screen_edit_profile_display_name_placeholder") }
  /// An unknown error was encountered and the information couldn't be changed.
  internal static var screenEditProfileError: String { return L10n.tr("Localizable", "screen_edit_profile_error") }
  /// Unable to update profile
  internal static var screenEditProfileErrorTitle: String { return L10n.tr("Localizable", "screen_edit_profile_error_title") }
  /// Edit profile
  internal static var screenEditProfileTitle: String { return L10n.tr("Localizable", "screen_edit_profile_title") }
  /// Updating profile…
  internal static var screenEditProfileUpdatingDetails: String { return L10n.tr("Localizable", "screen_edit_profile_updating_details") }
  /// Continue reset
  internal static var screenEncryptionResetActionContinueReset: String { return L10n.tr("Localizable", "screen_encryption_reset_action_continue_reset") }
  /// Your account details, contacts, preferences, and chat list will be kept
  internal static var screenEncryptionResetBullet1: String { return L10n.tr("Localizable", "screen_encryption_reset_bullet_1") }
  /// You will lose any message history that’s stored only on the server
  internal static var screenEncryptionResetBullet2: String { return L10n.tr("Localizable", "screen_encryption_reset_bullet_2") }
  /// You will need to verify all your existing devices and contacts again
  internal static var screenEncryptionResetBullet3: String { return L10n.tr("Localizable", "screen_encryption_reset_bullet_3") }
  /// Only reset your identity if you don’t have access to another signed-in device and you’ve lost your recovery key.
  internal static var screenEncryptionResetFooter: String { return L10n.tr("Localizable", "screen_encryption_reset_footer") }
  /// Can't confirm? You’ll need to reset your identity.
  internal static var screenEncryptionResetTitle: String { return L10n.tr("Localizable", "screen_encryption_reset_title") }
  /// Can't confirm?
  internal static var screenIdentityConfirmationCannotConfirm: String { return L10n.tr("Localizable", "screen_identity_confirmation_cannot_confirm") }
  /// Create a new recovery key
  internal static var screenIdentityConfirmationCreateNewRecoveryKey: String { return L10n.tr("Localizable", "screen_identity_confirmation_create_new_recovery_key") }
  /// Verify this device to set up secure messaging.
  internal static var screenIdentityConfirmationSubtitle: String { return L10n.tr("Localizable", "screen_identity_confirmation_subtitle") }
  /// Confirm your identity
  internal static var screenIdentityConfirmationTitle: String { return L10n.tr("Localizable", "screen_identity_confirmation_title") }
  /// Use another device
  internal static var screenIdentityConfirmationUseAnotherDevice: String { return L10n.tr("Localizable", "screen_identity_confirmation_use_another_device") }
  /// Use recovery key
  internal static var screenIdentityConfirmationUseRecoveryKey: String { return L10n.tr("Localizable", "screen_identity_confirmation_use_recovery_key") }
  /// Now you can read or send messages securely, and anyone you chat with can also trust this device.
  internal static var screenIdentityConfirmedSubtitle: String { return L10n.tr("Localizable", "screen_identity_confirmed_subtitle") }
  /// Device verified
  internal static var screenIdentityConfirmedTitle: String { return L10n.tr("Localizable", "screen_identity_confirmed_title") }
  /// Use another device
  internal static var screenIdentityUseAnotherDevice: String { return L10n.tr("Localizable", "screen_identity_use_another_device") }
  /// Waiting on other device…
  internal static var screenIdentityWaitingOnOtherDevice: String { return L10n.tr("Localizable", "screen_identity_waiting_on_other_device") }
  /// Are you sure you want to decline the invitation to join %1$@?
  internal static func screenInvitesDeclineChatMessage(_ p1: Any) -> String {
    return L10n.tr("Localizable", "screen_invites_decline_chat_message", String(describing: p1))
  }
  /// Decline invite
  internal static var screenInvitesDeclineChatTitle: String { return L10n.tr("Localizable", "screen_invites_decline_chat_title") }
  /// Are you sure you want to decline this private chat with %1$@?
  internal static func screenInvitesDeclineDirectChatMessage(_ p1: Any) -> String {
    return L10n.tr("Localizable", "screen_invites_decline_direct_chat_message", String(describing: p1))
  }
  /// Decline chat
  internal static var screenInvitesDeclineDirectChatTitle: String { return L10n.tr("Localizable", "screen_invites_decline_direct_chat_title") }
  /// No Invites
  internal static var screenInvitesEmptyList: String { return L10n.tr("Localizable", "screen_invites_empty_list") }
  /// %1$@ (%2$@) invited you
  internal static func screenInvitesInvitedYou(_ p1: Any, _ p2: Any) -> String {
    return L10n.tr("Localizable", "screen_invites_invited_you", String(describing: p1), String(describing: p2))
  }
  /// Cancel request
  internal static var screenJoinRoomCancelKnockAction: String { return L10n.tr("Localizable", "screen_join_room_cancel_knock_action") }
<<<<<<< HEAD
  /// Yes, cancel
  internal static var screenJoinRoomCancelKnockAlertConfirmation: String { return L10n.tr("Localizable", "screen_join_room_cancel_knock_alert_confirmation") }
  /// Are you sure that you want to cancel your request to join this room?
  internal static var screenJoinRoomCancelKnockAlertDescription: String { return L10n.tr("Localizable", "screen_join_room_cancel_knock_alert_description") }
  /// Cancel request to join
  internal static var screenJoinRoomCancelKnockAlertTitle: String { return L10n.tr("Localizable", "screen_join_room_cancel_knock_alert_title") }
=======
>>>>>>> bd4ecdd0
  /// Join room
  internal static var screenJoinRoomJoinAction: String { return L10n.tr("Localizable", "screen_join_room_join_action") }
  /// Send request to join
  internal static var screenJoinRoomKnockAction: String { return L10n.tr("Localizable", "screen_join_room_knock_action") }
  /// Message (optional)
  internal static var screenJoinRoomKnockMessageDescription: String { return L10n.tr("Localizable", "screen_join_room_knock_message_description") }
  /// You will receive an invite to join the room if your request is accepted.
  internal static var screenJoinRoomKnockSentDescription: String { return L10n.tr("Localizable", "screen_join_room_knock_sent_description") }
  /// Request to join sent
  internal static var screenJoinRoomKnockSentTitle: String { return L10n.tr("Localizable", "screen_join_room_knock_sent_title") }
  /// %1$@ does not support spaces yet. You can access spaces on web.
  internal static func screenJoinRoomSpaceNotSupportedDescription(_ p1: Any) -> String {
    return L10n.tr("Localizable", "screen_join_room_space_not_supported_description", String(describing: p1))
  }
  /// Spaces are not supported yet
  internal static var screenJoinRoomSpaceNotSupportedTitle: String { return L10n.tr("Localizable", "screen_join_room_space_not_supported_title") }
  /// Click the button below and a room administrator will be notified. You’ll be able to join the conversation once approved.
  internal static var screenJoinRoomSubtitleKnock: String { return L10n.tr("Localizable", "screen_join_room_subtitle_knock") }
  /// You must be a member of this room to view the message history.
  internal static var screenJoinRoomSubtitleNoPreview: String { return L10n.tr("Localizable", "screen_join_room_subtitle_no_preview") }
  /// Want to join this room?
  internal static var screenJoinRoomTitleKnock: String { return L10n.tr("Localizable", "screen_join_room_title_knock") }
  /// Preview is not available
  internal static var screenJoinRoomTitleNoPreview: String { return L10n.tr("Localizable", "screen_join_room_title_no_preview") }
  /// Turn off
  internal static var screenKeyBackupDisableConfirmationActionTurnOff: String { return L10n.tr("Localizable", "screen_key_backup_disable_confirmation_action_turn_off") }
  /// You will lose your encrypted messages if you are signed out of all devices.
  internal static var screenKeyBackupDisableConfirmationDescription: String { return L10n.tr("Localizable", "screen_key_backup_disable_confirmation_description") }
  /// Are you sure you want to turn off backup?
  internal static var screenKeyBackupDisableConfirmationTitle: String { return L10n.tr("Localizable", "screen_key_backup_disable_confirmation_title") }
  /// Turning off backup will remove your current encryption key backup and turn off other security features. In this case, you will:
  internal static var screenKeyBackupDisableDescription: String { return L10n.tr("Localizable", "screen_key_backup_disable_description") }
  /// Not have encrypted message history on new devices
  internal static var screenKeyBackupDisableDescriptionPoint1: String { return L10n.tr("Localizable", "screen_key_backup_disable_description_point_1") }
  /// Lose access to your encrypted messages if you are signed out of %1$@ everywhere
  internal static func screenKeyBackupDisableDescriptionPoint2(_ p1: Any) -> String {
    return L10n.tr("Localizable", "screen_key_backup_disable_description_point_2", String(describing: p1))
  }
  /// Are you sure you want to turn off backup?
  internal static var screenKeyBackupDisableTitle: String { return L10n.tr("Localizable", "screen_key_backup_disable_title") }
  /// This account has been deactivated.
  internal static var screenLoginErrorDeactivatedAccount: String { return L10n.tr("Localizable", "screen_login_error_deactivated_account") }
  /// Incorrect username and/or password
  internal static var screenLoginErrorInvalidCredentials: String { return L10n.tr("Localizable", "screen_login_error_invalid_credentials") }
  /// This is not a valid user identifier. Expected format: ‘@user:homeserver.org’
  internal static var screenLoginErrorInvalidUserId: String { return L10n.tr("Localizable", "screen_login_error_invalid_user_id") }
  /// This server is configured to use refresh tokens. These aren't supported when using password based login.
  internal static var screenLoginErrorRefreshTokens: String { return L10n.tr("Localizable", "screen_login_error_refresh_tokens") }
  /// The selected homeserver doesn't support password or OIDC login. Please contact your admin or choose another homeserver.
  internal static var screenLoginErrorUnsupportedAuthentication: String { return L10n.tr("Localizable", "screen_login_error_unsupported_authentication") }
  /// Enter your details
  internal static var screenLoginFormHeader: String { return L10n.tr("Localizable", "screen_login_form_header") }
  /// Matrix is an open network for secure, decentralised communication.
  internal static var screenLoginSubtitle: String { return L10n.tr("Localizable", "screen_login_subtitle") }
  /// Welcome back!
  internal static var screenLoginTitle: String { return L10n.tr("Localizable", "screen_login_title") }
  /// Sign in to %1$@
  internal static func screenLoginTitleWithHomeserver(_ p1: Any) -> String {
    return L10n.tr("Localizable", "screen_login_title_with_homeserver", String(describing: p1))
  }
  /// Failed selecting media, please try again.
  internal static var screenMediaPickerErrorFailedSelection: String { return L10n.tr("Localizable", "screen_media_picker_error_failed_selection") }
  /// Failed processing media to upload, please try again.
  internal static var screenMediaUploadPreviewErrorFailedProcessing: String { return L10n.tr("Localizable", "screen_media_upload_preview_error_failed_processing") }
  /// Failed uploading media, please try again.
  internal static var screenMediaUploadPreviewErrorFailedSending: String { return L10n.tr("Localizable", "screen_media_upload_preview_error_failed_sending") }
  /// This is a one time process, thanks for waiting.
  internal static var screenMigrationMessage: String { return L10n.tr("Localizable", "screen_migration_message") }
  /// Setting up your account.
  internal static var screenMigrationTitle: String { return L10n.tr("Localizable", "screen_migration_title") }
  /// You can change your settings later.
  internal static var screenNotificationOptinSubtitle: String { return L10n.tr("Localizable", "screen_notification_optin_subtitle") }
  /// Allow notifications and never miss a message
  internal static var screenNotificationOptinTitle: String { return L10n.tr("Localizable", "screen_notification_optin_title") }
  /// Additional settings
  internal static var screenNotificationSettingsAdditionalSettingsSectionTitle: String { return L10n.tr("Localizable", "screen_notification_settings_additional_settings_section_title") }
  /// Audio and video calls
  internal static var screenNotificationSettingsCallsLabel: String { return L10n.tr("Localizable", "screen_notification_settings_calls_label") }
  /// Configuration mismatch
  internal static var screenNotificationSettingsConfigurationMismatch: String { return L10n.tr("Localizable", "screen_notification_settings_configuration_mismatch") }
  /// We’ve simplified Notifications Settings to make options easier to find. Some custom settings you’ve chosen in the past are not shown here, but they’re still active.
  /// 
  /// If you proceed, some of your settings may change.
  internal static var screenNotificationSettingsConfigurationMismatchDescription: String { return L10n.tr("Localizable", "screen_notification_settings_configuration_mismatch_description") }
  /// Direct chats
  internal static var screenNotificationSettingsDirectChats: String { return L10n.tr("Localizable", "screen_notification_settings_direct_chats") }
  /// Custom setting per chat
  internal static var screenNotificationSettingsEditCustomSettingsSectionTitle: String { return L10n.tr("Localizable", "screen_notification_settings_edit_custom_settings_section_title") }
  /// An error occurred while updating the notification setting.
  internal static var screenNotificationSettingsEditFailedUpdatingDefaultMode: String { return L10n.tr("Localizable", "screen_notification_settings_edit_failed_updating_default_mode") }
  /// All messages
  internal static var screenNotificationSettingsEditModeAllMessages: String { return L10n.tr("Localizable", "screen_notification_settings_edit_mode_all_messages") }
  /// Mentions and Keywords only
  internal static var screenNotificationSettingsEditModeMentionsAndKeywords: String { return L10n.tr("Localizable", "screen_notification_settings_edit_mode_mentions_and_keywords") }
  /// On direct chats, notify me for
  internal static var screenNotificationSettingsEditScreenDirectSectionHeader: String { return L10n.tr("Localizable", "screen_notification_settings_edit_screen_direct_section_header") }
  /// On group chats, notify me for
  internal static var screenNotificationSettingsEditScreenGroupSectionHeader: String { return L10n.tr("Localizable", "screen_notification_settings_edit_screen_group_section_header") }
  /// Enable notifications on this device
  internal static var screenNotificationSettingsEnableNotifications: String { return L10n.tr("Localizable", "screen_notification_settings_enable_notifications") }
  /// The configuration has not been corrected, please try again.
  internal static var screenNotificationSettingsFailedFixingConfiguration: String { return L10n.tr("Localizable", "screen_notification_settings_failed_fixing_configuration") }
  /// Group chats
  internal static var screenNotificationSettingsGroupChats: String { return L10n.tr("Localizable", "screen_notification_settings_group_chats") }
  /// Invitations
  internal static var screenNotificationSettingsInviteForMeLabel: String { return L10n.tr("Localizable", "screen_notification_settings_invite_for_me_label") }
  /// Your homeserver does not support this option in encrypted rooms, you may not get notified in some rooms.
  internal static var screenNotificationSettingsMentionsOnlyDisclaimer: String { return L10n.tr("Localizable", "screen_notification_settings_mentions_only_disclaimer") }
  /// Mentions
  internal static var screenNotificationSettingsMentionsSectionTitle: String { return L10n.tr("Localizable", "screen_notification_settings_mentions_section_title") }
  /// All
  internal static var screenNotificationSettingsModeAll: String { return L10n.tr("Localizable", "screen_notification_settings_mode_all") }
  /// Mentions
  internal static var screenNotificationSettingsModeMentions: String { return L10n.tr("Localizable", "screen_notification_settings_mode_mentions") }
  /// Notify me for
  internal static var screenNotificationSettingsNotificationSectionTitle: String { return L10n.tr("Localizable", "screen_notification_settings_notification_section_title") }
  /// Notify me on @room
  internal static var screenNotificationSettingsRoomMentionLabel: String { return L10n.tr("Localizable", "screen_notification_settings_room_mention_label") }
  /// To receive notifications, please change your %1$@.
  internal static func screenNotificationSettingsSystemNotificationsActionRequired(_ p1: Any) -> String {
    return L10n.tr("Localizable", "screen_notification_settings_system_notifications_action_required", String(describing: p1))
  }
  /// system settings
  internal static var screenNotificationSettingsSystemNotificationsActionRequiredContentLink: String { return L10n.tr("Localizable", "screen_notification_settings_system_notifications_action_required_content_link") }
  /// System notifications turned off
  internal static var screenNotificationSettingsSystemNotificationsTurnedOff: String { return L10n.tr("Localizable", "screen_notification_settings_system_notifications_turned_off") }
  /// Notifications
  internal static var screenNotificationSettingsTitle: String { return L10n.tr("Localizable", "screen_notification_settings_title") }
  /// Sign in manually
  internal static var screenOnboardingSignInManually: String { return L10n.tr("Localizable", "screen_onboarding_sign_in_manually") }
  /// Sign in with QR code
  internal static var screenOnboardingSignInWithQrCode: String { return L10n.tr("Localizable", "screen_onboarding_sign_in_with_qr_code") }
  /// Create account
  internal static var screenOnboardingSignUp: String { return L10n.tr("Localizable", "screen_onboarding_sign_up") }
  /// Welcome to the fastest %1$@ ever. Supercharged for speed and simplicity.
  internal static func screenOnboardingWelcomeMessage(_ p1: Any) -> String {
    return L10n.tr("Localizable", "screen_onboarding_welcome_message", String(describing: p1))
  }
  /// Welcome to %1$@. Supercharged, for speed and simplicity.
  internal static func screenOnboardingWelcomeSubtitle(_ p1: Any) -> String {
    return L10n.tr("Localizable", "screen_onboarding_welcome_subtitle", String(describing: p1))
  }
  /// Be in your element
  internal static var screenOnboardingWelcomeTitle: String { return L10n.tr("Localizable", "screen_onboarding_welcome_title") }
  /// Press on a message and choose “%1$@” to include here.
  internal static func screenPinnedTimelineEmptyStateDescription(_ p1: Any) -> String {
    return L10n.tr("Localizable", "screen_pinned_timeline_empty_state_description", String(describing: p1))
  }
  /// Pin important messages so that they can be easily discovered
  internal static var screenPinnedTimelineEmptyStateHeadline: String { return L10n.tr("Localizable", "screen_pinned_timeline_empty_state_headline") }
  /// Plural format key: "%#@COUNT@"
  internal static func screenPinnedTimelineScreenTitle(_ p1: Int) -> String {
    return L10n.tr("Localizable", "screen_pinned_timeline_screen_title", p1)
  }
  /// Pinned messages
  internal static var screenPinnedTimelineScreenTitleEmpty: String { return L10n.tr("Localizable", "screen_pinned_timeline_screen_title_empty") }
  /// Can't find any ongoing polls.
  internal static var screenPollsHistoryEmptyOngoing: String { return L10n.tr("Localizable", "screen_polls_history_empty_ongoing") }
  /// Can't find any past polls.
  internal static var screenPollsHistoryEmptyPast: String { return L10n.tr("Localizable", "screen_polls_history_empty_past") }
  /// Ongoing
  internal static var screenPollsHistoryFilterOngoing: String { return L10n.tr("Localizable", "screen_polls_history_filter_ongoing") }
  /// Past
  internal static var screenPollsHistoryFilterPast: String { return L10n.tr("Localizable", "screen_polls_history_filter_past") }
  /// Polls
  internal static var screenPollsHistoryTitle: String { return L10n.tr("Localizable", "screen_polls_history_title") }
  /// Establishing a secure connection
  internal static var screenQrCodeLoginConnectingSubtitle: String { return L10n.tr("Localizable", "screen_qr_code_login_connecting_subtitle") }
  /// A secure connection could not be made to the new device. Your existing devices are still safe and you don't need to worry about them.
  internal static var screenQrCodeLoginConnectionNoteSecureStateDescription: String { return L10n.tr("Localizable", "screen_qr_code_login_connection_note_secure_state_description") }
  /// What now?
  internal static var screenQrCodeLoginConnectionNoteSecureStateListHeader: String { return L10n.tr("Localizable", "screen_qr_code_login_connection_note_secure_state_list_header") }
  /// Try signing in again with a QR code in case this was a network problem
  internal static var screenQrCodeLoginConnectionNoteSecureStateListItem1: String { return L10n.tr("Localizable", "screen_qr_code_login_connection_note_secure_state_list_item_1") }
  /// If you encounter the same problem, try a different wifi network or use your mobile data instead of wifi
  internal static var screenQrCodeLoginConnectionNoteSecureStateListItem2: String { return L10n.tr("Localizable", "screen_qr_code_login_connection_note_secure_state_list_item_2") }
  /// If that doesn’t work, sign in manually
  internal static var screenQrCodeLoginConnectionNoteSecureStateListItem3: String { return L10n.tr("Localizable", "screen_qr_code_login_connection_note_secure_state_list_item_3") }
  /// Connection not secure
  internal static var screenQrCodeLoginConnectionNoteSecureStateTitle: String { return L10n.tr("Localizable", "screen_qr_code_login_connection_note_secure_state_title") }
  /// You’ll be asked to enter the two digits shown on this device.
  internal static var screenQrCodeLoginDeviceCodeSubtitle: String { return L10n.tr("Localizable", "screen_qr_code_login_device_code_subtitle") }
  /// Enter the number below on your other device
  internal static var screenQrCodeLoginDeviceCodeTitle: String { return L10n.tr("Localizable", "screen_qr_code_login_device_code_title") }
  /// Sign in to your other device and then try again, or use another device that’s already signed in.
  internal static var screenQrCodeLoginDeviceNotSignedInScanStateDescription: String { return L10n.tr("Localizable", "screen_qr_code_login_device_not_signed_in_scan_state_description") }
  /// Other device not signed in
  internal static var screenQrCodeLoginDeviceNotSignedInScanStateSubtitle: String { return L10n.tr("Localizable", "screen_qr_code_login_device_not_signed_in_scan_state_subtitle") }
  /// The sign in was cancelled on the other device.
  internal static var screenQrCodeLoginErrorCancelledSubtitle: String { return L10n.tr("Localizable", "screen_qr_code_login_error_cancelled_subtitle") }
  /// Sign in request cancelled
  internal static var screenQrCodeLoginErrorCancelledTitle: String { return L10n.tr("Localizable", "screen_qr_code_login_error_cancelled_title") }
  /// The sign in was declined on the other device.
  internal static var screenQrCodeLoginErrorDeclinedSubtitle: String { return L10n.tr("Localizable", "screen_qr_code_login_error_declined_subtitle") }
  /// Sign in declined
  internal static var screenQrCodeLoginErrorDeclinedTitle: String { return L10n.tr("Localizable", "screen_qr_code_login_error_declined_title") }
  /// Sign in expired. Please try again.
  internal static var screenQrCodeLoginErrorExpiredSubtitle: String { return L10n.tr("Localizable", "screen_qr_code_login_error_expired_subtitle") }
  /// The sign in was not completed in time
  internal static var screenQrCodeLoginErrorExpiredTitle: String { return L10n.tr("Localizable", "screen_qr_code_login_error_expired_title") }
  /// Your other device does not support signing in to %@ with a QR code.
  /// 
  /// Try signing in manually, or scan the QR code with another device.
  internal static func screenQrCodeLoginErrorLinkingNotSuportedSubtitle(_ p1: Any) -> String {
    return L10n.tr("Localizable", "screen_qr_code_login_error_linking_not_suported_subtitle", String(describing: p1))
  }
  /// QR code not supported
  internal static var screenQrCodeLoginErrorLinkingNotSuportedTitle: String { return L10n.tr("Localizable", "screen_qr_code_login_error_linking_not_suported_title") }
  /// Your account provider does not support %1$@.
  internal static func screenQrCodeLoginErrorSlidingSyncNotSupportedSubtitle(_ p1: Any) -> String {
    return L10n.tr("Localizable", "screen_qr_code_login_error_sliding_sync_not_supported_subtitle", String(describing: p1))
  }
  /// %1$@ not supported
  internal static func screenQrCodeLoginErrorSlidingSyncNotSupportedTitle(_ p1: Any) -> String {
    return L10n.tr("Localizable", "screen_qr_code_login_error_sliding_sync_not_supported_title", String(describing: p1))
  }
  /// Ready to scan
  internal static var screenQrCodeLoginInitialStateButtonTitle: String { return L10n.tr("Localizable", "screen_qr_code_login_initial_state_button_title") }
  /// Open %1$@ on a desktop device
  internal static func screenQrCodeLoginInitialStateItem1(_ p1: Any) -> String {
    return L10n.tr("Localizable", "screen_qr_code_login_initial_state_item_1", String(describing: p1))
  }
  /// Click on your avatar
  internal static var screenQrCodeLoginInitialStateItem2: String { return L10n.tr("Localizable", "screen_qr_code_login_initial_state_item_2") }
  /// Select %1$@
  internal static func screenQrCodeLoginInitialStateItem3(_ p1: Any) -> String {
    return L10n.tr("Localizable", "screen_qr_code_login_initial_state_item_3", String(describing: p1))
  }
  /// “Link new device”
  internal static var screenQrCodeLoginInitialStateItem3Action: String { return L10n.tr("Localizable", "screen_qr_code_login_initial_state_item_3_action") }
  /// Scan the QR code with this device
  internal static var screenQrCodeLoginInitialStateItem4: String { return L10n.tr("Localizable", "screen_qr_code_login_initial_state_item_4") }
  /// Only available if your account provider supports it.
  internal static var screenQrCodeLoginInitialStateSubtitle: String { return L10n.tr("Localizable", "screen_qr_code_login_initial_state_subtitle") }
  /// Open %1$@ on another device to get the QR code
  internal static func screenQrCodeLoginInitialStateTitle(_ p1: Any) -> String {
    return L10n.tr("Localizable", "screen_qr_code_login_initial_state_title", String(describing: p1))
  }
  /// Use the QR code shown on the other device.
  internal static var screenQrCodeLoginInvalidScanStateDescription: String { return L10n.tr("Localizable", "screen_qr_code_login_invalid_scan_state_description") }
  /// Try again
  internal static var screenQrCodeLoginInvalidScanStateRetryButton: String { return L10n.tr("Localizable", "screen_qr_code_login_invalid_scan_state_retry_button") }
  /// Wrong QR code
  internal static var screenQrCodeLoginInvalidScanStateSubtitle: String { return L10n.tr("Localizable", "screen_qr_code_login_invalid_scan_state_subtitle") }
  /// Go to camera settings
  internal static var screenQrCodeLoginNoCameraPermissionButton: String { return L10n.tr("Localizable", "screen_qr_code_login_no_camera_permission_button") }
  /// You need to give permission for %1$@ to use your device’s camera in order to continue.
  internal static func screenQrCodeLoginNoCameraPermissionStateDescription(_ p1: Any) -> String {
    return L10n.tr("Localizable", "screen_qr_code_login_no_camera_permission_state_description", String(describing: p1))
  }
  /// Allow camera access to scan the QR code
  internal static var screenQrCodeLoginNoCameraPermissionStateTitle: String { return L10n.tr("Localizable", "screen_qr_code_login_no_camera_permission_state_title") }
  /// Scan the QR code
  internal static var screenQrCodeLoginScanningStateTitle: String { return L10n.tr("Localizable", "screen_qr_code_login_scanning_state_title") }
  /// Start over
  internal static var screenQrCodeLoginStartOverButton: String { return L10n.tr("Localizable", "screen_qr_code_login_start_over_button") }
  /// An unexpected error occurred. Please try again.
  internal static var screenQrCodeLoginUnknownErrorDescription: String { return L10n.tr("Localizable", "screen_qr_code_login_unknown_error_description") }
  /// Waiting for your other device
  internal static var screenQrCodeLoginVerifyCodeLoading: String { return L10n.tr("Localizable", "screen_qr_code_login_verify_code_loading") }
  /// Your account provider may ask for the following code to verify the sign in.
  internal static var screenQrCodeLoginVerifyCodeSubtitle: String { return L10n.tr("Localizable", "screen_qr_code_login_verify_code_subtitle") }
  /// Your verification code
  internal static var screenQrCodeLoginVerifyCodeTitle: String { return L10n.tr("Localizable", "screen_qr_code_login_verify_code_title") }
  /// Get a new recovery key if you've lost your existing one. After changing your recovery key, your old one will no longer work.
  internal static var screenRecoveryKeyChangeDescription: String { return L10n.tr("Localizable", "screen_recovery_key_change_description") }
  /// Generate a new recovery key
  internal static var screenRecoveryKeyChangeGenerateKey: String { return L10n.tr("Localizable", "screen_recovery_key_change_generate_key") }
  /// Make sure you can store your recovery key somewhere safe
  internal static var screenRecoveryKeyChangeGenerateKeyDescription: String { return L10n.tr("Localizable", "screen_recovery_key_change_generate_key_description") }
  /// Recovery key changed
  internal static var screenRecoveryKeyChangeSuccess: String { return L10n.tr("Localizable", "screen_recovery_key_change_success") }
  /// Change recovery key?
  internal static var screenRecoveryKeyChangeTitle: String { return L10n.tr("Localizable", "screen_recovery_key_change_title") }
  /// Create new recovery key
  internal static var screenRecoveryKeyConfirmCreateNewRecoveryKey: String { return L10n.tr("Localizable", "screen_recovery_key_confirm_create_new_recovery_key") }
  /// Make sure nobody can see this screen!
  internal static var screenRecoveryKeyConfirmDescription: String { return L10n.tr("Localizable", "screen_recovery_key_confirm_description") }
  /// Please try again to confirm access to your chat backup.
  internal static var screenRecoveryKeyConfirmErrorContent: String { return L10n.tr("Localizable", "screen_recovery_key_confirm_error_content") }
  /// Incorrect recovery key
  internal static var screenRecoveryKeyConfirmErrorTitle: String { return L10n.tr("Localizable", "screen_recovery_key_confirm_error_title") }
  /// If you have a security key or security phrase, this will work too.
  internal static var screenRecoveryKeyConfirmKeyDescription: String { return L10n.tr("Localizable", "screen_recovery_key_confirm_key_description") }
  /// Enter…
  internal static var screenRecoveryKeyConfirmKeyPlaceholder: String { return L10n.tr("Localizable", "screen_recovery_key_confirm_key_placeholder") }
  /// Lost your recovery key?
  internal static var screenRecoveryKeyConfirmLostRecoveryKey: String { return L10n.tr("Localizable", "screen_recovery_key_confirm_lost_recovery_key") }
  /// Recovery key confirmed
  internal static var screenRecoveryKeyConfirmSuccess: String { return L10n.tr("Localizable", "screen_recovery_key_confirm_success") }
  /// Enter your recovery key
  internal static var screenRecoveryKeyConfirmTitle: String { return L10n.tr("Localizable", "screen_recovery_key_confirm_title") }
  /// Copied recovery key
  internal static var screenRecoveryKeyCopiedToClipboard: String { return L10n.tr("Localizable", "screen_recovery_key_copied_to_clipboard") }
  /// Generating…
  internal static var screenRecoveryKeyGeneratingKey: String { return L10n.tr("Localizable", "screen_recovery_key_generating_key") }
  /// Save recovery key
  internal static var screenRecoveryKeySaveAction: String { return L10n.tr("Localizable", "screen_recovery_key_save_action") }
  /// Write down your recovery key somewhere safe or save it in a password manager.
  internal static var screenRecoveryKeySaveDescription: String { return L10n.tr("Localizable", "screen_recovery_key_save_description") }
  /// Tap to copy recovery key
  internal static var screenRecoveryKeySaveKeyDescription: String { return L10n.tr("Localizable", "screen_recovery_key_save_key_description") }
  /// Save your recovery key
  internal static var screenRecoveryKeySaveTitle: String { return L10n.tr("Localizable", "screen_recovery_key_save_title") }
  /// You will not be able to access your new recovery key after this step.
  internal static var screenRecoveryKeySetupConfirmationDescription: String { return L10n.tr("Localizable", "screen_recovery_key_setup_confirmation_description") }
  /// Have you saved your recovery key?
  internal static var screenRecoveryKeySetupConfirmationTitle: String { return L10n.tr("Localizable", "screen_recovery_key_setup_confirmation_title") }
  /// Your chat backup is protected by a recovery key. If you need a new recovery key after setup you can recreate by selecting ‘Change recovery key’.
  internal static var screenRecoveryKeySetupDescription: String { return L10n.tr("Localizable", "screen_recovery_key_setup_description") }
  /// Generate your recovery key
  internal static var screenRecoveryKeySetupGenerateKey: String { return L10n.tr("Localizable", "screen_recovery_key_setup_generate_key") }
  /// Make sure you can store your recovery key somewhere safe
  internal static var screenRecoveryKeySetupGenerateKeyDescription: String { return L10n.tr("Localizable", "screen_recovery_key_setup_generate_key_description") }
  /// Recovery setup successful
  internal static var screenRecoveryKeySetupSuccess: String { return L10n.tr("Localizable", "screen_recovery_key_setup_success") }
  /// Set up recovery
  internal static var screenRecoveryKeySetupTitle: String { return L10n.tr("Localizable", "screen_recovery_key_setup_title") }
  /// Block user
  internal static var screenReportContentBlockUser: String { return L10n.tr("Localizable", "screen_report_content_block_user") }
  /// Check if you want to hide all current and future messages from this user
  internal static var screenReportContentBlockUserHint: String { return L10n.tr("Localizable", "screen_report_content_block_user_hint") }
  /// This message will be reported to your homeserver’s administrator. They will not be able to read any encrypted messages.
  internal static var screenReportContentExplanation: String { return L10n.tr("Localizable", "screen_report_content_explanation") }
  /// Reason for reporting this content
  internal static var screenReportContentHint: String { return L10n.tr("Localizable", "screen_report_content_hint") }
  /// Yes, reset now
  internal static var screenResetEncryptionConfirmationAlertAction: String { return L10n.tr("Localizable", "screen_reset_encryption_confirmation_alert_action") }
  /// This process is irreversible.
  internal static var screenResetEncryptionConfirmationAlertSubtitle: String { return L10n.tr("Localizable", "screen_reset_encryption_confirmation_alert_subtitle") }
  /// Are you sure you want to reset your identity?
  internal static var screenResetEncryptionConfirmationAlertTitle: String { return L10n.tr("Localizable", "screen_reset_encryption_confirmation_alert_title") }
  /// An unknown error happened. Please check your account password is correct and try again.
  internal static var screenResetEncryptionPasswordError: String { return L10n.tr("Localizable", "screen_reset_encryption_password_error") }
  /// Enter…
  internal static var screenResetEncryptionPasswordPlaceholder: String { return L10n.tr("Localizable", "screen_reset_encryption_password_placeholder") }
  /// Confirm that you want to reset your identity.
  internal static var screenResetEncryptionPasswordSubtitle: String { return L10n.tr("Localizable", "screen_reset_encryption_password_subtitle") }
  /// Enter your account password to continue
  internal static var screenResetEncryptionPasswordTitle: String { return L10n.tr("Localizable", "screen_reset_encryption_password_title") }
  /// You're about to go to your %1$@ account to reset your identity. Afterwards you'll be taken back to the app.
  internal static func screenResetIdentityConfirmationSubtitle(_ p1: Any) -> String {
    return L10n.tr("Localizable", "screen_reset_identity_confirmation_subtitle", String(describing: p1))
  }
  /// Can't confirm? Go to your account to reset your identity.
  internal static var screenResetIdentityConfirmationTitle: String { return L10n.tr("Localizable", "screen_reset_identity_confirmation_title") }
  /// Withdraw verification and send
  internal static var screenResolveSendFailureChangedIdentityPrimaryButtonTitle: String { return L10n.tr("Localizable", "screen_resolve_send_failure_changed_identity_primary_button_title") }
  /// You can withdraw your verification and send this message anyway, or you can cancel for now and try again later after reverifying %1$@.
  internal static func screenResolveSendFailureChangedIdentitySubtitle(_ p1: Any) -> String {
    return L10n.tr("Localizable", "screen_resolve_send_failure_changed_identity_subtitle", String(describing: p1))
  }
  /// Your message was not sent because %1$@’s verified identity has changed
  internal static func screenResolveSendFailureChangedIdentityTitle(_ p1: Any) -> String {
    return L10n.tr("Localizable", "screen_resolve_send_failure_changed_identity_title", String(describing: p1))
  }
  /// Send message anyway
  internal static var screenResolveSendFailureUnsignedDevicePrimaryButtonTitle: String { return L10n.tr("Localizable", "screen_resolve_send_failure_unsigned_device_primary_button_title") }
  /// %1$@ is using one or more unverified devices. You can send the message anyway, or you can cancel for now and try again later after %2$@ has verified all their devices.
  internal static func screenResolveSendFailureUnsignedDeviceSubtitle(_ p1: Any, _ p2: Any) -> String {
    return L10n.tr("Localizable", "screen_resolve_send_failure_unsigned_device_subtitle", String(describing: p1), String(describing: p2))
  }
  /// Your message was not sent because %1$@ has not verified all devices
  internal static func screenResolveSendFailureUnsignedDeviceTitle(_ p1: Any) -> String {
    return L10n.tr("Localizable", "screen_resolve_send_failure_unsigned_device_title", String(describing: p1))
  }
  /// One or more of your devices are unverified. You can send the message anyway, or you can cancel for now and try again later after you have verified all of your devices.
  internal static var screenResolveSendFailureYouUnsignedDeviceSubtitle: String { return L10n.tr("Localizable", "screen_resolve_send_failure_you_unsigned_device_subtitle") }
  /// Your message was not sent because you have not verified one or more of your devices
  internal static var screenResolveSendFailureYouUnsignedDeviceTitle: String { return L10n.tr("Localizable", "screen_resolve_send_failure_you_unsigned_device_title") }
  /// Failed to resolve room alias.
  internal static var screenRoomAliasResolverResolveAliasFailure: String { return L10n.tr("Localizable", "screen_room_alias_resolver_resolve_alias_failure") }
  /// Camera
  internal static var screenRoomAttachmentSourceCamera: String { return L10n.tr("Localizable", "screen_room_attachment_source_camera") }
  /// Take photo
  internal static var screenRoomAttachmentSourceCameraPhoto: String { return L10n.tr("Localizable", "screen_room_attachment_source_camera_photo") }
  /// Record video
  internal static var screenRoomAttachmentSourceCameraVideo: String { return L10n.tr("Localizable", "screen_room_attachment_source_camera_video") }
  /// Attachment
  internal static var screenRoomAttachmentSourceFiles: String { return L10n.tr("Localizable", "screen_room_attachment_source_files") }
  /// Photo & Video Library
  internal static var screenRoomAttachmentSourceGallery: String { return L10n.tr("Localizable", "screen_room_attachment_source_gallery") }
  /// Location
  internal static var screenRoomAttachmentSourceLocation: String { return L10n.tr("Localizable", "screen_room_attachment_source_location") }
  /// Poll
  internal static var screenRoomAttachmentSourcePoll: String { return L10n.tr("Localizable", "screen_room_attachment_source_poll") }
  /// Text Formatting
  internal static var screenRoomAttachmentTextFormatting: String { return L10n.tr("Localizable", "screen_room_attachment_text_formatting") }
  /// Admins only
  internal static var screenRoomChangePermissionsAdministrators: String { return L10n.tr("Localizable", "screen_room_change_permissions_administrators") }
  /// Ban people
  internal static var screenRoomChangePermissionsBanPeople: String { return L10n.tr("Localizable", "screen_room_change_permissions_ban_people") }
  /// Remove messages
  internal static var screenRoomChangePermissionsDeleteMessages: String { return L10n.tr("Localizable", "screen_room_change_permissions_delete_messages") }
  /// Everyone
  internal static var screenRoomChangePermissionsEveryone: String { return L10n.tr("Localizable", "screen_room_change_permissions_everyone") }
  /// Invite people
  internal static var screenRoomChangePermissionsInvitePeople: String { return L10n.tr("Localizable", "screen_room_change_permissions_invite_people") }
  /// Member moderation
  internal static var screenRoomChangePermissionsMemberModeration: String { return L10n.tr("Localizable", "screen_room_change_permissions_member_moderation") }
  /// Messages and content
  internal static var screenRoomChangePermissionsMessagesAndContent: String { return L10n.tr("Localizable", "screen_room_change_permissions_messages_and_content") }
  /// Admins and moderators
  internal static var screenRoomChangePermissionsModerators: String { return L10n.tr("Localizable", "screen_room_change_permissions_moderators") }
  /// Remove people
  internal static var screenRoomChangePermissionsRemovePeople: String { return L10n.tr("Localizable", "screen_room_change_permissions_remove_people") }
  /// Change room avatar
  internal static var screenRoomChangePermissionsRoomAvatar: String { return L10n.tr("Localizable", "screen_room_change_permissions_room_avatar") }
  /// Room details
  internal static var screenRoomChangePermissionsRoomDetails: String { return L10n.tr("Localizable", "screen_room_change_permissions_room_details") }
  /// Change room name
  internal static var screenRoomChangePermissionsRoomName: String { return L10n.tr("Localizable", "screen_room_change_permissions_room_name") }
  /// Change room topic
  internal static var screenRoomChangePermissionsRoomTopic: String { return L10n.tr("Localizable", "screen_room_change_permissions_room_topic") }
  /// Send messages
  internal static var screenRoomChangePermissionsSendMessages: String { return L10n.tr("Localizable", "screen_room_change_permissions_send_messages") }
  /// Edit Admins
  internal static var screenRoomChangeRoleAdministratorsTitle: String { return L10n.tr("Localizable", "screen_room_change_role_administrators_title") }
  /// You will not be able to undo this action. You are promoting the user to have the same power level as you.
  internal static var screenRoomChangeRoleConfirmAddAdminDescription: String { return L10n.tr("Localizable", "screen_room_change_role_confirm_add_admin_description") }
  /// Add Admin?
  internal static var screenRoomChangeRoleConfirmAddAdminTitle: String { return L10n.tr("Localizable", "screen_room_change_role_confirm_add_admin_title") }
  /// Demote
  internal static var screenRoomChangeRoleConfirmDemoteSelfAction: String { return L10n.tr("Localizable", "screen_room_change_role_confirm_demote_self_action") }
  /// You will not be able to undo this change as you are demoting yourself, if you are the last privileged user in the room it will be impossible to regain privileges.
  internal static var screenRoomChangeRoleConfirmDemoteSelfDescription: String { return L10n.tr("Localizable", "screen_room_change_role_confirm_demote_self_description") }
  /// Demote yourself?
  internal static var screenRoomChangeRoleConfirmDemoteSelfTitle: String { return L10n.tr("Localizable", "screen_room_change_role_confirm_demote_self_title") }
  /// %1$@ (Pending)
  internal static func screenRoomChangeRoleInvitedMemberName(_ p1: Any) -> String {
    return L10n.tr("Localizable", "screen_room_change_role_invited_member_name", String(describing: p1))
  }
  /// Admins automatically have moderator privileges
  internal static var screenRoomChangeRoleModeratorsAdminSectionFooter: String { return L10n.tr("Localizable", "screen_room_change_role_moderators_admin_section_footer") }
  /// Edit Moderators
  internal static var screenRoomChangeRoleModeratorsTitle: String { return L10n.tr("Localizable", "screen_room_change_role_moderators_title") }
  /// Admins
  internal static var screenRoomChangeRoleSectionAdministrators: String { return L10n.tr("Localizable", "screen_room_change_role_section_administrators") }
  /// Moderators
  internal static var screenRoomChangeRoleSectionModerators: String { return L10n.tr("Localizable", "screen_room_change_role_section_moderators") }
  /// Members
  internal static var screenRoomChangeRoleSectionUsers: String { return L10n.tr("Localizable", "screen_room_change_role_section_users") }
  /// You have unsaved changes.
  internal static var screenRoomChangeRoleUnsavedChangesDescription: String { return L10n.tr("Localizable", "screen_room_change_role_unsaved_changes_description") }
  /// Save changes?
  internal static var screenRoomChangeRoleUnsavedChangesTitle: String { return L10n.tr("Localizable", "screen_room_change_role_unsaved_changes_title") }
  /// Add topic
  internal static var screenRoomDetailsAddTopicTitle: String { return L10n.tr("Localizable", "screen_room_details_add_topic_title") }
  /// Already a member
  internal static var screenRoomDetailsAlreadyAMember: String { return L10n.tr("Localizable", "screen_room_details_already_a_member") }
  /// Already invited
  internal static var screenRoomDetailsAlreadyInvited: String { return L10n.tr("Localizable", "screen_room_details_already_invited") }
  /// Encrypted
  internal static var screenRoomDetailsBadgeEncrypted: String { return L10n.tr("Localizable", "screen_room_details_badge_encrypted") }
  /// Not encrypted
  internal static var screenRoomDetailsBadgeNotEncrypted: String { return L10n.tr("Localizable", "screen_room_details_badge_not_encrypted") }
  /// Public room
  internal static var screenRoomDetailsBadgePublic: String { return L10n.tr("Localizable", "screen_room_details_badge_public") }
  /// Edit Room
  internal static var screenRoomDetailsEditRoomTitle: String { return L10n.tr("Localizable", "screen_room_details_edit_room_title") }
  /// There was an unknown error and the information couldn't be changed.
  internal static var screenRoomDetailsEditionError: String { return L10n.tr("Localizable", "screen_room_details_edition_error") }
  /// Unable to update room
  internal static var screenRoomDetailsEditionErrorTitle: String { return L10n.tr("Localizable", "screen_room_details_edition_error_title") }
  /// Messages are secured with locks. Only you and the recipients have the unique keys to unlock them.
  internal static var screenRoomDetailsEncryptionEnabledSubtitle: String { return L10n.tr("Localizable", "screen_room_details_encryption_enabled_subtitle") }
  /// Message encryption enabled
  internal static var screenRoomDetailsEncryptionEnabledTitle: String { return L10n.tr("Localizable", "screen_room_details_encryption_enabled_title") }
  /// An error occurred when loading notification settings.
  internal static var screenRoomDetailsErrorLoadingNotificationSettings: String { return L10n.tr("Localizable", "screen_room_details_error_loading_notification_settings") }
  /// Failed muting this room, please try again.
  internal static var screenRoomDetailsErrorMuting: String { return L10n.tr("Localizable", "screen_room_details_error_muting") }
  /// Failed unmuting this room, please try again.
  internal static var screenRoomDetailsErrorUnmuting: String { return L10n.tr("Localizable", "screen_room_details_error_unmuting") }
  /// Invite people
  internal static var screenRoomDetailsInvitePeopleTitle: String { return L10n.tr("Localizable", "screen_room_details_invite_people_title") }
  /// Leave conversation
  internal static var screenRoomDetailsLeaveConversationTitle: String { return L10n.tr("Localizable", "screen_room_details_leave_conversation_title") }
  /// Leave room
  internal static var screenRoomDetailsLeaveRoomTitle: String { return L10n.tr("Localizable", "screen_room_details_leave_room_title") }
  /// Custom
  internal static var screenRoomDetailsNotificationModeCustom: String { return L10n.tr("Localizable", "screen_room_details_notification_mode_custom") }
  /// Default
  internal static var screenRoomDetailsNotificationModeDefault: String { return L10n.tr("Localizable", "screen_room_details_notification_mode_default") }
  /// Notifications
  internal static var screenRoomDetailsNotificationTitle: String { return L10n.tr("Localizable", "screen_room_details_notification_title") }
  /// Pinned messages
  internal static var screenRoomDetailsPinnedEventsRowTitle: String { return L10n.tr("Localizable", "screen_room_details_pinned_events_row_title") }
  /// Roles and permissions
  internal static var screenRoomDetailsRolesAndPermissions: String { return L10n.tr("Localizable", "screen_room_details_roles_and_permissions") }
  /// Room name
  internal static var screenRoomDetailsRoomNameLabel: String { return L10n.tr("Localizable", "screen_room_details_room_name_label") }
  /// Security
  internal static var screenRoomDetailsSecurityTitle: String { return L10n.tr("Localizable", "screen_room_details_security_title") }
  /// Share room
  internal static var screenRoomDetailsShareRoomTitle: String { return L10n.tr("Localizable", "screen_room_details_share_room_title") }
  /// Room info
  internal static var screenRoomDetailsTitle: String { return L10n.tr("Localizable", "screen_room_details_title") }
  /// Topic
  internal static var screenRoomDetailsTopicTitle: String { return L10n.tr("Localizable", "screen_room_details_topic_title") }
  /// Updating room…
  internal static var screenRoomDetailsUpdatingRoom: String { return L10n.tr("Localizable", "screen_room_details_updating_room") }
  /// Failed loading
  internal static var screenRoomDirectorySearchLoadingError: String { return L10n.tr("Localizable", "screen_room_directory_search_loading_error") }
  /// Room directory
  internal static var screenRoomDirectorySearchTitle: String { return L10n.tr("Localizable", "screen_room_directory_search_title") }
  /// Message history is currently unavailable.
  internal static var screenRoomEncryptedHistoryBanner: String { return L10n.tr("Localizable", "screen_room_encrypted_history_banner") }
  /// Message history is unavailable in this room. Verify this device to see your message history.
  internal static var screenRoomEncryptedHistoryBannerUnverified: String { return L10n.tr("Localizable", "screen_room_encrypted_history_banner_unverified") }
  /// Failed processing media to upload, please try again.
  internal static var screenRoomErrorFailedProcessingMedia: String { return L10n.tr("Localizable", "screen_room_error_failed_processing_media") }
  /// Could not retrieve user details
  internal static var screenRoomErrorFailedRetrievingUserDetails: String { return L10n.tr("Localizable", "screen_room_error_failed_retrieving_user_details") }
  /// Would you like to invite them back?
  internal static var screenRoomInviteAgainAlertMessage: String { return L10n.tr("Localizable", "screen_room_invite_again_alert_message") }
  /// You are alone in this chat
  internal static var screenRoomInviteAgainAlertTitle: String { return L10n.tr("Localizable", "screen_room_invite_again_alert_title") }
  /// Block
  internal static var screenRoomMemberDetailsBlockAlertAction: String { return L10n.tr("Localizable", "screen_room_member_details_block_alert_action") }
  /// Blocked users won't be able to send you messages and all their messages will be hidden. You can unblock them anytime.
  internal static var screenRoomMemberDetailsBlockAlertDescription: String { return L10n.tr("Localizable", "screen_room_member_details_block_alert_description") }
  /// Block user
  internal static var screenRoomMemberDetailsBlockUser: String { return L10n.tr("Localizable", "screen_room_member_details_block_user") }
  /// Profile
  internal static var screenRoomMemberDetailsTitle: String { return L10n.tr("Localizable", "screen_room_member_details_title") }
  /// Unblock
  internal static var screenRoomMemberDetailsUnblockAlertAction: String { return L10n.tr("Localizable", "screen_room_member_details_unblock_alert_action") }
  /// You'll be able to see all messages from them again.
  internal static var screenRoomMemberDetailsUnblockAlertDescription: String { return L10n.tr("Localizable", "screen_room_member_details_unblock_alert_description") }
  /// Unblock user
  internal static var screenRoomMemberDetailsUnblockUser: String { return L10n.tr("Localizable", "screen_room_member_details_unblock_user") }
  /// Use the web app to verify this user.
  internal static var screenRoomMemberDetailsVerifyButtonSubtitle: String { return L10n.tr("Localizable", "screen_room_member_details_verify_button_subtitle") }
  /// Verify %1$@
  internal static func screenRoomMemberDetailsVerifyButtonTitle(_ p1: Any) -> String {
    return L10n.tr("Localizable", "screen_room_member_details_verify_button_title", String(describing: p1))
  }
  /// Ban
  internal static var screenRoomMemberListBanMemberConfirmationAction: String { return L10n.tr("Localizable", "screen_room_member_list_ban_member_confirmation_action") }
  /// They won’t be able to join this room again if invited.
  internal static var screenRoomMemberListBanMemberConfirmationDescription: String { return L10n.tr("Localizable", "screen_room_member_list_ban_member_confirmation_description") }
  /// Are you sure you want to ban this member?
  internal static var screenRoomMemberListBanMemberConfirmationTitle: String { return L10n.tr("Localizable", "screen_room_member_list_ban_member_confirmation_title") }
  /// There are no banned users in this room.
  internal static var screenRoomMemberListBannedEmpty: String { return L10n.tr("Localizable", "screen_room_member_list_banned_empty") }
  /// Banning %1$@
  internal static func screenRoomMemberListBanningUser(_ p1: Any) -> String {
    return L10n.tr("Localizable", "screen_room_member_list_banning_user", String(describing: p1))
  }
  /// Plural format key: "%#@COUNT@"
  internal static func screenRoomMemberListHeaderTitle(_ p1: Int) -> String {
    return L10n.tr("Localizable", "screen_room_member_list_header_title", p1)
  }
  /// Remove and ban member
  internal static var screenRoomMemberListManageMemberBan: String { return L10n.tr("Localizable", "screen_room_member_list_manage_member_ban") }
  /// Remove from room
  internal static var screenRoomMemberListManageMemberRemove: String { return L10n.tr("Localizable", "screen_room_member_list_manage_member_remove") }
  /// Remove and ban member
  internal static var screenRoomMemberListManageMemberRemoveConfirmationBan: String { return L10n.tr("Localizable", "screen_room_member_list_manage_member_remove_confirmation_ban") }
  /// Only remove member
  internal static var screenRoomMemberListManageMemberRemoveConfirmationKick: String { return L10n.tr("Localizable", "screen_room_member_list_manage_member_remove_confirmation_kick") }
  /// Remove member and ban from joining in the future?
  internal static var screenRoomMemberListManageMemberRemoveConfirmationTitle: String { return L10n.tr("Localizable", "screen_room_member_list_manage_member_remove_confirmation_title") }
  /// Unban
  internal static var screenRoomMemberListManageMemberUnbanAction: String { return L10n.tr("Localizable", "screen_room_member_list_manage_member_unban_action") }
  /// They will be able to join this room again if invited.
  internal static var screenRoomMemberListManageMemberUnbanMessage: String { return L10n.tr("Localizable", "screen_room_member_list_manage_member_unban_message") }
  /// Unban user
  internal static var screenRoomMemberListManageMemberUnbanTitle: String { return L10n.tr("Localizable", "screen_room_member_list_manage_member_unban_title") }
  /// View profile
  internal static var screenRoomMemberListManageMemberUserInfo: String { return L10n.tr("Localizable", "screen_room_member_list_manage_member_user_info") }
  /// Banned
  internal static var screenRoomMemberListModeBanned: String { return L10n.tr("Localizable", "screen_room_member_list_mode_banned") }
  /// Members
  internal static var screenRoomMemberListModeMembers: String { return L10n.tr("Localizable", "screen_room_member_list_mode_members") }
  /// Pending
  internal static var screenRoomMemberListPendingHeaderTitle: String { return L10n.tr("Localizable", "screen_room_member_list_pending_header_title") }
  /// Removing %1$@…
  internal static func screenRoomMemberListRemovingUser(_ p1: Any) -> String {
    return L10n.tr("Localizable", "screen_room_member_list_removing_user", String(describing: p1))
  }
  /// Admin
  internal static var screenRoomMemberListRoleAdministrator: String { return L10n.tr("Localizable", "screen_room_member_list_role_administrator") }
  /// Moderator
  internal static var screenRoomMemberListRoleModerator: String { return L10n.tr("Localizable", "screen_room_member_list_role_moderator") }
  /// Room members
  internal static var screenRoomMemberListRoomMembersHeaderTitle: String { return L10n.tr("Localizable", "screen_room_member_list_room_members_header_title") }
  /// Unbanning %1$@
  internal static func screenRoomMemberListUnbanningUser(_ p1: Any) -> String {
    return L10n.tr("Localizable", "screen_room_member_list_unbanning_user", String(describing: p1))
  }
  /// Notify the whole room
  internal static var screenRoomMentionsAtRoomSubtitle: String { return L10n.tr("Localizable", "screen_room_mentions_at_room_subtitle") }
  /// Everyone
  internal static var screenRoomMentionsAtRoomTitle: String { return L10n.tr("Localizable", "screen_room_mentions_at_room_title") }
  /// Allow custom setting
  internal static var screenRoomNotificationSettingsAllowCustom: String { return L10n.tr("Localizable", "screen_room_notification_settings_allow_custom") }
  /// Turning this on will override your default setting
  internal static var screenRoomNotificationSettingsAllowCustomFootnote: String { return L10n.tr("Localizable", "screen_room_notification_settings_allow_custom_footnote") }
  /// Notify me in this chat for
  internal static var screenRoomNotificationSettingsCustomSettingsTitle: String { return L10n.tr("Localizable", "screen_room_notification_settings_custom_settings_title") }
  /// You can change it in your %1$@.
  internal static func screenRoomNotificationSettingsDefaultSettingFootnote(_ p1: Any) -> String {
    return L10n.tr("Localizable", "screen_room_notification_settings_default_setting_footnote", String(describing: p1))
  }
  /// global settings
  internal static var screenRoomNotificationSettingsDefaultSettingFootnoteContentLink: String { return L10n.tr("Localizable", "screen_room_notification_settings_default_setting_footnote_content_link") }
  /// Default setting
  internal static var screenRoomNotificationSettingsDefaultSettingTitle: String { return L10n.tr("Localizable", "screen_room_notification_settings_default_setting_title") }
  /// Remove custom setting
  internal static var screenRoomNotificationSettingsEditRemoveSetting: String { return L10n.tr("Localizable", "screen_room_notification_settings_edit_remove_setting") }
  /// An error occurred while loading notification settings.
  internal static var screenRoomNotificationSettingsErrorLoadingSettings: String { return L10n.tr("Localizable", "screen_room_notification_settings_error_loading_settings") }
  /// Failed restoring the default mode, please try again.
  internal static var screenRoomNotificationSettingsErrorRestoringDefault: String { return L10n.tr("Localizable", "screen_room_notification_settings_error_restoring_default") }
  /// Failed setting the mode, please try again.
  internal static var screenRoomNotificationSettingsErrorSettingMode: String { return L10n.tr("Localizable", "screen_room_notification_settings_error_setting_mode") }
  /// Your homeserver does not support this option in encrypted rooms, you won't get notified in this room.
  internal static var screenRoomNotificationSettingsMentionsOnlyDisclaimer: String { return L10n.tr("Localizable", "screen_room_notification_settings_mentions_only_disclaimer") }
  /// All messages
  internal static var screenRoomNotificationSettingsModeAllMessages: String { return L10n.tr("Localizable", "screen_room_notification_settings_mode_all_messages") }
  /// Mentions and Keywords only
  internal static var screenRoomNotificationSettingsModeMentionsAndKeywords: String { return L10n.tr("Localizable", "screen_room_notification_settings_mode_mentions_and_keywords") }
  /// In this room, notify me for
  internal static var screenRoomNotificationSettingsRoomCustomSettingsTitle: String { return L10n.tr("Localizable", "screen_room_notification_settings_room_custom_settings_title") }
  /// %1$@ of %2$@
  internal static func screenRoomPinnedBannerIndicator(_ p1: Any, _ p2: Any) -> String {
    return L10n.tr("Localizable", "screen_room_pinned_banner_indicator", String(describing: p1), String(describing: p2))
  }
  /// %1$@ Pinned messages
  internal static func screenRoomPinnedBannerIndicatorDescription(_ p1: Any) -> String {
    return L10n.tr("Localizable", "screen_room_pinned_banner_indicator_description", String(describing: p1))
  }
  /// Loading message…
  internal static var screenRoomPinnedBannerLoadingDescription: String { return L10n.tr("Localizable", "screen_room_pinned_banner_loading_description") }
  /// View All
  internal static var screenRoomPinnedBannerViewAllButtonTitle: String { return L10n.tr("Localizable", "screen_room_pinned_banner_view_all_button_title") }
  /// Send again
  internal static var screenRoomRetrySendMenuSendAgainAction: String { return L10n.tr("Localizable", "screen_room_retry_send_menu_send_again_action") }
  /// Your message failed to send
  internal static var screenRoomRetrySendMenuTitle: String { return L10n.tr("Localizable", "screen_room_retry_send_menu_title") }
  /// Admins
  internal static var screenRoomRolesAndPermissionsAdmins: String { return L10n.tr("Localizable", "screen_room_roles_and_permissions_admins") }
  /// Change my role
  internal static var screenRoomRolesAndPermissionsChangeMyRole: String { return L10n.tr("Localizable", "screen_room_roles_and_permissions_change_my_role") }
  /// Demote to member
  internal static var screenRoomRolesAndPermissionsChangeRoleDemoteToMember: String { return L10n.tr("Localizable", "screen_room_roles_and_permissions_change_role_demote_to_member") }
  /// Demote to moderator
  internal static var screenRoomRolesAndPermissionsChangeRoleDemoteToModerator: String { return L10n.tr("Localizable", "screen_room_roles_and_permissions_change_role_demote_to_moderator") }
  /// Member moderation
  internal static var screenRoomRolesAndPermissionsMemberModeration: String { return L10n.tr("Localizable", "screen_room_roles_and_permissions_member_moderation") }
  /// Messages and content
  internal static var screenRoomRolesAndPermissionsMessagesAndContent: String { return L10n.tr("Localizable", "screen_room_roles_and_permissions_messages_and_content") }
  /// Moderators
  internal static var screenRoomRolesAndPermissionsModerators: String { return L10n.tr("Localizable", "screen_room_roles_and_permissions_moderators") }
  /// Permissions
  internal static var screenRoomRolesAndPermissionsPermissionsHeader: String { return L10n.tr("Localizable", "screen_room_roles_and_permissions_permissions_header") }
  /// Reset permissions
  internal static var screenRoomRolesAndPermissionsReset: String { return L10n.tr("Localizable", "screen_room_roles_and_permissions_reset") }
  /// Once you reset permissions, you will lose the current settings.
  internal static var screenRoomRolesAndPermissionsResetConfirmDescription: String { return L10n.tr("Localizable", "screen_room_roles_and_permissions_reset_confirm_description") }
  /// Reset permissions?
  internal static var screenRoomRolesAndPermissionsResetConfirmTitle: String { return L10n.tr("Localizable", "screen_room_roles_and_permissions_reset_confirm_title") }
  /// Roles
  internal static var screenRoomRolesAndPermissionsRolesHeader: String { return L10n.tr("Localizable", "screen_room_roles_and_permissions_roles_header") }
  /// Room details
  internal static var screenRoomRolesAndPermissionsRoomDetails: String { return L10n.tr("Localizable", "screen_room_roles_and_permissions_room_details") }
  /// Roles and permissions
  internal static var screenRoomRolesAndPermissionsTitle: String { return L10n.tr("Localizable", "screen_room_roles_and_permissions_title") }
  /// Add emoji
  internal static var screenRoomTimelineAddReaction: String { return L10n.tr("Localizable", "screen_room_timeline_add_reaction") }
  /// This is the beginning of %1$@.
  internal static func screenRoomTimelineBeginningOfRoom(_ p1: Any) -> String {
    return L10n.tr("Localizable", "screen_room_timeline_beginning_of_room", String(describing: p1))
  }
  /// This is the beginning of this conversation.
  internal static var screenRoomTimelineBeginningOfRoomNoName: String { return L10n.tr("Localizable", "screen_room_timeline_beginning_of_room_no_name") }
  /// Show less
  internal static var screenRoomTimelineLessReactions: String { return L10n.tr("Localizable", "screen_room_timeline_less_reactions") }
  /// Message copied
  internal static var screenRoomTimelineMessageCopied: String { return L10n.tr("Localizable", "screen_room_timeline_message_copied") }
  /// You do not have permission to post to this room
  internal static var screenRoomTimelineNoPermissionToPost: String { return L10n.tr("Localizable", "screen_room_timeline_no_permission_to_post") }
  /// Show less
  internal static var screenRoomTimelineReactionsShowLess: String { return L10n.tr("Localizable", "screen_room_timeline_reactions_show_less") }
  /// Show more
  internal static var screenRoomTimelineReactionsShowMore: String { return L10n.tr("Localizable", "screen_room_timeline_reactions_show_more") }
  /// New
  internal static var screenRoomTimelineReadMarkerTitle: String { return L10n.tr("Localizable", "screen_room_timeline_read_marker_title") }
  /// Plural format key: "%#@COUNT@"
  internal static func screenRoomTimelineStateChanges(_ p1: Int) -> String {
    return L10n.tr("Localizable", "screen_room_timeline_state_changes", p1)
  }
  /// Chat
  internal static var screenRoomTitle: String { return L10n.tr("Localizable", "screen_room_title") }
  /// Plural format key: "%#@COUNT@"
  internal static func screenRoomTypingManyMembers(_ p1: Int) -> String {
    return L10n.tr("Localizable", "screen_room_typing_many_members", p1)
  }
  /// %1$@, %2$@ and 
  internal static func screenRoomTypingManyMembersFirstComponentIos(_ p1: Any, _ p2: Any) -> String {
    return L10n.tr("Localizable", "screen_room_typing_many_members_first_component_ios", String(describing: p1), String(describing: p2))
  }
  /// Plural format key: "%#@COUNT@"
  internal static func screenRoomTypingManyMembersSecondComponentIos(_ p1: Int) -> String {
    return L10n.tr("Localizable", "screen_room_typing_many_members_second_component_ios", p1)
  }
  /// Plural format key: "%#@COUNT@"
  internal static func screenRoomTypingNotification(_ p1: Int) -> String {
    return L10n.tr("Localizable", "screen_room_typing_notification", p1)
  }
  ///  are typing…
  internal static var screenRoomTypingNotificationPluralIos: String { return L10n.tr("Localizable", "screen_room_typing_notification_plural_ios") }
  ///  is typing…
  internal static var screenRoomTypingNotificationSingularIos: String { return L10n.tr("Localizable", "screen_room_typing_notification_singular_ios") }
  /// %1$@ and %2$@
  internal static func screenRoomTypingTwoMembers(_ p1: Any, _ p2: Any) -> String {
    return L10n.tr("Localizable", "screen_room_typing_two_members", String(describing: p1), String(describing: p2))
  }
  /// Hold to record
  internal static var screenRoomVoiceMessageTooltip: String { return L10n.tr("Localizable", "screen_room_voice_message_tooltip") }
  /// Create a new conversation or room
  internal static var screenRoomlistA11yCreateMessage: String { return L10n.tr("Localizable", "screen_roomlist_a11y_create_message") }
  /// Get started by messaging someone.
  internal static var screenRoomlistEmptyMessage: String { return L10n.tr("Localizable", "screen_roomlist_empty_message") }
  /// No chats yet.
  internal static var screenRoomlistEmptyTitle: String { return L10n.tr("Localizable", "screen_roomlist_empty_title") }
  /// Favourites
  internal static var screenRoomlistFilterFavourites: String { return L10n.tr("Localizable", "screen_roomlist_filter_favourites") }
  /// You can add a chat to your favourites in the chat settings.
  /// For now, you can deselect filters in order to see your other chats
  internal static var screenRoomlistFilterFavouritesEmptyStateSubtitle: String { return L10n.tr("Localizable", "screen_roomlist_filter_favourites_empty_state_subtitle") }
  /// You don’t have favourite chats yet
  internal static var screenRoomlistFilterFavouritesEmptyStateTitle: String { return L10n.tr("Localizable", "screen_roomlist_filter_favourites_empty_state_title") }
  /// Invites
  internal static var screenRoomlistFilterInvites: String { return L10n.tr("Localizable", "screen_roomlist_filter_invites") }
  /// You don't have any pending invites.
  internal static var screenRoomlistFilterInvitesEmptyStateTitle: String { return L10n.tr("Localizable", "screen_roomlist_filter_invites_empty_state_title") }
  /// Low Priority
  internal static var screenRoomlistFilterLowPriority: String { return L10n.tr("Localizable", "screen_roomlist_filter_low_priority") }
  /// You can deselect filters in order to see your other chats
  internal static var screenRoomlistFilterMixedEmptyStateSubtitle: String { return L10n.tr("Localizable", "screen_roomlist_filter_mixed_empty_state_subtitle") }
  /// You don’t have chats for this selection
  internal static var screenRoomlistFilterMixedEmptyStateTitle: String { return L10n.tr("Localizable", "screen_roomlist_filter_mixed_empty_state_title") }
  /// People
  internal static var screenRoomlistFilterPeople: String { return L10n.tr("Localizable", "screen_roomlist_filter_people") }
  /// You don’t have any DMs yet
  internal static var screenRoomlistFilterPeopleEmptyStateTitle: String { return L10n.tr("Localizable", "screen_roomlist_filter_people_empty_state_title") }
  /// Rooms
  internal static var screenRoomlistFilterRooms: String { return L10n.tr("Localizable", "screen_roomlist_filter_rooms") }
  /// You’re not in any room yet
  internal static var screenRoomlistFilterRoomsEmptyStateTitle: String { return L10n.tr("Localizable", "screen_roomlist_filter_rooms_empty_state_title") }
  /// Unreads
  internal static var screenRoomlistFilterUnreads: String { return L10n.tr("Localizable", "screen_roomlist_filter_unreads") }
  /// Congrats!
  /// You don’t have any unread messages!
  internal static var screenRoomlistFilterUnreadsEmptyStateTitle: String { return L10n.tr("Localizable", "screen_roomlist_filter_unreads_empty_state_title") }
  /// Chats
  internal static var screenRoomlistMainSpaceTitle: String { return L10n.tr("Localizable", "screen_roomlist_main_space_title") }
  /// Mark as read
  internal static var screenRoomlistMarkAsRead: String { return L10n.tr("Localizable", "screen_roomlist_mark_as_read") }
  /// Mark as unread
  internal static var screenRoomlistMarkAsUnread: String { return L10n.tr("Localizable", "screen_roomlist_mark_as_unread") }
  /// Browse all rooms
  internal static var screenRoomlistRoomDirectoryButtonTitle: String { return L10n.tr("Localizable", "screen_roomlist_room_directory_button_title") }
  /// Change account provider
  internal static var screenServerConfirmationChangeServer: String { return L10n.tr("Localizable", "screen_server_confirmation_change_server") }
  /// A private server for Element employees.
  internal static var screenServerConfirmationMessageLoginElementDotIo: String { return L10n.tr("Localizable", "screen_server_confirmation_message_login_element_dot_io") }
  /// Matrix is an open network for secure, decentralised communication.
  internal static var screenServerConfirmationMessageLoginMatrixDotOrg: String { return L10n.tr("Localizable", "screen_server_confirmation_message_login_matrix_dot_org") }
  /// This is where your conversations will live — just like you would use an email provider to keep your emails.
  internal static var screenServerConfirmationMessageRegister: String { return L10n.tr("Localizable", "screen_server_confirmation_message_register") }
  /// You’re about to sign in to %1$@
  internal static func screenServerConfirmationTitleLogin(_ p1: Any) -> String {
    return L10n.tr("Localizable", "screen_server_confirmation_title_login", String(describing: p1))
  }
  /// You’re about to create an account on %1$@
  internal static func screenServerConfirmationTitleRegister(_ p1: Any) -> String {
    return L10n.tr("Localizable", "screen_server_confirmation_title_register", String(describing: p1))
  }
  /// Something doesn’t seem right. Either the request timed out or the request was denied.
  internal static var screenSessionVerificationCancelledSubtitle: String { return L10n.tr("Localizable", "screen_session_verification_cancelled_subtitle") }
  /// Confirm that the emojis below match those shown on your other session.
  internal static var screenSessionVerificationCompareEmojisSubtitle: String { return L10n.tr("Localizable", "screen_session_verification_compare_emojis_subtitle") }
  /// Compare emojis
  internal static var screenSessionVerificationCompareEmojisTitle: String { return L10n.tr("Localizable", "screen_session_verification_compare_emojis_title") }
  /// Confirm that the numbers below match those shown on your other session.
  internal static var screenSessionVerificationCompareNumbersSubtitle: String { return L10n.tr("Localizable", "screen_session_verification_compare_numbers_subtitle") }
  /// Compare numbers
  internal static var screenSessionVerificationCompareNumbersTitle: String { return L10n.tr("Localizable", "screen_session_verification_compare_numbers_title") }
  /// Your new session is now verified. It has access to your encrypted messages, and other users will see it as trusted.
  internal static var screenSessionVerificationCompleteSubtitle: String { return L10n.tr("Localizable", "screen_session_verification_complete_subtitle") }
  /// Enter recovery key
  internal static var screenSessionVerificationEnterRecoveryKey: String { return L10n.tr("Localizable", "screen_session_verification_enter_recovery_key") }
  /// Either the request timed out, the request was denied, or there was a verification mismatch.
  internal static var screenSessionVerificationFailedSubtitle: String { return L10n.tr("Localizable", "screen_session_verification_failed_subtitle") }
  /// Prove it’s you in order to access your encrypted message history.
  internal static var screenSessionVerificationOpenExistingSessionSubtitle: String { return L10n.tr("Localizable", "screen_session_verification_open_existing_session_subtitle") }
  /// Open an existing session
  internal static var screenSessionVerificationOpenExistingSessionTitle: String { return L10n.tr("Localizable", "screen_session_verification_open_existing_session_title") }
  /// Retry verification
  internal static var screenSessionVerificationPositiveButtonCanceled: String { return L10n.tr("Localizable", "screen_session_verification_positive_button_canceled") }
  /// I am ready
  internal static var screenSessionVerificationPositiveButtonInitial: String { return L10n.tr("Localizable", "screen_session_verification_positive_button_initial") }
  /// Waiting to match
  internal static var screenSessionVerificationPositiveButtonVerifyingOngoing: String { return L10n.tr("Localizable", "screen_session_verification_positive_button_verifying_ongoing") }
  /// Compare a unique set of emojis.
  internal static var screenSessionVerificationReadySubtitle: String { return L10n.tr("Localizable", "screen_session_verification_ready_subtitle") }
  /// Compare the unique emoji, ensuring they appear in the same order.
  internal static var screenSessionVerificationRequestAcceptedSubtitle: String { return L10n.tr("Localizable", "screen_session_verification_request_accepted_subtitle") }
  /// Signed in
  internal static var screenSessionVerificationRequestDetailsTimestamp: String { return L10n.tr("Localizable", "screen_session_verification_request_details_timestamp") }
  /// Only continue if you initiated this verification.
  internal static var screenSessionVerificationRequestFooter: String { return L10n.tr("Localizable", "screen_session_verification_request_footer") }
  /// Verify the other device to keep your message history secure.
  internal static var screenSessionVerificationRequestSubtitle: String { return L10n.tr("Localizable", "screen_session_verification_request_subtitle") }
  /// Verification requested
  internal static var screenSessionVerificationRequestTitle: String { return L10n.tr("Localizable", "screen_session_verification_request_title") }
  /// They don’t match
  internal static var screenSessionVerificationTheyDontMatch: String { return L10n.tr("Localizable", "screen_session_verification_they_dont_match") }
  /// They match
  internal static var screenSessionVerificationTheyMatch: String { return L10n.tr("Localizable", "screen_session_verification_they_match") }
  /// Accept the request to start the verification process in your other session to continue.
  internal static var screenSessionVerificationWaitingToAcceptSubtitle: String { return L10n.tr("Localizable", "screen_session_verification_waiting_to_accept_subtitle") }
  /// Waiting to accept request
  internal static var screenSessionVerificationWaitingToAcceptTitle: String { return L10n.tr("Localizable", "screen_session_verification_waiting_to_accept_title") }
  /// Share location
  internal static var screenShareLocationTitle: String { return L10n.tr("Localizable", "screen_share_location_title") }
  /// Share my location
  internal static var screenShareMyLocationAction: String { return L10n.tr("Localizable", "screen_share_my_location_action") }
  /// Open in Apple Maps
  internal static var screenShareOpenAppleMaps: String { return L10n.tr("Localizable", "screen_share_open_apple_maps") }
  /// Open in Google Maps
  internal static var screenShareOpenGoogleMaps: String { return L10n.tr("Localizable", "screen_share_open_google_maps") }
  /// Open in OpenStreetMap
  internal static var screenShareOpenOsmMaps: String { return L10n.tr("Localizable", "screen_share_open_osm_maps") }
  /// Share this location
  internal static var screenShareThisLocationAction: String { return L10n.tr("Localizable", "screen_share_this_location_action") }
  /// You’ve changed your password on another session
  internal static var screenSignedOutReason1: String { return L10n.tr("Localizable", "screen_signed_out_reason_1") }
  /// You have deleted the session from another session
  internal static var screenSignedOutReason2: String { return L10n.tr("Localizable", "screen_signed_out_reason_2") }
  /// Your server’s administrator has invalidated your access
  internal static var screenSignedOutReason3: String { return L10n.tr("Localizable", "screen_signed_out_reason_3") }
  /// You might have been signed out for one of the reasons listed below. Please sign in again to continue using %@.
  internal static func screenSignedOutSubtitle(_ p1: Any) -> String {
    return L10n.tr("Localizable", "screen_signed_out_subtitle", String(describing: p1))
  }
  /// You’re signed out
  internal static var screenSignedOutTitle: String { return L10n.tr("Localizable", "screen_signed_out_title") }
  /// Are you sure you want to sign out?
  internal static var screenSignoutConfirmationDialogContent: String { return L10n.tr("Localizable", "screen_signout_confirmation_dialog_content") }
  /// Sign out
  internal static var screenSignoutConfirmationDialogSubmit: String { return L10n.tr("Localizable", "screen_signout_confirmation_dialog_submit") }
  /// Sign out
  internal static var screenSignoutConfirmationDialogTitle: String { return L10n.tr("Localizable", "screen_signout_confirmation_dialog_title") }
  /// Signing out…
  internal static var screenSignoutInProgressDialogContent: String { return L10n.tr("Localizable", "screen_signout_in_progress_dialog_content") }
  /// You are about to sign out of your last session. If you sign out now, you will lose access to your encrypted messages.
  internal static var screenSignoutKeyBackupDisabledSubtitle: String { return L10n.tr("Localizable", "screen_signout_key_backup_disabled_subtitle") }
  /// You have turned off backup
  internal static var screenSignoutKeyBackupDisabledTitle: String { return L10n.tr("Localizable", "screen_signout_key_backup_disabled_title") }
  /// Your keys were still being backed up when you went offline. Reconnect so that your keys can be backed up before signing out.
  internal static var screenSignoutKeyBackupOfflineSubtitle: String { return L10n.tr("Localizable", "screen_signout_key_backup_offline_subtitle") }
  /// Your keys are still being backed up
  internal static var screenSignoutKeyBackupOfflineTitle: String { return L10n.tr("Localizable", "screen_signout_key_backup_offline_title") }
  /// Please wait for this to complete before signing out.
  internal static var screenSignoutKeyBackupOngoingSubtitle: String { return L10n.tr("Localizable", "screen_signout_key_backup_ongoing_subtitle") }
  /// Your keys are still being backed up
  internal static var screenSignoutKeyBackupOngoingTitle: String { return L10n.tr("Localizable", "screen_signout_key_backup_ongoing_title") }
  /// Sign out
  internal static var screenSignoutPreferenceItem: String { return L10n.tr("Localizable", "screen_signout_preference_item") }
  /// You are about to sign out of your last session. If you sign out now, you'll lose access to your encrypted messages.
  internal static var screenSignoutRecoveryDisabledSubtitle: String { return L10n.tr("Localizable", "screen_signout_recovery_disabled_subtitle") }
  /// Recovery not set up
  internal static var screenSignoutRecoveryDisabledTitle: String { return L10n.tr("Localizable", "screen_signout_recovery_disabled_title") }
  /// You are about to sign out of your last session. If you sign out now, you might lose access to your encrypted messages.
  internal static var screenSignoutSaveRecoveryKeySubtitle: String { return L10n.tr("Localizable", "screen_signout_save_recovery_key_subtitle") }
  /// Have you saved your recovery key?
  internal static var screenSignoutSaveRecoveryKeyTitle: String { return L10n.tr("Localizable", "screen_signout_save_recovery_key_title") }
  /// An error occurred when trying to start a chat
  internal static var screenStartChatErrorStartingChat: String { return L10n.tr("Localizable", "screen_start_chat_error_starting_chat") }
  /// Message not sent because %1$@’s verified identity has changed.
  internal static func screenTimelineItemMenuSendFailureChangedIdentity(_ p1: Any) -> String {
    return L10n.tr("Localizable", "screen_timeline_item_menu_send_failure_changed_identity", String(describing: p1))
  }
  /// Message not sent because %1$@ has not verified all devices.
  internal static func screenTimelineItemMenuSendFailureUnsignedDevice(_ p1: Any) -> String {
    return L10n.tr("Localizable", "screen_timeline_item_menu_send_failure_unsigned_device", String(describing: p1))
  }
  /// Message not sent because you have not verified one or more of your devices.
  internal static var screenTimelineItemMenuSendFailureYouUnsignedDevice: String { return L10n.tr("Localizable", "screen_timeline_item_menu_send_failure_you_unsigned_device") }
  /// Location
  internal static var screenViewLocationTitle: String { return L10n.tr("Localizable", "screen_view_location_title") }
  /// Calls, polls, search and more will be added later this year.
  internal static var screenWelcomeBullet1: String { return L10n.tr("Localizable", "screen_welcome_bullet_1") }
  /// Message history for encrypted rooms isn’t available yet.
  internal static var screenWelcomeBullet2: String { return L10n.tr("Localizable", "screen_welcome_bullet_2") }
  /// We’d love to hear from you, let us know what you think via the settings page.
  internal static var screenWelcomeBullet3: String { return L10n.tr("Localizable", "screen_welcome_bullet_3") }
  /// Let's go!
  internal static var screenWelcomeButton: String { return L10n.tr("Localizable", "screen_welcome_button") }
  /// Here’s what you need to know:
  internal static var screenWelcomeSubtitle: String { return L10n.tr("Localizable", "screen_welcome_subtitle") }
  /// Welcome to %1$@!
  internal static func screenWelcomeTitle(_ p1: Any) -> String {
    return L10n.tr("Localizable", "screen_welcome_title", String(describing: p1))
  }
  /// Looks like you’re using a new device. Verify with another device to access your encrypted messages.
  internal static var sessionVerificationBannerMessage: String { return L10n.tr("Localizable", "session_verification_banner_message") }
  /// Verify it’s you
  internal static var sessionVerificationBannerTitle: String { return L10n.tr("Localizable", "session_verification_banner_title") }
  /// Rageshake
  internal static var settingsRageshake: String { return L10n.tr("Localizable", "settings_rageshake") }
  /// Detection threshold
  internal static var settingsRageshakeDetectionThreshold: String { return L10n.tr("Localizable", "settings_rageshake_detection_threshold") }
  /// Version: %1$@ (%2$@)
  internal static func settingsVersionNumber(_ p1: Any, _ p2: Any) -> String {
    return L10n.tr("Localizable", "settings_version_number", String(describing: p1), String(describing: p2))
  }
  /// (avatar was changed too)
  internal static var stateEventAvatarChangedToo: String { return L10n.tr("Localizable", "state_event_avatar_changed_too") }
  /// %1$@ changed their avatar
  internal static func stateEventAvatarUrlChanged(_ p1: Any) -> String {
    return L10n.tr("Localizable", "state_event_avatar_url_changed", String(describing: p1))
  }
  /// You changed your avatar
  internal static var stateEventAvatarUrlChangedByYou: String { return L10n.tr("Localizable", "state_event_avatar_url_changed_by_you") }
  /// %1$@ was demoted to member
  internal static func stateEventDemotedToMember(_ p1: Any) -> String {
    return L10n.tr("Localizable", "state_event_demoted_to_member", String(describing: p1))
  }
  /// %1$@ was demoted to moderator
  internal static func stateEventDemotedToModerator(_ p1: Any) -> String {
    return L10n.tr("Localizable", "state_event_demoted_to_moderator", String(describing: p1))
  }
  /// %1$@ changed their display name from %2$@ to %3$@
  internal static func stateEventDisplayNameChangedFrom(_ p1: Any, _ p2: Any, _ p3: Any) -> String {
    return L10n.tr("Localizable", "state_event_display_name_changed_from", String(describing: p1), String(describing: p2), String(describing: p3))
  }
  /// You changed your display name from %1$@ to %2$@
  internal static func stateEventDisplayNameChangedFromByYou(_ p1: Any, _ p2: Any) -> String {
    return L10n.tr("Localizable", "state_event_display_name_changed_from_by_you", String(describing: p1), String(describing: p2))
  }
  /// %1$@ removed their display name (it was %2$@)
  internal static func stateEventDisplayNameRemoved(_ p1: Any, _ p2: Any) -> String {
    return L10n.tr("Localizable", "state_event_display_name_removed", String(describing: p1), String(describing: p2))
  }
  /// You removed your display name (it was %1$@)
  internal static func stateEventDisplayNameRemovedByYou(_ p1: Any) -> String {
    return L10n.tr("Localizable", "state_event_display_name_removed_by_you", String(describing: p1))
  }
  /// %1$@ set their display name to %2$@
  internal static func stateEventDisplayNameSet(_ p1: Any, _ p2: Any) -> String {
    return L10n.tr("Localizable", "state_event_display_name_set", String(describing: p1), String(describing: p2))
  }
  /// You set your display name to %1$@
  internal static func stateEventDisplayNameSetByYou(_ p1: Any) -> String {
    return L10n.tr("Localizable", "state_event_display_name_set_by_you", String(describing: p1))
  }
  /// %1$@ was promoted to admin
  internal static func stateEventPromotedToAdministrator(_ p1: Any) -> String {
    return L10n.tr("Localizable", "state_event_promoted_to_administrator", String(describing: p1))
  }
  /// %1$@ was promoted to moderator
  internal static func stateEventPromotedToModerator(_ p1: Any) -> String {
    return L10n.tr("Localizable", "state_event_promoted_to_moderator", String(describing: p1))
  }
  /// %1$@ changed the room avatar
  internal static func stateEventRoomAvatarChanged(_ p1: Any) -> String {
    return L10n.tr("Localizable", "state_event_room_avatar_changed", String(describing: p1))
  }
  /// You changed the room avatar
  internal static var stateEventRoomAvatarChangedByYou: String { return L10n.tr("Localizable", "state_event_room_avatar_changed_by_you") }
  /// %1$@ removed the room avatar
  internal static func stateEventRoomAvatarRemoved(_ p1: Any) -> String {
    return L10n.tr("Localizable", "state_event_room_avatar_removed", String(describing: p1))
  }
  /// You removed the room avatar
  internal static var stateEventRoomAvatarRemovedByYou: String { return L10n.tr("Localizable", "state_event_room_avatar_removed_by_you") }
  /// %1$@ banned %2$@
  internal static func stateEventRoomBan(_ p1: Any, _ p2: Any) -> String {
    return L10n.tr("Localizable", "state_event_room_ban", String(describing: p1), String(describing: p2))
  }
  /// You banned %1$@
  internal static func stateEventRoomBanByYou(_ p1: Any) -> String {
    return L10n.tr("Localizable", "state_event_room_ban_by_you", String(describing: p1))
  }
  /// %1$@ created the room
  internal static func stateEventRoomCreated(_ p1: Any) -> String {
    return L10n.tr("Localizable", "state_event_room_created", String(describing: p1))
  }
  /// You created the room
  internal static var stateEventRoomCreatedByYou: String { return L10n.tr("Localizable", "state_event_room_created_by_you") }
  /// %1$@ invited %2$@
  internal static func stateEventRoomInvite(_ p1: Any, _ p2: Any) -> String {
    return L10n.tr("Localizable", "state_event_room_invite", String(describing: p1), String(describing: p2))
  }
  /// %1$@ accepted the invite
  internal static func stateEventRoomInviteAccepted(_ p1: Any) -> String {
    return L10n.tr("Localizable", "state_event_room_invite_accepted", String(describing: p1))
  }
  /// You accepted the invite
  internal static var stateEventRoomInviteAcceptedByYou: String { return L10n.tr("Localizable", "state_event_room_invite_accepted_by_you") }
  /// You invited %1$@
  internal static func stateEventRoomInviteByYou(_ p1: Any) -> String {
    return L10n.tr("Localizable", "state_event_room_invite_by_you", String(describing: p1))
  }
  /// %1$@ invited you
  internal static func stateEventRoomInviteYou(_ p1: Any) -> String {
    return L10n.tr("Localizable", "state_event_room_invite_you", String(describing: p1))
  }
  /// %1$@ joined the room
  internal static func stateEventRoomJoin(_ p1: Any) -> String {
    return L10n.tr("Localizable", "state_event_room_join", String(describing: p1))
  }
  /// You joined the room
  internal static var stateEventRoomJoinByYou: String { return L10n.tr("Localizable", "state_event_room_join_by_you") }
  /// %1$@ requested to join
  internal static func stateEventRoomKnock(_ p1: Any) -> String {
    return L10n.tr("Localizable", "state_event_room_knock", String(describing: p1))
  }
  /// %1$@ allowed %2$@ to join
  internal static func stateEventRoomKnockAccepted(_ p1: Any, _ p2: Any) -> String {
    return L10n.tr("Localizable", "state_event_room_knock_accepted", String(describing: p1), String(describing: p2))
  }
  /// You allowed %1$@ to join
  internal static func stateEventRoomKnockAcceptedByYou(_ p1: Any) -> String {
    return L10n.tr("Localizable", "state_event_room_knock_accepted_by_you", String(describing: p1))
  }
  /// You requested to join
  internal static var stateEventRoomKnockByYou: String { return L10n.tr("Localizable", "state_event_room_knock_by_you") }
  /// %1$@ rejected %2$@'s request to join
  internal static func stateEventRoomKnockDenied(_ p1: Any, _ p2: Any) -> String {
    return L10n.tr("Localizable", "state_event_room_knock_denied", String(describing: p1), String(describing: p2))
  }
  /// You rejected %1$@'s request to join
  internal static func stateEventRoomKnockDeniedByYou(_ p1: Any) -> String {
    return L10n.tr("Localizable", "state_event_room_knock_denied_by_you", String(describing: p1))
  }
  /// %1$@ rejected your request to join
  internal static func stateEventRoomKnockDeniedYou(_ p1: Any) -> String {
    return L10n.tr("Localizable", "state_event_room_knock_denied_you", String(describing: p1))
  }
  /// %1$@ is no longer interested in joining
  internal static func stateEventRoomKnockRetracted(_ p1: Any) -> String {
    return L10n.tr("Localizable", "state_event_room_knock_retracted", String(describing: p1))
  }
  /// You cancelled your request to join
  internal static var stateEventRoomKnockRetractedByYou: String { return L10n.tr("Localizable", "state_event_room_knock_retracted_by_you") }
  /// %1$@ left the room
  internal static func stateEventRoomLeave(_ p1: Any) -> String {
    return L10n.tr("Localizable", "state_event_room_leave", String(describing: p1))
  }
  /// You left the room
  internal static var stateEventRoomLeaveByYou: String { return L10n.tr("Localizable", "state_event_room_leave_by_you") }
  /// %1$@ changed the room name to: %2$@
  internal static func stateEventRoomNameChanged(_ p1: Any, _ p2: Any) -> String {
    return L10n.tr("Localizable", "state_event_room_name_changed", String(describing: p1), String(describing: p2))
  }
  /// You changed the room name to: %1$@
  internal static func stateEventRoomNameChangedByYou(_ p1: Any) -> String {
    return L10n.tr("Localizable", "state_event_room_name_changed_by_you", String(describing: p1))
  }
  /// %1$@ removed the room name
  internal static func stateEventRoomNameRemoved(_ p1: Any) -> String {
    return L10n.tr("Localizable", "state_event_room_name_removed", String(describing: p1))
  }
  /// You removed the room name
  internal static var stateEventRoomNameRemovedByYou: String { return L10n.tr("Localizable", "state_event_room_name_removed_by_you") }
  /// %1$@ made no changes
  internal static func stateEventRoomNone(_ p1: Any) -> String {
    return L10n.tr("Localizable", "state_event_room_none", String(describing: p1))
  }
  /// You made no changes
  internal static var stateEventRoomNoneByYou: String { return L10n.tr("Localizable", "state_event_room_none_by_you") }
  /// %1$@ changed the pinned messages
  internal static func stateEventRoomPinnedEventsChanged(_ p1: Any) -> String {
    return L10n.tr("Localizable", "state_event_room_pinned_events_changed", String(describing: p1))
  }
  /// You changed the pinned messages
  internal static var stateEventRoomPinnedEventsChangedByYou: String { return L10n.tr("Localizable", "state_event_room_pinned_events_changed_by_you") }
  /// %1$@ pinned a message
  internal static func stateEventRoomPinnedEventsPinned(_ p1: Any) -> String {
    return L10n.tr("Localizable", "state_event_room_pinned_events_pinned", String(describing: p1))
  }
  /// You pinned a message
  internal static var stateEventRoomPinnedEventsPinnedByYou: String { return L10n.tr("Localizable", "state_event_room_pinned_events_pinned_by_you") }
  /// %1$@ unpinned a message
  internal static func stateEventRoomPinnedEventsUnpinned(_ p1: Any) -> String {
    return L10n.tr("Localizable", "state_event_room_pinned_events_unpinned", String(describing: p1))
  }
  /// You unpinned a message
  internal static var stateEventRoomPinnedEventsUnpinnedByYou: String { return L10n.tr("Localizable", "state_event_room_pinned_events_unpinned_by_you") }
  /// %1$@ rejected the invitation
  internal static func stateEventRoomReject(_ p1: Any) -> String {
    return L10n.tr("Localizable", "state_event_room_reject", String(describing: p1))
  }
  /// You rejected the invitation
  internal static var stateEventRoomRejectByYou: String { return L10n.tr("Localizable", "state_event_room_reject_by_you") }
  /// %1$@ removed %2$@
  internal static func stateEventRoomRemove(_ p1: Any, _ p2: Any) -> String {
    return L10n.tr("Localizable", "state_event_room_remove", String(describing: p1), String(describing: p2))
  }
  /// You removed %1$@
  internal static func stateEventRoomRemoveByYou(_ p1: Any) -> String {
    return L10n.tr("Localizable", "state_event_room_remove_by_you", String(describing: p1))
  }
  /// %1$@ sent an invitation to %2$@ to join the room
  internal static func stateEventRoomThirdPartyInvite(_ p1: Any, _ p2: Any) -> String {
    return L10n.tr("Localizable", "state_event_room_third_party_invite", String(describing: p1), String(describing: p2))
  }
  /// You sent an invitation to %1$@ to join the room
  internal static func stateEventRoomThirdPartyInviteByYou(_ p1: Any) -> String {
    return L10n.tr("Localizable", "state_event_room_third_party_invite_by_you", String(describing: p1))
  }
  /// %1$@ revoked the invitation for %2$@ to join the room
  internal static func stateEventRoomThirdPartyRevokedInvite(_ p1: Any, _ p2: Any) -> String {
    return L10n.tr("Localizable", "state_event_room_third_party_revoked_invite", String(describing: p1), String(describing: p2))
  }
  /// You revoked the invitation for %1$@ to join the room
  internal static func stateEventRoomThirdPartyRevokedInviteByYou(_ p1: Any) -> String {
    return L10n.tr("Localizable", "state_event_room_third_party_revoked_invite_by_you", String(describing: p1))
  }
  /// %1$@ changed the topic to: %2$@
  internal static func stateEventRoomTopicChanged(_ p1: Any, _ p2: Any) -> String {
    return L10n.tr("Localizable", "state_event_room_topic_changed", String(describing: p1), String(describing: p2))
  }
  /// You changed the topic to: %1$@
  internal static func stateEventRoomTopicChangedByYou(_ p1: Any) -> String {
    return L10n.tr("Localizable", "state_event_room_topic_changed_by_you", String(describing: p1))
  }
  /// %1$@ removed the room topic
  internal static func stateEventRoomTopicRemoved(_ p1: Any) -> String {
    return L10n.tr("Localizable", "state_event_room_topic_removed", String(describing: p1))
  }
  /// You removed the room topic
  internal static var stateEventRoomTopicRemovedByYou: String { return L10n.tr("Localizable", "state_event_room_topic_removed_by_you") }
  /// %1$@ unbanned %2$@
  internal static func stateEventRoomUnban(_ p1: Any, _ p2: Any) -> String {
    return L10n.tr("Localizable", "state_event_room_unban", String(describing: p1), String(describing: p2))
  }
  /// You unbanned %1$@
  internal static func stateEventRoomUnbanByYou(_ p1: Any) -> String {
    return L10n.tr("Localizable", "state_event_room_unban_by_you", String(describing: p1))
  }
  /// %1$@ made an unknown change to their membership
  internal static func stateEventRoomUnknownMembershipChange(_ p1: Any) -> String {
    return L10n.tr("Localizable", "state_event_room_unknown_membership_change", String(describing: p1))
  }
  /// en
  internal static var testLanguageIdentifier: String { return L10n.tr("Localizable", "test_language_identifier") }
  /// en
  internal static var testUntranslatedDefaultLanguageIdentifier: String { return L10n.tr("Localizable", "test_untranslated_default_language_identifier") }
  /// Troubleshoot
  internal static var troubleshootNotificationsEntryPointSection: String { return L10n.tr("Localizable", "troubleshoot_notifications_entry_point_section") }
  /// Troubleshoot notifications
  internal static var troubleshootNotificationsEntryPointTitle: String { return L10n.tr("Localizable", "troubleshoot_notifications_entry_point_title") }
  /// Run tests
  internal static var troubleshootNotificationsScreenAction: String { return L10n.tr("Localizable", "troubleshoot_notifications_screen_action") }
  /// Run tests again
  internal static var troubleshootNotificationsScreenActionAgain: String { return L10n.tr("Localizable", "troubleshoot_notifications_screen_action_again") }
  /// Some tests failed. Please check the details.
  internal static var troubleshootNotificationsScreenFailure: String { return L10n.tr("Localizable", "troubleshoot_notifications_screen_failure") }
  /// Run the tests to detect any issue in your configuration that may make notifications not behave as expected.
  internal static var troubleshootNotificationsScreenNotice: String { return L10n.tr("Localizable", "troubleshoot_notifications_screen_notice") }
  /// Attempt to fix
  internal static var troubleshootNotificationsScreenQuickFixAction: String { return L10n.tr("Localizable", "troubleshoot_notifications_screen_quick_fix_action") }
  /// All tests passed successfully.
  internal static var troubleshootNotificationsScreenSuccess: String { return L10n.tr("Localizable", "troubleshoot_notifications_screen_success") }
  /// Troubleshoot notifications
  internal static var troubleshootNotificationsScreenTitle: String { return L10n.tr("Localizable", "troubleshoot_notifications_screen_title") }
  /// Some tests require your attention. Please check the details.
  internal static var troubleshootNotificationsScreenWaiting: String { return L10n.tr("Localizable", "troubleshoot_notifications_screen_waiting") }
  /// Check that the application can show notifications.
  internal static var troubleshootNotificationsTestCheckPermissionDescription: String { return L10n.tr("Localizable", "troubleshoot_notifications_test_check_permission_description") }
  /// Check permissions
  internal static var troubleshootNotificationsTestCheckPermissionTitle: String { return L10n.tr("Localizable", "troubleshoot_notifications_test_check_permission_title") }
  /// Get the name of the current provider.
  internal static var troubleshootNotificationsTestCurrentPushProviderDescription: String { return L10n.tr("Localizable", "troubleshoot_notifications_test_current_push_provider_description") }
  /// No push providers selected.
  internal static var troubleshootNotificationsTestCurrentPushProviderFailure: String { return L10n.tr("Localizable", "troubleshoot_notifications_test_current_push_provider_failure") }
  /// Current push provider: %1$@.
  internal static func troubleshootNotificationsTestCurrentPushProviderSuccess(_ p1: Any) -> String {
    return L10n.tr("Localizable", "troubleshoot_notifications_test_current_push_provider_success", String(describing: p1))
  }
  /// Current push provider
  internal static var troubleshootNotificationsTestCurrentPushProviderTitle: String { return L10n.tr("Localizable", "troubleshoot_notifications_test_current_push_provider_title") }
  /// Ensure that the application has at least one push provider.
  internal static var troubleshootNotificationsTestDetectPushProviderDescription: String { return L10n.tr("Localizable", "troubleshoot_notifications_test_detect_push_provider_description") }
  /// No push providers found.
  internal static var troubleshootNotificationsTestDetectPushProviderFailure: String { return L10n.tr("Localizable", "troubleshoot_notifications_test_detect_push_provider_failure") }
  /// Plural format key: "%#@COUNT@"
  internal static func troubleshootNotificationsTestDetectPushProviderSuccess(_ p1: Int) -> String {
    return L10n.tr("Localizable", "troubleshoot_notifications_test_detect_push_provider_success", p1)
  }
  /// Detect push providers
  internal static var troubleshootNotificationsTestDetectPushProviderTitle: String { return L10n.tr("Localizable", "troubleshoot_notifications_test_detect_push_provider_title") }
  /// Check that the application can display notification.
  internal static var troubleshootNotificationsTestDisplayNotificationDescription: String { return L10n.tr("Localizable", "troubleshoot_notifications_test_display_notification_description") }
  /// The notification has not been clicked.
  internal static var troubleshootNotificationsTestDisplayNotificationFailure: String { return L10n.tr("Localizable", "troubleshoot_notifications_test_display_notification_failure") }
  /// Cannot display the notification.
  internal static var troubleshootNotificationsTestDisplayNotificationPermissionFailure: String { return L10n.tr("Localizable", "troubleshoot_notifications_test_display_notification_permission_failure") }
  /// The notification has been clicked!
  internal static var troubleshootNotificationsTestDisplayNotificationSuccess: String { return L10n.tr("Localizable", "troubleshoot_notifications_test_display_notification_success") }
  /// Display notification
  internal static var troubleshootNotificationsTestDisplayNotificationTitle: String { return L10n.tr("Localizable", "troubleshoot_notifications_test_display_notification_title") }
  /// Please click on the notification to continue the test.
  internal static var troubleshootNotificationsTestDisplayNotificationWaiting: String { return L10n.tr("Localizable", "troubleshoot_notifications_test_display_notification_waiting") }
  /// Ensure that Firebase is available.
  internal static var troubleshootNotificationsTestFirebaseAvailabilityDescription: String { return L10n.tr("Localizable", "troubleshoot_notifications_test_firebase_availability_description") }
  /// Firebase is not available.
  internal static var troubleshootNotificationsTestFirebaseAvailabilityFailure: String { return L10n.tr("Localizable", "troubleshoot_notifications_test_firebase_availability_failure") }
  /// Firebase is available.
  internal static var troubleshootNotificationsTestFirebaseAvailabilitySuccess: String { return L10n.tr("Localizable", "troubleshoot_notifications_test_firebase_availability_success") }
  /// Check Firebase
  internal static var troubleshootNotificationsTestFirebaseAvailabilityTitle: String { return L10n.tr("Localizable", "troubleshoot_notifications_test_firebase_availability_title") }
  /// Ensure that Firebase token is available.
  internal static var troubleshootNotificationsTestFirebaseTokenDescription: String { return L10n.tr("Localizable", "troubleshoot_notifications_test_firebase_token_description") }
  /// Firebase token is not known.
  internal static var troubleshootNotificationsTestFirebaseTokenFailure: String { return L10n.tr("Localizable", "troubleshoot_notifications_test_firebase_token_failure") }
  /// Firebase token: %1$@.
  internal static func troubleshootNotificationsTestFirebaseTokenSuccess(_ p1: Any) -> String {
    return L10n.tr("Localizable", "troubleshoot_notifications_test_firebase_token_success", String(describing: p1))
  }
  /// Check Firebase token
  internal static var troubleshootNotificationsTestFirebaseTokenTitle: String { return L10n.tr("Localizable", "troubleshoot_notifications_test_firebase_token_title") }
  /// Ensure that the application is receiving push.
  internal static var troubleshootNotificationsTestPushLoopBackDescription: String { return L10n.tr("Localizable", "troubleshoot_notifications_test_push_loop_back_description") }
  /// Error: pusher has rejected the request.
  internal static var troubleshootNotificationsTestPushLoopBackFailure1: String { return L10n.tr("Localizable", "troubleshoot_notifications_test_push_loop_back_failure_1") }
  /// Error: %1$@.
  internal static func troubleshootNotificationsTestPushLoopBackFailure2(_ p1: Any) -> String {
    return L10n.tr("Localizable", "troubleshoot_notifications_test_push_loop_back_failure_2", String(describing: p1))
  }
  /// Error, cannot test push.
  internal static var troubleshootNotificationsTestPushLoopBackFailure3: String { return L10n.tr("Localizable", "troubleshoot_notifications_test_push_loop_back_failure_3") }
  /// Error, timeout waiting for push.
  internal static var troubleshootNotificationsTestPushLoopBackFailure4: String { return L10n.tr("Localizable", "troubleshoot_notifications_test_push_loop_back_failure_4") }
  /// Push loop back took %1$d ms.
  internal static func troubleshootNotificationsTestPushLoopBackSuccess(_ p1: Int) -> String {
    return L10n.tr("Localizable", "troubleshoot_notifications_test_push_loop_back_success", p1)
  }
  /// Test Push loop back
  internal static var troubleshootNotificationsTestPushLoopBackTitle: String { return L10n.tr("Localizable", "troubleshoot_notifications_test_push_loop_back_title") }
  /// Ensure that UnifiedPush distributors are available.
  internal static var troubleshootNotificationsTestUnifiedPushDescription: String { return L10n.tr("Localizable", "troubleshoot_notifications_test_unified_push_description") }
  /// No push distributors found.
  internal static var troubleshootNotificationsTestUnifiedPushFailure: String { return L10n.tr("Localizable", "troubleshoot_notifications_test_unified_push_failure") }
  /// Plural format key: "%#@COUNT@"
  internal static func troubleshootNotificationsTestUnifiedPushSuccess(_ p1: Int) -> String {
    return L10n.tr("Localizable", "troubleshoot_notifications_test_unified_push_success", p1)
  }
  /// Check UnifiedPush
  internal static var troubleshootNotificationsTestUnifiedPushTitle: String { return L10n.tr("Localizable", "troubleshoot_notifications_test_unified_push_title") }

  internal enum Banner {
    internal enum SetUpRecovery {
      /// Generate a new recovery key that can be used to restore your encrypted message history in case you lose access to your devices.
      internal static var content: String { return L10n.tr("Localizable", "banner.set_up_recovery.content") }
      /// Set up recovery
      internal static var title: String { return L10n.tr("Localizable", "banner.set_up_recovery.title") }
    }
  }

  internal enum Common {
    /// Copied to clipboard
    internal static var copiedToClipboard: String { return L10n.tr("Localizable", "common.copied_to_clipboard") }
    /// Do not show this again
    internal static var doNotShowThisAgain: String { return L10n.tr("Localizable", "common.do_not_show_this_again") }
    /// Open source licenses
    internal static var openSourceLicenses: String { return L10n.tr("Localizable", "common.open_source_licenses") }
    /// Pinned
    internal static var pinned: String { return L10n.tr("Localizable", "common.pinned") }
    /// Send to
    internal static var sendTo: String { return L10n.tr("Localizable", "common.send_to") }
    /// You
    internal static var you: String { return L10n.tr("Localizable", "common.you") }
  }
}
// swiftlint:enable explicit_type_interface function_parameter_count identifier_name line_length
// swiftlint:enable nesting type_body_length type_name vertical_whitespace_opening_braces

// MARK: - Implementation Details

extension L10n {
  static func tr(_ table: String, _ key: String, _ args: CVarArg...) -> String {
    // Use preferredLocalizations to get a language that is in the bundle and the user's preferred list of languages.
    let languages = Bundle.overrideLocalizations ?? Bundle.app.preferredLocalizations

    for language in languages {
      if let translation = trIn(language, table, key, args) {
        return translation
      }
    }
    return Bundle.app.developmentLocalization.flatMap { trIn($0, table, key, args) } ?? key
  }

  private static func trIn(_ language: String, _ table: String, _ key: String, _ args: CVarArg...) -> String? {
    guard let bundle = Bundle.lprojBundle(for: language) else { return nil }
    let format = NSLocalizedString(key, tableName: table, bundle: bundle, comment: "")
    let translation = String(format: format, locale: Locale(identifier: language), arguments: args)
    guard translation != key else { return nil }
    return translation
  }
}

// swiftlint:enable all<|MERGE_RESOLUTION|>--- conflicted
+++ resolved
@@ -140,8 +140,6 @@
   internal static var actionForward: String { return L10n.tr("Localizable", "action_forward") }
   /// Go back
   internal static var actionGoBack: String { return L10n.tr("Localizable", "action_go_back") }
-  /// Ignore
-  internal static var actionIgnore: String { return L10n.tr("Localizable", "action_ignore") }
   /// Invite
   internal static var actionInvite: String { return L10n.tr("Localizable", "action_invite") }
   /// Invite people
@@ -300,8 +298,6 @@
   internal static var commonDecryptionError: String { return L10n.tr("Localizable", "common_decryption_error") }
   /// Developer options
   internal static var commonDeveloperOptions: String { return L10n.tr("Localizable", "common_developer_options") }
-  /// Device ID
-  internal static var commonDeviceId: String { return L10n.tr("Localizable", "common_device_id") }
   /// Direct chat
   internal static var commonDirectChat: String { return L10n.tr("Localizable", "common_direct_chat") }
   /// (edited)
@@ -506,11 +502,6 @@
   internal static var commonVerificationCancelled: String { return L10n.tr("Localizable", "common_verification_cancelled") }
   /// Verification complete
   internal static var commonVerificationComplete: String { return L10n.tr("Localizable", "common_verification_complete") }
-<<<<<<< HEAD
-  /// Verification failed
-  internal static var commonVerificationFailed: String { return L10n.tr("Localizable", "common_verification_failed") }
-=======
->>>>>>> bd4ecdd0
   /// Verified
   internal static var commonVerified: String { return L10n.tr("Localizable", "common_verified") }
   /// Verify device
@@ -1200,15 +1191,6 @@
   }
   /// Cancel request
   internal static var screenJoinRoomCancelKnockAction: String { return L10n.tr("Localizable", "screen_join_room_cancel_knock_action") }
-<<<<<<< HEAD
-  /// Yes, cancel
-  internal static var screenJoinRoomCancelKnockAlertConfirmation: String { return L10n.tr("Localizable", "screen_join_room_cancel_knock_alert_confirmation") }
-  /// Are you sure that you want to cancel your request to join this room?
-  internal static var screenJoinRoomCancelKnockAlertDescription: String { return L10n.tr("Localizable", "screen_join_room_cancel_knock_alert_description") }
-  /// Cancel request to join
-  internal static var screenJoinRoomCancelKnockAlertTitle: String { return L10n.tr("Localizable", "screen_join_room_cancel_knock_alert_title") }
-=======
->>>>>>> bd4ecdd0
   /// Join room
   internal static var screenJoinRoomJoinAction: String { return L10n.tr("Localizable", "screen_join_room_join_action") }
   /// Send request to join
@@ -1741,12 +1723,6 @@
   internal static var screenRoomMemberDetailsUnblockAlertDescription: String { return L10n.tr("Localizable", "screen_room_member_details_unblock_alert_description") }
   /// Unblock user
   internal static var screenRoomMemberDetailsUnblockUser: String { return L10n.tr("Localizable", "screen_room_member_details_unblock_user") }
-  /// Use the web app to verify this user.
-  internal static var screenRoomMemberDetailsVerifyButtonSubtitle: String { return L10n.tr("Localizable", "screen_room_member_details_verify_button_subtitle") }
-  /// Verify %1$@
-  internal static func screenRoomMemberDetailsVerifyButtonTitle(_ p1: Any) -> String {
-    return L10n.tr("Localizable", "screen_room_member_details_verify_button_title", String(describing: p1))
-  }
   /// Ban
   internal static var screenRoomMemberListBanMemberConfirmationAction: String { return L10n.tr("Localizable", "screen_room_member_list_ban_member_confirmation_action") }
   /// They won’t be able to join this room again if invited.
@@ -2005,8 +1981,6 @@
   internal static var screenSessionVerificationCompleteSubtitle: String { return L10n.tr("Localizable", "screen_session_verification_complete_subtitle") }
   /// Enter recovery key
   internal static var screenSessionVerificationEnterRecoveryKey: String { return L10n.tr("Localizable", "screen_session_verification_enter_recovery_key") }
-  /// Either the request timed out, the request was denied, or there was a verification mismatch.
-  internal static var screenSessionVerificationFailedSubtitle: String { return L10n.tr("Localizable", "screen_session_verification_failed_subtitle") }
   /// Prove it’s you in order to access your encrypted message history.
   internal static var screenSessionVerificationOpenExistingSessionSubtitle: String { return L10n.tr("Localizable", "screen_session_verification_open_existing_session_subtitle") }
   /// Open an existing session
@@ -2021,14 +1995,6 @@
   internal static var screenSessionVerificationReadySubtitle: String { return L10n.tr("Localizable", "screen_session_verification_ready_subtitle") }
   /// Compare the unique emoji, ensuring they appear in the same order.
   internal static var screenSessionVerificationRequestAcceptedSubtitle: String { return L10n.tr("Localizable", "screen_session_verification_request_accepted_subtitle") }
-  /// Signed in
-  internal static var screenSessionVerificationRequestDetailsTimestamp: String { return L10n.tr("Localizable", "screen_session_verification_request_details_timestamp") }
-  /// Only continue if you initiated this verification.
-  internal static var screenSessionVerificationRequestFooter: String { return L10n.tr("Localizable", "screen_session_verification_request_footer") }
-  /// Verify the other device to keep your message history secure.
-  internal static var screenSessionVerificationRequestSubtitle: String { return L10n.tr("Localizable", "screen_session_verification_request_subtitle") }
-  /// Verification requested
-  internal static var screenSessionVerificationRequestTitle: String { return L10n.tr("Localizable", "screen_session_verification_request_title") }
   /// They don’t match
   internal static var screenSessionVerificationTheyDontMatch: String { return L10n.tr("Localizable", "screen_session_verification_they_dont_match") }
   /// They match
