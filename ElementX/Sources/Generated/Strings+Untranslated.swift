--- conflicted
+++ resolved
@@ -12,13 +12,8 @@
 extension ElementL10n {
   /// Confirm
   public static let actionConfirm = ElementL10n.tr("Untranslated", "action_confirm")
-<<<<<<< HEAD
   /// Match
   public static let actionMatch = ElementL10n.tr("Untranslated", "action_match")
-  /// Next
-  public static let actionNext = ElementL10n.tr("Untranslated", "action_next")
-=======
->>>>>>> a88491be
   /// Forgot password
   public static let authenticationLoginForgotPassword = ElementL10n.tr("Untranslated", "authentication_login_forgot_password")
   /// Welcome back!
