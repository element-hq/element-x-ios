--- conflicted
+++ resolved
@@ -24,13 +24,10 @@
   public static let loginMobileDevice = ElementL10n.tr("Untranslated", "login_mobile_device")
   /// Tablet
   public static let loginTabletDevice = ElementL10n.tr("Untranslated", "login_tablet_device")
-<<<<<<< HEAD
+  /// Editing
+  public static let roomTimelineEditing = ElementL10n.tr("Untranslated", "room_timeline_editing")
   /// Notification
   public static let notification = ElementL10n.tr("Untranslated", "Notification")
-=======
-  /// Editing
-  public static let roomTimelineEditing = ElementL10n.tr("Untranslated", "room_timeline_editing")
->>>>>>> 276daf03
   /// Failed creating the permalink
   public static let roomTimelinePermalinkCreationFailure = ElementL10n.tr("Untranslated", "room_timeline_permalink_creation_failure")
   /// Replying to %@
