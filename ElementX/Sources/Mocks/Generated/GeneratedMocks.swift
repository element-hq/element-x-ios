// Generated using Sourcery 2.0.1 — https://github.com/krzysztofzablocki/Sourcery
// DO NOT EDIT

// swiftlint:disable all
import Combine
import Foundation
import MatrixRustSDK
class BugReportServiceMock: BugReportServiceProtocol {
    var crashedLastRun: Bool {
        get { return underlyingCrashedLastRun }
        set(value) { underlyingCrashedLastRun = value }
    }
    var underlyingCrashedLastRun: Bool!

    //MARK: - crash

    var crashCallsCount = 0
    var crashCalled: Bool {
        return crashCallsCount > 0
    }
    var crashClosure: (() -> Void)?

    func crash() {
        crashCallsCount += 1
        crashClosure?()
    }
    //MARK: - submitBugReport

    var submitBugReportProgressListenerThrowableError: Error?
    var submitBugReportProgressListenerCallsCount = 0
    var submitBugReportProgressListenerCalled: Bool {
        return submitBugReportProgressListenerCallsCount > 0
    }
    var submitBugReportProgressListenerReceivedArguments: (bugReport: BugReport, progressListener: ProgressListener?)?
    var submitBugReportProgressListenerReceivedInvocations: [(bugReport: BugReport, progressListener: ProgressListener?)] = []
    var submitBugReportProgressListenerReturnValue: SubmitBugReportResponse!
    var submitBugReportProgressListenerClosure: ((BugReport, ProgressListener?) async throws -> SubmitBugReportResponse)?

    func submitBugReport(_ bugReport: BugReport, progressListener: ProgressListener?) async throws -> SubmitBugReportResponse {
        if let error = submitBugReportProgressListenerThrowableError {
            throw error
        }
        submitBugReportProgressListenerCallsCount += 1
        submitBugReportProgressListenerReceivedArguments = (bugReport: bugReport, progressListener: progressListener)
        submitBugReportProgressListenerReceivedInvocations.append((bugReport: bugReport, progressListener: progressListener))
        if let submitBugReportProgressListenerClosure = submitBugReportProgressListenerClosure {
            return try await submitBugReportProgressListenerClosure(bugReport, progressListener)
        } else {
            return submitBugReportProgressListenerReturnValue
        }
    }
}
class RoomMemberProxyMock: RoomMemberProxyProtocol {
    var userID: String {
        get { return underlyingUserID }
        set(value) { underlyingUserID = value }
    }
    var underlyingUserID: String!
    var displayName: String?
    var avatarURL: URL?
    var membership: MembershipState {
        get { return underlyingMembership }
        set(value) { underlyingMembership = value }
    }
    var underlyingMembership: MembershipState!
    var isNameAmbiguous: Bool {
        get { return underlyingIsNameAmbiguous }
        set(value) { underlyingIsNameAmbiguous = value }
    }
    var underlyingIsNameAmbiguous: Bool!
    var powerLevel: Int {
        get { return underlyingPowerLevel }
        set(value) { underlyingPowerLevel = value }
    }
    var underlyingPowerLevel: Int!
    var normalizedPowerLevel: Int {
        get { return underlyingNormalizedPowerLevel }
        set(value) { underlyingNormalizedPowerLevel = value }
    }
    var underlyingNormalizedPowerLevel: Int!
    var isAccountOwner: Bool {
        get { return underlyingIsAccountOwner }
        set(value) { underlyingIsAccountOwner = value }
    }
    var underlyingIsAccountOwner: Bool!
    var isIgnored: Bool {
        get { return underlyingIsIgnored }
        set(value) { underlyingIsIgnored = value }
    }
    var underlyingIsIgnored: Bool!

<<<<<<< HEAD
    //MARK: - blockUser

    var blockUserCallsCount = 0
    var blockUserCalled: Bool {
        return blockUserCallsCount > 0
    }
    var blockUserReturnValue: Result<Void, RoomMemberProxyError>!
    var blockUserClosure: (() async -> Result<Void, RoomMemberProxyError>)?

    func blockUser() async -> Result<Void, RoomMemberProxyError> {
        blockUserCallsCount += 1
        if let blockUserClosure = blockUserClosure {
            return await blockUserClosure()
        } else {
            return blockUserReturnValue
        }
    }
    //MARK: - unblockUser

    var unblockUserCallsCount = 0
    var unblockUserCalled: Bool {
        return unblockUserCallsCount > 0
    }
    var unblockUserReturnValue: Result<Void, RoomMemberProxyError>!
    var unblockUserClosure: (() async -> Result<Void, RoomMemberProxyError>)?

    func unblockUser() async -> Result<Void, RoomMemberProxyError> {
        unblockUserCallsCount += 1
        if let unblockUserClosure = unblockUserClosure {
            return await unblockUserClosure()
        } else {
            return unblockUserReturnValue
=======
    //MARK: - ignoreUser

    var ignoreUserCallsCount = 0
    var ignoreUserCalled: Bool {
        return ignoreUserCallsCount > 0
    }
    var ignoreUserReturnValue: Result<Void, RoomMemberProxyError>!
    var ignoreUserClosure: (() async -> Result<Void, RoomMemberProxyError>)?

    func ignoreUser() async -> Result<Void, RoomMemberProxyError> {
        ignoreUserCallsCount += 1
        if let ignoreUserClosure = ignoreUserClosure {
            return await ignoreUserClosure()
        } else {
            return ignoreUserReturnValue
        }
    }
    //MARK: - unignoreUser

    var unignoreUserCallsCount = 0
    var unignoreUserCalled: Bool {
        return unignoreUserCallsCount > 0
    }
    var unignoreUserReturnValue: Result<Void, RoomMemberProxyError>!
    var unignoreUserClosure: (() async -> Result<Void, RoomMemberProxyError>)?

    func unignoreUser() async -> Result<Void, RoomMemberProxyError> {
        unignoreUserCallsCount += 1
        if let unignoreUserClosure = unignoreUserClosure {
            return await unignoreUserClosure()
        } else {
            return unignoreUserReturnValue
>>>>>>> 8daa23b2
        }
    }
}
class RoomProxyMock: RoomProxyProtocol {
    var id: String {
        get { return underlyingId }
        set(value) { underlyingId = value }
    }
    var underlyingId: String!
    var isDirect: Bool {
        get { return underlyingIsDirect }
        set(value) { underlyingIsDirect = value }
    }
    var underlyingIsDirect: Bool!
    var isPublic: Bool {
        get { return underlyingIsPublic }
        set(value) { underlyingIsPublic = value }
    }
    var underlyingIsPublic: Bool!
    var isSpace: Bool {
        get { return underlyingIsSpace }
        set(value) { underlyingIsSpace = value }
    }
    var underlyingIsSpace: Bool!
    var isEncrypted: Bool {
        get { return underlyingIsEncrypted }
        set(value) { underlyingIsEncrypted = value }
    }
    var underlyingIsEncrypted: Bool!
    var isTombstoned: Bool {
        get { return underlyingIsTombstoned }
        set(value) { underlyingIsTombstoned = value }
    }
    var underlyingIsTombstoned: Bool!
    var canonicalAlias: String?
    var alternativeAliases: [String] = []
    var hasUnreadNotifications: Bool {
        get { return underlyingHasUnreadNotifications }
        set(value) { underlyingHasUnreadNotifications = value }
    }
    var underlyingHasUnreadNotifications: Bool!
    var name: String?
    var displayName: String?
    var topic: String?
    var avatarURL: URL?

    //MARK: - loadAvatarURLForUserId

    var loadAvatarURLForUserIdCallsCount = 0
    var loadAvatarURLForUserIdCalled: Bool {
        return loadAvatarURLForUserIdCallsCount > 0
    }
    var loadAvatarURLForUserIdReceivedUserId: String?
    var loadAvatarURLForUserIdReceivedInvocations: [String] = []
    var loadAvatarURLForUserIdReturnValue: Result<URL?, RoomProxyError>!
    var loadAvatarURLForUserIdClosure: ((String) async -> Result<URL?, RoomProxyError>)?

    func loadAvatarURLForUserId(_ userId: String) async -> Result<URL?, RoomProxyError> {
        loadAvatarURLForUserIdCallsCount += 1
        loadAvatarURLForUserIdReceivedUserId = userId
        loadAvatarURLForUserIdReceivedInvocations.append(userId)
        if let loadAvatarURLForUserIdClosure = loadAvatarURLForUserIdClosure {
            return await loadAvatarURLForUserIdClosure(userId)
        } else {
            return loadAvatarURLForUserIdReturnValue
        }
    }
    //MARK: - loadDisplayNameForUserId

    var loadDisplayNameForUserIdCallsCount = 0
    var loadDisplayNameForUserIdCalled: Bool {
        return loadDisplayNameForUserIdCallsCount > 0
    }
    var loadDisplayNameForUserIdReceivedUserId: String?
    var loadDisplayNameForUserIdReceivedInvocations: [String] = []
    var loadDisplayNameForUserIdReturnValue: Result<String?, RoomProxyError>!
    var loadDisplayNameForUserIdClosure: ((String) async -> Result<String?, RoomProxyError>)?

    func loadDisplayNameForUserId(_ userId: String) async -> Result<String?, RoomProxyError> {
        loadDisplayNameForUserIdCallsCount += 1
        loadDisplayNameForUserIdReceivedUserId = userId
        loadDisplayNameForUserIdReceivedInvocations.append(userId)
        if let loadDisplayNameForUserIdClosure = loadDisplayNameForUserIdClosure {
            return await loadDisplayNameForUserIdClosure(userId)
        } else {
            return loadDisplayNameForUserIdReturnValue
        }
    }
    //MARK: - addTimelineListener

    var addTimelineListenerListenerCallsCount = 0
    var addTimelineListenerListenerCalled: Bool {
        return addTimelineListenerListenerCallsCount > 0
    }
    var addTimelineListenerListenerReceivedListener: TimelineListener?
    var addTimelineListenerListenerReceivedInvocations: [TimelineListener] = []
    var addTimelineListenerListenerReturnValue: Result<[TimelineItem], RoomProxyError>!
    var addTimelineListenerListenerClosure: ((TimelineListener) -> Result<[TimelineItem], RoomProxyError>)?

    func addTimelineListener(listener: TimelineListener) -> Result<[TimelineItem], RoomProxyError> {
        addTimelineListenerListenerCallsCount += 1
        addTimelineListenerListenerReceivedListener = listener
        addTimelineListenerListenerReceivedInvocations.append(listener)
        if let addTimelineListenerListenerClosure = addTimelineListenerListenerClosure {
            return addTimelineListenerListenerClosure(listener)
        } else {
            return addTimelineListenerListenerReturnValue
        }
    }
    //MARK: - removeTimelineListener

    var removeTimelineListenerCallsCount = 0
    var removeTimelineListenerCalled: Bool {
        return removeTimelineListenerCallsCount > 0
    }
    var removeTimelineListenerClosure: (() -> Void)?

    func removeTimelineListener() {
        removeTimelineListenerCallsCount += 1
        removeTimelineListenerClosure?()
    }
    //MARK: - paginateBackwards

    var paginateBackwardsRequestSizeUntilNumberOfItemsCallsCount = 0
    var paginateBackwardsRequestSizeUntilNumberOfItemsCalled: Bool {
        return paginateBackwardsRequestSizeUntilNumberOfItemsCallsCount > 0
    }
    var paginateBackwardsRequestSizeUntilNumberOfItemsReceivedArguments: (requestSize: UInt, untilNumberOfItems: UInt)?
    var paginateBackwardsRequestSizeUntilNumberOfItemsReceivedInvocations: [(requestSize: UInt, untilNumberOfItems: UInt)] = []
    var paginateBackwardsRequestSizeUntilNumberOfItemsReturnValue: Result<Void, RoomProxyError>!
    var paginateBackwardsRequestSizeUntilNumberOfItemsClosure: ((UInt, UInt) async -> Result<Void, RoomProxyError>)?

    func paginateBackwards(requestSize: UInt, untilNumberOfItems: UInt) async -> Result<Void, RoomProxyError> {
        paginateBackwardsRequestSizeUntilNumberOfItemsCallsCount += 1
        paginateBackwardsRequestSizeUntilNumberOfItemsReceivedArguments = (requestSize: requestSize, untilNumberOfItems: untilNumberOfItems)
        paginateBackwardsRequestSizeUntilNumberOfItemsReceivedInvocations.append((requestSize: requestSize, untilNumberOfItems: untilNumberOfItems))
        if let paginateBackwardsRequestSizeUntilNumberOfItemsClosure = paginateBackwardsRequestSizeUntilNumberOfItemsClosure {
            return await paginateBackwardsRequestSizeUntilNumberOfItemsClosure(requestSize, untilNumberOfItems)
        } else {
            return paginateBackwardsRequestSizeUntilNumberOfItemsReturnValue
        }
    }
    //MARK: - sendReadReceipt

    var sendReadReceiptForCallsCount = 0
    var sendReadReceiptForCalled: Bool {
        return sendReadReceiptForCallsCount > 0
    }
    var sendReadReceiptForReceivedEventID: String?
    var sendReadReceiptForReceivedInvocations: [String] = []
    var sendReadReceiptForReturnValue: Result<Void, RoomProxyError>!
    var sendReadReceiptForClosure: ((String) async -> Result<Void, RoomProxyError>)?

    func sendReadReceipt(for eventID: String) async -> Result<Void, RoomProxyError> {
        sendReadReceiptForCallsCount += 1
        sendReadReceiptForReceivedEventID = eventID
        sendReadReceiptForReceivedInvocations.append(eventID)
        if let sendReadReceiptForClosure = sendReadReceiptForClosure {
            return await sendReadReceiptForClosure(eventID)
        } else {
            return sendReadReceiptForReturnValue
        }
    }
    //MARK: - sendMessage

    var sendMessageInReplyToCallsCount = 0
    var sendMessageInReplyToCalled: Bool {
        return sendMessageInReplyToCallsCount > 0
    }
    var sendMessageInReplyToReceivedArguments: (message: String, eventID: String?)?
    var sendMessageInReplyToReceivedInvocations: [(message: String, eventID: String?)] = []
    var sendMessageInReplyToReturnValue: Result<Void, RoomProxyError>!
    var sendMessageInReplyToClosure: ((String, String?) async -> Result<Void, RoomProxyError>)?

    func sendMessage(_ message: String, inReplyTo eventID: String?) async -> Result<Void, RoomProxyError> {
        sendMessageInReplyToCallsCount += 1
        sendMessageInReplyToReceivedArguments = (message: message, eventID: eventID)
        sendMessageInReplyToReceivedInvocations.append((message: message, eventID: eventID))
        if let sendMessageInReplyToClosure = sendMessageInReplyToClosure {
            return await sendMessageInReplyToClosure(message, eventID)
        } else {
            return sendMessageInReplyToReturnValue
        }
    }
    //MARK: - sendReaction

    var sendReactionToCallsCount = 0
    var sendReactionToCalled: Bool {
        return sendReactionToCallsCount > 0
    }
    var sendReactionToReceivedArguments: (reaction: String, eventID: String)?
    var sendReactionToReceivedInvocations: [(reaction: String, eventID: String)] = []
    var sendReactionToReturnValue: Result<Void, RoomProxyError>!
    var sendReactionToClosure: ((String, String) async -> Result<Void, RoomProxyError>)?

    func sendReaction(_ reaction: String, to eventID: String) async -> Result<Void, RoomProxyError> {
        sendReactionToCallsCount += 1
        sendReactionToReceivedArguments = (reaction: reaction, eventID: eventID)
        sendReactionToReceivedInvocations.append((reaction: reaction, eventID: eventID))
        if let sendReactionToClosure = sendReactionToClosure {
            return await sendReactionToClosure(reaction, eventID)
        } else {
            return sendReactionToReturnValue
        }
    }
    //MARK: - editMessage

    var editMessageOriginalCallsCount = 0
    var editMessageOriginalCalled: Bool {
        return editMessageOriginalCallsCount > 0
    }
    var editMessageOriginalReceivedArguments: (newMessage: String, eventID: String)?
    var editMessageOriginalReceivedInvocations: [(newMessage: String, eventID: String)] = []
    var editMessageOriginalReturnValue: Result<Void, RoomProxyError>!
    var editMessageOriginalClosure: ((String, String) async -> Result<Void, RoomProxyError>)?

    func editMessage(_ newMessage: String, original eventID: String) async -> Result<Void, RoomProxyError> {
        editMessageOriginalCallsCount += 1
        editMessageOriginalReceivedArguments = (newMessage: newMessage, eventID: eventID)
        editMessageOriginalReceivedInvocations.append((newMessage: newMessage, eventID: eventID))
        if let editMessageOriginalClosure = editMessageOriginalClosure {
            return await editMessageOriginalClosure(newMessage, eventID)
        } else {
            return editMessageOriginalReturnValue
        }
    }
    //MARK: - redact

    var redactCallsCount = 0
    var redactCalled: Bool {
        return redactCallsCount > 0
    }
    var redactReceivedEventID: String?
    var redactReceivedInvocations: [String] = []
    var redactReturnValue: Result<Void, RoomProxyError>!
    var redactClosure: ((String) async -> Result<Void, RoomProxyError>)?

    func redact(_ eventID: String) async -> Result<Void, RoomProxyError> {
        redactCallsCount += 1
        redactReceivedEventID = eventID
        redactReceivedInvocations.append(eventID)
        if let redactClosure = redactClosure {
            return await redactClosure(eventID)
        } else {
            return redactReturnValue
        }
    }
    //MARK: - reportContent

    var reportContentReasonCallsCount = 0
    var reportContentReasonCalled: Bool {
        return reportContentReasonCallsCount > 0
    }
    var reportContentReasonReceivedArguments: (eventID: String, reason: String?)?
    var reportContentReasonReceivedInvocations: [(eventID: String, reason: String?)] = []
    var reportContentReasonReturnValue: Result<Void, RoomProxyError>!
    var reportContentReasonClosure: ((String, String?) async -> Result<Void, RoomProxyError>)?

    func reportContent(_ eventID: String, reason: String?) async -> Result<Void, RoomProxyError> {
        reportContentReasonCallsCount += 1
        reportContentReasonReceivedArguments = (eventID: eventID, reason: reason)
        reportContentReasonReceivedInvocations.append((eventID: eventID, reason: reason))
        if let reportContentReasonClosure = reportContentReasonClosure {
            return await reportContentReasonClosure(eventID, reason)
        } else {
            return reportContentReasonReturnValue
        }
    }
    //MARK: - members

    var membersCallsCount = 0
    var membersCalled: Bool {
        return membersCallsCount > 0
    }
    var membersReturnValue: Result<[RoomMemberProxyProtocol], RoomProxyError>!
    var membersClosure: (() async -> Result<[RoomMemberProxyProtocol], RoomProxyError>)?

    func members() async -> Result<[RoomMemberProxyProtocol], RoomProxyError> {
        membersCallsCount += 1
        if let membersClosure = membersClosure {
            return await membersClosure()
        } else {
            return membersReturnValue
        }
    }
    //MARK: - retryDecryption

    var retryDecryptionForCallsCount = 0
    var retryDecryptionForCalled: Bool {
        return retryDecryptionForCallsCount > 0
    }
    var retryDecryptionForReceivedSessionID: String?
    var retryDecryptionForReceivedInvocations: [String] = []
    var retryDecryptionForClosure: ((String) async -> Void)?

    func retryDecryption(for sessionID: String) async {
        retryDecryptionForCallsCount += 1
        retryDecryptionForReceivedSessionID = sessionID
        retryDecryptionForReceivedInvocations.append(sessionID)
        await retryDecryptionForClosure?(sessionID)
    }
    //MARK: - leaveRoom

    var leaveRoomCallsCount = 0
    var leaveRoomCalled: Bool {
        return leaveRoomCallsCount > 0
    }
    var leaveRoomReturnValue: Result<Void, RoomProxyError>!
    var leaveRoomClosure: (() async -> Result<Void, RoomProxyError>)?

    func leaveRoom() async -> Result<Void, RoomProxyError> {
        leaveRoomCallsCount += 1
        if let leaveRoomClosure = leaveRoomClosure {
            return await leaveRoomClosure()
        } else {
            return leaveRoomReturnValue
        }
    }
}
class SessionVerificationControllerProxyMock: SessionVerificationControllerProxyProtocol {
    var callbacks: PassthroughSubject<SessionVerificationControllerProxyCallback, Never> {
        get { return underlyingCallbacks }
        set(value) { underlyingCallbacks = value }
    }
    var underlyingCallbacks: PassthroughSubject<SessionVerificationControllerProxyCallback, Never>!
    var isVerified: Bool {
        get { return underlyingIsVerified }
        set(value) { underlyingIsVerified = value }
    }
    var underlyingIsVerified: Bool!

    //MARK: - requestVerification

    var requestVerificationCallsCount = 0
    var requestVerificationCalled: Bool {
        return requestVerificationCallsCount > 0
    }
    var requestVerificationReturnValue: Result<Void, SessionVerificationControllerProxyError>!
    var requestVerificationClosure: (() async -> Result<Void, SessionVerificationControllerProxyError>)?

    func requestVerification() async -> Result<Void, SessionVerificationControllerProxyError> {
        requestVerificationCallsCount += 1
        if let requestVerificationClosure = requestVerificationClosure {
            return await requestVerificationClosure()
        } else {
            return requestVerificationReturnValue
        }
    }
    //MARK: - startSasVerification

    var startSasVerificationCallsCount = 0
    var startSasVerificationCalled: Bool {
        return startSasVerificationCallsCount > 0
    }
    var startSasVerificationReturnValue: Result<Void, SessionVerificationControllerProxyError>!
    var startSasVerificationClosure: (() async -> Result<Void, SessionVerificationControllerProxyError>)?

    func startSasVerification() async -> Result<Void, SessionVerificationControllerProxyError> {
        startSasVerificationCallsCount += 1
        if let startSasVerificationClosure = startSasVerificationClosure {
            return await startSasVerificationClosure()
        } else {
            return startSasVerificationReturnValue
        }
    }
    //MARK: - approveVerification

    var approveVerificationCallsCount = 0
    var approveVerificationCalled: Bool {
        return approveVerificationCallsCount > 0
    }
    var approveVerificationReturnValue: Result<Void, SessionVerificationControllerProxyError>!
    var approveVerificationClosure: (() async -> Result<Void, SessionVerificationControllerProxyError>)?

    func approveVerification() async -> Result<Void, SessionVerificationControllerProxyError> {
        approveVerificationCallsCount += 1
        if let approveVerificationClosure = approveVerificationClosure {
            return await approveVerificationClosure()
        } else {
            return approveVerificationReturnValue
        }
    }
    //MARK: - declineVerification

    var declineVerificationCallsCount = 0
    var declineVerificationCalled: Bool {
        return declineVerificationCallsCount > 0
    }
    var declineVerificationReturnValue: Result<Void, SessionVerificationControllerProxyError>!
    var declineVerificationClosure: (() async -> Result<Void, SessionVerificationControllerProxyError>)?

    func declineVerification() async -> Result<Void, SessionVerificationControllerProxyError> {
        declineVerificationCallsCount += 1
        if let declineVerificationClosure = declineVerificationClosure {
            return await declineVerificationClosure()
        } else {
            return declineVerificationReturnValue
        }
    }
    //MARK: - cancelVerification

    var cancelVerificationCallsCount = 0
    var cancelVerificationCalled: Bool {
        return cancelVerificationCallsCount > 0
    }
    var cancelVerificationReturnValue: Result<Void, SessionVerificationControllerProxyError>!
    var cancelVerificationClosure: (() async -> Result<Void, SessionVerificationControllerProxyError>)?

    func cancelVerification() async -> Result<Void, SessionVerificationControllerProxyError> {
        cancelVerificationCallsCount += 1
        if let cancelVerificationClosure = cancelVerificationClosure {
            return await cancelVerificationClosure()
        } else {
            return cancelVerificationReturnValue
        }
    }
}
// swiftlint:enable all<|MERGE_RESOLUTION|>--- conflicted
+++ resolved
@@ -89,40 +89,6 @@
     }
     var underlyingIsIgnored: Bool!
 
-<<<<<<< HEAD
-    //MARK: - blockUser
-
-    var blockUserCallsCount = 0
-    var blockUserCalled: Bool {
-        return blockUserCallsCount > 0
-    }
-    var blockUserReturnValue: Result<Void, RoomMemberProxyError>!
-    var blockUserClosure: (() async -> Result<Void, RoomMemberProxyError>)?
-
-    func blockUser() async -> Result<Void, RoomMemberProxyError> {
-        blockUserCallsCount += 1
-        if let blockUserClosure = blockUserClosure {
-            return await blockUserClosure()
-        } else {
-            return blockUserReturnValue
-        }
-    }
-    //MARK: - unblockUser
-
-    var unblockUserCallsCount = 0
-    var unblockUserCalled: Bool {
-        return unblockUserCallsCount > 0
-    }
-    var unblockUserReturnValue: Result<Void, RoomMemberProxyError>!
-    var unblockUserClosure: (() async -> Result<Void, RoomMemberProxyError>)?
-
-    func unblockUser() async -> Result<Void, RoomMemberProxyError> {
-        unblockUserCallsCount += 1
-        if let unblockUserClosure = unblockUserClosure {
-            return await unblockUserClosure()
-        } else {
-            return unblockUserReturnValue
-=======
     //MARK: - ignoreUser
 
     var ignoreUserCallsCount = 0
@@ -155,7 +121,6 @@
             return await unignoreUserClosure()
         } else {
             return unignoreUserReturnValue
->>>>>>> 8daa23b2
         }
     }
 }
