//
// Copyright 2024 New Vector Ltd.
//
// SPDX-License-Identifier: AGPL-3.0-only OR LicenseRef-Element-Commercial
// Please see LICENSE files in the repository root for full details.
//

import Combine
import Foundation
import MatrixRustSDK

@MainActor
struct InvitedRoomProxyMockConfiguration {
    var id = UUID().uuidString
    var name: String?
    var avatarURL: URL?
    var members: [RoomMemberProxyMock] = .allMembers
    var inviter: RoomMemberProxyMock = .mockAlice
}

extension InvitedRoomProxyMock {
    @MainActor
    convenience init(_ configuration: InvitedRoomProxyMockConfiguration) {
        self.init()
        id = configuration.id
        inviter = configuration.inviter
<<<<<<< HEAD
        info = RoomInfoProxy(roomInfo: .init(configuration), roomAvatarCached: nil)
=======
        info = RoomInfoProxy(roomInfo: .init(configuration))
        
        rejectInvitationReturnValue = .success(())
>>>>>>> d8b88f1c
    }
}

extension RoomInfo {
    @MainActor init(_ configuration: InvitedRoomProxyMockConfiguration) {
        self.init(id: configuration.id,
                  creator: nil,
                  displayName: configuration.name,
                  rawName: nil,
                  topic: nil,
                  avatarUrl: configuration.avatarURL?.absoluteString,
                  isDirect: false,
                  isPublic: false,
                  isSpace: false,
                  isTombstoned: false,
                  isFavourite: false,
                  canonicalAlias: nil,
                  alternativeAliases: [],
                  membership: .knocked,
                  inviter: .init(configuration.inviter),
                  heroes: [],
                  activeMembersCount: UInt64(configuration.members.filter { $0.membership == .join || $0.membership == .invite }.count),
                  invitedMembersCount: UInt64(configuration.members.filter { $0.membership == .invite }.count),
                  joinedMembersCount: UInt64(configuration.members.filter { $0.membership == .join }.count),
                  userPowerLevels: [:],
                  highlightCount: 0,
                  notificationCount: 0,
                  cachedUserDefinedNotificationMode: nil,
                  hasRoomCall: false,
                  activeRoomCallParticipants: [],
                  isMarkedUnread: false,
                  numUnreadMessages: 0,
                  numUnreadNotifications: 0,
                  numUnreadMentions: 0,
                  pinnedEventIds: [],
                  joinRule: .invite,
                  historyVisibility: .shared)
    }
}

private extension RoomMember {
    init(_ proxy: RoomMemberProxyProtocol) {
        self.init(userId: proxy.userID,
                  displayName: proxy.displayName,
                  avatarUrl: proxy.avatarURL?.absoluteString,
                  membership: proxy.membership,
                  isNameAmbiguous: proxy.disambiguatedDisplayName != proxy.displayName,
                  powerLevel: Int64(proxy.powerLevel),
                  normalizedPowerLevel: Int64(proxy.powerLevel),
                  isIgnored: proxy.isIgnored,
                  suggestedRoleForPowerLevel: proxy.role,
                  membershipChangeReason: proxy.membershipChangeReason)
    }
}<|MERGE_RESOLUTION|>--- conflicted
+++ resolved
@@ -24,13 +24,9 @@
         self.init()
         id = configuration.id
         inviter = configuration.inviter
-<<<<<<< HEAD
         info = RoomInfoProxy(roomInfo: .init(configuration), roomAvatarCached: nil)
-=======
-        info = RoomInfoProxy(roomInfo: .init(configuration))
         
         rejectInvitationReturnValue = .success(())
->>>>>>> d8b88f1c
     }
 }
 
