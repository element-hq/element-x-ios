//
// Copyright 2022-2024 New Vector Ltd.
//
// SPDX-License-Identifier: AGPL-3.0-only
// Please see LICENSE in the repository root for full details.
//

import Combine
import MatrixRustSDK
import SwiftUI
import UIKit

class UITestsAppCoordinator: AppCoordinatorProtocol, SecureWindowManagerDelegate {
    private let navigationRootCoordinator: NavigationRootCoordinator
    
    // periphery:ignore - retaining purpose
    private var mockScreen: MockScreen?
    
    // periphery:ignore - retaining purpose
    private var alternateWindowMockScreen: MockScreen?
    
    let windowManager: SecureWindowManagerProtocol
    
    init(appDelegate: AppDelegate) {
        windowManager = WindowManager(appDelegate: appDelegate)
        // disabling View animations
        UIView.setAnimationsEnabled(false)
        
        navigationRootCoordinator = NavigationRootCoordinator()
        
        windowManager.delegate = self
        
        MXLog.configure(currentTarget: "uitests", filePrefix: nil, logLevel: .debug)
        
        ServiceLocator.shared.register(userIndicatorController: UserIndicatorController())
        
        AppSettings.configureWithSuiteName("io.element.elementx.uitests")
        AppSettings.resetAllSettings()
        ServiceLocator.shared.register(appSettings: AppSettings())
        ServiceLocator.shared.register(bugReportService: BugReportServiceMock())
        
        let analyticsClient = AnalyticsClientMock()
        analyticsClient.isRunning = false
        ServiceLocator.shared.register(analytics: AnalyticsService(client: analyticsClient,
                                                                   appSettings: ServiceLocator.shared.settings))
    }
    
    func start() {
        guard let screenID = ProcessInfo.testScreenID else { fatalError("Unable to launch with unknown screen.") }
        
        let mockScreen = MockScreen(id: screenID, windowManager: windowManager, navigationRootCoordinator: navigationRootCoordinator)
        
        if let coordinator = mockScreen.coordinator {
            navigationRootCoordinator.setRootCoordinator(coordinator)
        }
        
        self.mockScreen = mockScreen
    }
    
    func toPresentable() -> AnyView {
        navigationRootCoordinator.toPresentable()
    }
    
    func handleDeepLink(_ url: URL, isExternalURL: Bool) -> Bool {
        fatalError("Not implemented.")
    }
    
    func handleUserActivity(_ activity: NSUserActivity) {
        fatalError("Not implemented.")
    }
    
    func windowManagerDidConfigureWindows(_ windowManager: SecureWindowManagerProtocol) {
        ServiceLocator.shared.userIndicatorController.window = windowManager.overlayWindow
        
        // Set up the alternate window for the App Lock flow coordinator tests.
        guard let screenID = ProcessInfo.testScreenID, screenID == .appLockFlow || screenID == .appLockFlowDisabled else { return }
        let screen = MockScreen(id: screenID == .appLockFlow ? .appLockFlowAlternateWindow : .appLockFlowDisabledAlternateWindow,
                                windowManager: windowManager,
                                navigationRootCoordinator: navigationRootCoordinator)
        
        guard let coordinator = screen.coordinator else {
            fatalError()
        }
        
        windowManager.alternateWindow.rootViewController = UIHostingController(rootView: coordinator.toPresentable().statusBarHidden())
        
        alternateWindowMockScreen = screen
    }
}

@MainActor
class MockScreen: Identifiable {
    let id: UITestsScreenIdentifier
    let windowManager: SecureWindowManagerProtocol
    let navigationRootCoordinator: NavigationRootCoordinator
    
    private var client: UITestsSignalling.Client?
    
    private var retainedState = [Any]()
    private var cancellables = Set<AnyCancellable>()
    
    init(id: UITestsScreenIdentifier,
         windowManager: SecureWindowManagerProtocol,
         navigationRootCoordinator: NavigationRootCoordinator) {
        self.id = id
        self.windowManager = windowManager
        self.navigationRootCoordinator = navigationRootCoordinator
    }
    
    lazy var coordinator: CoordinatorProtocol? = {
        switch id {
        case .serverSelection:
            let navigationStackCoordinator = NavigationStackCoordinator()
            let coordinator = ServerSelectionScreenCoordinator(parameters: .init(authenticationService: AuthenticationService.mock,
                                                                                 authenticationFlow: .login,
                                                                                 slidingSyncLearnMoreURL: ServiceLocator.shared.settings.slidingSyncLearnMoreURL,
                                                                                 userIndicatorController: ServiceLocator.shared.userIndicatorController))
            navigationStackCoordinator.setRootCoordinator(coordinator)
            return navigationStackCoordinator
        case .authenticationFlow:
            let flowCoordinator = AuthenticationFlowCoordinator(authenticationService: AuthenticationService.mock,
                                                                qrCodeLoginService: QRCodeLoginServiceMock(),
                                                                bugReportService: BugReportServiceMock(),
                                                                navigationRootCoordinator: navigationRootCoordinator,
                                                                appMediator: AppMediatorMock.default,
                                                                appSettings: ServiceLocator.shared.settings,
                                                                analytics: ServiceLocator.shared.analytics,
                                                                userIndicatorController: ServiceLocator.shared.userIndicatorController)
            flowCoordinator.start()
            retainedState.append(flowCoordinator)
            return nil
        case .templateScreen:
            let navigationStackCoordinator = NavigationStackCoordinator()
            let coordinator = TemplateScreenCoordinator(parameters: .init())
            navigationStackCoordinator.setRootCoordinator(coordinator)
            return navigationStackCoordinator
        case .appLockFlow, .appLockFlowDisabled:
            // The tested coordinator is setup below in the alternate window.
            // Here we just return a blank screen to snapshot as the unlocked app.
            return BlankFormCoordinator()
        case .appLockFlowAlternateWindow, .appLockFlowDisabledAlternateWindow:
            let navigationCoordinator = NavigationRootCoordinator()
            
            let keychainController = KeychainController(service: .tests, accessGroup: InfoPlistReader.main.keychainAccessGroupIdentifier)
            keychainController.resetSecrets()
            
            let context = LAContextMock()
            context.biometryTypeValue = UIDevice.current.isPhone ? .faceID : .touchID // (iPhone 14 & iPad 9th gen)
            context.evaluatePolicyReturnValue = true
            context.evaluatedPolicyDomainStateValue = Data("😎".utf8)
            
            let appLockService = AppLockService(keychainController: keychainController,
                                                appSettings: ServiceLocator.shared.settings,
                                                context: context)
            
            if id == .appLockFlowAlternateWindow {
                let pinCode = "2023"
                guard case .success = appLockService.setupPINCode(pinCode),
                      appLockService.unlock(with: pinCode) else {
                    fatalError("Failed to preset the PIN code.")
                }
            }
            
            let notificationCenter = UITestsNotificationCenter()
            do {
                try notificationCenter.startListening()
            } catch {
                fatalError("Failed to start listening for notifications.")
            }
            
            let flowCoordinator = AppLockFlowCoordinator(initialState: .unlocked,
                                                         appLockService: appLockService,
                                                         navigationCoordinator: navigationCoordinator,
                                                         notificationCenter: notificationCenter)
            
            flowCoordinator.actions
                .sink { [weak self] action in
                    guard let self else { return }
                    
                    switch action {
                    case .lockApp:
                        windowManager.switchToAlternate()
                    case .unlockApp:
                        windowManager.switchToMain()
                    case .forceLogout:
                        break
                    }
                }
                .store(in: &cancellables)
            
            retainedState.append(flowCoordinator)
            
            return navigationCoordinator
        case .appLockSetupFlow, .appLockSetupFlowUnlock, .appLockSetupFlowMandatory:
            let navigationStackCoordinator = NavigationStackCoordinator()
            // The flow expects an existing root coordinator, use a blank form as a placeholder.
            navigationStackCoordinator.setRootCoordinator(BlankFormCoordinator())
            
            let keychainController = KeychainController(service: .tests, accessGroup: InfoPlistReader.main.keychainAccessGroupIdentifier)
            keychainController.resetSecrets()
            
            let context = LAContextMock()
            context.biometryTypeValue = UIDevice.current.isPhone ? .faceID : .touchID // (iPhone 14 & iPad 9th gen)
            context.evaluatePolicyReturnValue = true
            context.evaluatedPolicyDomainStateValue = Data("😎".utf8)
            
            let appLockService = AppLockService(keychainController: keychainController,
                                                appSettings: ServiceLocator.shared.settings,
                                                context: context)
            if id == .appLockSetupFlowUnlock, case .failure = appLockService.setupPINCode("2023") {
                fatalError("Failed to pre-set the PIN code")
            }
            
            let flow: AppLockSetupFlowCoordinator.PresentationFlow = id == .appLockSetupFlowMandatory ? .onboarding : .settings
            let flowCoordinator = AppLockSetupFlowCoordinator(presentingFlow: flow,
                                                              appLockService: appLockService,
                                                              navigationStackCoordinator: navigationStackCoordinator)
            flowCoordinator.start()
            
            retainedState.append(flowCoordinator)
            
            return navigationStackCoordinator
        case .bugReport:
            let navigationStackCoordinator = NavigationStackCoordinator()
            let clientProxy = ClientProxyMock(.init(userID: "@mock:client.com", roomSummaryProvider: RoomSummaryProviderMock(.init(state: .loaded(.mockRooms)))))
            let userSession = UserSessionMock(.init(clientProxy: clientProxy))
            let coordinator = BugReportScreenCoordinator(parameters: .init(bugReportService: BugReportServiceMock(),
                                                                           userSession: userSession,
                                                                           userIndicatorController: nil,
                                                                           screenshot: nil,
                                                                           isModallyPresented: true))
            navigationStackCoordinator.setRootCoordinator(coordinator)
            return navigationStackCoordinator
        case .roomPlainNoAvatar:
            let navigationStackCoordinator = NavigationStackCoordinator()
            let parameters = RoomScreenCoordinatorParameters(clientProxy: ClientProxyMock(),
                                                             roomProxy: JoinedRoomProxyMock(.init(name: "Some room name", avatarURL: nil)),
                                                             timelineController: MockRoomTimelineController(),
                                                             mediaProvider: MediaProviderMock(configuration: .init()),
                                                             mediaPlayerProvider: MediaPlayerProviderMock(),
                                                             voiceMessageMediaManager: VoiceMessageMediaManagerMock(),
                                                             emojiProvider: EmojiProvider(appSettings: ServiceLocator.shared.settings),
                                                             completionSuggestionService: CompletionSuggestionServiceMock(configuration: .init()),
                                                             ongoingCallRoomIDPublisher: .init(.init(nil)),
                                                             appMediator: AppMediatorMock.default,
                                                             appSettings: ServiceLocator.shared.settings,
                                                             composerDraftService: ComposerDraftServiceMock(.init()))
            let coordinator = RoomScreenCoordinator(parameters: parameters)
            navigationStackCoordinator.setRootCoordinator(coordinator)
            return navigationStackCoordinator
        case .roomSmallTimeline:
            let navigationStackCoordinator = NavigationStackCoordinator()
            let timelineController = MockRoomTimelineController()
            timelineController.timelineItems = RoomTimelineItemFixtures.smallChunk
            let parameters = RoomScreenCoordinatorParameters(clientProxy: ClientProxyMock(),
                                                             roomProxy: JoinedRoomProxyMock(.init(name: "New room", avatarURL: URL.picturesDirectory)),
                                                             timelineController: timelineController,
                                                             mediaProvider: MediaProviderMock(configuration: .init()),
                                                             mediaPlayerProvider: MediaPlayerProviderMock(),
                                                             voiceMessageMediaManager: VoiceMessageMediaManagerMock(),
                                                             emojiProvider: EmojiProvider(appSettings: ServiceLocator.shared.settings),
                                                             completionSuggestionService: CompletionSuggestionServiceMock(configuration: .init()),
                                                             ongoingCallRoomIDPublisher: .init(.init(nil)),
                                                             appMediator: AppMediatorMock.default,
                                                             appSettings: ServiceLocator.shared.settings,
                                                             composerDraftService: ComposerDraftServiceMock(.init()))
            let coordinator = RoomScreenCoordinator(parameters: parameters)
            navigationStackCoordinator.setRootCoordinator(coordinator)
            return navigationStackCoordinator
        case .roomSmallTimelineWithReactions:
            let navigationStackCoordinator = NavigationStackCoordinator()
            let timelineController = MockRoomTimelineController()
            timelineController.timelineItems = RoomTimelineItemFixtures.default
            let parameters = RoomScreenCoordinatorParameters(clientProxy: ClientProxyMock(),
                                                             roomProxy: JoinedRoomProxyMock(.init(name: "New room", avatarURL: URL.picturesDirectory)),
                                                             timelineController: timelineController,
                                                             mediaProvider: MediaProviderMock(configuration: .init()),
                                                             mediaPlayerProvider: MediaPlayerProviderMock(),
                                                             voiceMessageMediaManager: VoiceMessageMediaManagerMock(),
                                                             emojiProvider: EmojiProvider(appSettings: ServiceLocator.shared.settings),
                                                             completionSuggestionService: CompletionSuggestionServiceMock(configuration: .init()),
                                                             ongoingCallRoomIDPublisher: .init(.init(nil)),
                                                             appMediator: AppMediatorMock.default,
                                                             appSettings: ServiceLocator.shared.settings,
                                                             composerDraftService: ComposerDraftServiceMock(.init()))
            let coordinator = RoomScreenCoordinator(parameters: parameters)
            navigationStackCoordinator.setRootCoordinator(coordinator)
            return navigationStackCoordinator
        case .roomSmallTimelineWithReadReceipts:
            let navigationStackCoordinator = NavigationStackCoordinator()
            let timelineController = MockRoomTimelineController()
            timelineController.timelineItems = RoomTimelineItemFixtures.smallChunkWithReadReceipts
            let parameters = RoomScreenCoordinatorParameters(clientProxy: ClientProxyMock(),
                                                             roomProxy: JoinedRoomProxyMock(.init(name: "New room", avatarURL: URL.picturesDirectory)),
                                                             timelineController: timelineController,
                                                             mediaProvider: MediaProviderMock(configuration: .init()),
                                                             mediaPlayerProvider: MediaPlayerProviderMock(),
                                                             voiceMessageMediaManager: VoiceMessageMediaManagerMock(),
                                                             emojiProvider: EmojiProvider(appSettings: ServiceLocator.shared.settings),
                                                             completionSuggestionService: CompletionSuggestionServiceMock(configuration: .init()),
                                                             ongoingCallRoomIDPublisher: .init(.init(nil)),
                                                             appMediator: AppMediatorMock.default,
                                                             appSettings: ServiceLocator.shared.settings,
                                                             composerDraftService: ComposerDraftServiceMock(.init()))
            let coordinator = RoomScreenCoordinator(parameters: parameters)
            navigationStackCoordinator.setRootCoordinator(coordinator)
            return navigationStackCoordinator
        case .roomSmallTimelineIncomingAndSmallPagination:
            let navigationStackCoordinator = NavigationStackCoordinator()
            
            let timelineController = MockRoomTimelineController(listenForSignals: true)
            timelineController.timelineItems = RoomTimelineItemFixtures.smallChunk
            timelineController.backPaginationResponses = [RoomTimelineItemFixtures.singleMessageChunk]
            timelineController.incomingItems = [RoomTimelineItemFixtures.incomingMessage]
            let parameters = RoomScreenCoordinatorParameters(clientProxy: ClientProxyMock(),
                                                             roomProxy: JoinedRoomProxyMock(.init(name: "Small timeline", avatarURL: URL.picturesDirectory)),
                                                             timelineController: timelineController,
                                                             mediaProvider: MediaProviderMock(configuration: .init()),
                                                             mediaPlayerProvider: MediaPlayerProviderMock(),
                                                             voiceMessageMediaManager: VoiceMessageMediaManagerMock(),
                                                             emojiProvider: EmojiProvider(appSettings: ServiceLocator.shared.settings),
                                                             completionSuggestionService: CompletionSuggestionServiceMock(configuration: .init()),
                                                             ongoingCallRoomIDPublisher: .init(.init(nil)),
                                                             appMediator: AppMediatorMock.default,
                                                             appSettings: ServiceLocator.shared.settings,
                                                             composerDraftService: ComposerDraftServiceMock(.init()))
            let coordinator = RoomScreenCoordinator(parameters: parameters)
            
            navigationStackCoordinator.setRootCoordinator(coordinator)
            return navigationStackCoordinator
        case .roomSmallTimelineLargePagination:
            let navigationStackCoordinator = NavigationStackCoordinator()
            
            let timelineController = MockRoomTimelineController(listenForSignals: true)
            timelineController.timelineItems = RoomTimelineItemFixtures.smallChunk
            timelineController.backPaginationResponses = [RoomTimelineItemFixtures.largeChunk]
            let parameters = RoomScreenCoordinatorParameters(clientProxy: ClientProxyMock(),
                                                             roomProxy: JoinedRoomProxyMock(.init(name: "Small timeline, paginating", avatarURL: URL.picturesDirectory)),
                                                             timelineController: timelineController,
                                                             mediaProvider: MediaProviderMock(configuration: .init()),
                                                             mediaPlayerProvider: MediaPlayerProviderMock(),
                                                             voiceMessageMediaManager: VoiceMessageMediaManagerMock(),
                                                             emojiProvider: EmojiProvider(appSettings: ServiceLocator.shared.settings),
                                                             completionSuggestionService: CompletionSuggestionServiceMock(configuration: .init()),
                                                             ongoingCallRoomIDPublisher: .init(.init(nil)),
                                                             appMediator: AppMediatorMock.default,
                                                             appSettings: ServiceLocator.shared.settings,
                                                             composerDraftService: ComposerDraftServiceMock(.init()))
            let coordinator = RoomScreenCoordinator(parameters: parameters)
            
            navigationStackCoordinator.setRootCoordinator(coordinator)
            return navigationStackCoordinator
        case .roomLayoutTop:
            let navigationStackCoordinator = NavigationStackCoordinator()
            
            let timelineController = MockRoomTimelineController(listenForSignals: true)
            timelineController.timelineItems = RoomTimelineItemFixtures.largeChunk
            timelineController.backPaginationResponses = [RoomTimelineItemFixtures.largeChunk]
            let parameters = RoomScreenCoordinatorParameters(clientProxy: ClientProxyMock(),
                                                             roomProxy: JoinedRoomProxyMock(.init(name: "Large timeline", avatarURL: URL.picturesDirectory)),
                                                             timelineController: timelineController,
                                                             mediaProvider: MediaProviderMock(configuration: .init()),
                                                             mediaPlayerProvider: MediaPlayerProviderMock(),
                                                             voiceMessageMediaManager: VoiceMessageMediaManagerMock(),
                                                             emojiProvider: EmojiProvider(appSettings: ServiceLocator.shared.settings),
                                                             completionSuggestionService: CompletionSuggestionServiceMock(configuration: .init()),
                                                             ongoingCallRoomIDPublisher: .init(.init(nil)),
                                                             appMediator: AppMediatorMock.default,
                                                             appSettings: ServiceLocator.shared.settings,
                                                             composerDraftService: ComposerDraftServiceMock(.init()))
            let coordinator = RoomScreenCoordinator(parameters: parameters)

            navigationStackCoordinator.setRootCoordinator(coordinator)
            return navigationStackCoordinator
        case .roomLayoutMiddle:
            let navigationStackCoordinator = NavigationStackCoordinator()
            
            let timelineController = MockRoomTimelineController(listenForSignals: true)
            timelineController.timelineItems = RoomTimelineItemFixtures.largeChunk
            timelineController.backPaginationResponses = [RoomTimelineItemFixtures.largeChunk]
            timelineController.incomingItems = [RoomTimelineItemFixtures.incomingMessage]
            let parameters = RoomScreenCoordinatorParameters(clientProxy: ClientProxyMock(),
                                                             roomProxy: JoinedRoomProxyMock(.init(name: "Large timeline", avatarURL: URL.picturesDirectory)),
                                                             timelineController: timelineController,
                                                             mediaProvider: MediaProviderMock(configuration: .init()),
                                                             mediaPlayerProvider: MediaPlayerProviderMock(),
                                                             voiceMessageMediaManager: VoiceMessageMediaManagerMock(),
                                                             emojiProvider: EmojiProvider(appSettings: ServiceLocator.shared.settings),
                                                             completionSuggestionService: CompletionSuggestionServiceMock(configuration: .init()),
                                                             ongoingCallRoomIDPublisher: .init(.init(nil)),
                                                             appMediator: AppMediatorMock.default,
                                                             appSettings: ServiceLocator.shared.settings,
                                                             composerDraftService: ComposerDraftServiceMock(.init()))
            let coordinator = RoomScreenCoordinator(parameters: parameters)
            
            navigationStackCoordinator.setRootCoordinator(coordinator)
            return navigationStackCoordinator
        case .roomLayoutBottom:
            let navigationStackCoordinator = NavigationStackCoordinator()
            
            let timelineController = MockRoomTimelineController(listenForSignals: true)
            timelineController.timelineItems = RoomTimelineItemFixtures.largeChunk
            timelineController.incomingItems = [RoomTimelineItemFixtures.incomingMessage]
            let parameters = RoomScreenCoordinatorParameters(clientProxy: ClientProxyMock(),
                                                             roomProxy: JoinedRoomProxyMock(.init(name: "Large timeline", avatarURL: URL.picturesDirectory)),
                                                             timelineController: timelineController,
                                                             mediaProvider: MediaProviderMock(configuration: .init()),
                                                             mediaPlayerProvider: MediaPlayerProviderMock(),
                                                             voiceMessageMediaManager: VoiceMessageMediaManagerMock(),
                                                             emojiProvider: EmojiProvider(appSettings: ServiceLocator.shared.settings),
                                                             completionSuggestionService: CompletionSuggestionServiceMock(configuration: .init()),
                                                             ongoingCallRoomIDPublisher: .init(.init(nil)),
                                                             appMediator: AppMediatorMock.default,
                                                             appSettings: ServiceLocator.shared.settings,
                                                             composerDraftService: ComposerDraftServiceMock(.init()))
            let coordinator = RoomScreenCoordinator(parameters: parameters)
            
            navigationStackCoordinator.setRootCoordinator(coordinator)
            return navigationStackCoordinator
        case .roomLayoutHighlight:
            let navigationStackCoordinator = NavigationStackCoordinator()
            
            let timelineController = MockRoomTimelineController()
            timelineController.timelineItems = RoomTimelineItemFixtures.permalinkChunk
            let parameters = RoomScreenCoordinatorParameters(clientProxy: ClientProxyMock(),
                                                             roomProxy: JoinedRoomProxyMock(.init(name: "Timeline highlight", avatarURL: URL.picturesDirectory)),
                                                             timelineController: timelineController,
                                                             mediaProvider: MediaProviderMock(configuration: .init()),
                                                             mediaPlayerProvider: MediaPlayerProviderMock(),
                                                             voiceMessageMediaManager: VoiceMessageMediaManagerMock(),
                                                             emojiProvider: EmojiProvider(appSettings: ServiceLocator.shared.settings),
                                                             completionSuggestionService: CompletionSuggestionServiceMock(configuration: .init()),
                                                             ongoingCallRoomIDPublisher: .init(.init(nil)),
                                                             appMediator: AppMediatorMock.default,
                                                             appSettings: ServiceLocator.shared.settings,
                                                             composerDraftService: ComposerDraftServiceMock(.init()))
            let coordinator = RoomScreenCoordinator(parameters: parameters)
            navigationStackCoordinator.setRootCoordinator(coordinator)
            
            do {
                let client = try UITestsSignalling.Client(mode: .app)
                client.signals.sink { [weak self] signal in
                    guard case .timeline(.focusOnEvent(let eventID)) = signal else { return }
                    coordinator.focusOnEvent(.init(eventID: eventID, shouldSetPin: false))
                    try? client.send(.success)
                }
                .store(in: &cancellables)
            } catch {
                fatalError("Failure setting up signalling: \(error)")
            }
            
            self.client = client
            return navigationStackCoordinator
        case .roomWithDisclosedPolls:
            let navigationStackCoordinator = NavigationStackCoordinator()

            let timelineController = MockRoomTimelineController()
            timelineController.timelineItems = RoomTimelineItemFixtures.disclosedPolls
            timelineController.incomingItems = []
            let parameters = RoomScreenCoordinatorParameters(clientProxy: ClientProxyMock(),
                                                             roomProxy: JoinedRoomProxyMock(.init(name: "Polls timeline", avatarURL: URL.picturesDirectory)),
                                                             timelineController: timelineController,
                                                             mediaProvider: MediaProviderMock(configuration: .init()),
                                                             mediaPlayerProvider: MediaPlayerProviderMock(),
                                                             voiceMessageMediaManager: VoiceMessageMediaManagerMock(),
                                                             emojiProvider: EmojiProvider(appSettings: ServiceLocator.shared.settings),
                                                             completionSuggestionService: CompletionSuggestionServiceMock(configuration: .init()),
                                                             ongoingCallRoomIDPublisher: .init(.init(nil)),
                                                             appMediator: AppMediatorMock.default,
                                                             appSettings: ServiceLocator.shared.settings,
                                                             composerDraftService: ComposerDraftServiceMock(.init()))
            let coordinator = RoomScreenCoordinator(parameters: parameters)

            navigationStackCoordinator.setRootCoordinator(coordinator)
            return navigationStackCoordinator
        case .roomWithUndisclosedPolls:
            let navigationStackCoordinator = NavigationStackCoordinator()

            let timelineController = MockRoomTimelineController()
            timelineController.timelineItems = RoomTimelineItemFixtures.undisclosedPolls
            timelineController.incomingItems = []
            let parameters = RoomScreenCoordinatorParameters(clientProxy: ClientProxyMock(),
                                                             roomProxy: JoinedRoomProxyMock(.init(name: "Polls timeline", avatarURL: URL.picturesDirectory)),
                                                             timelineController: timelineController,
                                                             mediaProvider: MediaProviderMock(configuration: .init()),
                                                             mediaPlayerProvider: MediaPlayerProviderMock(),
                                                             voiceMessageMediaManager: VoiceMessageMediaManagerMock(),
                                                             emojiProvider: EmojiProvider(appSettings: ServiceLocator.shared.settings),
                                                             completionSuggestionService: CompletionSuggestionServiceMock(configuration: .init()),
                                                             ongoingCallRoomIDPublisher: .init(.init(nil)),
                                                             appMediator: AppMediatorMock.default,
                                                             appSettings: ServiceLocator.shared.settings,
                                                             composerDraftService: ComposerDraftServiceMock(.init()))
            let coordinator = RoomScreenCoordinator(parameters: parameters)

            navigationStackCoordinator.setRootCoordinator(coordinator)
            return navigationStackCoordinator
        case .roomWithOutgoingPolls:
            let navigationStackCoordinator = NavigationStackCoordinator()

            let timelineController = MockRoomTimelineController()
            timelineController.timelineItems = RoomTimelineItemFixtures.outgoingPolls
            timelineController.incomingItems = []
            let parameters = RoomScreenCoordinatorParameters(clientProxy: ClientProxyMock(),
                                                             roomProxy: JoinedRoomProxyMock(.init(name: "Polls timeline", avatarURL: URL.picturesDirectory)),
                                                             timelineController: timelineController,
                                                             mediaProvider: MediaProviderMock(configuration: .init()),
                                                             mediaPlayerProvider: MediaPlayerProviderMock(),
                                                             voiceMessageMediaManager: VoiceMessageMediaManagerMock(),
                                                             emojiProvider: EmojiProvider(appSettings: ServiceLocator.shared.settings),
                                                             completionSuggestionService: CompletionSuggestionServiceMock(configuration: .init()),
                                                             ongoingCallRoomIDPublisher: .init(.init(nil)),
                                                             appMediator: AppMediatorMock.default,
                                                             appSettings: ServiceLocator.shared.settings,
                                                             composerDraftService: ComposerDraftServiceMock(.init()))
            let coordinator = RoomScreenCoordinator(parameters: parameters)

            navigationStackCoordinator.setRootCoordinator(coordinator)
            return navigationStackCoordinator
        case .sessionVerification:
            var sessionVerificationControllerProxy = SessionVerificationControllerProxyMock.configureMock(requestDelay: .seconds(5))
            let parameters = SessionVerificationScreenCoordinatorParameters(sessionVerificationControllerProxy: sessionVerificationControllerProxy,
                                                                            flow: .initiator)
            return SessionVerificationScreenCoordinator(parameters: parameters)
        case .userSessionScreen, .userSessionScreenReply:
            let appSettings: AppSettings = ServiceLocator.shared.settings
            appSettings.hasRunIdentityConfirmationOnboarding = true
            appSettings.hasRunNotificationPermissionsOnboarding = true
            appSettings.analyticsConsentState = .optedOut
            let navigationSplitCoordinator = NavigationSplitCoordinator(placeholderCoordinator: PlaceholderScreenCoordinator())
            
            let clientProxy = ClientProxyMock(.init(userID: "@mock:client.com", deviceID: "MOCKCLIENT", roomSummaryProvider: RoomSummaryProviderMock(.init(state: .loaded(.mockRooms)))))
            
            let appMediator = AppMediatorMock.default
            appMediator.underlyingWindowManager = windowManager
            
            let flowCoordinator = UserSessionFlowCoordinator(userSession: UserSessionMock(.init(clientProxy: clientProxy)),
                                                             navigationRootCoordinator: navigationRootCoordinator,
                                                             appLockService: AppLockService(keychainController: KeychainControllerMock(),
                                                                                            appSettings: ServiceLocator.shared.settings),
                                                             bugReportService: BugReportServiceMock(),
                                                             elementCallService: ElementCallServiceMock(.init()),
                                                             roomTimelineControllerFactory: RoomTimelineControllerFactoryMock(configuration: .init()),
                                                             appMediator: appMediator,
                                                             appSettings: appSettings,
                                                             appHooks: AppHooks(),
                                                             analytics: ServiceLocator.shared.analytics,
                                                             notificationManager: NotificationManagerMock(),
                                                             isNewLogin: false)
            
            flowCoordinator.start()
            
            retainedState.append(flowCoordinator)
            
            return nil
        case .roomMembersListScreenPendingInvites:
            let navigationStackCoordinator = NavigationStackCoordinator()
            let members: [RoomMemberProxyMock] = [.mockInvitedAlice, .mockBob, .mockCharlie]
            let coordinator = RoomMembersListScreenCoordinator(parameters: .init(mediaProvider: MediaProviderMock(configuration: .init()),
                                                                                 roomProxy: JoinedRoomProxyMock(.init(name: "test", members: members)),
                                                                                 userIndicatorController: ServiceLocator.shared.userIndicatorController,
                                                                                 analytics: ServiceLocator.shared.analytics))
            navigationStackCoordinator.setRootCoordinator(coordinator)
            return navigationStackCoordinator
        case .roomRolesAndPermissionsFlow:
            let navigationStackCoordinator = NavigationStackCoordinator()
            navigationStackCoordinator.setRootCoordinator(BlankFormCoordinator())
            let coordinator = RoomRolesAndPermissionsFlowCoordinator(parameters: .init(roomProxy: JoinedRoomProxyMock(.init(members: .allMembersAsAdmin)),
                                                                                       mediaProvider: MediaProviderMock(configuration: .init()),
                                                                                       navigationStackCoordinator: navigationStackCoordinator,
                                                                                       userIndicatorController: ServiceLocator.shared.userIndicatorController,
                                                                                       analytics: ServiceLocator.shared.analytics))
            retainedState.append(coordinator)
            coordinator.start()
            return navigationStackCoordinator
        case .startChat:
            let navigationStackCoordinator = NavigationStackCoordinator()
            let userDiscoveryMock = UserDiscoveryServiceMock()
            userDiscoveryMock.searchProfilesWithReturnValue = .success([])
            let userSession = UserSessionMock(.init(clientProxy: ClientProxyMock(.init(userID: "@mock:client.com"))))
            let parameters: StartChatScreenCoordinatorParameters = .init(orientationManager: OrientationManagerMock(),
                                                                         userSession: userSession,
                                                                         userIndicatorController: UserIndicatorControllerMock(),
                                                                         navigationStackCoordinator: navigationStackCoordinator,
                                                                         userDiscoveryService: userDiscoveryMock,
                                                                         mediaUploadingPreprocessor: MediaUploadingPreprocessor(appSettings: ServiceLocator.shared.settings))
            let coordinator = StartChatScreenCoordinator(parameters: parameters)
            navigationStackCoordinator.setRootCoordinator(coordinator)
            return navigationStackCoordinator
        case .startChatWithSearchResults:
            let navigationStackCoordinator = NavigationStackCoordinator()
            let clientProxy = ClientProxyMock(.init(userID: "@mock:client.com"))
            let userDiscoveryMock = UserDiscoveryServiceMock()
            userDiscoveryMock.searchProfilesWithReturnValue = .success([.mockBob, .mockBobby])
            let userSession = UserSessionMock(.init(clientProxy: clientProxy))
            let coordinator = StartChatScreenCoordinator(parameters: .init(orientationManager: OrientationManagerMock(),
                                                                           userSession: userSession,
                                                                           userIndicatorController: UserIndicatorControllerMock(),
                                                                           navigationStackCoordinator: navigationStackCoordinator,
                                                                           userDiscoveryService: userDiscoveryMock,
                                                                           mediaUploadingPreprocessor: MediaUploadingPreprocessor(appSettings: ServiceLocator.shared.settings)))
            navigationStackCoordinator.setRootCoordinator(coordinator)
            return navigationStackCoordinator
        case .createRoom:
            let navigationStackCoordinator = NavigationStackCoordinator()
            let clientProxy = ClientProxyMock(.init(userID: "@mock:client.com"))
            let mockUserSession = UserSessionMock(.init(clientProxy: clientProxy))
            let createRoomParameters = CreateRoomFlowParameters()
            let selectedUsers: [UserProfileProxy] = [.mockAlice, .mockBob, .mockCharlie]
            let parameters = CreateRoomCoordinatorParameters(userSession: mockUserSession,
                                                             userIndicatorController: UserIndicatorControllerMock(),
                                                             createRoomParameters: .init(createRoomParameters),
                                                             selectedUsers: .init(selectedUsers))
            let coordinator = CreateRoomCoordinator(parameters: parameters)
            navigationStackCoordinator.setRootCoordinator(coordinator)
            return navigationStackCoordinator
        case .createRoomNoUsers:
            let navigationStackCoordinator = NavigationStackCoordinator()
            let clientProxy = ClientProxyMock(.init(userID: "@mock:client.com"))
            let mockUserSession = UserSessionMock(.init(clientProxy: clientProxy))
            let createRoomParameters = CreateRoomFlowParameters()
            let parameters = CreateRoomCoordinatorParameters(userSession: mockUserSession,
                                                             userIndicatorController: UserIndicatorControllerMock(),
                                                             createRoomParameters: .init(createRoomParameters),
                                                             selectedUsers: .init([]))
            let coordinator = CreateRoomCoordinator(parameters: parameters)
            navigationStackCoordinator.setRootCoordinator(coordinator)
            return navigationStackCoordinator
        case .createPoll:
            let navigationStackCoordinator = NavigationStackCoordinator()
            let coordinator = PollFormScreenCoordinator(parameters: .init(mode: .new))
            navigationStackCoordinator.setRootCoordinator(coordinator)
            return navigationStackCoordinator
        case .encryptionSettings, .encryptionSettingsOutOfSync:
            let recoveryState: SecureBackupRecoveryState = id == .encryptionSettings ? .enabled : .incomplete
            let clientProxy = ClientProxyMock(.init(userID: "@mock:client.com", recoveryState: recoveryState))
            let userSession = UserSessionMock(.init(clientProxy: clientProxy))
            
            let navigationStackCoordinator = NavigationStackCoordinator()
            navigationStackCoordinator.setRootCoordinator(BlankFormCoordinator())
            
            let coordinator = EncryptionSettingsFlowCoordinator(parameters: .init(userSession: userSession,
                                                                                  appSettings: ServiceLocator.shared.settings,
                                                                                  userIndicatorController: UserIndicatorControllerMock(),
                                                                                  navigationStackCoordinator: navigationStackCoordinator))
            retainedState.append(coordinator)
            coordinator.start()
            
            return navigationStackCoordinator
        case .encryptionReset:
            let recoveryState: SecureBackupRecoveryState = id == .encryptionSettings ? .enabled : .incomplete
            let clientProxy = ClientProxyMock(.init(userID: "@mock:client.com", recoveryState: recoveryState))
            let userSession = UserSessionMock(.init(clientProxy: clientProxy))
            
            let userIndicatorController = UserIndicatorController()
            userIndicatorController.window = windowManager.overlayWindow
            let navigationStackCoordinator = NavigationStackCoordinator()
            
            let coordinator = EncryptionResetFlowCoordinator(parameters: .init(userSession: userSession,
                                                                               userIndicatorController: userIndicatorController,
                                                                               navigationStackCoordinator: navigationStackCoordinator,
                                                                               windowManger: windowManager))

            retainedState.append(coordinator)
            coordinator.start()
            
            return navigationStackCoordinator
        case .autoUpdatingTimeline:
            let appSettings: AppSettings = ServiceLocator.shared.settings
            appSettings.hasRunIdentityConfirmationOnboarding = true
            appSettings.hasRunNotificationPermissionsOnboarding = true
            appSettings.analyticsConsentState = .optedOut
            let navigationSplitCoordinator = NavigationSplitCoordinator(placeholderCoordinator: PlaceholderScreenCoordinator())
            
            let clientProxy = ClientProxyMock(.init(userID: "@mock:client.com", roomSummaryProvider: RoomSummaryProviderMock(.init(state: .loaded(.mockRooms)))))
            
            let roomProxy = JoinedRoomProxyMock(.init(id: "whatever", name: "okay", shouldUseAutoUpdatingTimeline: true))
            
            clientProxy.roomForIdentifierReturnValue = .joined(roomProxy)
            
            let zeroAttachmentService = ZeroAttachmentService(appSettings: ServiceLocator.shared.settings, isRoomEncrypted: roomProxy.isEncrypted)
            
            let timelineController = RoomTimelineController(roomProxy: roomProxy,
                                                            timelineProxy: roomProxy.timeline,
                                                            initialFocussedEventID: nil,
                                                            timelineItemFactory: RoomTimelineItemFactory(userID: "@alice:matrix.org",
                                                                                                         attributedStringBuilder: AttributedStringBuilder(mentionBuilder: MentionBuilder()),
<<<<<<< HEAD
                                                                                                         stateEventStringBuilder: RoomStateEventStringBuilder(userID: "@alice:matrix.org"),
                                                                                                         zeroAttachmentService: zeroAttachmentService),
=======
                                                                                                         stateEventStringBuilder: RoomStateEventStringBuilder(userID: "@alice:matrix.org")),
                                                            mediaProvider: MediaProviderMock(configuration: .init()),
>>>>>>> 6b6420a2
                                                            appSettings: ServiceLocator.shared.settings)
            
            let flowCoordinator = UserSessionFlowCoordinator(userSession: UserSessionMock(.init(clientProxy: clientProxy)),
                                                             navigationRootCoordinator: navigationRootCoordinator,
                                                             appLockService: AppLockService(keychainController: KeychainControllerMock(),
                                                                                            appSettings: ServiceLocator.shared.settings),
                                                             bugReportService: BugReportServiceMock(),
                                                             elementCallService: ElementCallServiceMock(.init()),
                                                             roomTimelineControllerFactory: RoomTimelineControllerFactoryMock(configuration: .init(timelineController: timelineController)),
                                                             appMediator: AppMediatorMock.default,
                                                             appSettings: appSettings,
                                                             appHooks: AppHooks(),
                                                             analytics: ServiceLocator.shared.analytics,
                                                             notificationManager: NotificationManagerMock(),
                                                             isNewLogin: false)
            
            flowCoordinator.start()
            
            retainedState.append(flowCoordinator)
            
            return nil
        }
    }()
}<|MERGE_RESOLUTION|>--- conflicted
+++ resolved
@@ -685,13 +685,9 @@
                                                             initialFocussedEventID: nil,
                                                             timelineItemFactory: RoomTimelineItemFactory(userID: "@alice:matrix.org",
                                                                                                          attributedStringBuilder: AttributedStringBuilder(mentionBuilder: MentionBuilder()),
-<<<<<<< HEAD
                                                                                                          stateEventStringBuilder: RoomStateEventStringBuilder(userID: "@alice:matrix.org"),
                                                                                                          zeroAttachmentService: zeroAttachmentService),
-=======
-                                                                                                         stateEventStringBuilder: RoomStateEventStringBuilder(userID: "@alice:matrix.org")),
                                                             mediaProvider: MediaProviderMock(configuration: .init()),
->>>>>>> 6b6420a2
                                                             appSettings: ServiceLocator.shared.settings)
             
             let flowCoordinator = UserSessionFlowCoordinator(userSession: UserSessionMock(.init(clientProxy: clientProxy)),
