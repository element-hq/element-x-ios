//
// Copyright 2022-2024 New Vector Ltd.
//
// SPDX-License-Identifier: AGPL-3.0-only OR LicenseRef-Element-Commercial
// Please see LICENSE files in the repository root for full details.
//

#if IS_MAIN_APP
import EmbeddedElementCall
#endif

import Foundation
import SwiftUI

// Common settings between app and NSE
protocol CommonSettingsProtocol {
    var logLevel: LogLevel { get }
    var traceLogPacks: Set<TraceLogPack> { get }
    var bugReportRageshakeURL: RemotePreference<RageshakeConfiguration> { get }
    
    var enableOnlySignedDeviceIsolationMode: Bool { get }
    var enableKeyShareOnInvite: Bool { get }
    var threadsEnabled: Bool { get }
    var hideQuietNotificationAlerts: Bool { get }
}

/// Store Element specific app settings.
final class AppSettings {
    private enum UserDefaultsKeys: String {
        case lastVersionLaunched
        case seenInvites
        case appLockNumberOfPINAttempts
        case appLockNumberOfBiometricAttempts
        case timelineStyle
        
        case analyticsConsentState
        case hasRunNotificationPermissionsOnboarding
        case hasRunIdentityConfirmationOnboarding
        
        case frequentlyUsedSystemEmojis
        
        case enableNotifications
        case enableInAppNotifications
        case pusherProfileTag
        case logLevel
        case traceLogPacks
        case viewSourceEnabled
        case optimizeMediaUploads
        case appAppearance
        case sharePresence
        
        case elementCallBaseURLOverride
        
        // Feature flags
        case publicSearchEnabled
        case fuzzyRoomListSearchEnabled
        case lowPriorityFilterEnabled
        case enableOnlySignedDeviceIsolationMode
        case enableKeyShareOnInvite
        case knockingEnabled
        case threadsEnabled
        case spacesEnabled
        case developerOptionsEnabled
        
        case zeroAccessToken
        case zeroRewardsCredit
        case zeroLoggedInUser
        case cachedZeroUsers
        
        // Doug's tweaks 🔧
        case hideUnreadMessagesBadge
        case hideQuietNotificationAlerts
    }
    
    private static var suiteName: String = InfoPlistReader.main.appGroupIdentifier

    /// UserDefaults to be used on reads and writes.
    private static var store: UserDefaults! = UserDefaults(suiteName: suiteName)
    
    /// Whether or not the app is a development build that isn't in production.
    static var isDevelopmentBuild: Bool = {
        #if DEBUG
        true
        #else
        let apps = ["io.element.elementx.nightly", "io.element.elementx.pr"]
        return apps.contains(InfoPlistReader.main.baseBundleIdentifier)
        #endif
    }()
        
    static func resetAllSettings() {
        MXLog.warning("Resetting the AppSettings.")
        store.removePersistentDomain(forName: suiteName)
    }
    
    static func resetSessionSpecificSettings() {
        MXLog.warning("Resetting the user session specific AppSettings.")
        store.removeObject(forKey: UserDefaultsKeys.hasRunIdentityConfirmationOnboarding.rawValue)
    }
    
    static func configureWithSuiteName(_ name: String) {
        suiteName = name
        
        guard let userDefaults = UserDefaults(suiteName: name) else {
            fatalError("Fail to load shared UserDefaults")
        }
        
        store = userDefaults
    }
    
    // MARK: - Hooks
    
    // swiftlint:disable:next function_parameter_count
    func override(accountProviders: [String],
                  allowOtherAccountProviders: Bool,
                  pushGatewayBaseURL: URL,
                  oidcRedirectURL: URL,
                  websiteURL: URL,
                  logoURL: URL,
                  copyrightURL: URL,
                  acceptableUseURL: URL,
                  privacyURL: URL,
                  encryptionURL: URL,
                  deviceVerificationURL: URL,
                  chatBackupDetailsURL: URL,
                  identityPinningViolationDetailsURL: URL,
                  elementWebHosts: [String],
                  accountProvisioningHost: String,
                  bugReportApplicationID: String,
                  analyticsTermsURL: URL?,
                  mapTilerConfiguration: MapTilerConfiguration) {
        self.accountProviders = accountProviders
        self.allowOtherAccountProviders = allowOtherAccountProviders
        self.pushGatewayBaseURL = pushGatewayBaseURL
        self.oidcRedirectURL = oidcRedirectURL
        self.websiteURL = websiteURL
        self.logoURL = logoURL
        self.copyrightURL = copyrightURL
        self.acceptableUseURL = acceptableUseURL
        self.privacyURL = privacyURL
        self.encryptionURL = encryptionURL
        self.deviceVerificationURL = deviceVerificationURL
        self.chatBackupDetailsURL = chatBackupDetailsURL
        self.identityPinningViolationDetailsURL = identityPinningViolationDetailsURL
        self.elementWebHosts = elementWebHosts
        self.accountProvisioningHost = accountProvisioningHost
        self.bugReportApplicationID = bugReportApplicationID
        self.analyticsTermsURL = analyticsTermsURL
        self.mapTilerConfiguration = mapTilerConfiguration
    }
    
    // MARK: - Application
    
    /// The last known version of the app that was launched on this device, which is
    /// used to detect when migrations should be run. When `nil` the app may have been
    /// deleted between runs so should clear data in the shared container and keychain.
    @UserPreference(key: UserDefaultsKeys.lastVersionLaunched, storageType: .userDefaults(store))
    var lastVersionLaunched: String?
        
    /// The Set of room identifiers of invites that the user already saw in the invites list.
    /// This Set is being used to implement badges for unread invites.
    @UserPreference(key: UserDefaultsKeys.seenInvites, defaultValue: [], storageType: .userDefaults(store))
    var seenInvites: Set<String>
    
    /// The initial set of account providers shown to the user in the authentication flow.
    ///
    /// Account provider is the friendly term for the server name. It should not contain an `https` prefix and should
    /// match the last part of the user ID. For example `example.com` and not `https://matrix.example.com`.
    private(set) var accountProviders = [ZeroContants.accountProvider]
    /// Whether or not the user is allowed to manually enter their own account provider or must select from one of `defaultAccountProviders`.
    private(set) var allowOtherAccountProviders = true
    
    /// The task identifier used for background app refresh. Also used in main target's the Info.plist
    let backgroundAppRefreshTaskIdentifier = "io.element.elementx.background.refresh"

    /// A URL where users can go read more about the app.
    private(set) var websiteURL: URL = "https://element.io"
    /// A URL that contains the app's logo that may be used when showing content in a web view.
    private(set) var logoURL: URL = "https://element.io/mobile-icon.png"
    /// A URL that contains that app's copyright notice.
    private(set) var copyrightURL: URL = "https://element.io/copyright"
    /// A URL that contains the app's Terms of use.
    private(set) var acceptableUseURL: URL = "https://element.io/acceptable-use-policy-terms"
    /// A URL that contains the app's Privacy Policy.
    private(set) var privacyURL: URL = "https://element.io/privacy"
    /// A URL where users can go read more about encryption in general.
    private(set) var encryptionURL: URL = "https://element.io/help#encryption"
    /// A URL where users can go read more about device verification..
    private(set) var deviceVerificationURL: URL = "https://element.io/help#encryption-device-verification"
    /// A URL where users can go read more about the chat backup.
    private(set) var chatBackupDetailsURL: URL = "https://element.io/help#encryption5"
    /// A URL where users can go read more about identity pinning violations
    private(set) var identityPinningViolationDetailsURL: URL = "https://element.io/help#encryption18"
    /// Any domains that Element web may be hosted on - used for handling links.
    private(set) var elementWebHosts = ["app.element.io", "staging.element.io", "develop.element.io"]
    /// The domain that account provisioning links will be hosted on - used for handling the links.
    private(set) var accountProvisioningHost = "mobile.element.io"
    /// The App Store URL for Element Pro, shown to the user when a homeserver requires that app.
    /// **Note:** This property isn't overridable as it in unexpected for forks to come across the error (or to even have a "Pro" app).
    let elementProAppStoreURL: URL = "https://apps.apple.com/app/element-pro-for-work/id6502951615"
    
    @UserPreference(key: UserDefaultsKeys.appAppearance, defaultValue: .system, storageType: .userDefaults(store))
    var appAppearance: AppAppearance
    
    // MARK: - Security
    
    /// The app must be locked with a PIN code as part of the authentication flow.
    let appLockIsMandatory = false
    /// The amount of time the app can remain in the background for without requesting the PIN/TouchID/FaceID.
    let appLockGracePeriod: TimeInterval = 0
    /// Any codes that the user isn't allowed to use for their PIN.
    let appLockPINCodeBlockList = ["0000", "1234"]
    /// The number of attempts the user has made to unlock the app with a PIN code (resets when unlocked).
    @UserPreference(key: UserDefaultsKeys.appLockNumberOfPINAttempts, defaultValue: 0, storageType: .userDefaults(store))
    var appLockNumberOfPINAttempts: Int
    
    // MARK: - Authentication
    
    /// Any pre-defined static client registrations for OIDC issuers.
    let oidcStaticRegistrations: [URL: String] = ["https://id.thirdroom.io/realms/thirdroom": "elementx"]
    /// The redirect URL used for OIDC. This no longer uses universal links so we don't need the bundle ID to avoid conflicts between Element X, Nightly and PR builds.
    private(set) var oidcRedirectURL: URL = "https://element.io/oidc/login"
    
    private(set) lazy var oidcConfiguration = OIDCConfiguration(clientName: InfoPlistReader.main.bundleDisplayName,
                                                                redirectURI: oidcRedirectURL,
                                                                clientURI: websiteURL,
                                                                logoURI: logoURL,
                                                                tosURI: acceptableUseURL,
                                                                policyURI: privacyURL,
                                                                staticRegistrations: oidcStaticRegistrations.mapKeys { $0.absoluteString })
    
    /// Whether or not the Create Account button is shown on the start screen.
    ///
    /// **Note:** Setting this to false doesn't prevent someone from creating an account when the selected homeserver's MAS allows registration.
    let showCreateAccountButton = true
    
    // MARK: - Notifications
    
    var pusherAppId: String {
//        #if DEBUG
//        InfoPlistReader.main.baseBundleIdentifier + ".ios.dev"
//        #else
//        InfoPlistReader.main.baseBundleIdentifier + ".ios.prod"
//        #endif
        InfoPlistReader.main.baseBundleIdentifier
    }
    
    var pushGatewayBaseURL: URL = "https://zos-push-gateway-c101e2f4da49.herokuapp.com/_matrix/push/v1/notify"
    var pushGatewayNotifyEndpoint: URL { pushGatewayBaseURL }
    
    @UserPreference(key: UserDefaultsKeys.enableNotifications, defaultValue: true, storageType: .userDefaults(store))
    var enableNotifications

    @UserPreference(key: UserDefaultsKeys.enableInAppNotifications, defaultValue: true, storageType: .userDefaults(store))
    var enableInAppNotifications
    
    @UserPreference(key: UserDefaultsKeys.hideQuietNotificationAlerts, defaultValue: false, storageType: .userDefaults(store))
    var hideQuietNotificationAlerts

    /// Tag describing which set of device specific rules a pusher executes.
    @UserPreference(key: UserDefaultsKeys.pusherProfileTag, storageType: .userDefaults(store))
    var pusherProfileTag: String?
    
    // MARK: - Logging
        
    @UserPreference(key: UserDefaultsKeys.logLevel, defaultValue: LogLevel.info, storageType: .userDefaults(store))
    var logLevel
    
    @UserPreference(key: UserDefaultsKeys.traceLogPacks, defaultValue: [], storageType: .userDefaults(store))
    var traceLogPacks: Set<TraceLogPack>
    
    // MARK: - Bug report
    
    let bugReportRageshakeURL: RemotePreference<RageshakeConfiguration> = .init(Secrets.rageshakeURL.map { .url(URL(string: $0)!) } ?? .disabled) // swiftlint:disable:this force_unwrapping
    let bugReportSentryURL: URL? = Secrets.sentryDSN.map { URL(string: $0)! } // swiftlint:disable:this force_unwrapping
    let bugReportSentryRustURL: URL? = Secrets.sentryRustDSN.map { URL(string: $0)! } // swiftlint:disable:this force_unwrapping
    /// The name allocated by the bug report server
    private(set) var bugReportApplicationID = "element-x-ios"
    /// The maximum size of the upload request. Default value is just below CloudFlare's max request size.
    let bugReportMaxUploadSize = 50 * 1024 * 1024
    
    // MARK: - Analytics
    
    /// The configuration to use for analytics. Set to `nil` to disable analytics.
    let analyticsConfiguration: AnalyticsConfiguration? = AppSettings.makeAnalyticsConfiguration()
    /// The URL to open with more information about analytics terms. When this is `nil` the "Learn more" link will be hidden.
    private(set) var analyticsTermsURL: URL? = "https://element.io/cookie-policy"
    /// Whether or not there the app is able ask for user consent to enable analytics or sentry reporting.
    var canPromptForAnalytics: Bool { analyticsConfiguration != nil || bugReportSentryURL != nil }
    
    private static func makeAnalyticsConfiguration() -> AnalyticsConfiguration? {
        guard let host = Secrets.postHogHost, let apiKey = Secrets.postHogAPIKey else { return nil }
        return AnalyticsConfiguration(host: host, apiKey: apiKey)
    }
    
    /// Whether the user has opted in to send analytics.
    @UserPreference(key: UserDefaultsKeys.analyticsConsentState, defaultValue: AnalyticsConsentState.optedOut, storageType: .userDefaults(store))
    var analyticsConsentState
    
    @UserPreference(key: UserDefaultsKeys.hasRunNotificationPermissionsOnboarding, defaultValue: false, storageType: .userDefaults(store))
    var hasRunNotificationPermissionsOnboarding
    
    @UserPreference(key: UserDefaultsKeys.hasRunIdentityConfirmationOnboarding, defaultValue: false, storageType: .userDefaults(store))
    var hasRunIdentityConfirmationOnboarding
    
    @UserPreference(key: UserDefaultsKeys.frequentlyUsedSystemEmojis, defaultValue: [FrequentlyUsedEmoji](), storageType: .userDefaults(store))
    var frequentlyUsedSystemEmojis
    
    // MARK: - Home Screen
    
    @UserPreference(key: UserDefaultsKeys.hideUnreadMessagesBadge, defaultValue: false, storageType: .userDefaults(store))
    var hideUnreadMessagesBadge
    
    // MARK: - Room Screen
    
    @UserPreference(key: UserDefaultsKeys.viewSourceEnabled, defaultValue: isDevelopmentBuild, storageType: .userDefaults(store))
    var viewSourceEnabled
    
    @UserPreference(key: UserDefaultsKeys.optimizeMediaUploads, defaultValue: true, storageType: .userDefaults(store))
    var optimizeMediaUploads
    
    /// Whether or not to show a warning on the media caption composer so the user knows
    /// that captions might not be visible to users who are using other Matrix clients.
    let shouldShowMediaCaptionWarning = true

    // MARK: - Element Call
    
    #if IS_MAIN_APP
    // swiftlint:disable:next force_unwrapping
    let elementCallBaseURL: URL = EmbeddedElementCall.appURL!
    #endif
    
    // These are publicly availble on https://call.element.io so we don't neeed to treat them as secrets
    let elementCallPosthogAPIHost = "https://posthog-element-call.element.io"
    let elementCallPosthogAPIKey = "phc_rXGHx9vDmyEvyRxPziYtdVIv0ahEv8A9uLWFcCi1WcU"
    let elementCallPosthogSentryDSN = "https://3bd2f95ba5554d4497da7153b552ffb5@sentry.tools.element.io/41"
    
    @UserPreference(key: UserDefaultsKeys.elementCallBaseURLOverride, defaultValue: nil, storageType: .userDefaults(store))
    var elementCallBaseURLOverride: URL?
    
    // MARK: - Users
    
    /// Whether to hide the display name and avatar of ignored users as these may contain objectionable content.
    let hideIgnoredUserProfiles = true
    
    // MARK: - Maps
    
    // maptiler base url
    private(set) var mapTilerConfiguration = MapTilerConfiguration(baseURL: "https://api.maptiler.com/maps",
                                                                   apiKey: Secrets.mapLibreAPIKey,
                                                                   lightStyleID: "9bc819c8-e627-474a-a348-ec144fe3d810",
                                                                   darkStyleID: "dea61faf-292b-4774-9660-58fcef89a7f3")
    
    // MARK: - Presence

    @UserPreference(key: UserDefaultsKeys.sharePresence, defaultValue: true, storageType: .userDefaults(store))
    var sharePresence
    
    // MARK: - Feature Flags
    
    @UserPreference(key: UserDefaultsKeys.publicSearchEnabled, defaultValue: false, storageType: .userDefaults(store))
    var publicSearchEnabled
    
    @UserPreference(key: UserDefaultsKeys.fuzzyRoomListSearchEnabled, defaultValue: false, storageType: .userDefaults(store))
    var fuzzyRoomListSearchEnabled
    
    @UserPreference(key: UserDefaultsKeys.lowPriorityFilterEnabled, defaultValue: false, storageType: .userDefaults(store))
    var lowPriorityFilterEnabled
    
    /// Configuration to enable only signed device isolation mode for  crypto. In this mode only devices signed by their owner will be considered in e2ee rooms.
    @UserPreference(key: UserDefaultsKeys.enableOnlySignedDeviceIsolationMode, defaultValue: false, storageType: .userDefaults(store))
    var enableOnlySignedDeviceIsolationMode

    /// Configuration to enable encrypted history sharing on invite, and accepting keys from inviters.
    @UserPreference(key: UserDefaultsKeys.enableKeyShareOnInvite, defaultValue: false, storageType: .userDefaults(store))
    var enableKeyShareOnInvite
    
    @UserPreference(key: UserDefaultsKeys.knockingEnabled, defaultValue: false, storageType: .userDefaults(store))
    var knockingEnabled
    
    @UserPreference(key: UserDefaultsKeys.threadsEnabled, defaultValue: false, storageType: .userDefaults(store))
    var threadsEnabled
    
<<<<<<< HEAD
    @UserPreference(key: UserDefaultsKeys.hideQuietNotificationAlerts, defaultValue: false, storageType: .userDefaults(store))
    var hideQuietNotificationAlerts
    // MARK: - ZERO Access Token
    
    @UserPreference(key: UserDefaultsKeys.zeroAccessToken, defaultValue: nil, storageType: .userDefaults(store))
    var zeroAccessToken: String?
    
    // MARK: - ZERO Rewards
    
    @UserPreference(key: UserDefaultsKeys.zeroRewardsCredit, defaultValue: ZeroRewards.empty(), storageType: .userDefaults(store))
    var zeroRewardsCredit: ZeroRewards
    
    // MARK: - ZERO User
    @UserPreference(key: UserDefaultsKeys.zeroLoggedInUser, defaultValue: ZCurrentUser.placeholder, storageType: .userDefaults(store))
    var zeroLoggedInUser: ZCurrentUser
    
    @UserPreference(key: UserDefaultsKeys.cachedZeroUsers, defaultValue: [], storageType: .userDefaults(store))
    var cachedZeroUsers: [ZMatrixUser]
=======
    @UserPreference(key: UserDefaultsKeys.spacesEnabled, defaultValue: false, storageType: .userDefaults(store))
    var spacesEnabled
    
    @UserPreference(key: UserDefaultsKeys.developerOptionsEnabled, defaultValue: isDevelopmentBuild, storageType: .userDefaults(store))
    var developerOptionsEnabled
>>>>>>> 93738775
}

extension AppSettings: CommonSettingsProtocol { }<|MERGE_RESOLUTION|>--- conflicted
+++ resolved
@@ -380,10 +380,11 @@
     @UserPreference(key: UserDefaultsKeys.threadsEnabled, defaultValue: false, storageType: .userDefaults(store))
     var threadsEnabled
     
-<<<<<<< HEAD
-    @UserPreference(key: UserDefaultsKeys.hideQuietNotificationAlerts, defaultValue: false, storageType: .userDefaults(store))
-    var hideQuietNotificationAlerts
-    // MARK: - ZERO Access Token
+    @UserPreference(key: UserDefaultsKeys.spacesEnabled, defaultValue: false, storageType: .userDefaults(store))
+    var spacesEnabled
+    
+    @UserPreference(key: UserDefaultsKeys.developerOptionsEnabled, defaultValue: isDevelopmentBuild, storageType: .userDefaults(store))
+    var developerOptionsEnabled
     
     @UserPreference(key: UserDefaultsKeys.zeroAccessToken, defaultValue: nil, storageType: .userDefaults(store))
     var zeroAccessToken: String?
@@ -399,13 +400,6 @@
     
     @UserPreference(key: UserDefaultsKeys.cachedZeroUsers, defaultValue: [], storageType: .userDefaults(store))
     var cachedZeroUsers: [ZMatrixUser]
-=======
-    @UserPreference(key: UserDefaultsKeys.spacesEnabled, defaultValue: false, storageType: .userDefaults(store))
-    var spacesEnabled
-    
-    @UserPreference(key: UserDefaultsKeys.developerOptionsEnabled, defaultValue: isDevelopmentBuild, storageType: .userDefaults(store))
-    var developerOptionsEnabled
->>>>>>> 93738775
 }
 
 extension AppSettings: CommonSettingsProtocol { }