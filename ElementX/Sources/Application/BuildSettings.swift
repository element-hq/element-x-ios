//
// Copyright 2022 New Vector Ltd
//
// Licensed under the Apache License, Version 2.0 (the "License");
// you may not use this file except in compliance with the License.
// You may obtain a copy of the License at
//
// http://www.apache.org/licenses/LICENSE-2.0
//
// Unless required by applicable law or agreed to in writing, software
// distributed under the License is distributed on an "AS IS" BASIS,
// WITHOUT WARRANTIES OR CONDITIONS OF ANY KIND, either express or implied.
// See the License for the specific language governing permissions and
// limitations under the License.
//

import Foundation

final class BuildSettings {
    // MARK: - Bundle Settings

    static var pusherAppId: String {
        #if DEBUG
        Bundle.baseBundleIdentifier + ".ios.dev"
        #else
        Bundle.baseBundleIdentifier + ".ios.prod"
        #endif
    }

    // MARK: - Servers

    static let defaultHomeserverAddress = "matrix.org"
<<<<<<< HEAD
    static let slidingSyncProxyBaseURL = URL(staticString: "https://slidingsync.lab.element.dev")
    static let pushGatewayBaseURL = URL(staticString: "https://matrix.org/_matrix/push/v1/notify")

=======
    
    static let defaultSlidingSyncProxyBaseURLString = "https://slidingsync.lab.element.dev"
    
>>>>>>> 276daf03
    // MARK: - Bug report

    static let bugReportServiceBaseURL = URL(staticString: "https://riot.im/bugreports")
    static let bugReportSentryURL = URL(staticString: "https://f39ac49e97714316965b777d9f3d6cd8@sentry.tools.element.io/44")
    // Use the name allocated by the bug report server
    static let bugReportApplicationId = "riot-ios"
    static let bugReportUISIId = "element-auto-uisi"

    static let bugReportGHLabels = ["Element-X"]

    // MARK: - Analytics
    
    #if DEBUG
    /// The configuration to use for analytics during development. Set `isEnabled` to false to disable analytics in debug builds.
    /// **Note:** Analytics are disabled by default for forks. If you are maintaining a fork, set custom configurations.
    static let analyticsConfiguration = AnalyticsConfiguration(isEnabled: ElementInfoPlist.cfBundleIdentifier.starts(with: "io.element.elementx"),
                                                               host: "https://posthog.element.dev",
                                                               apiKey: "phc_VtA1L35nw3aeAtHIx1ayrGdzGkss7k1xINeXcoIQzXN",
                                                               termsURL: URL(staticString: "https://element.io/cookie-policy"))
    #else
    /// The configuration to use for analytics. Set `isEnabled` to false to disable analytics.
    /// **Note:** Analytics are disabled by default for forks. If you are maintaining a fork, set custom configurations.
    static let analyticsConfiguration = AnalyticsConfiguration(isEnabled: ElementInfoPlist.cfBundleIdentifier.starts(with: "io.element.elementx"),
                                                               host: "https://posthog.hss.element.io",
                                                               apiKey: "phc_Jzsm6DTm6V2705zeU5dcNvQDlonOR68XvX2sh1sEOHO",
                                                               termsURL: URL(staticString: "https://element.io/cookie-policy"))
    #endif

    // MARK: - Settings screen

    static let settingsCrashButtonVisible = true
    static let settingsShowTimelineStyle = true

    // MARK: - Room screen

    static let defaultRoomTimelineStyle: TimelineStyle = .bubbles
    
    // MARK: - Other
    
    static var permalinkBaseURL = URL(staticString: "https://matrix.to")

    // MARK: - Notifications

    static let enableNotifications = true
}<|MERGE_RESOLUTION|>--- conflicted
+++ resolved
@@ -30,15 +30,9 @@
     // MARK: - Servers
 
     static let defaultHomeserverAddress = "matrix.org"
-<<<<<<< HEAD
-    static let slidingSyncProxyBaseURL = URL(staticString: "https://slidingsync.lab.element.dev")
+    static let defaultSlidingSyncProxyBaseURLString = "https://slidingsync.lab.element.dev"
     static let pushGatewayBaseURL = URL(staticString: "https://matrix.org/_matrix/push/v1/notify")
 
-=======
-    
-    static let defaultSlidingSyncProxyBaseURLString = "https://slidingsync.lab.element.dev"
-    
->>>>>>> 276daf03
     // MARK: - Bug report
 
     static let bugReportServiceBaseURL = URL(staticString: "https://riot.im/bugreports")
