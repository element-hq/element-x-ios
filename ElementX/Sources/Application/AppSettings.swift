//
// Copyright 2022-2024 New Vector Ltd.
//
// SPDX-License-Identifier: AGPL-3.0-only OR LicenseRef-Element-Commercial
// Please see LICENSE files in the repository root for full details.
//

#if canImport(EmbeddedElementCall)
import EmbeddedElementCall
#endif

import Foundation
import SwiftUI

// Common settings between app and NSE
protocol CommonSettingsProtocol {
    var logLevel: LogLevel { get }
    var traceLogPacks: Set<TraceLogPack> { get }
    var enableOnlySignedDeviceIsolationMode: Bool { get }
    var enableKeyShareOnInvite: Bool { get }
    var hideQuietNotificationAlerts: Bool { get }
    var threadsEnabled: Bool { get }
}

/// Store Element specific app settings.
final class AppSettings {
    private enum UserDefaultsKeys: String {
        case lastVersionLaunched
        case seenInvites
        case appLockNumberOfPINAttempts
        case appLockNumberOfBiometricAttempts
        case timelineStyle
        
        case analyticsConsentState
        case hasRunNotificationPermissionsOnboarding
        case hasRunIdentityConfirmationOnboarding
        
        case frequentlyUsedSystemEmojis
        
        case enableNotifications
        case enableInAppNotifications
        case pusherProfileTag
        case logLevel
        case traceLogPacks
        case viewSourceEnabled
        case optimizeMediaUploads
        case appAppearance
        case sharePresence
        case isNewBloomEnabled
        
        case elementCallBaseURLOverride
        
        // Feature flags
        case publicSearchEnabled
        case fuzzyRoomListSearchEnabled
        case enableOnlySignedDeviceIsolationMode
        case enableKeyShareOnInvite
        case knockingEnabled
        case threadsEnabled
        case developerOptionsEnabled
        case zeroAccessToken
        case zeroRewardsCredit
        case zeroLoggedInUser
        
        // Doug's tweaks 🔧
        case hideUnreadMessagesBadge
        case hideQuietNotificationAlerts
    }
    
    private static var suiteName: String = InfoPlistReader.main.appGroupIdentifier
    private static var remoteSuiteName = "\(InfoPlistReader.main.appGroupIdentifier).remote"

    /// UserDefaults to be used on reads and writes.
    private static var store: UserDefaults! = UserDefaults(suiteName: suiteName)
    
    #if IS_MAIN_APP
        
    static func resetAllSettings() {
        MXLog.warning("Resetting the AppSettings.")
        store.removePersistentDomain(forName: suiteName)
    }
    
    static func resetSessionSpecificSettings() {
        MXLog.warning("Resetting the user session specific AppSettings.")
        store.removeObject(forKey: UserDefaultsKeys.hasRunIdentityConfirmationOnboarding.rawValue)
    }
    
    static func configureWithSuiteName(_ name: String) {
        suiteName = name
        
        guard let userDefaults = UserDefaults(suiteName: name) else {
            fatalError("Fail to load shared UserDefaults")
        }
        
        store = userDefaults
    }
    
    // MARK: - Hooks
    
    // swiftlint:disable:next function_parameter_count
    func override(accountProviders: [String],
                  allowOtherAccountProviders: Bool,
                  pushGatewayBaseURL: URL,
                  oidcRedirectURL: URL,
                  websiteURL: URL,
                  logoURL: URL,
                  copyrightURL: URL,
                  acceptableUseURL: URL,
                  privacyURL: URL,
                  encryptionURL: URL,
                  deviceVerificationURL: URL,
                  chatBackupDetailsURL: URL,
                  identityPinningViolationDetailsURL: URL,
                  elementWebHosts: [String],
                  accountProvisioningHost: String,
                  bugReportApplicationID: String,
                  analyticsTermsURL: URL?,
                  mapTilerConfiguration: MapTilerConfiguration) {
        self.accountProviders = accountProviders
        self.allowOtherAccountProviders = allowOtherAccountProviders
        self.pushGatewayBaseURL = pushGatewayBaseURL
        self.oidcRedirectURL = oidcRedirectURL
        self.websiteURL = websiteURL
        self.logoURL = logoURL
        self.copyrightURL = copyrightURL
        self.acceptableUseURL = acceptableUseURL
        self.privacyURL = privacyURL
        self.encryptionURL = encryptionURL
        self.deviceVerificationURL = deviceVerificationURL
        self.chatBackupDetailsURL = chatBackupDetailsURL
        self.identityPinningViolationDetailsURL = identityPinningViolationDetailsURL
        self.elementWebHosts = elementWebHosts
        self.accountProvisioningHost = accountProvisioningHost
        self.bugReportApplicationID = bugReportApplicationID
        self.analyticsTermsURL = analyticsTermsURL
        self.mapTilerConfiguration = mapTilerConfiguration
    }
    
    // MARK: - Application
    
    /// Whether or not the app is a development build that isn't in production.
    static var isDevelopmentBuild: Bool = {
        #if DEBUG
        true
        #else
        let apps = ["io.element.elementx.nightly", "io.element.elementx.pr"]
        return apps.contains(InfoPlistReader.main.baseBundleIdentifier)
        #endif
    }()
    
    /// The last known version of the app that was launched on this device, which is
    /// used to detect when migrations should be run. When `nil` the app may have been
    /// deleted between runs so should clear data in the shared container and keychain.
    @UserPreference(key: UserDefaultsKeys.lastVersionLaunched, storageType: .userDefaults(store))
    var lastVersionLaunched: String?
        
    /// The Set of room identifiers of invites that the user already saw in the invites list.
    /// This Set is being used to implement badges for unread invites.
    @UserPreference(key: UserDefaultsKeys.seenInvites, defaultValue: [], storageType: .userDefaults(store))
    var seenInvites: Set<String>
    
    /// The initial set of account providers shown to the user in the authentication flow.
    ///
    /// Account provider is the friendly term for the server name. It should not contain an `https` prefix and should
    /// match the last part of the user ID. For example `example.com` and not `https://matrix.example.com`.
    private(set) var accountProviders = [ZeroContants.accountProvider]
    /// Whether or not the user is allowed to manually enter their own account provider or must select from one of `defaultAccountProviders`.
    private(set) var allowOtherAccountProviders = true
    
    /// The task identifier used for background app refresh. Also used in main target's the Info.plist
    let backgroundAppRefreshTaskIdentifier = "io.element.elementx.background.refresh"

    /// A URL where users can go read more about the app.
    private(set) var websiteURL: URL = "https://element.io"
    /// A URL that contains the app's logo that may be used when showing content in a web view.
    private(set) var logoURL: URL = "https://element.io/mobile-icon.png"
    /// A URL that contains that app's copyright notice.
    private(set) var copyrightURL: URL = "https://element.io/copyright"
    /// A URL that contains the app's Terms of use.
    private(set) var acceptableUseURL: URL = "https://element.io/acceptable-use-policy-terms"
    /// A URL that contains the app's Privacy Policy.
    private(set) var privacyURL: URL = "https://element.io/privacy"
    /// A URL where users can go read more about encryption in general.
    private(set) var encryptionURL: URL = "https://element.io/help#encryption"
    /// A URL where users can go read more about device verification..
    private(set) var deviceVerificationURL: URL = "https://element.io/help#encryption-device-verification"
    /// A URL where users can go read more about the chat backup.
    private(set) var chatBackupDetailsURL: URL = "https://element.io/help#encryption5"
    /// A URL where users can go read more about identity pinning violations
    private(set) var identityPinningViolationDetailsURL: URL = "https://element.io/help#encryption18"
    /// Any domains that Element web may be hosted on - used for handling links.
    private(set) var elementWebHosts = ["app.element.io", "staging.element.io", "develop.element.io"]
    /// The domain that account provisioning links will be hosted on - used for handling the links.
    private(set) var accountProvisioningHost = "mobile.element.io"
    
    @UserPreference(key: UserDefaultsKeys.appAppearance, defaultValue: .system, storageType: .userDefaults(store))
    var appAppearance: AppAppearance
    
    // MARK: - Security
    
    /// The app must be locked with a PIN code as part of the authentication flow.
    let appLockIsMandatory = false
    /// The amount of time the app can remain in the background for without requesting the PIN/TouchID/FaceID.
    let appLockGracePeriod: TimeInterval = 0
    /// Any codes that the user isn't allowed to use for their PIN.
    let appLockPINCodeBlockList = ["0000", "1234"]
    /// The number of attempts the user has made to unlock the app with a PIN code (resets when unlocked).
    @UserPreference(key: UserDefaultsKeys.appLockNumberOfPINAttempts, defaultValue: 0, storageType: .userDefaults(store))
    var appLockNumberOfPINAttempts: Int
    
    // MARK: - Authentication
    
    /// Any pre-defined static client registrations for OIDC issuers.
    let oidcStaticRegistrations: [URL: String] = ["https://id.thirdroom.io/realms/thirdroom": "elementx"]
    /// The redirect URL used for OIDC. This no longer uses universal links so we don't need the bundle ID to avoid conflicts between Element X, Nightly and PR builds.
    private(set) var oidcRedirectURL: URL = "https://element.io/oidc/login"
    
    private(set) lazy var oidcConfiguration = OIDCConfigurationProxy(clientName: InfoPlistReader.main.bundleDisplayName,
                                                                     redirectURI: oidcRedirectURL,
                                                                     clientURI: websiteURL,
                                                                     logoURI: logoURL,
                                                                     tosURI: acceptableUseURL,
                                                                     policyURI: privacyURL,
                                                                     staticRegistrations: oidcStaticRegistrations.mapKeys { $0.absoluteString })
    
    /// Whether or not the Create Account button is shown on the start screen.
    ///
    /// **Note:** Setting this to false doesn't prevent someone from creating an account when the selected homeserver's MAS allows registration.
    let showCreateAccountButton = true
    
    // MARK: - Notifications
    
    var pusherAppId: String {
//        #if DEBUG
//        InfoPlistReader.main.baseBundleIdentifier + ".ios.dev"
//        #else
//        InfoPlistReader.main.baseBundleIdentifier + ".ios.prod"
//        #endif
        InfoPlistReader.main.baseBundleIdentifier
    }
    
    var pushGatewayBaseURL: URL = "https://zos-push-gateway-c101e2f4da49.herokuapp.com/_matrix/push/v1/notify"
    var pushGatewayNotifyEndpoint: URL { pushGatewayBaseURL.appending(path: "_matrix/push/v1/notify") }
    
    @UserPreference(key: UserDefaultsKeys.enableNotifications, defaultValue: true, storageType: .userDefaults(store))
    var enableNotifications

    @UserPreference(key: UserDefaultsKeys.enableInAppNotifications, defaultValue: true, storageType: .userDefaults(store))
    var enableInAppNotifications

    /// Tag describing which set of device specific rules a pusher executes.
    @UserPreference(key: UserDefaultsKeys.pusherProfileTag, storageType: .userDefaults(store))
    var pusherProfileTag: String?
        
    // MARK: - Bug report

    let bugReportRageshakeURL: URL? = Secrets.rageshakeURL.map { URL(string: $0)! } // swiftlint:disable:this force_unwrapping
    let bugReportSentryURL: URL? = Secrets.sentryDSN.map { URL(string: $0)! } // swiftlint:disable:this force_unwrapping
    let bugReportSentryRustURL: URL? = Secrets.sentryRustDSN.map { URL(string: $0)! } // swiftlint:disable:this force_unwrapping
    /// The name allocated by the bug report server
    private(set) var bugReportApplicationID = "element-x-ios"
    /// The maximum size of the upload request. Default value is just below CloudFlare's max request size.
    let bugReportMaxUploadSize = 50 * 1024 * 1024
    
    // MARK: - Analytics
    
    /// The configuration to use for analytics. Set to `nil` to disable analytics.
    let analyticsConfiguration: AnalyticsConfiguration? = AppSettings.makeAnalyticsConfiguration()
    /// The URL to open with more information about analytics terms. When this is `nil` the "Learn more" link will be hidden.
    private(set) var analyticsTermsURL: URL? = "https://element.io/cookie-policy"
    /// Whether or not there the app is able ask for user consent to enable analytics or sentry reporting.
    var canPromptForAnalytics: Bool { analyticsConfiguration != nil || bugReportSentryURL != nil }
    
    private static func makeAnalyticsConfiguration() -> AnalyticsConfiguration? {
        guard let host = Secrets.postHogHost, let apiKey = Secrets.postHogAPIKey else { return nil }
        return AnalyticsConfiguration(host: host, apiKey: apiKey)
    }
    
    /// Whether the user has opted in to send analytics.
    @UserPreference(key: UserDefaultsKeys.analyticsConsentState, defaultValue: AnalyticsConsentState.optedOut, storageType: .userDefaults(store))
    var analyticsConsentState
    
    @UserPreference(key: UserDefaultsKeys.hasRunNotificationPermissionsOnboarding, defaultValue: false, storageType: .userDefaults(store))
    var hasRunNotificationPermissionsOnboarding
    
    @UserPreference(key: UserDefaultsKeys.hasRunIdentityConfirmationOnboarding, defaultValue: false, storageType: .userDefaults(store))
    var hasRunIdentityConfirmationOnboarding
    
    @UserPreference(key: UserDefaultsKeys.frequentlyUsedSystemEmojis, defaultValue: [FrequentlyUsedEmoji](), storageType: .userDefaults(store))
    var frequentlyUsedSystemEmojis
    
    // MARK: - Home Screen
    
    @UserPreference(key: UserDefaultsKeys.hideUnreadMessagesBadge, defaultValue: false, storageType: .userDefaults(store))
    var hideUnreadMessagesBadge
    
    // MARK: - Room Screen
    
    @UserPreference(key: UserDefaultsKeys.viewSourceEnabled, defaultValue: isDevelopmentBuild, storageType: .userDefaults(store))
    var viewSourceEnabled
    
    @UserPreference(key: UserDefaultsKeys.optimizeMediaUploads, defaultValue: true, storageType: .userDefaults(store))
    var optimizeMediaUploads
    
    /// Whether or not to show a warning on the media caption composer so the user knows
    /// that captions might not be visible to users who are using other Matrix clients.
    let shouldShowMediaCaptionWarning = true

    // MARK: - Element Call
    
    // swiftlint:disable:next force_unwrapping
    let elementCallBaseURL: URL = EmbeddedElementCall.appURL!
    
    // These are publicly availble on https://call.element.io so we don't neeed to treat them as secrets
    let elementCallPosthogAPIHost = "https://posthog-element-call.element.io"
    let elementCallPosthogAPIKey = "phc_rXGHx9vDmyEvyRxPziYtdVIv0ahEv8A9uLWFcCi1WcU"
    let elementCallPosthogSentryDSN = "https://3bd2f95ba5554d4497da7153b552ffb5@sentry.tools.element.io/41"
    
    @UserPreference(key: UserDefaultsKeys.elementCallBaseURLOverride, defaultValue: nil, storageType: .userDefaults(store))
    var elementCallBaseURLOverride: URL?
    
    // MARK: - Users
    
    /// Whether to hide the display name and avatar of ignored users as these may contain objectionable content.
    let hideIgnoredUserProfiles = true
    
    // MARK: - Maps
    
    // maptiler base url
    private(set) var mapTilerConfiguration = MapTilerConfiguration(baseURL: "https://api.maptiler.com/maps",
                                                                   apiKey: Secrets.mapLibreAPIKey,
                                                                   lightStyleID: "9bc819c8-e627-474a-a348-ec144fe3d810",
                                                                   darkStyleID: "dea61faf-292b-4774-9660-58fcef89a7f3")
    
    // MARK: - Presence

    @UserPreference(key: UserDefaultsKeys.sharePresence, defaultValue: true, storageType: .userDefaults(store))
    var sharePresence
    
    // MARK: - Feature Flags
    
    @UserPreference(key: UserDefaultsKeys.publicSearchEnabled, defaultValue: false, storageType: .userDefaults(store))
    var publicSearchEnabled
    
    @UserPreference(key: UserDefaultsKeys.fuzzyRoomListSearchEnabled, defaultValue: false, storageType: .userDefaults(store))
    var fuzzyRoomListSearchEnabled
    
    @UserPreference(key: UserDefaultsKeys.knockingEnabled, defaultValue: false, storageType: .userDefaults(store))
    var knockingEnabled
    
    @UserPreference(key: UserDefaultsKeys.threadsEnabled, defaultValue: isDevelopmentBuild, storageType: .userDefaults(store))
    var developerOptionsEnabled
    
    @UserPreference(key: UserDefaultsKeys.isNewBloomEnabled, defaultValue: false, storageType: .userDefaults(store))
    var isNewBloomEnabled
    
    #endif
    
    // MARK: - Shared
        
    @UserPreference(key: UserDefaultsKeys.logLevel, defaultValue: LogLevel.info, storageType: .userDefaults(store))
    var logLevel
    
    @UserPreference(key: UserDefaultsKeys.traceLogPacks, defaultValue: [], storageType: .userDefaults(store))
    var traceLogPacks: Set<TraceLogPack>
    
    /// Configuration to enable only signed device isolation mode for  crypto. In this mode only devices signed by their owner will be considered in e2ee rooms.
    @UserPreference(key: UserDefaultsKeys.enableOnlySignedDeviceIsolationMode, defaultValue: false, storageType: .userDefaults(store))
    var enableOnlySignedDeviceIsolationMode

    /// Configuration to enable encrypted history sharing on invite, and accepting keys from inviters.
    @UserPreference(key: UserDefaultsKeys.enableKeyShareOnInvite, defaultValue: false, storageType: .userDefaults(store))
    var enableKeyShareOnInvite

    @UserPreference(key: UserDefaultsKeys.hideQuietNotificationAlerts, defaultValue: false, storageType: .userDefaults(store))
    var hideQuietNotificationAlerts
    
<<<<<<< HEAD
    // MARK: - ZERO Access Token
    
    @UserPreference(key: UserDefaultsKeys.zeroAccessToken, defaultValue: nil, storageType: .userDefaults(store))
    var zeroAccessToken: String?
    
    // MARK: - ZERO Rewards
    
    @UserPreference(key: UserDefaultsKeys.zeroRewardsCredit, defaultValue: ZeroRewards.empty(), storageType: .userDefaults(store))
    var zeroRewardsCredit: ZeroRewards
    
    // MARK: - ZERO User
    @UserPreference(key: UserDefaultsKeys.zeroLoggedInUser, defaultValue: ZCurrentUser.placeholder, storageType: .userDefaults(store))
    var zeroLoggedInUser: ZCurrentUser
=======
    @UserPreference(key: UserDefaultsKeys.threadsEnabled, defaultValue: false, storageType: .userDefaults(store))
    var threadsEnabled
>>>>>>> 7d75fb27
}

extension AppSettings: CommonSettingsProtocol { }<|MERGE_RESOLUTION|>--- conflicted
+++ resolved
@@ -375,7 +375,9 @@
     @UserPreference(key: UserDefaultsKeys.hideQuietNotificationAlerts, defaultValue: false, storageType: .userDefaults(store))
     var hideQuietNotificationAlerts
     
-<<<<<<< HEAD
+    @UserPreference(key: UserDefaultsKeys.threadsEnabled, defaultValue: false, storageType: .userDefaults(store))
+    var threadsEnabled
+    
     // MARK: - ZERO Access Token
     
     @UserPreference(key: UserDefaultsKeys.zeroAccessToken, defaultValue: nil, storageType: .userDefaults(store))
@@ -389,10 +391,6 @@
     // MARK: - ZERO User
     @UserPreference(key: UserDefaultsKeys.zeroLoggedInUser, defaultValue: ZCurrentUser.placeholder, storageType: .userDefaults(store))
     var zeroLoggedInUser: ZCurrentUser
-=======
-    @UserPreference(key: UserDefaultsKeys.threadsEnabled, defaultValue: false, storageType: .userDefaults(store))
-    var threadsEnabled
->>>>>>> 7d75fb27
 }
 
 extension AppSettings: CommonSettingsProtocol { }