//
// Copyright 2022-2024 New Vector Ltd.
//
// SPDX-License-Identifier: AGPL-3.0-only OR LicenseRef-Element-Commercial
// Please see LICENSE files in the repository root for full details.
//

import Foundation
import SwiftUI

// Common settings between app and NSE
protocol CommonSettingsProtocol {
    var logLevel: LogLevel { get }
    var enableOnlySignedDeviceIsolationMode: Bool { get }
    var hideTimelineMedia: Bool { get }
    var eventCacheEnabled: Bool { get }
    
    var zeroMatrixUsers: [ZMatrixUser]? { get }
}

/// Store Element specific app settings.
final class AppSettings {
    private enum UserDefaultsKeys: String {
        case lastVersionLaunched
        case seenInvites
        case appLockNumberOfPINAttempts
        case appLockNumberOfBiometricAttempts
        case timelineStyle
        
        case analyticsConsentState
        case hasRunNotificationPermissionsOnboarding
        case hasRunIdentityConfirmationOnboarding
        
        case frequentlyUsedSystemEmojis
        
        case enableNotifications
        case enableInAppNotifications
        case pusherProfileTag
        case logLevel
        case viewSourceEnabled
        case optimizeMediaUploads
        case appAppearance
        case sharePresence
        case hideUnreadMessagesBadge
        case hideTimelineMedia
        
        case elementCallBaseURLOverride
        
        // Feature flags
        case publicSearchEnabled
        case fuzzyRoomListSearchEnabled
        case enableOnlySignedDeviceIsolationMode
        case knockingEnabled
<<<<<<< HEAD
        case eventCacheEnabled
        case zeroAccessToken
        case zeroMatrixUsers
        case zeroRewardsCredit
=======
        case eventCacheEnabledV2
>>>>>>> 1e931c9f
    }
    
    private static var suiteName: String = InfoPlistReader.main.appGroupIdentifier

    /// UserDefaults to be used on reads and writes.
    private static var store: UserDefaults! = UserDefaults(suiteName: suiteName)
    
    #if IS_MAIN_APP
        
    static func resetAllSettings() {
        MXLog.warning("Resetting the AppSettings.")
        store.removePersistentDomain(forName: suiteName)
    }
    
    static func resetSessionSpecificSettings() {
        MXLog.warning("Resetting the user session specific AppSettings.")
        store.removeObject(forKey: UserDefaultsKeys.hasRunIdentityConfirmationOnboarding.rawValue)
    }
    
    static func configureWithSuiteName(_ name: String) {
        suiteName = name
        
        guard let userDefaults = UserDefaults(suiteName: name) else {
            fatalError("Fail to load shared UserDefaults")
        }
        
        store = userDefaults
    }
    
    // MARK: - Hooks
    
    func override(defaultHomeserverAddress: String? = nil) {
        if let defaultHomeserverAddress {
            self.defaultHomeserverAddress = defaultHomeserverAddress
        }
    }
    
    // MARK: - Application
    
    /// Whether or not the app is a development build that isn't in production.
    static var isDevelopmentBuild: Bool = {
        #if DEBUG
        true
        #else
        let apps = ["io.element.elementx.nightly", "io.element.elementx.pr"]
        return apps.contains(InfoPlistReader.main.baseBundleIdentifier)
        #endif
    }()
    
    /// The last known version of the app that was launched on this device, which is
    /// used to detect when migrations should be run. When `nil` the app may have been
    /// deleted between runs so should clear data in the shared container and keychain.
    @UserPreference(key: UserDefaultsKeys.lastVersionLaunched, storageType: .userDefaults(store))
    var lastVersionLaunched: String?
        
    /// The Set of room identifiers of invites that the user already saw in the invites list.
    /// This Set is being used to implement badges for unread invites.
    @UserPreference(key: UserDefaultsKeys.seenInvites, defaultValue: [], storageType: .userDefaults(store))
    var seenInvites: Set<String>
    
    /// The default homeserver address used. This is intentionally a string without a scheme
    /// so that it can be passed to Rust as a ServerName for well-known discovery.
    private(set) var defaultHomeserverAddress = ZeroContants.appServer.matrixHomeServerUrl
    
    /// The task identifier used for background app refresh. Also used in main target's the Info.plist
    let backgroundAppRefreshTaskIdentifier = "io.element.elementx.background.refresh"

    /// A URL where users can go read more about the app.
    let websiteURL: URL = "https://element.io"
    /// A URL that contains the app's logo that may be used when showing content in a web view.
    let logoURL: URL = "https://element.io/mobile-icon.png"
    /// A URL that contains that app's copyright notice.
    let copyrightURL: URL = "https://element.io/copyright"
    /// A URL that contains the app's Terms of use.
    let acceptableUseURL: URL = "https://element.io/acceptable-use-policy-terms"
    /// A URL that contains the app's Privacy Policy.
    let privacyURL: URL = "https://element.io/privacy"
    /// An email address that should be used for support requests.
    let supportEmailAddress = "support@element.io"
    /// A URL where users can go read more about encryption in general.
    let encryptionURL: URL = "https://element.io/help#encryption"
    /// A URL where users can go read more about the chat backup.
    let chatBackupDetailsURL: URL = "https://element.io/help#encryption5"
    /// A URL where users can go read more about identity pinning violations
    let identityPinningViolationDetailsURL: URL = "https://element.io/help#encryption18"
    /// Any domains that Element web may be hosted on - used for handling links.
    let elementWebHosts = ["app.element.io", "staging.element.io", "develop.element.io"]
        
    @UserPreference(key: UserDefaultsKeys.appAppearance, defaultValue: .system, storageType: .userDefaults(store))
    var appAppearance: AppAppearance
    
    // MARK: - Security
    
    /// The app must be locked with a PIN code as part of the authentication flow.
    let appLockIsMandatory = false
    /// The amount of time the app can remain in the background for without requesting the PIN/TouchID/FaceID.
    let appLockGracePeriod: TimeInterval = 0
    /// Any codes that the user isn't allowed to use for their PIN.
    let appLockPINCodeBlockList = ["0000", "1234"]
    /// The number of attempts the user has made to unlock the app with a PIN code (resets when unlocked).
    @UserPreference(key: UserDefaultsKeys.appLockNumberOfPINAttempts, defaultValue: 0, storageType: .userDefaults(store))
    var appLockNumberOfPINAttempts: Int
    
    // MARK: - Authentication
    
    /// The URL that is opened when tapping the Learn more button on the sliding sync alert during authentication.
    let slidingSyncLearnMoreURL: URL = "https://github.com/matrix-org/sliding-sync/blob/main/docs/Landing.md"
    
    /// Any pre-defined static client registrations for OIDC issuers.
    let oidcStaticRegistrations: [URL: String] = ["https://id.thirdroom.io/realms/thirdroom": "elementx"]
    /// The redirect URL used for OIDC. This no longer uses universal links so we don't need the bundle ID to avoid conflicts between Element X, Nightly and PR builds.
    let oidcRedirectURL: URL = "https://element.io/oidc/login"
    
    private(set) lazy var oidcConfiguration = OIDCConfigurationProxy(clientName: InfoPlistReader.main.bundleDisplayName,
                                                                     redirectURI: oidcRedirectURL,
                                                                     clientURI: websiteURL,
                                                                     logoURI: logoURL,
                                                                     tosURI: acceptableUseURL,
                                                                     policyURI: privacyURL,
                                                                     contacts: [supportEmailAddress],
                                                                     staticRegistrations: oidcStaticRegistrations.mapKeys { $0.absoluteString },
                                                                     dynamicRegistrationsFile: .sessionsBaseDirectory.appending(path: "oidc/registrations.json"))
    
    /// A temporary hack to allow registration on matrix.org until MAS is deployed.
    let webRegistrationEnabled = true
    
    // MARK: - Notifications
    
    var pusherAppId: String {
//        #if DEBUG
//        InfoPlistReader.main.baseBundleIdentifier + ".ios.dev"
//        #else
//        InfoPlistReader.main.baseBundleIdentifier + ".ios.prod"
//        #endif
        InfoPlistReader.main.baseBundleIdentifier
    }
    
    let pushGatewayBaseURL: URL = "https://zos-push-gateway-c101e2f4da49.herokuapp.com/_matrix/push/v1/notify"
    
    @UserPreference(key: UserDefaultsKeys.enableNotifications, defaultValue: true, storageType: .userDefaults(store))
    var enableNotifications

    @UserPreference(key: UserDefaultsKeys.enableInAppNotifications, defaultValue: true, storageType: .userDefaults(store))
    var enableInAppNotifications

    /// Tag describing which set of device specific rules a pusher executes.
    @UserPreference(key: UserDefaultsKeys.pusherProfileTag, storageType: .userDefaults(store))
    var pusherProfileTag: String?
        
    // MARK: - Bug report

    let bugReportServiceBaseURL: URL! = URL(string: Secrets.rageshakeServerURL)
    let bugReportSentryURL: URL! = URL(string: Secrets.sentryDSN)
    // Use the name allocated by the bug report server
    let bugReportApplicationId = "element-x-ios"
    /// The maximum size of the upload request. Default value is just below CloudFlare's max request size.
    let bugReportMaxUploadSize = 50 * 1024 * 1024
    
    // MARK: - Analytics
    
    /// The configuration to use for analytics. Set `isEnabled` to false to disable analytics.
    ///
    /// **Note:** Analytics are disabled by default for forks. If you are maintaining a fork you will
    /// need to regenerate the Secrets file with your PostHog server and API key before enabling.
    let analyticsConfiguration = AnalyticsConfiguration(isEnabled: InfoPlistReader.main.bundleIdentifier.starts(with: "io.element."),
                                                        host: Secrets.postHogHost,
                                                        apiKey: Secrets.postHogAPIKey,
                                                        termsURL: "https://element.io/cookie-policy")
    
    /// Whether the user has opted in to send analytics.
    @UserPreference(key: UserDefaultsKeys.analyticsConsentState, defaultValue: AnalyticsConsentState.optedOut, storageType: .userDefaults(store))
    var analyticsConsentState
    
    @UserPreference(key: UserDefaultsKeys.hasRunNotificationPermissionsOnboarding, defaultValue: false, storageType: .userDefaults(store))
    var hasRunNotificationPermissionsOnboarding
    
    @UserPreference(key: UserDefaultsKeys.hasRunIdentityConfirmationOnboarding, defaultValue: false, storageType: .userDefaults(store))
    var hasRunIdentityConfirmationOnboarding
    
    @UserPreference(key: UserDefaultsKeys.frequentlyUsedSystemEmojis, defaultValue: [FrequentlyUsedEmoji](), storageType: .userDefaults(store))
    var frequentlyUsedSystemEmojis
    
    // MARK: - Home Screen
    
    @UserPreference(key: UserDefaultsKeys.hideUnreadMessagesBadge, defaultValue: false, storageType: .userDefaults(store))
    var hideUnreadMessagesBadge
    
    // MARK: - Room Screen
    
    @UserPreference(key: UserDefaultsKeys.viewSourceEnabled, defaultValue: isDevelopmentBuild, storageType: .userDefaults(store))
    var viewSourceEnabled
    
    @UserPreference(key: UserDefaultsKeys.optimizeMediaUploads, defaultValue: true, storageType: .userDefaults(store))
    var optimizeMediaUploads
    
    /// Whether or not to show a warning on the media caption composer so the user knows
    /// that captions might not be visible to users who are using other Matrix clients.
    let shouldShowMediaCaptionWarning = true

    // MARK: - Element Call
    
    let elementCallBaseURL: URL = "https://call.element.io"
    
    @UserPreference(key: UserDefaultsKeys.elementCallBaseURLOverride, defaultValue: nil, storageType: .userDefaults(store))
    var elementCallBaseURLOverride: URL?
    
    // MARK: - Users
    
    /// Whether to hide the display name and avatar of ignored users as these may contain objectionable content.
    let hideIgnoredUserProfiles = true
    
    // MARK: - Maps
    
    // maptiler base url
    let mapTilerBaseURL: URL = "https://api.maptiler.com/maps"

    // maptiler api key
    let mapTilerApiKey = Secrets.mapLibreAPIKey
    
    // MARK: - Presence

    @UserPreference(key: UserDefaultsKeys.sharePresence, defaultValue: true, storageType: .userDefaults(store))
    var sharePresence
    
    // MARK: - Feature Flags
    
    @UserPreference(key: UserDefaultsKeys.publicSearchEnabled, defaultValue: false, storageType: .userDefaults(store))
    var publicSearchEnabled
    
    @UserPreference(key: UserDefaultsKeys.fuzzyRoomListSearchEnabled, defaultValue: false, storageType: .userDefaults(store))
    var fuzzyRoomListSearchEnabled
    
    @UserPreference(key: UserDefaultsKeys.knockingEnabled, defaultValue: false, storageType: .userDefaults(store))
    var knockingEnabled
    
    #endif
    
    // MARK: - Shared
        
    @UserPreference(key: UserDefaultsKeys.logLevel, defaultValue: LogLevel.info, storageType: .userDefaults(store))
    var logLevel
    
    /// Configuration to enable only signed device isolation mode for  crypto. In this mode only devices signed by their owner will be considered in e2ee rooms.
    @UserPreference(key: UserDefaultsKeys.enableOnlySignedDeviceIsolationMode, defaultValue: false, storageType: .userDefaults(store))
    var enableOnlySignedDeviceIsolationMode
    
    @UserPreference(key: UserDefaultsKeys.hideTimelineMedia, defaultValue: false, storageType: .userDefaults(store))
    var hideTimelineMedia
    
    @UserPreference(key: UserDefaultsKeys.eventCacheEnabledV2, defaultValue: true, storageType: .userDefaults(store))
    var eventCacheEnabled
    
    // MARK: - ZERO Access Token
    
    @UserPreference(key: UserDefaultsKeys.zeroAccessToken, defaultValue: nil, storageType: .userDefaults(store))
    var zeroAccessToken: String?
    
    // MARK: - ZERO Users
    
    @UserPreference(key: UserDefaultsKeys.zeroMatrixUsers, defaultValue: nil, storageType: .userDefaults(store))
    var zeroMatrixUsers: [ZMatrixUser]?
    
    // MARK: - ZERO Rewards
    
    @UserPreference(key: UserDefaultsKeys.zeroRewardsCredit, defaultValue: ZeroRewards.empty(), storageType: .userDefaults(store))
    var zeroRewardsCredit: ZeroRewards
}

extension AppSettings: CommonSettingsProtocol { }<|MERGE_RESOLUTION|>--- conflicted
+++ resolved
@@ -51,14 +51,10 @@
         case fuzzyRoomListSearchEnabled
         case enableOnlySignedDeviceIsolationMode
         case knockingEnabled
-<<<<<<< HEAD
-        case eventCacheEnabled
+        case eventCacheEnabledV2
         case zeroAccessToken
         case zeroMatrixUsers
         case zeroRewardsCredit
-=======
-        case eventCacheEnabledV2
->>>>>>> 1e931c9f
     }
     
     private static var suiteName: String = InfoPlistReader.main.appGroupIdentifier
