//
// Copyright 2022-2024 New Vector Ltd.
//
// SPDX-License-Identifier: AGPL-3.0-only OR LicenseRef-Element-Commercial
// Please see LICENSE files in the repository root for full details.
//

#if canImport(EmbeddedElementCall)
import EmbeddedElementCall
#endif

import Foundation
import SwiftUI

// Common settings between app and NSE
protocol CommonSettingsProtocol {
    var logLevel: LogLevel { get }
    var traceLogPacks: Set<TraceLogPack> { get }
    var enableOnlySignedDeviceIsolationMode: Bool { get }
    var hideInviteAvatars: Bool { get }
    var timelineMediaVisibility: TimelineMediaVisibility { get }
}

/// Store Element specific app settings.
final class AppSettings {
    private enum UserDefaultsKeys: String {
        case lastVersionLaunched
        case seenInvites
        case appLockNumberOfPINAttempts
        case appLockNumberOfBiometricAttempts
        case timelineStyle
        
        case analyticsConsentState
        case hasRunNotificationPermissionsOnboarding
        case hasRunIdentityConfirmationOnboarding
        
        case frequentlyUsedSystemEmojis
        
        case enableNotifications
        case enableInAppNotifications
        case pusherProfileTag
        case logLevel
        case traceLogPacks
        case viewSourceEnabled
        case optimizeMediaUploads
        case appAppearance
        case sharePresence
        case hideUnreadMessagesBadge
        case hideInviteAvatars
        case timelineMediaVisibility
        case isNewBloomEnabled
        
        case elementCallBaseURLOverride
        
        // Feature flags
        case publicSearchEnabled
        case fuzzyRoomListSearchEnabled
        case enableOnlySignedDeviceIsolationMode
        case knockingEnabled
        case threadsEnabled
<<<<<<< HEAD
        case zeroAccessToken
        case zeroRewardsCredit
        case zeroLoggedInUser
=======
        case developerOptionsEnabled
>>>>>>> 0c5be93a
    }
    
    private static var suiteName: String = InfoPlistReader.main.appGroupIdentifier
    private static var remoteSuiteName = "\(InfoPlistReader.main.appGroupIdentifier).remote"

    /// UserDefaults to be used on reads and writes.
    private static var store: UserDefaults! = UserDefaults(suiteName: suiteName)
    
    #if IS_MAIN_APP
        
    static func resetAllSettings() {
        MXLog.warning("Resetting the AppSettings.")
        store.removePersistentDomain(forName: suiteName)
    }
    
    static func resetSessionSpecificSettings() {
        MXLog.warning("Resetting the user session specific AppSettings.")
        store.removeObject(forKey: UserDefaultsKeys.hasRunIdentityConfirmationOnboarding.rawValue)
    }
    
    static func configureWithSuiteName(_ name: String) {
        suiteName = name
        
        guard let userDefaults = UserDefaults(suiteName: name) else {
            fatalError("Fail to load shared UserDefaults")
        }
        
        store = userDefaults
    }
    
    // MARK: - Hooks
    
    // swiftlint:disable:next function_parameter_count
    func override(defaultHomeserverAddress: String,
                  pushGatewayBaseURL: URL,
                  oidcRedirectURL: URL,
                  websiteURL: URL,
                  logoURL: URL,
                  copyrightURL: URL,
                  acceptableUseURL: URL,
                  privacyURL: URL,
                  encryptionURL: URL,
                  chatBackupDetailsURL: URL,
                  identityPinningViolationDetailsURL: URL,
                  elementWebHosts: [String],
                  bugReportApplicationID: String,
                  analyticsTermsURL: URL?,
                  mapTilerConfiguration: MapTilerConfiguration) {
        self.defaultHomeserverAddress = defaultHomeserverAddress
        self.pushGatewayBaseURL = pushGatewayBaseURL
        self.oidcRedirectURL = oidcRedirectURL
        self.websiteURL = websiteURL
        self.logoURL = logoURL
        self.copyrightURL = copyrightURL
        self.acceptableUseURL = acceptableUseURL
        self.privacyURL = privacyURL
        self.encryptionURL = encryptionURL
        self.chatBackupDetailsURL = chatBackupDetailsURL
        self.identityPinningViolationDetailsURL = identityPinningViolationDetailsURL
        self.elementWebHosts = elementWebHosts
        self.bugReportApplicationID = bugReportApplicationID
        self.analyticsTermsURL = analyticsTermsURL
        self.mapTilerConfiguration = mapTilerConfiguration
    }
    
    // MARK: - Application
    
    /// Whether or not the app is a development build that isn't in production.
    static var isDevelopmentBuild: Bool = {
        #if DEBUG
        true
        #else
        let apps = ["io.element.elementx.nightly", "io.element.elementx.pr"]
        return apps.contains(InfoPlistReader.main.baseBundleIdentifier)
        #endif
    }()
    
    /// The last known version of the app that was launched on this device, which is
    /// used to detect when migrations should be run. When `nil` the app may have been
    /// deleted between runs so should clear data in the shared container and keychain.
    @UserPreference(key: UserDefaultsKeys.lastVersionLaunched, storageType: .userDefaults(store))
    var lastVersionLaunched: String?
        
    /// The Set of room identifiers of invites that the user already saw in the invites list.
    /// This Set is being used to implement badges for unread invites.
    @UserPreference(key: UserDefaultsKeys.seenInvites, defaultValue: [], storageType: .userDefaults(store))
    var seenInvites: Set<String>
    
    /// The default homeserver address used. This is intentionally a string without a scheme
    /// so that it can be passed to Rust as a ServerName for well-known discovery.
    private(set) var defaultHomeserverAddress = ZeroContants.appServer.matrixHomeServerUrl
    
    /// The task identifier used for background app refresh. Also used in main target's the Info.plist
    let backgroundAppRefreshTaskIdentifier = "io.element.elementx.background.refresh"

    /// A URL where users can go read more about the app.
    private(set) var websiteURL: URL = "https://element.io"
    /// A URL that contains the app's logo that may be used when showing content in a web view.
    private(set) var logoURL: URL = "https://element.io/mobile-icon.png"
    /// A URL that contains that app's copyright notice.
    private(set) var copyrightURL: URL = "https://element.io/copyright"
    /// A URL that contains the app's Terms of use.
    private(set) var acceptableUseURL: URL = "https://element.io/acceptable-use-policy-terms"
    /// A URL that contains the app's Privacy Policy.
    private(set) var privacyURL: URL = "https://element.io/privacy"
    /// A URL where users can go read more about encryption in general.
    private(set) var encryptionURL: URL = "https://element.io/help#encryption"
    /// A URL where users can go read more about the chat backup.
    private(set) var chatBackupDetailsURL: URL = "https://element.io/help#encryption5"
    /// A URL where users can go read more about identity pinning violations
    private(set) var identityPinningViolationDetailsURL: URL = "https://element.io/help#encryption18"
    /// Any domains that Element web may be hosted on - used for handling links.
    private(set) var elementWebHosts = ["app.element.io", "staging.element.io", "develop.element.io"]
    
    @UserPreference(key: UserDefaultsKeys.appAppearance, defaultValue: .system, storageType: .userDefaults(store))
    var appAppearance: AppAppearance
    
    // MARK: - Security
    
    /// The app must be locked with a PIN code as part of the authentication flow.
    let appLockIsMandatory = false
    /// The amount of time the app can remain in the background for without requesting the PIN/TouchID/FaceID.
    let appLockGracePeriod: TimeInterval = 0
    /// Any codes that the user isn't allowed to use for their PIN.
    let appLockPINCodeBlockList = ["0000", "1234"]
    /// The number of attempts the user has made to unlock the app with a PIN code (resets when unlocked).
    @UserPreference(key: UserDefaultsKeys.appLockNumberOfPINAttempts, defaultValue: 0, storageType: .userDefaults(store))
    var appLockNumberOfPINAttempts: Int
    
    // MARK: - Authentication
    
    /// Any pre-defined static client registrations for OIDC issuers.
    let oidcStaticRegistrations: [URL: String] = ["https://id.thirdroom.io/realms/thirdroom": "elementx"]
    /// The redirect URL used for OIDC. This no longer uses universal links so we don't need the bundle ID to avoid conflicts between Element X, Nightly and PR builds.
    private(set) var oidcRedirectURL: URL = "https://element.io/oidc/login"
    
    private(set) lazy var oidcConfiguration = OIDCConfigurationProxy(clientName: InfoPlistReader.main.bundleDisplayName,
                                                                     redirectURI: oidcRedirectURL,
                                                                     clientURI: websiteURL,
                                                                     logoURI: logoURL,
                                                                     tosURI: acceptableUseURL,
                                                                     policyURI: privacyURL,
                                                                     staticRegistrations: oidcStaticRegistrations.mapKeys { $0.absoluteString })
    
    /// Whether or not the Create Account button is shown on the start screen.
    ///
    /// **Note:** Setting this to false doesn't prevent someone from creating an account when the selected homeserver's MAS allows registration.
    let showCreateAccountButton = true
    
    // MARK: - Notifications
    
    var pusherAppId: String {
//        #if DEBUG
//        InfoPlistReader.main.baseBundleIdentifier + ".ios.dev"
//        #else
//        InfoPlistReader.main.baseBundleIdentifier + ".ios.prod"
//        #endif
        InfoPlistReader.main.baseBundleIdentifier
    }
    
    var pushGatewayBaseURL: URL = "https://zos-push-gateway-c101e2f4da49.herokuapp.com/_matrix/push/v1/notify"
    var pushGatewayNotifyEndpoint: URL { pushGatewayBaseURL.appending(path: "_matrix/push/v1/notify") }
    
    @UserPreference(key: UserDefaultsKeys.enableNotifications, defaultValue: true, storageType: .userDefaults(store))
    var enableNotifications

    @UserPreference(key: UserDefaultsKeys.enableInAppNotifications, defaultValue: true, storageType: .userDefaults(store))
    var enableInAppNotifications

    /// Tag describing which set of device specific rules a pusher executes.
    @UserPreference(key: UserDefaultsKeys.pusherProfileTag, storageType: .userDefaults(store))
    var pusherProfileTag: String?
        
    // MARK: - Bug report

    let bugReportServiceBaseURL: URL? = Secrets.rageshakeServerURL.map { URL(string: $0)! } // swiftlint:disable:this force_unwrapping
    let bugReportSentryURL: URL? = Secrets.sentryDSN.map { URL(string: $0)! } // swiftlint:disable:this force_unwrapping
    /// The name allocated by the bug report server
    private(set) var bugReportApplicationID = "element-x-ios"
    /// The maximum size of the upload request. Default value is just below CloudFlare's max request size.
    let bugReportMaxUploadSize = 50 * 1024 * 1024
    
    // MARK: - Analytics
    
    /// The configuration to use for analytics. Set to `nil` to disable analytics.
    let analyticsConfiguration: AnalyticsConfiguration? = AppSettings.makeAnalyticsConfiguration()
    /// The URL to open with more information about analytics terms. When this is `nil` the "Learn more" link will be hidden.
    private(set) var analyticsTermsURL: URL? = "https://element.io/cookie-policy"
    /// Whether or not there the app is able ask for user consent to enable analytics or sentry reporting.
    var canPromptForAnalytics: Bool { analyticsConfiguration != nil || bugReportSentryURL != nil }
    
    private static func makeAnalyticsConfiguration() -> AnalyticsConfiguration? {
        guard let host = Secrets.postHogHost, let apiKey = Secrets.postHogAPIKey else { return nil }
        return AnalyticsConfiguration(host: host, apiKey: apiKey)
    }
    
    /// Whether the user has opted in to send analytics.
    @UserPreference(key: UserDefaultsKeys.analyticsConsentState, defaultValue: AnalyticsConsentState.optedOut, storageType: .userDefaults(store))
    var analyticsConsentState
    
    @UserPreference(key: UserDefaultsKeys.hasRunNotificationPermissionsOnboarding, defaultValue: false, storageType: .userDefaults(store))
    var hasRunNotificationPermissionsOnboarding
    
    @UserPreference(key: UserDefaultsKeys.hasRunIdentityConfirmationOnboarding, defaultValue: false, storageType: .userDefaults(store))
    var hasRunIdentityConfirmationOnboarding
    
    @UserPreference(key: UserDefaultsKeys.frequentlyUsedSystemEmojis, defaultValue: [FrequentlyUsedEmoji](), storageType: .userDefaults(store))
    var frequentlyUsedSystemEmojis
    
    // MARK: - Home Screen
    
    @UserPreference(key: UserDefaultsKeys.hideUnreadMessagesBadge, defaultValue: false, storageType: .userDefaults(store))
    var hideUnreadMessagesBadge
    
    // MARK: - Room Screen
    
    @UserPreference(key: UserDefaultsKeys.viewSourceEnabled, defaultValue: isDevelopmentBuild, storageType: .userDefaults(store))
    var viewSourceEnabled
    
    @UserPreference(key: UserDefaultsKeys.optimizeMediaUploads, defaultValue: true, storageType: .userDefaults(store))
    var optimizeMediaUploads
    
    /// Whether or not to show a warning on the media caption composer so the user knows
    /// that captions might not be visible to users who are using other Matrix clients.
    let shouldShowMediaCaptionWarning = true

    // MARK: - Element Call
    
    // swiftlint:disable:next force_unwrapping
    let elementCallBaseURL: URL = EmbeddedElementCall.appURL!
    
    // These are publicly availble on https://call.element.io so we don't neeed to treat them as secrets
    let elementCallPosthogAPIHost = "https://posthog-element-call.element.io"
    let elementCallPosthogAPIKey = "phc_rXGHx9vDmyEvyRxPziYtdVIv0ahEv8A9uLWFcCi1WcU"
    let elementCallPosthogSentryDSN = "https://3bd2f95ba5554d4497da7153b552ffb5@sentry.tools.element.io/41"
    
    @UserPreference(key: UserDefaultsKeys.elementCallBaseURLOverride, defaultValue: nil, storageType: .userDefaults(store))
    var elementCallBaseURLOverride: URL?
    
    // MARK: - Users
    
    /// Whether to hide the display name and avatar of ignored users as these may contain objectionable content.
    let hideIgnoredUserProfiles = true
    
    // MARK: - Maps
    
    // maptiler base url
    private(set) var mapTilerConfiguration = MapTilerConfiguration(baseURL: "https://api.maptiler.com/maps",
                                                                   apiKey: Secrets.mapLibreAPIKey,
                                                                   lightStyleID: "9bc819c8-e627-474a-a348-ec144fe3d810",
                                                                   darkStyleID: "dea61faf-292b-4774-9660-58fcef89a7f3")
    
    // MARK: - Presence

    @UserPreference(key: UserDefaultsKeys.sharePresence, defaultValue: true, storageType: .userDefaults(store))
    var sharePresence
    
    // MARK: - Feature Flags
    
    @UserPreference(key: UserDefaultsKeys.publicSearchEnabled, defaultValue: false, storageType: .userDefaults(store))
    var publicSearchEnabled
    
    @UserPreference(key: UserDefaultsKeys.fuzzyRoomListSearchEnabled, defaultValue: false, storageType: .userDefaults(store))
    var fuzzyRoomListSearchEnabled
    
    @UserPreference(key: UserDefaultsKeys.knockingEnabled, defaultValue: false, storageType: .userDefaults(store))
    var knockingEnabled
    
    @UserPreference(key: UserDefaultsKeys.threadsEnabled, defaultValue: false, storageType: .userDefaults(store))
    var threadsEnabled
    
    @UserPreference(key: UserDefaultsKeys.threadsEnabled, defaultValue: isDevelopmentBuild, storageType: .userDefaults(store))
    var developerOptionsEnabled
    
    #endif
    
    // MARK: - Shared
        
    @UserPreference(key: UserDefaultsKeys.logLevel, defaultValue: LogLevel.info, storageType: .userDefaults(store))
    var logLevel
    
    @UserPreference(key: UserDefaultsKeys.traceLogPacks, defaultValue: [], storageType: .userDefaults(store))
    var traceLogPacks: Set<TraceLogPack>
    
    /// Configuration to enable only signed device isolation mode for  crypto. In this mode only devices signed by their owner will be considered in e2ee rooms.
    @UserPreference(key: UserDefaultsKeys.enableOnlySignedDeviceIsolationMode, defaultValue: false, storageType: .userDefaults(store))
    var enableOnlySignedDeviceIsolationMode
    
    @UserPreference(key: UserDefaultsKeys.hideInviteAvatars, defaultValue: false, storageType: .userDefaults(store))
    var hideInviteAvatars
    
    @UserPreference(key: UserDefaultsKeys.timelineMediaVisibility, defaultValue: TimelineMediaVisibility.always, storageType: .userDefaults(store))
    var timelineMediaVisibility
    
    @UserPreference(key: UserDefaultsKeys.isNewBloomEnabled, defaultValue: false, storageType: .userDefaults(store))
    var isNewBloomEnabled
    
    // MARK: - ZERO Access Token
    
    @UserPreference(key: UserDefaultsKeys.zeroAccessToken, defaultValue: nil, storageType: .userDefaults(store))
    var zeroAccessToken: String?
    
    // MARK: - ZERO Rewards
    
    @UserPreference(key: UserDefaultsKeys.zeroRewardsCredit, defaultValue: ZeroRewards.empty(), storageType: .userDefaults(store))
    var zeroRewardsCredit: ZeroRewards
    
    // MARK: - ZERO User
    @UserPreference(key: UserDefaultsKeys.zeroLoggedInUser, defaultValue: ZCurrentUser.placeholder, storageType: .userDefaults(store))
    var zeroLoggedInUser: ZCurrentUser
}

extension AppSettings: CommonSettingsProtocol { }

enum TimelineMediaVisibility: Codable {
    case always
    case privateOnly
    case never
}<|MERGE_RESOLUTION|>--- conflicted
+++ resolved
@@ -58,13 +58,10 @@
         case enableOnlySignedDeviceIsolationMode
         case knockingEnabled
         case threadsEnabled
-<<<<<<< HEAD
+        case developerOptionsEnabled
         case zeroAccessToken
         case zeroRewardsCredit
         case zeroLoggedInUser
-=======
-        case developerOptionsEnabled
->>>>>>> 0c5be93a
     }
     
     private static var suiteName: String = InfoPlistReader.main.appGroupIdentifier
