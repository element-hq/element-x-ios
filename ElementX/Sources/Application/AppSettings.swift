--- conflicted
+++ resolved
@@ -50,12 +50,9 @@
         case enableOnlySignedDeviceIsolationMode
         case knockingEnabled
         case frequentEmojisEnabled
-<<<<<<< HEAD
         
         case zeroAccessToken
         case zeroMatrixUsers
-=======
->>>>>>> 1f90f1a9
     }
     
     private static var suiteName: String = InfoPlistReader.main.appGroupIdentifier
@@ -286,12 +283,6 @@
     @UserPreference(key: UserDefaultsKeys.slidingSyncDiscovery, defaultValue: .forceNative, storageType: .userDefaults(store))
     var slidingSyncDiscovery: SlidingSyncDiscovery
     
-<<<<<<< HEAD
-    @UserPreference(key: UserDefaultsKeys.optimizeMediaUploads, defaultValue: false, storageType: .userDefaults(store))
-    var optimizeMediaUploads
-    
-=======
->>>>>>> 1f90f1a9
     @UserPreference(key: UserDefaultsKeys.knockingEnabled, defaultValue: false, storageType: .userDefaults(store))
     var knockingEnabled
     
