//
// Copyright 2022-2024 New Vector Ltd.
//
// SPDX-License-Identifier: AGPL-3.0-only OR LicenseRef-Element-Commercial
// Please see LICENSE files in the repository root for full details.
//

#if canImport(EmbeddedElementCall)
import EmbeddedElementCall
#endif

import Foundation
import SwiftUI

// Common settings between app and NSE
protocol CommonSettingsProtocol {
    var logLevel: LogLevel { get }
    var traceLogPacks: Set<TraceLogPack> { get }
    var enableOnlySignedDeviceIsolationMode: Bool { get }
    var hideInviteAvatars: Bool { get }
    var timelineMediaVisibility: TimelineMediaVisibility { get }
    var hideQuietNotificationAlerts: Bool { get }
}

/// Store Element specific app settings.
final class AppSettings {
    private enum UserDefaultsKeys: String {
        case lastVersionLaunched
        case seenInvites
        case appLockNumberOfPINAttempts
        case appLockNumberOfBiometricAttempts
        case timelineStyle
        
        case analyticsConsentState
        case hasRunNotificationPermissionsOnboarding
        case hasRunIdentityConfirmationOnboarding
        
        case frequentlyUsedSystemEmojis
        
        case enableNotifications
        case enableInAppNotifications
        case pusherProfileTag
        case logLevel
        case traceLogPacks
        case viewSourceEnabled
        case optimizeMediaUploads
        case appAppearance
        case sharePresence
        case hideInviteAvatars
        case timelineMediaVisibility
        case isNewBloomEnabled
        
        case elementCallBaseURLOverride
        
        // Feature flags
        case publicSearchEnabled
        case fuzzyRoomListSearchEnabled
        case enableOnlySignedDeviceIsolationMode
        case knockingEnabled
        case threadsEnabled
        case developerOptionsEnabled
<<<<<<< HEAD
        case zeroAccessToken
        case zeroRewardsCredit
        case zeroLoggedInUser
=======
        
        // Doug's tweaks 🔧
        case hideUnreadMessagesBadge
        case hideQuietNotificationAlerts
>>>>>>> 9a9bdcbd
    }
    
    private static var suiteName: String = InfoPlistReader.main.appGroupIdentifier
    private static var remoteSuiteName = "\(InfoPlistReader.main.appGroupIdentifier).remote"

    /// UserDefaults to be used on reads and writes.
    private static var store: UserDefaults! = UserDefaults(suiteName: suiteName)
    
    #if IS_MAIN_APP
        
    static func resetAllSettings() {
        MXLog.warning("Resetting the AppSettings.")
        store.removePersistentDomain(forName: suiteName)
    }
    
    static func resetSessionSpecificSettings() {
        MXLog.warning("Resetting the user session specific AppSettings.")
        store.removeObject(forKey: UserDefaultsKeys.hasRunIdentityConfirmationOnboarding.rawValue)
    }
    
    static func configureWithSuiteName(_ name: String) {
        suiteName = name
        
        guard let userDefaults = UserDefaults(suiteName: name) else {
            fatalError("Fail to load shared UserDefaults")
        }
        
        store = userDefaults
    }
    
    // MARK: - Hooks
    
    // swiftlint:disable:next function_parameter_count
    func override(accountProviders: [String],
                  allowOtherAccountProviders: Bool,
                  pushGatewayBaseURL: URL,
                  oidcRedirectURL: URL,
                  websiteURL: URL,
                  logoURL: URL,
                  copyrightURL: URL,
                  acceptableUseURL: URL,
                  privacyURL: URL,
                  encryptionURL: URL,
                  deviceVerificationURL: URL,
                  chatBackupDetailsURL: URL,
                  identityPinningViolationDetailsURL: URL,
                  elementWebHosts: [String],
                  accountProvisioningHost: String,
                  bugReportApplicationID: String,
                  analyticsTermsURL: URL?,
                  mapTilerConfiguration: MapTilerConfiguration) {
        self.accountProviders = accountProviders
        self.allowOtherAccountProviders = allowOtherAccountProviders
        self.pushGatewayBaseURL = pushGatewayBaseURL
        self.oidcRedirectURL = oidcRedirectURL
        self.websiteURL = websiteURL
        self.logoURL = logoURL
        self.copyrightURL = copyrightURL
        self.acceptableUseURL = acceptableUseURL
        self.privacyURL = privacyURL
        self.encryptionURL = encryptionURL
        self.deviceVerificationURL = deviceVerificationURL
        self.chatBackupDetailsURL = chatBackupDetailsURL
        self.identityPinningViolationDetailsURL = identityPinningViolationDetailsURL
        self.elementWebHosts = elementWebHosts
        self.accountProvisioningHost = accountProvisioningHost
        self.bugReportApplicationID = bugReportApplicationID
        self.analyticsTermsURL = analyticsTermsURL
        self.mapTilerConfiguration = mapTilerConfiguration
    }
    
    // MARK: - Application
    
    /// Whether or not the app is a development build that isn't in production.
    static var isDevelopmentBuild: Bool = {
        #if DEBUG
        true
        #else
        let apps = ["io.element.elementx.nightly", "io.element.elementx.pr"]
        return apps.contains(InfoPlistReader.main.baseBundleIdentifier)
        #endif
    }()
    
    /// The last known version of the app that was launched on this device, which is
    /// used to detect when migrations should be run. When `nil` the app may have been
    /// deleted between runs so should clear data in the shared container and keychain.
    @UserPreference(key: UserDefaultsKeys.lastVersionLaunched, storageType: .userDefaults(store))
    var lastVersionLaunched: String?
        
    /// The Set of room identifiers of invites that the user already saw in the invites list.
    /// This Set is being used to implement badges for unread invites.
    @UserPreference(key: UserDefaultsKeys.seenInvites, defaultValue: [], storageType: .userDefaults(store))
    var seenInvites: Set<String>
    
    /// The initial set of account providers shown to the user in the authentication flow.
    ///
    /// Account provider is the friendly term for the server name. It should not contain an `https` prefix and should
    /// match the last part of the user ID. For example `example.com` and not `https://matrix.example.com`.
    private(set) var accountProviders = [ZeroContants.accountProvider]
    /// Whether or not the user is allowed to manually enter their own account provider or must select from one of `defaultAccountProviders`.
    private(set) var allowOtherAccountProviders = true
    
    /// The task identifier used for background app refresh. Also used in main target's the Info.plist
    let backgroundAppRefreshTaskIdentifier = "io.element.elementx.background.refresh"

    /// A URL where users can go read more about the app.
    private(set) var websiteURL: URL = "https://element.io"
    /// A URL that contains the app's logo that may be used when showing content in a web view.
    private(set) var logoURL: URL = "https://element.io/mobile-icon.png"
    /// A URL that contains that app's copyright notice.
    private(set) var copyrightURL: URL = "https://element.io/copyright"
    /// A URL that contains the app's Terms of use.
    private(set) var acceptableUseURL: URL = "https://element.io/acceptable-use-policy-terms"
    /// A URL that contains the app's Privacy Policy.
    private(set) var privacyURL: URL = "https://element.io/privacy"
    /// A URL where users can go read more about encryption in general.
    private(set) var encryptionURL: URL = "https://element.io/help#encryption"
    /// A URL where users can go read more about device verification..
    private(set) var deviceVerificationURL: URL = "https://element.io/help#encryption-device-verification"
    /// A URL where users can go read more about the chat backup.
    private(set) var chatBackupDetailsURL: URL = "https://element.io/help#encryption5"
    /// A URL where users can go read more about identity pinning violations
    private(set) var identityPinningViolationDetailsURL: URL = "https://element.io/help#encryption18"
    /// Any domains that Element web may be hosted on - used for handling links.
    private(set) var elementWebHosts = ["app.element.io", "staging.element.io", "develop.element.io"]
    /// The domain that account provisioning links will be hosted on - used for handling the links.
    private(set) var accountProvisioningHost = "mobile.element.io"
    
    @UserPreference(key: UserDefaultsKeys.appAppearance, defaultValue: .system, storageType: .userDefaults(store))
    var appAppearance: AppAppearance
    
    // MARK: - Security
    
    /// The app must be locked with a PIN code as part of the authentication flow.
    let appLockIsMandatory = false
    /// The amount of time the app can remain in the background for without requesting the PIN/TouchID/FaceID.
    let appLockGracePeriod: TimeInterval = 0
    /// Any codes that the user isn't allowed to use for their PIN.
    let appLockPINCodeBlockList = ["0000", "1234"]
    /// The number of attempts the user has made to unlock the app with a PIN code (resets when unlocked).
    @UserPreference(key: UserDefaultsKeys.appLockNumberOfPINAttempts, defaultValue: 0, storageType: .userDefaults(store))
    var appLockNumberOfPINAttempts: Int
    
    // MARK: - Authentication
    
    /// Any pre-defined static client registrations for OIDC issuers.
    let oidcStaticRegistrations: [URL: String] = ["https://id.thirdroom.io/realms/thirdroom": "elementx"]
    /// The redirect URL used for OIDC. This no longer uses universal links so we don't need the bundle ID to avoid conflicts between Element X, Nightly and PR builds.
    private(set) var oidcRedirectURL: URL = "https://element.io/oidc/login"
    
    private(set) lazy var oidcConfiguration = OIDCConfigurationProxy(clientName: InfoPlistReader.main.bundleDisplayName,
                                                                     redirectURI: oidcRedirectURL,
                                                                     clientURI: websiteURL,
                                                                     logoURI: logoURL,
                                                                     tosURI: acceptableUseURL,
                                                                     policyURI: privacyURL,
                                                                     staticRegistrations: oidcStaticRegistrations.mapKeys { $0.absoluteString })
    
    /// Whether or not the Create Account button is shown on the start screen.
    ///
    /// **Note:** Setting this to false doesn't prevent someone from creating an account when the selected homeserver's MAS allows registration.
    let showCreateAccountButton = true
    
    // MARK: - Notifications
    
    var pusherAppId: String {
//        #if DEBUG
//        InfoPlistReader.main.baseBundleIdentifier + ".ios.dev"
//        #else
//        InfoPlistReader.main.baseBundleIdentifier + ".ios.prod"
//        #endif
        InfoPlistReader.main.baseBundleIdentifier
    }
    
    var pushGatewayBaseURL: URL = "https://zos-push-gateway-c101e2f4da49.herokuapp.com/_matrix/push/v1/notify"
    var pushGatewayNotifyEndpoint: URL { pushGatewayBaseURL.appending(path: "_matrix/push/v1/notify") }
    
    @UserPreference(key: UserDefaultsKeys.enableNotifications, defaultValue: true, storageType: .userDefaults(store))
    var enableNotifications

    @UserPreference(key: UserDefaultsKeys.enableInAppNotifications, defaultValue: true, storageType: .userDefaults(store))
    var enableInAppNotifications

    /// Tag describing which set of device specific rules a pusher executes.
    @UserPreference(key: UserDefaultsKeys.pusherProfileTag, storageType: .userDefaults(store))
    var pusherProfileTag: String?
        
    // MARK: - Bug report

    let bugReportServiceBaseURL: URL? = Secrets.rageshakeServerURL.map { URL(string: $0)! } // swiftlint:disable:this force_unwrapping
    let bugReportSentryURL: URL? = Secrets.sentryDSN.map { URL(string: $0)! } // swiftlint:disable:this force_unwrapping
    let bugReportSentryRustURL: URL? = Secrets.sentryRustDSN.map { URL(string: $0)! } // swiftlint:disable:this force_unwrapping
    /// The name allocated by the bug report server
    private(set) var bugReportApplicationID = "element-x-ios"
    /// The maximum size of the upload request. Default value is just below CloudFlare's max request size.
    let bugReportMaxUploadSize = 50 * 1024 * 1024
    
    // MARK: - Analytics
    
    /// The configuration to use for analytics. Set to `nil` to disable analytics.
    let analyticsConfiguration: AnalyticsConfiguration? = AppSettings.makeAnalyticsConfiguration()
    /// The URL to open with more information about analytics terms. When this is `nil` the "Learn more" link will be hidden.
    private(set) var analyticsTermsURL: URL? = "https://element.io/cookie-policy"
    /// Whether or not there the app is able ask for user consent to enable analytics or sentry reporting.
    var canPromptForAnalytics: Bool { analyticsConfiguration != nil || bugReportSentryURL != nil }
    
    private static func makeAnalyticsConfiguration() -> AnalyticsConfiguration? {
        guard let host = Secrets.postHogHost, let apiKey = Secrets.postHogAPIKey else { return nil }
        return AnalyticsConfiguration(host: host, apiKey: apiKey)
    }
    
    /// Whether the user has opted in to send analytics.
    @UserPreference(key: UserDefaultsKeys.analyticsConsentState, defaultValue: AnalyticsConsentState.optedOut, storageType: .userDefaults(store))
    var analyticsConsentState
    
    @UserPreference(key: UserDefaultsKeys.hasRunNotificationPermissionsOnboarding, defaultValue: false, storageType: .userDefaults(store))
    var hasRunNotificationPermissionsOnboarding
    
    @UserPreference(key: UserDefaultsKeys.hasRunIdentityConfirmationOnboarding, defaultValue: false, storageType: .userDefaults(store))
    var hasRunIdentityConfirmationOnboarding
    
    @UserPreference(key: UserDefaultsKeys.frequentlyUsedSystemEmojis, defaultValue: [FrequentlyUsedEmoji](), storageType: .userDefaults(store))
    var frequentlyUsedSystemEmojis
    
    // MARK: - Home Screen
    
    @UserPreference(key: UserDefaultsKeys.hideUnreadMessagesBadge, defaultValue: false, storageType: .userDefaults(store))
    var hideUnreadMessagesBadge
    
    // MARK: - Room Screen
    
    @UserPreference(key: UserDefaultsKeys.viewSourceEnabled, defaultValue: isDevelopmentBuild, storageType: .userDefaults(store))
    var viewSourceEnabled
    
    @UserPreference(key: UserDefaultsKeys.optimizeMediaUploads, defaultValue: true, storageType: .userDefaults(store))
    var optimizeMediaUploads
    
    /// Whether or not to show a warning on the media caption composer so the user knows
    /// that captions might not be visible to users who are using other Matrix clients.
    let shouldShowMediaCaptionWarning = true

    // MARK: - Element Call
    
    // swiftlint:disable:next force_unwrapping
    let elementCallBaseURL: URL = EmbeddedElementCall.appURL!
    
    // These are publicly availble on https://call.element.io so we don't neeed to treat them as secrets
    let elementCallPosthogAPIHost = "https://posthog-element-call.element.io"
    let elementCallPosthogAPIKey = "phc_rXGHx9vDmyEvyRxPziYtdVIv0ahEv8A9uLWFcCi1WcU"
    let elementCallPosthogSentryDSN = "https://3bd2f95ba5554d4497da7153b552ffb5@sentry.tools.element.io/41"
    
    @UserPreference(key: UserDefaultsKeys.elementCallBaseURLOverride, defaultValue: nil, storageType: .userDefaults(store))
    var elementCallBaseURLOverride: URL?
    
    // MARK: - Users
    
    /// Whether to hide the display name and avatar of ignored users as these may contain objectionable content.
    let hideIgnoredUserProfiles = true
    
    // MARK: - Maps
    
    // maptiler base url
    private(set) var mapTilerConfiguration = MapTilerConfiguration(baseURL: "https://api.maptiler.com/maps",
                                                                   apiKey: Secrets.mapLibreAPIKey,
                                                                   lightStyleID: "9bc819c8-e627-474a-a348-ec144fe3d810",
                                                                   darkStyleID: "dea61faf-292b-4774-9660-58fcef89a7f3")
    
    // MARK: - Presence

    @UserPreference(key: UserDefaultsKeys.sharePresence, defaultValue: true, storageType: .userDefaults(store))
    var sharePresence
    
    // MARK: - Feature Flags
    
    @UserPreference(key: UserDefaultsKeys.publicSearchEnabled, defaultValue: false, storageType: .userDefaults(store))
    var publicSearchEnabled
    
    @UserPreference(key: UserDefaultsKeys.fuzzyRoomListSearchEnabled, defaultValue: false, storageType: .userDefaults(store))
    var fuzzyRoomListSearchEnabled
    
    @UserPreference(key: UserDefaultsKeys.knockingEnabled, defaultValue: false, storageType: .userDefaults(store))
    var knockingEnabled
    
    @UserPreference(key: UserDefaultsKeys.threadsEnabled, defaultValue: false, storageType: .userDefaults(store))
    var threadsEnabled
    
    @UserPreference(key: UserDefaultsKeys.threadsEnabled, defaultValue: isDevelopmentBuild, storageType: .userDefaults(store))
    var developerOptionsEnabled
    
    @UserPreference(key: UserDefaultsKeys.isNewBloomEnabled, defaultValue: false, storageType: .userDefaults(store))
    var isNewBloomEnabled
    
    #endif
    
    // MARK: - Shared
        
    @UserPreference(key: UserDefaultsKeys.logLevel, defaultValue: LogLevel.info, storageType: .userDefaults(store))
    var logLevel
    
    @UserPreference(key: UserDefaultsKeys.traceLogPacks, defaultValue: [], storageType: .userDefaults(store))
    var traceLogPacks: Set<TraceLogPack>
    
    /// Configuration to enable only signed device isolation mode for  crypto. In this mode only devices signed by their owner will be considered in e2ee rooms.
    @UserPreference(key: UserDefaultsKeys.enableOnlySignedDeviceIsolationMode, defaultValue: false, storageType: .userDefaults(store))
    var enableOnlySignedDeviceIsolationMode
    
    @UserPreference(key: UserDefaultsKeys.hideInviteAvatars, defaultValue: false, storageType: .userDefaults(store))
    var hideInviteAvatars
    
    @UserPreference(key: UserDefaultsKeys.timelineMediaVisibility, defaultValue: TimelineMediaVisibility.always, storageType: .userDefaults(store))
    var timelineMediaVisibility
    
<<<<<<< HEAD
    @UserPreference(key: UserDefaultsKeys.isNewBloomEnabled, defaultValue: false, storageType: .userDefaults(store))
    var isNewBloomEnabled
    
    // MARK: - ZERO Access Token
    
    @UserPreference(key: UserDefaultsKeys.zeroAccessToken, defaultValue: nil, storageType: .userDefaults(store))
    var zeroAccessToken: String?
    
    // MARK: - ZERO Rewards
    
    @UserPreference(key: UserDefaultsKeys.zeroRewardsCredit, defaultValue: ZeroRewards.empty(), storageType: .userDefaults(store))
    var zeroRewardsCredit: ZeroRewards
    
    // MARK: - ZERO User
    @UserPreference(key: UserDefaultsKeys.zeroLoggedInUser, defaultValue: ZCurrentUser.placeholder, storageType: .userDefaults(store))
    var zeroLoggedInUser: ZCurrentUser
=======
    @UserPreference(key: UserDefaultsKeys.hideQuietNotificationAlerts, defaultValue: false, storageType: .userDefaults(store))
    var hideQuietNotificationAlerts
>>>>>>> 9a9bdcbd
}

extension AppSettings: CommonSettingsProtocol { }

enum TimelineMediaVisibility: Codable {
    case always
    case privateOnly
    case never
}<|MERGE_RESOLUTION|>--- conflicted
+++ resolved
@@ -59,16 +59,13 @@
         case knockingEnabled
         case threadsEnabled
         case developerOptionsEnabled
-<<<<<<< HEAD
         case zeroAccessToken
         case zeroRewardsCredit
         case zeroLoggedInUser
-=======
         
         // Doug's tweaks 🔧
         case hideUnreadMessagesBadge
         case hideQuietNotificationAlerts
->>>>>>> 9a9bdcbd
     }
     
     private static var suiteName: String = InfoPlistReader.main.appGroupIdentifier
@@ -381,9 +378,8 @@
     @UserPreference(key: UserDefaultsKeys.timelineMediaVisibility, defaultValue: TimelineMediaVisibility.always, storageType: .userDefaults(store))
     var timelineMediaVisibility
     
-<<<<<<< HEAD
-    @UserPreference(key: UserDefaultsKeys.isNewBloomEnabled, defaultValue: false, storageType: .userDefaults(store))
-    var isNewBloomEnabled
+    @UserPreference(key: UserDefaultsKeys.hideQuietNotificationAlerts, defaultValue: false, storageType: .userDefaults(store))
+    var hideQuietNotificationAlerts
     
     // MARK: - ZERO Access Token
     
@@ -398,10 +394,6 @@
     // MARK: - ZERO User
     @UserPreference(key: UserDefaultsKeys.zeroLoggedInUser, defaultValue: ZCurrentUser.placeholder, storageType: .userDefaults(store))
     var zeroLoggedInUser: ZCurrentUser
-=======
-    @UserPreference(key: UserDefaultsKeys.hideQuietNotificationAlerts, defaultValue: false, storageType: .userDefaults(store))
-    var hideQuietNotificationAlerts
->>>>>>> 9a9bdcbd
 }
 
 extension AppSettings: CommonSettingsProtocol { }
