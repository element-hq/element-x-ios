//
// Copyright 2022-2024 New Vector Ltd.
//
// SPDX-License-Identifier: AGPL-3.0-only OR LicenseRef-Element-Commercial
// Please see LICENSE files in the repository root for full details.
//

#if canImport(EmbeddedElementCall)
import EmbeddedElementCall
#endif

import Foundation
import SwiftUI

// Common settings between app and NSE
protocol CommonSettingsProtocol {
    var logLevel: LogLevel { get }
    var traceLogPacks: Set<TraceLogPack> { get }
    var enableOnlySignedDeviceIsolationMode: Bool { get }
    var hideInviteAvatars: Bool { get }
    var timelineMediaVisibility: TimelineMediaVisibility { get }
}

/// Store Element specific app settings.
final class AppSettings {
    private enum UserDefaultsKeys: String {
        case lastVersionLaunched
        case seenInvites
        case appLockNumberOfPINAttempts
        case appLockNumberOfBiometricAttempts
        case timelineStyle
        
        case analyticsConsentState
        case hasRunNotificationPermissionsOnboarding
        case hasRunIdentityConfirmationOnboarding
        
        case frequentlyUsedSystemEmojis
        
        case enableNotifications
        case enableInAppNotifications
        case pusherProfileTag
        case logLevel
        case traceLogPacks
        case viewSourceEnabled
        case optimizeMediaUploads
        case appAppearance
        case sharePresence
        case hideUnreadMessagesBadge
        case hideInviteAvatars
        case timelineMediaVisibility
        case isNewBloomEnabled
        
        case elementCallBaseURLOverride
        
        // Feature flags
        case publicSearchEnabled
        case fuzzyRoomListSearchEnabled
        case enableOnlySignedDeviceIsolationMode
        case knockingEnabled
        case threadsEnabled
        case developerOptionsEnabled
        case zeroAccessToken
        case zeroRewardsCredit
        case zeroLoggedInUser
    }
    
    private static var suiteName: String = InfoPlistReader.main.appGroupIdentifier
    private static var remoteSuiteName = "\(InfoPlistReader.main.appGroupIdentifier).remote"

    /// UserDefaults to be used on reads and writes.
    private static var store: UserDefaults! = UserDefaults(suiteName: suiteName)
    
    #if IS_MAIN_APP
        
    static func resetAllSettings() {
        MXLog.warning("Resetting the AppSettings.")
        store.removePersistentDomain(forName: suiteName)
    }
    
    static func resetSessionSpecificSettings() {
        MXLog.warning("Resetting the user session specific AppSettings.")
        store.removeObject(forKey: UserDefaultsKeys.hasRunIdentityConfirmationOnboarding.rawValue)
    }
    
    static func configureWithSuiteName(_ name: String) {
        suiteName = name
        
        guard let userDefaults = UserDefaults(suiteName: name) else {
            fatalError("Fail to load shared UserDefaults")
        }
        
        store = userDefaults
    }
    
    // MARK: - Hooks
    
    // swiftlint:disable:next function_parameter_count
    func override(accountProviders: [String],
                  allowOtherAccountProviders: Bool,
                  pushGatewayBaseURL: URL,
                  oidcRedirectURL: URL,
                  websiteURL: URL,
                  logoURL: URL,
                  copyrightURL: URL,
                  acceptableUseURL: URL,
                  privacyURL: URL,
                  encryptionURL: URL,
                  deviceVerificationURL: URL,
                  chatBackupDetailsURL: URL,
                  identityPinningViolationDetailsURL: URL,
                  elementWebHosts: [String],
                  accountProvisioningHost: String,
                  bugReportApplicationID: String,
                  analyticsTermsURL: URL?,
                  mapTilerConfiguration: MapTilerConfiguration) {
        self.accountProviders = accountProviders
        self.allowOtherAccountProviders = allowOtherAccountProviders
        self.pushGatewayBaseURL = pushGatewayBaseURL
        self.oidcRedirectURL = oidcRedirectURL
        self.websiteURL = websiteURL
        self.logoURL = logoURL
        self.copyrightURL = copyrightURL
        self.acceptableUseURL = acceptableUseURL
        self.privacyURL = privacyURL
        self.encryptionURL = encryptionURL
        self.deviceVerificationURL = deviceVerificationURL
        self.chatBackupDetailsURL = chatBackupDetailsURL
        self.identityPinningViolationDetailsURL = identityPinningViolationDetailsURL
        self.elementWebHosts = elementWebHosts
        self.accountProvisioningHost = accountProvisioningHost
        self.bugReportApplicationID = bugReportApplicationID
        self.analyticsTermsURL = analyticsTermsURL
        self.mapTilerConfiguration = mapTilerConfiguration
    }
    
    // MARK: - Application
    
    /// Whether or not the app is a development build that isn't in production.
    static var isDevelopmentBuild: Bool = {
        #if DEBUG
        true
        #else
        let apps = ["io.element.elementx.nightly", "io.element.elementx.pr"]
        return apps.contains(InfoPlistReader.main.baseBundleIdentifier)
        #endif
    }()
    
    /// The last known version of the app that was launched on this device, which is
    /// used to detect when migrations should be run. When `nil` the app may have been
    /// deleted between runs so should clear data in the shared container and keychain.
    @UserPreference(key: UserDefaultsKeys.lastVersionLaunched, storageType: .userDefaults(store))
    var lastVersionLaunched: String?
        
    /// The Set of room identifiers of invites that the user already saw in the invites list.
    /// This Set is being used to implement badges for unread invites.
    @UserPreference(key: UserDefaultsKeys.seenInvites, defaultValue: [], storageType: .userDefaults(store))
    var seenInvites: Set<String>
    
<<<<<<< HEAD
    /// The default homeserver address used. This is intentionally a string without a scheme
    /// so that it can be passed to Rust as a ServerName for well-known discovery.
    private(set) var defaultHomeserverAddress = ZeroContants.appServer.matrixHomeServerUrl
=======
    /// The initial set of account providers shown to the user in the authentication flow.
    ///
    /// Account provider is the friendly term for the server name. It should not contain an `https` prefix and should
    /// match the last part of the user ID. For example `example.com` and not `https://matrix.example.com`.
    private(set) var accountProviders = ["matrix.org"]
    /// Whether or not the user is allowed to manually enter their own account provider or must select from one of `defaultAccountProviders`.
    private(set) var allowOtherAccountProviders = true
>>>>>>> a618f140
    
    /// The task identifier used for background app refresh. Also used in main target's the Info.plist
    let backgroundAppRefreshTaskIdentifier = "io.element.elementx.background.refresh"

    /// A URL where users can go read more about the app.
    private(set) var websiteURL: URL = "https://element.io"
    /// A URL that contains the app's logo that may be used when showing content in a web view.
    private(set) var logoURL: URL = "https://element.io/mobile-icon.png"
    /// A URL that contains that app's copyright notice.
    private(set) var copyrightURL: URL = "https://element.io/copyright"
    /// A URL that contains the app's Terms of use.
    private(set) var acceptableUseURL: URL = "https://element.io/acceptable-use-policy-terms"
    /// A URL that contains the app's Privacy Policy.
    private(set) var privacyURL: URL = "https://element.io/privacy"
    /// A URL where users can go read more about encryption in general.
    private(set) var encryptionURL: URL = "https://element.io/help#encryption"
    /// A URL where users can go read more about device verification..
    private(set) var deviceVerificationURL: URL = "https://element.io/help#encryption-device-verification"
    /// A URL where users can go read more about the chat backup.
    private(set) var chatBackupDetailsURL: URL = "https://element.io/help#encryption5"
    /// A URL where users can go read more about identity pinning violations
    private(set) var identityPinningViolationDetailsURL: URL = "https://element.io/help#encryption18"
    /// Any domains that Element web may be hosted on - used for handling links.
    private(set) var elementWebHosts = ["app.element.io", "staging.element.io", "develop.element.io"]
    /// The domain that account provisioning links will be hosted on - used for handling the links.
    private(set) var accountProvisioningHost = "mobile.element.io"
    
    @UserPreference(key: UserDefaultsKeys.appAppearance, defaultValue: .system, storageType: .userDefaults(store))
    var appAppearance: AppAppearance
    
    // MARK: - Security
    
    /// The app must be locked with a PIN code as part of the authentication flow.
    let appLockIsMandatory = false
    /// The amount of time the app can remain in the background for without requesting the PIN/TouchID/FaceID.
    let appLockGracePeriod: TimeInterval = 0
    /// Any codes that the user isn't allowed to use for their PIN.
    let appLockPINCodeBlockList = ["0000", "1234"]
    /// The number of attempts the user has made to unlock the app with a PIN code (resets when unlocked).
    @UserPreference(key: UserDefaultsKeys.appLockNumberOfPINAttempts, defaultValue: 0, storageType: .userDefaults(store))
    var appLockNumberOfPINAttempts: Int
    
    // MARK: - Authentication
    
    /// Any pre-defined static client registrations for OIDC issuers.
    let oidcStaticRegistrations: [URL: String] = ["https://id.thirdroom.io/realms/thirdroom": "elementx"]
    /// The redirect URL used for OIDC. This no longer uses universal links so we don't need the bundle ID to avoid conflicts between Element X, Nightly and PR builds.
    private(set) var oidcRedirectURL: URL = "https://element.io/oidc/login"
    
    private(set) lazy var oidcConfiguration = OIDCConfigurationProxy(clientName: InfoPlistReader.main.bundleDisplayName,
                                                                     redirectURI: oidcRedirectURL,
                                                                     clientURI: websiteURL,
                                                                     logoURI: logoURL,
                                                                     tosURI: acceptableUseURL,
                                                                     policyURI: privacyURL,
                                                                     staticRegistrations: oidcStaticRegistrations.mapKeys { $0.absoluteString })
    
    /// Whether or not the Create Account button is shown on the start screen.
    ///
    /// **Note:** Setting this to false doesn't prevent someone from creating an account when the selected homeserver's MAS allows registration.
    let showCreateAccountButton = true
    
    // MARK: - Notifications
    
    var pusherAppId: String {
//        #if DEBUG
//        InfoPlistReader.main.baseBundleIdentifier + ".ios.dev"
//        #else
//        InfoPlistReader.main.baseBundleIdentifier + ".ios.prod"
//        #endif
        InfoPlistReader.main.baseBundleIdentifier
    }
    
    var pushGatewayBaseURL: URL = "https://zos-push-gateway-c101e2f4da49.herokuapp.com/_matrix/push/v1/notify"
    var pushGatewayNotifyEndpoint: URL { pushGatewayBaseURL.appending(path: "_matrix/push/v1/notify") }
    
    @UserPreference(key: UserDefaultsKeys.enableNotifications, defaultValue: true, storageType: .userDefaults(store))
    var enableNotifications

    @UserPreference(key: UserDefaultsKeys.enableInAppNotifications, defaultValue: true, storageType: .userDefaults(store))
    var enableInAppNotifications

    /// Tag describing which set of device specific rules a pusher executes.
    @UserPreference(key: UserDefaultsKeys.pusherProfileTag, storageType: .userDefaults(store))
    var pusherProfileTag: String?
        
    // MARK: - Bug report

    let bugReportServiceBaseURL: URL? = Secrets.rageshakeServerURL.map { URL(string: $0)! } // swiftlint:disable:this force_unwrapping
    let bugReportSentryURL: URL? = Secrets.sentryDSN.map { URL(string: $0)! } // swiftlint:disable:this force_unwrapping
    /// The name allocated by the bug report server
    private(set) var bugReportApplicationID = "element-x-ios"
    /// The maximum size of the upload request. Default value is just below CloudFlare's max request size.
    let bugReportMaxUploadSize = 50 * 1024 * 1024
    
    // MARK: - Analytics
    
    /// The configuration to use for analytics. Set to `nil` to disable analytics.
    let analyticsConfiguration: AnalyticsConfiguration? = AppSettings.makeAnalyticsConfiguration()
    /// The URL to open with more information about analytics terms. When this is `nil` the "Learn more" link will be hidden.
    private(set) var analyticsTermsURL: URL? = "https://element.io/cookie-policy"
    /// Whether or not there the app is able ask for user consent to enable analytics or sentry reporting.
    var canPromptForAnalytics: Bool { analyticsConfiguration != nil || bugReportSentryURL != nil }
    
    private static func makeAnalyticsConfiguration() -> AnalyticsConfiguration? {
        guard let host = Secrets.postHogHost, let apiKey = Secrets.postHogAPIKey else { return nil }
        return AnalyticsConfiguration(host: host, apiKey: apiKey)
    }
    
    /// Whether the user has opted in to send analytics.
    @UserPreference(key: UserDefaultsKeys.analyticsConsentState, defaultValue: AnalyticsConsentState.optedOut, storageType: .userDefaults(store))
    var analyticsConsentState
    
    @UserPreference(key: UserDefaultsKeys.hasRunNotificationPermissionsOnboarding, defaultValue: false, storageType: .userDefaults(store))
    var hasRunNotificationPermissionsOnboarding
    
    @UserPreference(key: UserDefaultsKeys.hasRunIdentityConfirmationOnboarding, defaultValue: false, storageType: .userDefaults(store))
    var hasRunIdentityConfirmationOnboarding
    
    @UserPreference(key: UserDefaultsKeys.frequentlyUsedSystemEmojis, defaultValue: [FrequentlyUsedEmoji](), storageType: .userDefaults(store))
    var frequentlyUsedSystemEmojis
    
    // MARK: - Home Screen
    
    @UserPreference(key: UserDefaultsKeys.hideUnreadMessagesBadge, defaultValue: false, storageType: .userDefaults(store))
    var hideUnreadMessagesBadge
    
    // MARK: - Room Screen
    
    @UserPreference(key: UserDefaultsKeys.viewSourceEnabled, defaultValue: isDevelopmentBuild, storageType: .userDefaults(store))
    var viewSourceEnabled
    
    @UserPreference(key: UserDefaultsKeys.optimizeMediaUploads, defaultValue: true, storageType: .userDefaults(store))
    var optimizeMediaUploads
    
    /// Whether or not to show a warning on the media caption composer so the user knows
    /// that captions might not be visible to users who are using other Matrix clients.
    let shouldShowMediaCaptionWarning = true

    // MARK: - Element Call
    
    // swiftlint:disable:next force_unwrapping
    let elementCallBaseURL: URL = EmbeddedElementCall.appURL!
    
    // These are publicly availble on https://call.element.io so we don't neeed to treat them as secrets
    let elementCallPosthogAPIHost = "https://posthog-element-call.element.io"
    let elementCallPosthogAPIKey = "phc_rXGHx9vDmyEvyRxPziYtdVIv0ahEv8A9uLWFcCi1WcU"
    let elementCallPosthogSentryDSN = "https://3bd2f95ba5554d4497da7153b552ffb5@sentry.tools.element.io/41"
    
    @UserPreference(key: UserDefaultsKeys.elementCallBaseURLOverride, defaultValue: nil, storageType: .userDefaults(store))
    var elementCallBaseURLOverride: URL?
    
    // MARK: - Users
    
    /// Whether to hide the display name and avatar of ignored users as these may contain objectionable content.
    let hideIgnoredUserProfiles = true
    
    // MARK: - Maps
    
    // maptiler base url
    private(set) var mapTilerConfiguration = MapTilerConfiguration(baseURL: "https://api.maptiler.com/maps",
                                                                   apiKey: Secrets.mapLibreAPIKey,
                                                                   lightStyleID: "9bc819c8-e627-474a-a348-ec144fe3d810",
                                                                   darkStyleID: "dea61faf-292b-4774-9660-58fcef89a7f3")
    
    // MARK: - Presence

    @UserPreference(key: UserDefaultsKeys.sharePresence, defaultValue: true, storageType: .userDefaults(store))
    var sharePresence
    
    // MARK: - Feature Flags
    
    @UserPreference(key: UserDefaultsKeys.publicSearchEnabled, defaultValue: false, storageType: .userDefaults(store))
    var publicSearchEnabled
    
    @UserPreference(key: UserDefaultsKeys.fuzzyRoomListSearchEnabled, defaultValue: false, storageType: .userDefaults(store))
    var fuzzyRoomListSearchEnabled
    
    @UserPreference(key: UserDefaultsKeys.knockingEnabled, defaultValue: false, storageType: .userDefaults(store))
    var knockingEnabled
    
    @UserPreference(key: UserDefaultsKeys.threadsEnabled, defaultValue: false, storageType: .userDefaults(store))
    var threadsEnabled
    
    @UserPreference(key: UserDefaultsKeys.threadsEnabled, defaultValue: isDevelopmentBuild, storageType: .userDefaults(store))
    var developerOptionsEnabled
    
    #endif
    
    // MARK: - Shared
        
    @UserPreference(key: UserDefaultsKeys.logLevel, defaultValue: LogLevel.info, storageType: .userDefaults(store))
    var logLevel
    
    @UserPreference(key: UserDefaultsKeys.traceLogPacks, defaultValue: [], storageType: .userDefaults(store))
    var traceLogPacks: Set<TraceLogPack>
    
    /// Configuration to enable only signed device isolation mode for  crypto. In this mode only devices signed by their owner will be considered in e2ee rooms.
    @UserPreference(key: UserDefaultsKeys.enableOnlySignedDeviceIsolationMode, defaultValue: false, storageType: .userDefaults(store))
    var enableOnlySignedDeviceIsolationMode
    
    @UserPreference(key: UserDefaultsKeys.hideInviteAvatars, defaultValue: false, storageType: .userDefaults(store))
    var hideInviteAvatars
    
    @UserPreference(key: UserDefaultsKeys.timelineMediaVisibility, defaultValue: TimelineMediaVisibility.always, storageType: .userDefaults(store))
    var timelineMediaVisibility
    
    @UserPreference(key: UserDefaultsKeys.isNewBloomEnabled, defaultValue: false, storageType: .userDefaults(store))
    var isNewBloomEnabled
    
    // MARK: - ZERO Access Token
    
    @UserPreference(key: UserDefaultsKeys.zeroAccessToken, defaultValue: nil, storageType: .userDefaults(store))
    var zeroAccessToken: String?
    
    // MARK: - ZERO Rewards
    
    @UserPreference(key: UserDefaultsKeys.zeroRewardsCredit, defaultValue: ZeroRewards.empty(), storageType: .userDefaults(store))
    var zeroRewardsCredit: ZeroRewards
    
    // MARK: - ZERO User
    @UserPreference(key: UserDefaultsKeys.zeroLoggedInUser, defaultValue: ZCurrentUser.placeholder, storageType: .userDefaults(store))
    var zeroLoggedInUser: ZCurrentUser
}

extension AppSettings: CommonSettingsProtocol { }

enum TimelineMediaVisibility: Codable {
    case always
    case privateOnly
    case never
}<|MERGE_RESOLUTION|>--- conflicted
+++ resolved
@@ -156,11 +156,6 @@
     @UserPreference(key: UserDefaultsKeys.seenInvites, defaultValue: [], storageType: .userDefaults(store))
     var seenInvites: Set<String>
     
-<<<<<<< HEAD
-    /// The default homeserver address used. This is intentionally a string without a scheme
-    /// so that it can be passed to Rust as a ServerName for well-known discovery.
-    private(set) var defaultHomeserverAddress = ZeroContants.appServer.matrixHomeServerUrl
-=======
     /// The initial set of account providers shown to the user in the authentication flow.
     ///
     /// Account provider is the friendly term for the server name. It should not contain an `https` prefix and should
@@ -168,7 +163,6 @@
     private(set) var accountProviders = ["matrix.org"]
     /// Whether or not the user is allowed to manually enter their own account provider or must select from one of `defaultAccountProviders`.
     private(set) var allowOtherAccountProviders = true
->>>>>>> a618f140
     
     /// The task identifier used for background app refresh. Also used in main target's the Info.plist
     let backgroundAppRefreshTaskIdentifier = "io.element.elementx.background.refresh"
