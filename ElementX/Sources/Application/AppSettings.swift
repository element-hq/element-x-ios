//
// Copyright 2022-2024 New Vector Ltd.
//
// SPDX-License-Identifier: AGPL-3.0-only OR LicenseRef-Element-Commercial
// Please see LICENSE files in the repository root for full details.
//

#if canImport(EmbeddedElementCall)
import EmbeddedElementCall
#endif

import Foundation
import SwiftUI

// Common settings between app and NSE
protocol CommonSettingsProtocol {
    var logLevel: LogLevel { get }
    var traceLogPacks: Set<TraceLogPack> { get }
    var enableOnlySignedDeviceIsolationMode: Bool { get }
    var enableKeyShareOnInvite: Bool { get }
    var hideQuietNotificationAlerts: Bool { get }
    var threadsEnabled: Bool { get }
}

/// Store Element specific app settings.
final class AppSettings {
    private enum UserDefaultsKeys: String {
        case lastVersionLaunched
        case seenInvites
        case appLockNumberOfPINAttempts
        case appLockNumberOfBiometricAttempts
        case timelineStyle
        
        case analyticsConsentState
        case hasRunNotificationPermissionsOnboarding
        case hasRunIdentityConfirmationOnboarding
        
        case frequentlyUsedSystemEmojis
        
        case enableNotifications
        case enableInAppNotifications
        case pusherProfileTag
        case logLevel
        case traceLogPacks
        case viewSourceEnabled
        case optimizeMediaUploads
        case appAppearance
        case sharePresence
        
        case elementCallBaseURLOverride
        
        // Feature flags
        case publicSearchEnabled
        case fuzzyRoomListSearchEnabled
        case enableOnlySignedDeviceIsolationMode
        case enableKeyShareOnInvite
        case knockingEnabled
        case threadsEnabled
        case developerOptionsEnabled
<<<<<<< HEAD
        case zeroAccessToken
        case zeroRewardsCredit
        case zeroLoggedInUser
=======
        case sharePosEnabled
>>>>>>> d86d90c1
        
        // Doug's tweaks 🔧
        case hideUnreadMessagesBadge
        case hideQuietNotificationAlerts
    }
    
    private static var suiteName: String = InfoPlistReader.main.appGroupIdentifier
    private static var remoteSuiteName = "\(InfoPlistReader.main.appGroupIdentifier).remote"

    /// UserDefaults to be used on reads and writes.
    private static var store: UserDefaults! = UserDefaults(suiteName: suiteName)
    
    #if IS_MAIN_APP
        
    static func resetAllSettings() {
        MXLog.warning("Resetting the AppSettings.")
        store.removePersistentDomain(forName: suiteName)
    }
    
    static func resetSessionSpecificSettings() {
        MXLog.warning("Resetting the user session specific AppSettings.")
        store.removeObject(forKey: UserDefaultsKeys.hasRunIdentityConfirmationOnboarding.rawValue)
    }
    
    static func configureWithSuiteName(_ name: String) {
        suiteName = name
        
        guard let userDefaults = UserDefaults(suiteName: name) else {
            fatalError("Fail to load shared UserDefaults")
        }
        
        store = userDefaults
    }
    
    // MARK: - Hooks
    
    // swiftlint:disable:next function_parameter_count
    func override(accountProviders: [String],
                  allowOtherAccountProviders: Bool,
                  pushGatewayBaseURL: URL,
                  oidcRedirectURL: URL,
                  websiteURL: URL,
                  logoURL: URL,
                  copyrightURL: URL,
                  acceptableUseURL: URL,
                  privacyURL: URL,
                  encryptionURL: URL,
                  deviceVerificationURL: URL,
                  chatBackupDetailsURL: URL,
                  identityPinningViolationDetailsURL: URL,
                  elementWebHosts: [String],
                  accountProvisioningHost: String,
                  bugReportApplicationID: String,
                  analyticsTermsURL: URL?,
                  mapTilerConfiguration: MapTilerConfiguration) {
        self.accountProviders = accountProviders
        self.allowOtherAccountProviders = allowOtherAccountProviders
        self.pushGatewayBaseURL = pushGatewayBaseURL
        self.oidcRedirectURL = oidcRedirectURL
        self.websiteURL = websiteURL
        self.logoURL = logoURL
        self.copyrightURL = copyrightURL
        self.acceptableUseURL = acceptableUseURL
        self.privacyURL = privacyURL
        self.encryptionURL = encryptionURL
        self.deviceVerificationURL = deviceVerificationURL
        self.chatBackupDetailsURL = chatBackupDetailsURL
        self.identityPinningViolationDetailsURL = identityPinningViolationDetailsURL
        self.elementWebHosts = elementWebHosts
        self.accountProvisioningHost = accountProvisioningHost
        self.bugReportApplicationID = bugReportApplicationID
        self.analyticsTermsURL = analyticsTermsURL
        self.mapTilerConfiguration = mapTilerConfiguration
    }
    
    // MARK: - Application
    
    /// Whether or not the app is a development build that isn't in production.
    static var isDevelopmentBuild: Bool = {
        #if DEBUG
        true
        #else
        let apps = ["io.element.elementx.nightly", "io.element.elementx.pr"]
        return apps.contains(InfoPlistReader.main.baseBundleIdentifier)
        #endif
    }()
    
    /// The last known version of the app that was launched on this device, which is
    /// used to detect when migrations should be run. When `nil` the app may have been
    /// deleted between runs so should clear data in the shared container and keychain.
    @UserPreference(key: UserDefaultsKeys.lastVersionLaunched, storageType: .userDefaults(store))
    var lastVersionLaunched: String?
        
    /// The Set of room identifiers of invites that the user already saw in the invites list.
    /// This Set is being used to implement badges for unread invites.
    @UserPreference(key: UserDefaultsKeys.seenInvites, defaultValue: [], storageType: .userDefaults(store))
    var seenInvites: Set<String>
    
    /// The initial set of account providers shown to the user in the authentication flow.
    ///
    /// Account provider is the friendly term for the server name. It should not contain an `https` prefix and should
    /// match the last part of the user ID. For example `example.com` and not `https://matrix.example.com`.
    private(set) var accountProviders = [ZeroContants.accountProvider]
    /// Whether or not the user is allowed to manually enter their own account provider or must select from one of `defaultAccountProviders`.
    private(set) var allowOtherAccountProviders = true
    
    /// The task identifier used for background app refresh. Also used in main target's the Info.plist
    let backgroundAppRefreshTaskIdentifier = "io.element.elementx.background.refresh"

    /// A URL where users can go read more about the app.
    private(set) var websiteURL: URL = "https://element.io"
    /// A URL that contains the app's logo that may be used when showing content in a web view.
    private(set) var logoURL: URL = "https://element.io/mobile-icon.png"
    /// A URL that contains that app's copyright notice.
    private(set) var copyrightURL: URL = "https://element.io/copyright"
    /// A URL that contains the app's Terms of use.
    private(set) var acceptableUseURL: URL = "https://element.io/acceptable-use-policy-terms"
    /// A URL that contains the app's Privacy Policy.
    private(set) var privacyURL: URL = "https://element.io/privacy"
    /// A URL where users can go read more about encryption in general.
    private(set) var encryptionURL: URL = "https://element.io/help#encryption"
    /// A URL where users can go read more about device verification..
    private(set) var deviceVerificationURL: URL = "https://element.io/help#encryption-device-verification"
    /// A URL where users can go read more about the chat backup.
    private(set) var chatBackupDetailsURL: URL = "https://element.io/help#encryption5"
    /// A URL where users can go read more about identity pinning violations
    private(set) var identityPinningViolationDetailsURL: URL = "https://element.io/help#encryption18"
    /// Any domains that Element web may be hosted on - used for handling links.
    private(set) var elementWebHosts = ["app.element.io", "staging.element.io", "develop.element.io"]
    /// The domain that account provisioning links will be hosted on - used for handling the links.
    private(set) var accountProvisioningHost = "mobile.element.io"
    
    @UserPreference(key: UserDefaultsKeys.appAppearance, defaultValue: .system, storageType: .userDefaults(store))
    var appAppearance: AppAppearance
    
    // MARK: - Security
    
    /// The app must be locked with a PIN code as part of the authentication flow.
    let appLockIsMandatory = false
    /// The amount of time the app can remain in the background for without requesting the PIN/TouchID/FaceID.
    let appLockGracePeriod: TimeInterval = 0
    /// Any codes that the user isn't allowed to use for their PIN.
    let appLockPINCodeBlockList = ["0000", "1234"]
    /// The number of attempts the user has made to unlock the app with a PIN code (resets when unlocked).
    @UserPreference(key: UserDefaultsKeys.appLockNumberOfPINAttempts, defaultValue: 0, storageType: .userDefaults(store))
    var appLockNumberOfPINAttempts: Int
    
    // MARK: - Authentication
    
    /// Any pre-defined static client registrations for OIDC issuers.
    let oidcStaticRegistrations: [URL: String] = ["https://id.thirdroom.io/realms/thirdroom": "elementx"]
    /// The redirect URL used for OIDC. This no longer uses universal links so we don't need the bundle ID to avoid conflicts between Element X, Nightly and PR builds.
    private(set) var oidcRedirectURL: URL = "https://element.io/oidc/login"
    
    private(set) lazy var oidcConfiguration = OIDCConfigurationProxy(clientName: InfoPlistReader.main.bundleDisplayName,
                                                                     redirectURI: oidcRedirectURL,
                                                                     clientURI: websiteURL,
                                                                     logoURI: logoURL,
                                                                     tosURI: acceptableUseURL,
                                                                     policyURI: privacyURL,
                                                                     staticRegistrations: oidcStaticRegistrations.mapKeys { $0.absoluteString })
    
    /// Whether or not the Create Account button is shown on the start screen.
    ///
    /// **Note:** Setting this to false doesn't prevent someone from creating an account when the selected homeserver's MAS allows registration.
    let showCreateAccountButton = true
    
    // MARK: - Notifications
    
    var pusherAppId: String {
//        #if DEBUG
//        InfoPlistReader.main.baseBundleIdentifier + ".ios.dev"
//        #else
//        InfoPlistReader.main.baseBundleIdentifier + ".ios.prod"
//        #endif
        InfoPlistReader.main.baseBundleIdentifier
    }
    
    var pushGatewayBaseURL: URL = "https://zos-push-gateway-c101e2f4da49.herokuapp.com/_matrix/push/v1/notify"
    var pushGatewayNotifyEndpoint: URL { pushGatewayBaseURL.appending(path: "_matrix/push/v1/notify") }
    
    @UserPreference(key: UserDefaultsKeys.enableNotifications, defaultValue: true, storageType: .userDefaults(store))
    var enableNotifications

    @UserPreference(key: UserDefaultsKeys.enableInAppNotifications, defaultValue: true, storageType: .userDefaults(store))
    var enableInAppNotifications

    /// Tag describing which set of device specific rules a pusher executes.
    @UserPreference(key: UserDefaultsKeys.pusherProfileTag, storageType: .userDefaults(store))
    var pusherProfileTag: String?
        
    // MARK: - Bug report

    let bugReportRageshakeURL: URL? = Secrets.rageshakeURL.map { URL(string: $0)! } // swiftlint:disable:this force_unwrapping
    let bugReportSentryURL: URL? = Secrets.sentryDSN.map { URL(string: $0)! } // swiftlint:disable:this force_unwrapping
    let bugReportSentryRustURL: URL? = Secrets.sentryRustDSN.map { URL(string: $0)! } // swiftlint:disable:this force_unwrapping
    /// The name allocated by the bug report server
    private(set) var bugReportApplicationID = "element-x-ios"
    /// The maximum size of the upload request. Default value is just below CloudFlare's max request size.
    let bugReportMaxUploadSize = 50 * 1024 * 1024
    
    // MARK: - Analytics
    
    /// The configuration to use for analytics. Set to `nil` to disable analytics.
    let analyticsConfiguration: AnalyticsConfiguration? = AppSettings.makeAnalyticsConfiguration()
    /// The URL to open with more information about analytics terms. When this is `nil` the "Learn more" link will be hidden.
    private(set) var analyticsTermsURL: URL? = "https://element.io/cookie-policy"
    /// Whether or not there the app is able ask for user consent to enable analytics or sentry reporting.
    var canPromptForAnalytics: Bool { analyticsConfiguration != nil || bugReportSentryURL != nil }
    
    private static func makeAnalyticsConfiguration() -> AnalyticsConfiguration? {
        guard let host = Secrets.postHogHost, let apiKey = Secrets.postHogAPIKey else { return nil }
        return AnalyticsConfiguration(host: host, apiKey: apiKey)
    }
    
    /// Whether the user has opted in to send analytics.
    @UserPreference(key: UserDefaultsKeys.analyticsConsentState, defaultValue: AnalyticsConsentState.optedOut, storageType: .userDefaults(store))
    var analyticsConsentState
    
    @UserPreference(key: UserDefaultsKeys.hasRunNotificationPermissionsOnboarding, defaultValue: false, storageType: .userDefaults(store))
    var hasRunNotificationPermissionsOnboarding
    
    @UserPreference(key: UserDefaultsKeys.hasRunIdentityConfirmationOnboarding, defaultValue: false, storageType: .userDefaults(store))
    var hasRunIdentityConfirmationOnboarding
    
    @UserPreference(key: UserDefaultsKeys.frequentlyUsedSystemEmojis, defaultValue: [FrequentlyUsedEmoji](), storageType: .userDefaults(store))
    var frequentlyUsedSystemEmojis
    
    // MARK: - Home Screen
    
    @UserPreference(key: UserDefaultsKeys.hideUnreadMessagesBadge, defaultValue: false, storageType: .userDefaults(store))
    var hideUnreadMessagesBadge
    
    // MARK: - Room Screen
    
    @UserPreference(key: UserDefaultsKeys.viewSourceEnabled, defaultValue: isDevelopmentBuild, storageType: .userDefaults(store))
    var viewSourceEnabled
    
    @UserPreference(key: UserDefaultsKeys.optimizeMediaUploads, defaultValue: true, storageType: .userDefaults(store))
    var optimizeMediaUploads
    
    /// Whether or not to show a warning on the media caption composer so the user knows
    /// that captions might not be visible to users who are using other Matrix clients.
    let shouldShowMediaCaptionWarning = true

    // MARK: - Element Call
    
    // swiftlint:disable:next force_unwrapping
    let elementCallBaseURL: URL = EmbeddedElementCall.appURL!
    
    // These are publicly availble on https://call.element.io so we don't neeed to treat them as secrets
    let elementCallPosthogAPIHost = "https://posthog-element-call.element.io"
    let elementCallPosthogAPIKey = "phc_rXGHx9vDmyEvyRxPziYtdVIv0ahEv8A9uLWFcCi1WcU"
    let elementCallPosthogSentryDSN = "https://3bd2f95ba5554d4497da7153b552ffb5@sentry.tools.element.io/41"
    
    @UserPreference(key: UserDefaultsKeys.elementCallBaseURLOverride, defaultValue: nil, storageType: .userDefaults(store))
    var elementCallBaseURLOverride: URL?
    
    // MARK: - Users
    
    /// Whether to hide the display name and avatar of ignored users as these may contain objectionable content.
    let hideIgnoredUserProfiles = true
    
    // MARK: - Maps
    
    // maptiler base url
    private(set) var mapTilerConfiguration = MapTilerConfiguration(baseURL: "https://api.maptiler.com/maps",
                                                                   apiKey: Secrets.mapLibreAPIKey,
                                                                   lightStyleID: "9bc819c8-e627-474a-a348-ec144fe3d810",
                                                                   darkStyleID: "dea61faf-292b-4774-9660-58fcef89a7f3")
    
    // MARK: - Presence

    @UserPreference(key: UserDefaultsKeys.sharePresence, defaultValue: true, storageType: .userDefaults(store))
    var sharePresence
    
    // MARK: - Feature Flags
    
    @UserPreference(key: UserDefaultsKeys.publicSearchEnabled, defaultValue: false, storageType: .userDefaults(store))
    var publicSearchEnabled
    
    @UserPreference(key: UserDefaultsKeys.fuzzyRoomListSearchEnabled, defaultValue: false, storageType: .userDefaults(store))
    var fuzzyRoomListSearchEnabled
    
    @UserPreference(key: UserDefaultsKeys.knockingEnabled, defaultValue: false, storageType: .userDefaults(store))
    var knockingEnabled
    
    @UserPreference(key: UserDefaultsKeys.threadsEnabled, defaultValue: isDevelopmentBuild, storageType: .userDefaults(store))
    var developerOptionsEnabled
    
    @UserPreference(key: UserDefaultsKeys.sharePosEnabled, defaultValue: false, storageType: .userDefaults(store))
    var sharePosEnabled
    
    #endif
    
    // MARK: - Shared
        
    @UserPreference(key: UserDefaultsKeys.logLevel, defaultValue: LogLevel.info, storageType: .userDefaults(store))
    var logLevel
    
    @UserPreference(key: UserDefaultsKeys.traceLogPacks, defaultValue: [], storageType: .userDefaults(store))
    var traceLogPacks: Set<TraceLogPack>
    
    /// Configuration to enable only signed device isolation mode for  crypto. In this mode only devices signed by their owner will be considered in e2ee rooms.
    @UserPreference(key: UserDefaultsKeys.enableOnlySignedDeviceIsolationMode, defaultValue: false, storageType: .userDefaults(store))
    var enableOnlySignedDeviceIsolationMode

    /// Configuration to enable encrypted history sharing on invite, and accepting keys from inviters.
    @UserPreference(key: UserDefaultsKeys.enableKeyShareOnInvite, defaultValue: false, storageType: .userDefaults(store))
    var enableKeyShareOnInvite

    @UserPreference(key: UserDefaultsKeys.hideQuietNotificationAlerts, defaultValue: false, storageType: .userDefaults(store))
    var hideQuietNotificationAlerts
    
    @UserPreference(key: UserDefaultsKeys.threadsEnabled, defaultValue: false, storageType: .userDefaults(store))
    var threadsEnabled
    
    // MARK: - ZERO Access Token
    
    @UserPreference(key: UserDefaultsKeys.zeroAccessToken, defaultValue: nil, storageType: .userDefaults(store))
    var zeroAccessToken: String?
    
    // MARK: - ZERO Rewards
    
    @UserPreference(key: UserDefaultsKeys.zeroRewardsCredit, defaultValue: ZeroRewards.empty(), storageType: .userDefaults(store))
    var zeroRewardsCredit: ZeroRewards
    
    // MARK: - ZERO User
    @UserPreference(key: UserDefaultsKeys.zeroLoggedInUser, defaultValue: ZCurrentUser.placeholder, storageType: .userDefaults(store))
    var zeroLoggedInUser: ZCurrentUser
}

extension AppSettings: CommonSettingsProtocol { }<|MERGE_RESOLUTION|>--- conflicted
+++ resolved
@@ -57,13 +57,10 @@
         case knockingEnabled
         case threadsEnabled
         case developerOptionsEnabled
-<<<<<<< HEAD
+        case sharePosEnabled
         case zeroAccessToken
         case zeroRewardsCredit
         case zeroLoggedInUser
-=======
-        case sharePosEnabled
->>>>>>> d86d90c1
         
         // Doug's tweaks 🔧
         case hideUnreadMessagesBadge
