--- conflicted
+++ resolved
@@ -59,13 +59,10 @@
         case knockingEnabled
         case reportRoomEnabled
         case reportInviteEnabled
-<<<<<<< HEAD
+        case threadsEnabled
         case zeroAccessToken
         case zeroRewardsCredit
         case zeroLoggedInUser
-=======
-        case threadsEnabled
->>>>>>> 5ff90723
     }
     
     private static var suiteName: String = InfoPlistReader.main.appGroupIdentifier
@@ -370,7 +367,9 @@
     @UserPreference(key: UserDefaultsKeys.timelineMediaVisibility, defaultValue: TimelineMediaVisibility.always, storageType: .userDefaults(store))
     var timelineMediaVisibility
     
-<<<<<<< HEAD
+    @UserPreference(key: UserDefaultsKeys.isNewBloomEnabled, defaultValue: false, storageType: .userDefaults(store))
+    var isNewBloomEnabled
+    
     // MARK: - ZERO Access Token
     
     @UserPreference(key: UserDefaultsKeys.zeroAccessToken, defaultValue: nil, storageType: .userDefaults(store))
@@ -384,10 +383,6 @@
     // MARK: - ZERO User
     @UserPreference(key: UserDefaultsKeys.zeroLoggedInUser, defaultValue: ZCurrentUser.placeholder, storageType: .userDefaults(store))
     var zeroLoggedInUser: ZCurrentUser
-=======
-    @UserPreference(key: UserDefaultsKeys.isNewBloomEnabled, defaultValue: false, storageType: .userDefaults(store))
-    var isNewBloomEnabled
->>>>>>> 5ff90723
 }
 
 extension AppSettings: CommonSettingsProtocol { }
