//
// Copyright 2022-2024 New Vector Ltd.
//
// SPDX-License-Identifier: AGPL-3.0-only
// Please see LICENSE in the repository root for full details.
//

import Foundation
import SwiftUI

// Common settings between app and NSE
protocol CommonSettingsProtocol {
    var logLevel: TracingConfiguration.LogLevel { get }
    var enableOnlySignedDeviceIsolationMode: Bool { get }
    var hideTimelineMedia: Bool { get }
<<<<<<< HEAD
    
    var zeroMatrixUsers: [ZMatrixUser]? { get }
=======
    var eventCacheEnabled: Bool { get }
>>>>>>> 3a82b888
}

/// Store Element specific app settings.
final class AppSettings {
    private enum UserDefaultsKeys: String {
        case lastVersionLaunched
        case appLockNumberOfPINAttempts
        case appLockNumberOfBiometricAttempts
        case timelineStyle
        
        case analyticsConsentState
        case hasRunNotificationPermissionsOnboarding
        case hasRunIdentityConfirmationOnboarding
        
        case enableNotifications
        case enableInAppNotifications
        case pusherProfileTag
        case logLevel
        case viewSourceEnabled
        case optimizeMediaUploads
        case appAppearance
        case sharePresence
        case hideUnreadMessagesBadge
        case hideTimelineMedia
        
        case elementCallBaseURLOverride
        case elementCallEncryptionEnabled
        
        // Feature flags
        case slidingSyncDiscovery
        case publicSearchEnabled
        case fuzzyRoomListSearchEnabled
        case enableOnlySignedDeviceIsolationMode
        case knockingEnabled
        case createMediaCaptionsEnabled
        case mediaBrowserEnabled
<<<<<<< HEAD
        case zeroAccessToken
        case zeroMatrixUsers
        case zeroRewardsCredit
=======
        case eventCacheEnabled
>>>>>>> 3a82b888
    }
    
    private static var suiteName: String = InfoPlistReader.main.appGroupIdentifier

    /// UserDefaults to be used on reads and writes.
    private static var store: UserDefaults! = UserDefaults(suiteName: suiteName)
    
    #if IS_MAIN_APP
        
    static func resetAllSettings() {
        MXLog.warning("Resetting the AppSettings.")
        store.removePersistentDomain(forName: suiteName)
    }
    
    static func resetSessionSpecificSettings() {
        MXLog.warning("Resetting the user session specific AppSettings.")
        store.removeObject(forKey: UserDefaultsKeys.hasRunIdentityConfirmationOnboarding.rawValue)
    }
    
    static func configureWithSuiteName(_ name: String) {
        suiteName = name
        
        guard let userDefaults = UserDefaults(suiteName: name) else {
            fatalError("Fail to load shared UserDefaults")
        }
        
        store = userDefaults
    }
    
    // MARK: - Hooks
    
    func override(defaultHomeserverAddress: String? = nil) {
        if let defaultHomeserverAddress {
            self.defaultHomeserverAddress = defaultHomeserverAddress
        }
    }
    
    // MARK: - Application
    
    /// Whether or not the app is a development build that isn't in production.
    static var isDevelopmentBuild: Bool = {
        #if DEBUG
        true
        #else
        let apps = ["io.element.elementx.nightly", "io.element.elementx.pr"]
        return apps.contains(InfoPlistReader.main.baseBundleIdentifier)
        #endif
    }()
    
    /// The last known version of the app that was launched on this device, which is
    /// used to detect when migrations should be run. When `nil` the app may have been
    /// deleted between runs so should clear data in the shared container and keychain.
    @UserPreference(key: UserDefaultsKeys.lastVersionLaunched, storageType: .userDefaults(store))
    var lastVersionLaunched: String?
        
    /// The default homeserver address used. This is intentionally a string without a scheme
    /// so that it can be passed to Rust as a ServerName for well-known discovery.
    private(set) var defaultHomeserverAddress = ZeroContants.appServer.matrixHomeServerUrl
    
    /// The task identifier used for background app refresh. Also used in main target's the Info.plist
    let backgroundAppRefreshTaskIdentifier = "io.element.elementx.background.refresh"

    /// A URL where users can go read more about the app.
    let websiteURL: URL = "https://element.io"
    /// A URL that contains the app's logo that may be used when showing content in a web view.
    let logoURL: URL = "https://element.io/mobile-icon.png"
    /// A URL that contains that app's copyright notice.
    let copyrightURL: URL = "https://element.io/copyright"
    /// A URL that contains the app's Terms of use.
    let acceptableUseURL: URL = "https://element.io/acceptable-use-policy-terms"
    /// A URL that contains the app's Privacy Policy.
    let privacyURL: URL = "https://element.io/privacy"
    /// An email address that should be used for support requests.
    let supportEmailAddress = "support@element.io"
    /// A URL where users can go read more about encryption in general.
    let encryptionURL: URL = "https://element.io/help#encryption"
    /// A URL where users can go read more about the chat backup.
    let chatBackupDetailsURL: URL = "https://element.io/help#encryption5"
    /// A URL where users can go read more about identity pinning violations
    let identityPinningViolationDetailsURL: URL = "https://element.io/help#encryption18"
    /// Any domains that Element web may be hosted on - used for handling links.
    let elementWebHosts = ["app.element.io", "staging.element.io", "develop.element.io"]
        
    @UserPreference(key: UserDefaultsKeys.appAppearance, defaultValue: .system, storageType: .userDefaults(store))
    var appAppearance: AppAppearance
    
    // MARK: - Security
    
    /// The app must be locked with a PIN code as part of the authentication flow.
    let appLockIsMandatory = false
    /// The amount of time the app can remain in the background for without requesting the PIN/TouchID/FaceID.
    let appLockGracePeriod: TimeInterval = 0
    /// Any codes that the user isn't allowed to use for their PIN.
    let appLockPINCodeBlockList = ["0000", "1234"]
    /// The number of attempts the user has made to unlock the app with a PIN code (resets when unlocked).
    @UserPreference(key: UserDefaultsKeys.appLockNumberOfPINAttempts, defaultValue: 0, storageType: .userDefaults(store))
    var appLockNumberOfPINAttempts: Int
    
    // MARK: - Authentication
    
    /// The URL that is opened when tapping the Learn more button on the sliding sync alert during authentication.
    let slidingSyncLearnMoreURL: URL = "https://github.com/matrix-org/sliding-sync/blob/main/docs/Landing.md"
    
    /// Any pre-defined static client registrations for OIDC issuers.
    let oidcStaticRegistrations: [URL: String] = ["https://id.thirdroom.io/realms/thirdroom": "elementx"]
    /// The redirect URL used for OIDC. This no longer uses universal links so we don't need the bundle ID to avoid conflicts between Element X, Nightly and PR builds.
    let oidcRedirectURL: URL = "https://element.io/oidc/login"
    
    private(set) lazy var oidcConfiguration = OIDCConfigurationProxy(clientName: InfoPlistReader.main.bundleDisplayName,
                                                                     redirectURI: oidcRedirectURL,
                                                                     clientURI: websiteURL,
                                                                     logoURI: logoURL,
                                                                     tosURI: acceptableUseURL,
                                                                     policyURI: privacyURL,
                                                                     contacts: [supportEmailAddress],
                                                                     staticRegistrations: oidcStaticRegistrations.mapKeys { $0.absoluteString },
                                                                     dynamicRegistrationsFile: .sessionsBaseDirectory.appending(path: "oidc/registrations.json"))
    
    /// A temporary hack to allow registration on matrix.org until MAS is deployed.
    let webRegistrationEnabled = true
    
    // MARK: - Notifications
    
    var pusherAppId: String {
//        #if DEBUG
//        InfoPlistReader.main.baseBundleIdentifier + ".ios.dev"
//        #else
//        InfoPlistReader.main.baseBundleIdentifier + ".ios.prod"
//        #endif
        InfoPlistReader.main.baseBundleIdentifier
    }
    
    let pushGatewayBaseURL: URL = "https://zos-push-gateway-c101e2f4da49.herokuapp.com/_matrix/push/v1/notify"
    
    @UserPreference(key: UserDefaultsKeys.enableNotifications, defaultValue: true, storageType: .userDefaults(store))
    var enableNotifications

    @UserPreference(key: UserDefaultsKeys.enableInAppNotifications, defaultValue: true, storageType: .userDefaults(store))
    var enableInAppNotifications

    /// Tag describing which set of device specific rules a pusher executes.
    @UserPreference(key: UserDefaultsKeys.pusherProfileTag, storageType: .userDefaults(store))
    var pusherProfileTag: String?
        
    // MARK: - Bug report

    let bugReportServiceBaseURL: URL = "https://riot.im/bugreports"
    let bugReportSentryURL: URL = "https://f39ac49e97714316965b777d9f3d6cd8@sentry.tools.element.io/44"
    // Use the name allocated by the bug report server
    let bugReportApplicationId = "element-x-ios"
    /// The maximum size of the upload request. Default value is just below CloudFlare's max request size.
    let bugReportMaxUploadSize = 50 * 1024 * 1024
    
    // MARK: - Analytics
    
    #if DEBUG
    /// The configuration to use for analytics during development. Set `isEnabled` to false to disable analytics in debug builds.
    /// **Note:** Analytics are disabled by default for forks. If you are maintaining a fork, set custom configurations.
    let analyticsConfiguration = AnalyticsConfiguration(isEnabled: InfoPlistReader.main.bundleIdentifier.starts(with: "io.element."),
                                                        host: "https://posthog.element.dev",
                                                        apiKey: "phc_VtA1L35nw3aeAtHIx1ayrGdzGkss7k1xINeXcoIQzXN",
                                                        termsURL: "https://element.io/cookie-policy")
    #else
    /// The configuration to use for analytics. Set `isEnabled` to false to disable analytics.
    /// **Note:** Analytics are disabled by default for forks. If you are maintaining a fork, set custom configurations.
    let analyticsConfiguration = AnalyticsConfiguration(isEnabled: InfoPlistReader.main.bundleIdentifier.starts(with: "io.element."),
                                                        host: "https://posthog.element.io",
                                                        apiKey: "phc_Jzsm6DTm6V2705zeU5dcNvQDlonOR68XvX2sh1sEOHO",
                                                        termsURL: URL("https://element.io/cookie-policy"))
    #endif
        
    /// Whether the user has opted in to send analytics.
    @UserPreference(key: UserDefaultsKeys.analyticsConsentState, defaultValue: AnalyticsConsentState.optedOut, storageType: .userDefaults(store))
    var analyticsConsentState
    
    @UserPreference(key: UserDefaultsKeys.hasRunNotificationPermissionsOnboarding, defaultValue: false, storageType: .userDefaults(store))
    var hasRunNotificationPermissionsOnboarding
    
    @UserPreference(key: UserDefaultsKeys.hasRunIdentityConfirmationOnboarding, defaultValue: false, storageType: .userDefaults(store))
    var hasRunIdentityConfirmationOnboarding
    
    // MARK: - Home Screen
    
    @UserPreference(key: UserDefaultsKeys.hideUnreadMessagesBadge, defaultValue: false, storageType: .userDefaults(store))
    var hideUnreadMessagesBadge
    
    // MARK: - Room Screen
    
    @UserPreference(key: UserDefaultsKeys.viewSourceEnabled, defaultValue: isDevelopmentBuild, storageType: .userDefaults(store))
    var viewSourceEnabled
    
    @UserPreference(key: UserDefaultsKeys.optimizeMediaUploads, defaultValue: true, storageType: .userDefaults(store))
    var optimizeMediaUploads
    
    /// Whether or not to show a warning on the media caption composer so the user knows
    /// that captions might not be visible to users who are using other Matrix clients.
    let shouldShowMediaCaptionWarning = true

    // MARK: - Element Call
    
    let elementCallBaseURL: URL = "https://call.element.io"
    
    @UserPreference(key: UserDefaultsKeys.elementCallBaseURLOverride, defaultValue: nil, storageType: .userDefaults(store))
    var elementCallBaseURLOverride: URL?
    
    // MARK: - Users
    
    /// Whether to hide the display name and avatar of ignored users as these may contain objectionable content.
    let hideIgnoredUserProfiles = true
    
    // MARK: - Maps
    
    // maptiler base url
    let mapTilerBaseURL: URL = "https://api.maptiler.com/maps"

    // maptiler api key
    let mapTilerApiKey = InfoPlistReader.main.mapLibreAPIKey
    
    // MARK: - Presence

    @UserPreference(key: UserDefaultsKeys.sharePresence, defaultValue: true, storageType: .userDefaults(store))
    var sharePresence
    
    // MARK: - Feature Flags
    
    @UserPreference(key: UserDefaultsKeys.publicSearchEnabled, defaultValue: false, storageType: .userDefaults(store))
    var publicSearchEnabled
    
    @UserPreference(key: UserDefaultsKeys.fuzzyRoomListSearchEnabled, defaultValue: false, storageType: .userDefaults(store))
    var fuzzyRoomListSearchEnabled
    
    enum SlidingSyncDiscovery: Codable { case proxy, native, forceNative }
    @UserPreference(key: UserDefaultsKeys.slidingSyncDiscovery, defaultValue: .forceNative, storageType: .userDefaults(store))
    var slidingSyncDiscovery: SlidingSyncDiscovery
    
    @UserPreference(key: UserDefaultsKeys.knockingEnabled, defaultValue: false, storageType: .userDefaults(store))
    var knockingEnabled
    
    @UserPreference(key: UserDefaultsKeys.createMediaCaptionsEnabled, defaultValue: false, storageType: .userDefaults(store))
    var createMediaCaptionsEnabled
    
    @UserPreference(key: UserDefaultsKeys.mediaBrowserEnabled, defaultValue: false, storageType: .userDefaults(store))
    var mediaBrowserEnabled
    
    #endif
    
    // MARK: - Shared
        
    @UserPreference(key: UserDefaultsKeys.logLevel, defaultValue: TracingConfiguration.LogLevel.info, storageType: .userDefaults(store))
    var logLevel
    
    /// Configuration to enable only signed device isolation mode for  crypto. In this mode only devices signed by their owner will be considered in e2ee rooms.
    @UserPreference(key: UserDefaultsKeys.enableOnlySignedDeviceIsolationMode, defaultValue: false, storageType: .userDefaults(store))
    var enableOnlySignedDeviceIsolationMode
    
    @UserPreference(key: UserDefaultsKeys.hideTimelineMedia, defaultValue: false, storageType: .userDefaults(store))
    var hideTimelineMedia
    
<<<<<<< HEAD
    // MARK: - ZERO Access Token
    
    @UserPreference(key: UserDefaultsKeys.zeroAccessToken, defaultValue: nil, storageType: .userDefaults(store))
    var zeroAccessToken: String?
    
    // MARK: - ZERO Users
    
    @UserPreference(key: UserDefaultsKeys.zeroMatrixUsers, defaultValue: nil, storageType: .userDefaults(store))
    var zeroMatrixUsers: [ZMatrixUser]?
    
    // MARK: - ZERO Rewards
    
    @UserPreference(key: UserDefaultsKeys.zeroRewardsCredit, defaultValue: ZeroRewards.empty(), storageType: .userDefaults(store))
    var zeroRewardsCredit: ZeroRewards
=======
    @UserPreference(key: UserDefaultsKeys.eventCacheEnabled, defaultValue: false, storageType: .userDefaults(store))
    var eventCacheEnabled
>>>>>>> 3a82b888
}

extension AppSettings: CommonSettingsProtocol { }<|MERGE_RESOLUTION|>--- conflicted
+++ resolved
@@ -13,12 +13,9 @@
     var logLevel: TracingConfiguration.LogLevel { get }
     var enableOnlySignedDeviceIsolationMode: Bool { get }
     var hideTimelineMedia: Bool { get }
-<<<<<<< HEAD
+    var eventCacheEnabled: Bool { get }
     
     var zeroMatrixUsers: [ZMatrixUser]? { get }
-=======
-    var eventCacheEnabled: Bool { get }
->>>>>>> 3a82b888
 }
 
 /// Store Element specific app settings.
@@ -55,13 +52,10 @@
         case knockingEnabled
         case createMediaCaptionsEnabled
         case mediaBrowserEnabled
-<<<<<<< HEAD
+        case eventCacheEnabled
         case zeroAccessToken
         case zeroMatrixUsers
         case zeroRewardsCredit
-=======
-        case eventCacheEnabled
->>>>>>> 3a82b888
     }
     
     private static var suiteName: String = InfoPlistReader.main.appGroupIdentifier
@@ -320,7 +314,9 @@
     @UserPreference(key: UserDefaultsKeys.hideTimelineMedia, defaultValue: false, storageType: .userDefaults(store))
     var hideTimelineMedia
     
-<<<<<<< HEAD
+    @UserPreference(key: UserDefaultsKeys.eventCacheEnabled, defaultValue: false, storageType: .userDefaults(store))
+    var eventCacheEnabled
+    
     // MARK: - ZERO Access Token
     
     @UserPreference(key: UserDefaultsKeys.zeroAccessToken, defaultValue: nil, storageType: .userDefaults(store))
@@ -335,10 +331,6 @@
     
     @UserPreference(key: UserDefaultsKeys.zeroRewardsCredit, defaultValue: ZeroRewards.empty(), storageType: .userDefaults(store))
     var zeroRewardsCredit: ZeroRewards
-=======
-    @UserPreference(key: UserDefaultsKeys.eventCacheEnabled, defaultValue: false, storageType: .userDefaults(store))
-    var eventCacheEnabled
->>>>>>> 3a82b888
 }
 
 extension AppSettings: CommonSettingsProtocol { }