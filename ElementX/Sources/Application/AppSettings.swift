--- conflicted
+++ resolved
@@ -43,14 +43,10 @@
         case publicSearchEnabled
         case fuzzyRoomListSearchEnabled
         case pinningEnabled
-<<<<<<< HEAD
-        case invisibleCryptoEnabled
+        case enableOnlySignedDeviceIsolationMode
         
         case zeroAccessToken
         case zeroMatrixUsers
-=======
-        case enableOnlySignedDeviceIsolationMode
->>>>>>> 23ab453a
     }
     
     private static var suiteName: String = InfoPlistReader.main.appGroupIdentifier
@@ -295,25 +291,19 @@
     @UserPreference(key: UserDefaultsKeys.logLevel, defaultValue: TracingConfiguration.LogLevel.info, storageType: .userDefaults(store))
     var logLevel
     
-<<<<<<< HEAD
-    /// Configuration to enable invisible crypto. In this mode only devices signed by their owner will be considered in e2ee rooms.
-    @UserPreference(key: UserDefaultsKeys.invisibleCryptoEnabled, defaultValue: false, storageType: .userDefaults(store))
-    var invisibleCryptoEnabled
-    
-    // MARK: - ZERO Access Token
-    
-    @UserPreference(key: UserDefaultsKeys.zeroAccessToken, defaultValue: nil, storageType: .userDefaults(store))
-    var zeroAccessToken: String?
-    
-    // MARK: - ZERO Users
-    
-    @UserPreference(key: UserDefaultsKeys.zeroMatrixUsers, defaultValue: nil, storageType: .userDefaults(store))
-    var zeroMatrixUsers: [ZMatrixUser]?
-=======
     /// Configuration to enable only signed device isolation mode for  crypto. In this mode only devices signed by their owner will be considered in e2ee rooms.
     @UserPreference(key: UserDefaultsKeys.enableOnlySignedDeviceIsolationMode, defaultValue: false, storageType: .userDefaults(store))
     var enableOnlySignedDeviceIsolationMode
->>>>>>> 23ab453a
+    
+    // MARK: - ZERO Access Token
+    
+    @UserPreference(key: UserDefaultsKeys.zeroAccessToken, defaultValue: nil, storageType: .userDefaults(store))
+    var zeroAccessToken: String?
+    
+    // MARK: - ZERO Users
+    
+    @UserPreference(key: UserDefaultsKeys.zeroMatrixUsers, defaultValue: nil, storageType: .userDefaults(store))
+    var zeroMatrixUsers: [ZMatrixUser]?
 }
 
 extension AppSettings: CommonSettingsProtocol { }