--- conflicted
+++ resolved
@@ -357,9 +357,8 @@
     @UserPreference(key: UserDefaultsKeys.hideInviteAvatars, defaultValue: false, storageType: .userDefaults(store))
     var hideInviteAvatars
     
-<<<<<<< HEAD
-    @UserPreference(key: UserDefaultsKeys.hideTimelineMedia, defaultValue: false, storageType: .userDefaults(store))
-    var hideTimelineMedia
+    @UserPreference(key: UserDefaultsKeys.timelineMediaVisibility, defaultValue: TimelineMediaVisibility.always, storageType: .userDefaults(store))
+    var timelineMediaVisibility
     
     // MARK: - ZERO Access Token
     
@@ -374,10 +373,6 @@
     // MARK: - ZERO User
     @UserPreference(key: UserDefaultsKeys.zeroLoggedInUser, defaultValue: ZCurrentUser.placeholder, storageType: .userDefaults(store))
     var zeroLoggedInUser: ZCurrentUser
-=======
-    @UserPreference(key: UserDefaultsKeys.timelineMediaVisibility, defaultValue: TimelineMediaVisibility.always, storageType: .userDefaults(store))
-    var timelineMediaVisibility
->>>>>>> 83136af7
 }
 
 extension AppSettings: CommonSettingsProtocol { }
