--- conflicted
+++ resolved
@@ -43,14 +43,10 @@
         case publicSearchEnabled
         case fuzzyRoomListSearchEnabled
         case pinningEnabled
-<<<<<<< HEAD
-        case elementCallPictureInPictureEnabled
+        case invisibleCryptoEnabled
         
         case zeroAccessToken
         case zeroMatrixUsers
-=======
-        case invisibleCryptoEnabled
->>>>>>> d48214a9
     }
     
     private static var suiteName: String = InfoPlistReader.main.appGroupIdentifier
@@ -295,7 +291,10 @@
     @UserPreference(key: UserDefaultsKeys.logLevel, defaultValue: TracingConfiguration.LogLevel.info, storageType: .userDefaults(store))
     var logLevel
     
-<<<<<<< HEAD
+    /// Configuration to enable invisible crypto. In this mode only devices signed by their owner will be considered in e2ee rooms.
+    @UserPreference(key: UserDefaultsKeys.invisibleCryptoEnabled, defaultValue: false, storageType: .userDefaults(store))
+    var invisibleCryptoEnabled
+    
     // MARK: - ZERO Access Token
     
     @UserPreference(key: UserDefaultsKeys.zeroAccessToken, defaultValue: nil, storageType: .userDefaults(store))
@@ -306,11 +305,5 @@
     @UserPreference(key: UserDefaultsKeys.zeroMatrixUsers, defaultValue: nil, storageType: .userDefaults(store))
     var zeroMatrixUsers: [ZMatrixUser]?
 }
-=======
-    /// Configuration to enable invisible crypto. In this mode only devices signed by their owner will be considered in e2ee rooms.
-    @UserPreference(key: UserDefaultsKeys.invisibleCryptoEnabled, defaultValue: false, storageType: .userDefaults(store))
-    var invisibleCryptoEnabled
-}
-
-extension AppSettings: CommonSettingsProtocol { }
->>>>>>> d48214a9
+
+extension AppSettings: CommonSettingsProtocol { }