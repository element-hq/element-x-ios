--- conflicted
+++ resolved
@@ -294,13 +294,6 @@
     @UserPreference(key: UserDefaultsKeys.fuzzyRoomListSearchEnabled, defaultValue: false, storageType: .userDefaults(store))
     var fuzzyRoomListSearchEnabled
     
-<<<<<<< HEAD
-    enum SlidingSyncDiscovery: Codable { case proxy, native, forceNative }
-    @UserPreference(key: UserDefaultsKeys.slidingSyncDiscovery, defaultValue: .forceNative, storageType: .userDefaults(store))
-    var slidingSyncDiscovery: SlidingSyncDiscovery
-    
-=======
->>>>>>> d8b88f1c
     @UserPreference(key: UserDefaultsKeys.knockingEnabled, defaultValue: false, storageType: .userDefaults(store))
     var knockingEnabled
     
