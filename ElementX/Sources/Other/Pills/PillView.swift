//
// Copyright 2023, 2024 New Vector Ltd.
//
// SPDX-License-Identifier: AGPL-3.0-only OR LicenseRef-Element-Commercial
// Please see LICENSE files in the repository root for full details.
//

import Compound
import SwiftUI

struct PillView: View {
    let mediaProvider: MediaProviderProtocol?
    @ObservedObject var context: PillContext
    /// callback triggerd by changes in the display text
    let didChangeText: () -> Void
    
    var textColor: Color {
//        context.viewState.isOwnMention ? .zero._textOwnPill : .compound.textPrimary
        .zero._textOwnPill
    }
    
    var backgroundColor: Color {
//        context.viewState.isOwnMention ? .compound._bgOwnPill : .compound._bgPill
        .zero._bgOwnPill
    }
        
    var body: some View {
        mainContent
            .onChange(of: context.viewState.displayText) {
                didChangeText()
            }
    }
    
    @ViewBuilder
    private var mainContent: some View {
<<<<<<< HEAD
        HStack(spacing: 4) {
            image
            Text(context.viewState.displayText)
                .font(.zero.bodyLGSemibold)
                .foregroundColor(textColor)
                .lineLimit(1)
        }
        .padding(.leading, 4)
        .padding(.trailing, 6)
        .padding(.vertical, 1)
        .background { Capsule().foregroundColor(backgroundColor) }
    }
    
    @ViewBuilder
    private var image: some View {
        if let image = context.viewState.image {
            switch image {
            case .link:
                CompoundIcon(\.link, size: .custom(12), relativeTo: .compound.bodyLGSemibold)
                    .padding(2)
                    .foregroundStyle(.compound.bgCanvasDefault)
                    .background(.compound.textLinkExternal)
                    .clipShape(Circle())
            case .roomAvatar(let avatar):
                RoomAvatarImage(avatar: avatar, avatarSize: .custom(16), mediaProvider: mediaProvider)
            }
        }
=======
        Text(context.viewState.displayText)
            .font(.compound.bodyLGSemibold)
            .foregroundColor(textColor)
            .lineLimit(1)
            .padding(.leading, 4)
            .padding(.trailing, 6)
            .padding(.vertical, 1)
            .background { Capsule().foregroundColor(backgroundColor) }
>>>>>>> 0865895d
    }
}

struct PillView_Previews: PreviewProvider, TestablePreview {
    static let mockMediaProvider = MediaProviderMock(configuration: .init())
    
    static var previews: some View {
        PillView(mediaProvider: mockMediaProvider,
                 context: PillContext.mock(viewState: .mention(isOwnMention: false,
                                                               displayText: PillUtilities.userPillDisplayText(username: "User",
                                                                                                              userID: "@alice:matrix.org")))) { }
            .frame(maxWidth: PillUtilities.mockMaxWidth)
            .previewDisplayName("User")
        PillView(mediaProvider: mockMediaProvider,
                 context: PillContext.mock(viewState: .mention(isOwnMention: false,
                                                               displayText: PillUtilities.userPillDisplayText(username: "Alice but with a very long name",
                                                                                                              userID: "@alice:matrix.org")))) { }
            .frame(maxWidth: PillUtilities.mockMaxWidth)
            .previewDisplayName("User with a long name")
        PillView(mediaProvider: mockMediaProvider,
                 context: PillContext.mock(viewState: .mention(isOwnMention: false,
                                                               displayText: PillUtilities.userPillDisplayText(username: nil, userID: "@alice:matrix.org")))) { }
            .frame(maxWidth: PillUtilities.mockMaxWidth)
            .previewDisplayName("User with missing name")
        PillView(mediaProvider: mockMediaProvider,
                 context: PillContext.mock(viewState: .mention(isOwnMention: true,
                                                               displayText: PillUtilities.userPillDisplayText(username: "Alice", userID: "@alice:matrix.org")))) { }
            .frame(maxWidth: PillUtilities.mockMaxWidth)
            .previewDisplayName("Own user")
        PillView(mediaProvider: mockMediaProvider,
                 context: PillContext.mock(viewState: .reference(displayText: PillUtilities.roomPillDisplayText(roomName: "Room",
                                                                                                                rawRoomText: "#room:matrix.org")))) { }
            .frame(maxWidth: PillUtilities.mockMaxWidth)
            .previewDisplayName("Room")
        PillView(mediaProvider: mockMediaProvider,
                 context: PillContext.mock(viewState: .reference(displayText: PillUtilities.roomPillDisplayText(roomName: nil,
                                                                                                                rawRoomText: "#room:matrix.org")))) { }
            .frame(maxWidth: PillUtilities.mockMaxWidth)
            .previewDisplayName("Room without name")
        PillView(mediaProvider: mockMediaProvider,
                 context: PillContext.mock(viewState: .reference(displayText: PillUtilities.eventPillDisplayText(roomName: "Room", rawRoomText: "#room:matrix.org")))) { }
            .frame(maxWidth: PillUtilities.mockMaxWidth)
            .previewDisplayName("Message link")
        PillView(mediaProvider: mockMediaProvider,
                 context: PillContext.mock(viewState: .reference(displayText: PillUtilities.eventPillDisplayText(roomName: nil, rawRoomText: "#room:matrix.org")))) { }
            .frame(maxWidth: PillUtilities.mockMaxWidth)
            .previewDisplayName("Message link without room name")
    }
}<|MERGE_RESOLUTION|>--- conflicted
+++ resolved
@@ -33,35 +33,6 @@
     
     @ViewBuilder
     private var mainContent: some View {
-<<<<<<< HEAD
-        HStack(spacing: 4) {
-            image
-            Text(context.viewState.displayText)
-                .font(.zero.bodyLGSemibold)
-                .foregroundColor(textColor)
-                .lineLimit(1)
-        }
-        .padding(.leading, 4)
-        .padding(.trailing, 6)
-        .padding(.vertical, 1)
-        .background { Capsule().foregroundColor(backgroundColor) }
-    }
-    
-    @ViewBuilder
-    private var image: some View {
-        if let image = context.viewState.image {
-            switch image {
-            case .link:
-                CompoundIcon(\.link, size: .custom(12), relativeTo: .compound.bodyLGSemibold)
-                    .padding(2)
-                    .foregroundStyle(.compound.bgCanvasDefault)
-                    .background(.compound.textLinkExternal)
-                    .clipShape(Circle())
-            case .roomAvatar(let avatar):
-                RoomAvatarImage(avatar: avatar, avatarSize: .custom(16), mediaProvider: mediaProvider)
-            }
-        }
-=======
         Text(context.viewState.displayText)
             .font(.compound.bodyLGSemibold)
             .foregroundColor(textColor)
@@ -70,7 +41,6 @@
             .padding(.trailing, 6)
             .padding(.vertical, 1)
             .background { Capsule().foregroundColor(backgroundColor) }
->>>>>>> 0865895d
     }
 }
 
