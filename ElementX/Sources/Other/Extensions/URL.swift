//
// Copyright 2022-2024 New Vector Ltd.
//
// SPDX-License-Identifier: AGPL-3.0-only OR LicenseRef-Element-Commercial
// Please see LICENSE files in the repository root for full details.
//

import Foundation
import UniformTypeIdentifiers
import CryptoKit

<<<<<<< HEAD
extension URL: @retroactive ExpressibleByStringLiteral {
    public init(stringLiteral value: StaticString) {
        guard let url = URL(string: "\(value)") else {
            fatalError("The static string used to create this URL is invalid")
        }

        self = url
    }
    
    static var dummayURL: URL {
        URL(string: "dummy://example.com")!
    }
=======
// MARK: - Custom URLs
>>>>>>> 0824fedd

extension URL {
    /// The URL of the primary app group container.
    static var appGroupContainerDirectory: URL {
        guard let url = FileManager.default.containerURL(forSecurityApplicationGroupIdentifier: InfoPlistReader.main.appGroupIdentifier) else {
            MXLog.error("Application Group unavailable, falling back to the application folder")
            // Browserstack doesn't properly handle AppGroup entitlements so this fails, presumably because of the resigning happening on their side
            // Try using the normal app folder instead of the app group
            // https://www.browserstack.com/docs/app-automate/appium/troubleshooting/entitlements-error
            
            return URL.applicationSupportDirectory.deletingLastPathComponent().deletingLastPathComponent()
        }
        
        return url
    }
    
    static var appGroupLogsDirectory: URL {
        appGroupContainerDirectory
            .appending(component: "Library", directoryHint: .isDirectory)
            .appending(component: "Logs", directoryHint: .isDirectory)
            .appending(component: InfoPlistReader.main.baseBundleIdentifier, directoryHint: .isDirectory)
    }

    /// The base directory where all session data is stored.
    static var sessionsBaseDirectory: URL {
        let applicationSupportSessionsURL = applicationSupportBaseDirectory.appending(component: "Sessions", directoryHint: .isDirectory)
        
        try? FileManager.default.createDirectoryIfNeeded(at: applicationSupportSessionsURL)

        return applicationSupportSessionsURL
    }
    
    /// The base directory where all application support data is stored.
    static var applicationSupportBaseDirectory: URL {
        var url = appGroupContainerDirectory
            .appending(component: "Library", directoryHint: .isDirectory)
            .appending(component: "Application Support", directoryHint: .isDirectory)
            .appending(component: InfoPlistReader.main.baseBundleIdentifier, directoryHint: .isDirectory)

        try? FileManager.default.createDirectoryIfNeeded(at: url)
        
        do {
            var resourceValues = URLResourceValues()
            resourceValues.isExcludedFromBackup = true
            try url.setResourceValues(resourceValues)
        } catch {
            MXLog.error("Failed excluding Application Support from backups")
        }

        return url
    }
    
    /// The base directory where all application support data is stored.
    static var sessionCachesBaseDirectory: URL {
        let url = appGroupContainerDirectory
            .appending(component: "Library", directoryHint: .isDirectory)
            .appending(component: "Caches", directoryHint: .isDirectory)
            .appending(component: InfoPlistReader.main.baseBundleIdentifier, directoryHint: .isDirectory)
            .appending(component: "Sessions", directoryHint: .isDirectory)

        try? FileManager.default.createDirectoryIfNeeded(at: url)
        
        // Caches are excluded from backups automatically.
        // https://developer.apple.com/library/archive/documentation/FileManagement/Conceptual/FileSystemProgrammingGuide/FileSystemOverview/FileSystemOverview.html

        return url
    }
    
    /// The app group temporary directory (useful for transferring files between different bundles).
    ///
    /// **Note:** This `tmp` directory doesn't appear to behave as expected as it isn't being tidied up by the system.
    /// Make sure to manually tidy up any files you place in here once you've transferred them from one bundle to another.
    static var appGroupTemporaryDirectory: URL {
        let url = appGroupContainerDirectory
            .appending(component: "tmp", directoryHint: .isDirectory)

        try? FileManager.default.createDirectoryIfNeeded(at: url)
        
        // Temporary files are excluded from backups automatically.
        // https://developer.apple.com/library/archive/documentation/FileManagement/Conceptual/FileSystemProgrammingGuide/FileSystemOverview/FileSystemOverview.html

        return url
    }
    
    var globalProxy: String? {
        if let proxySettingsUnmanaged = CFNetworkCopySystemProxySettings() {
            let proxySettings = proxySettingsUnmanaged.takeRetainedValue()
            let proxiesUnmanaged = CFNetworkCopyProxiesForURL(self as CFURL, proxySettings)
            if let proxy = (proxiesUnmanaged.takeRetainedValue() as? [[AnyHashable: Any]])?.first,
               let hostname = proxy[kCFProxyHostNameKey] as? String,
               let port = proxy[kCFProxyPortNumberKey] as? Int {
                return "\(hostname):\(port)"
            }
        }
        return nil
    }
    
    // MARK: Mocks
    
    static var mockMXCAudio: URL { "mxc://matrix.org/1234567890AuDiO" }
    static var mockMXCFile: URL { "mxc://matrix.org/1234567890FiLe" }
    static var mockMXCImage: URL { "mxc://matrix.org/1234567890ImAgE" }
    static var mockMXCVideo: URL { "mxc://matrix.org/1234567890ViDeO" }
    static var mockMXCAvatar: URL { "mxc://matrix.org/1234567890AvAtAr" }
    static var mockMXCUserAvatar: URL { "mxc://matrix.org/1234567890AvAtArUsEr" }
}

// MARK: - Helpers

extension URL: @retroactive ExpressibleByStringLiteral {
    public init(stringLiteral value: StaticString) {
        guard let url = URL(string: "\(value)") else {
            fatalError("The static string used to create this URL is invalid")
        }
        
        self = url
    }
    
    /// Sanitises the URL for use as the name of a directory.
    func asDirectoryName() -> String {
        absoluteString.asURLDirectoryName()
    }
}

extension String {
    /// Assumes that the string is a URL and sanitises it for use as the name of a directory.
    func asURLDirectoryName() -> String {
        replacingOccurrences(of: "https://", with: "")
            .trimmingCharacters(in: CharacterSet(charactersIn: "/"))
            .replacing(/[:\/\p{C}]/, with: "-")
    }
}

// MARK: - Phishing Confirmation URL

extension URL {
    static let confirmationScheme = "confirm"
    
    var requiresConfirmation: Bool {
        scheme == Self.confirmationScheme
    }
    
    var confirmationParameters: ConfirmURLParameters? {
        guard requiresConfirmation,
              let queryItems = URLComponents(url: self, resolvingAgainstBaseURL: true)?.queryItems else {
            return nil
        }
        return ConfirmURLParameters(queryItems: queryItems)
    }
}

struct ConfirmURLParameters {
    static let internalURLKey = "internalURL"
    static let displayStringKey = "displayString"
    
    let internalURL: URL
    let displayString: String
    
    var urlQueryItems: [URLQueryItem] {
        [URLQueryItem(name: Self.internalURLKey, value: internalURL.absoluteString),
         URLQueryItem(name: Self.displayStringKey, value: displayString)]
    }
}

extension ConfirmURLParameters {
    init?(queryItems: [URLQueryItem]) {
        guard let internalURLString = queryItems.first(where: { $0.name == Self.internalURLKey })?.value,
              let internalURL = URL(string: internalURLString),
              let externalURLString = queryItems.first(where: { $0.name == Self.displayStringKey })?.value else {
            return nil
        }
        displayString = externalURLString
        self.internalURL = internalURL
    }
}

extension URL {
    func mimeType() -> String {
        guard let type = UTType(filenameExtension: self.pathExtension) else {
            return "application/octet-stream" // default
        }
        return type.preferredMIMEType ?? "application/octet-stream"
    }
    
    func isDummyURL() -> Bool {
        return self.absoluteString.hasPrefix("dummy://")
    }
    
    func hasMatrixScheme() -> Bool {
        return self.absoluteString.hasPrefix("mxc://")
    }
    
    func sanitizedFileName(key: String) -> String {
        let fileExtension = self.pathExtension
        let fileNameWithoutExtension = "\(key)-\(self.deletingPathExtension().lastPathComponent)"
        
        let hash = SHA256
            .hash(data: Data(fileNameWithoutExtension.utf8))
            .compactMap { String(format: "%02x", $0) }.joined()
        return "\(hash).\(fileExtension)"
    }
}<|MERGE_RESOLUTION|>--- conflicted
+++ resolved
@@ -9,24 +9,12 @@
 import UniformTypeIdentifiers
 import CryptoKit
 
-<<<<<<< HEAD
-extension URL: @retroactive ExpressibleByStringLiteral {
-    public init(stringLiteral value: StaticString) {
-        guard let url = URL(string: "\(value)") else {
-            fatalError("The static string used to create this URL is invalid")
-        }
-
-        self = url
-    }
-    
+// MARK: - Custom URLs
+
+extension URL {
     static var dummayURL: URL {
         URL(string: "dummy://example.com")!
     }
-=======
-// MARK: - Custom URLs
->>>>>>> 0824fedd
-
-extension URL {
     /// The URL of the primary app group container.
     static var appGroupContainerDirectory: URL {
         guard let url = FileManager.default.containerURL(forSecurityApplicationGroupIdentifier: InfoPlistReader.main.appGroupIdentifier) else {
