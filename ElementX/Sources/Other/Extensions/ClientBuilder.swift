--- conflicted
+++ resolved
@@ -21,12 +21,8 @@
             .enableOidcRefreshLock()
             .setSessionDelegate(sessionDelegate: sessionDelegate)
             .userAgent(userAgent: UserAgentBuilder.makeASCIIUserAgent())
-<<<<<<< HEAD
             .requestConfig(config: .init(retryLimit: 0, timeout: 25000, maxConcurrentRequests: nil, retryTimeout: nil))
-=======
-            .requestConfig(config: .init(retryLimit: 0, timeout: 30000, maxConcurrentRequests: nil, retryTimeout: nil))
             .useEventCachePersistentStorage(value: true)
->>>>>>> 83136af7
         
         builder = switch slidingSync {
         case .restored: builder
