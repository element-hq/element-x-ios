//
// Copyright 2023, 2024 New Vector Ltd.
//
// SPDX-License-Identifier: AGPL-3.0-only OR LicenseRef-Element-Commercial
// Please see LICENSE files in the repository root for full details.
//

import Foundation
import UserNotifications

extension UNNotificationContent {
    @objc var receiverID: String? {
        userInfo[NotificationConstants.UserInfoKey.receiverIdentifier] as? String
    }

    @objc var roomID: String? {
        userInfo[NotificationConstants.UserInfoKey.roomIdentifier] as? String
    }
    
    @objc var eventID: String? {
        userInfo[NotificationConstants.UserInfoKey.eventIdentifier] as? String
    }

    @objc var pusherNotificationClientIdentifier: String? {
        userInfo[NotificationConstants.UserInfoKey.pusherNotificationClientIdentifier] as? String
    }
}

extension UNMutableNotificationContent {
    override var receiverID: String? {
        get {
            userInfo[NotificationConstants.UserInfoKey.receiverIdentifier] as? String
        }
        set {
            userInfo[NotificationConstants.UserInfoKey.receiverIdentifier] = newValue
        }
    }

    override var roomID: String? {
        get {
            userInfo[NotificationConstants.UserInfoKey.roomIdentifier] as? String
        }
        set {
            userInfo[NotificationConstants.UserInfoKey.roomIdentifier] = newValue
        }
    }
    
    override var eventID: String? {
        get {
            userInfo[NotificationConstants.UserInfoKey.eventIdentifier] as? String
        }
        set {
            userInfo[NotificationConstants.UserInfoKey.eventIdentifier] = newValue
        }
    }
<<<<<<< HEAD

    func addMediaAttachment(using mediaProvider: MediaProviderProtocol?,
                            mediaSource: MediaSourceProxy) async -> UNMutableNotificationContent {
        guard let mediaProvider else {
            return self
        }
        switch await mediaProvider.loadFileFromSource(mediaSource) {
        case .success(let file):
            do {
                guard let url = file.url else {
                    MXLog.error("Couldn't add media attachment: URL is nil")
                    return self
                }
                let identifier = ProcessInfo.processInfo.globallyUniqueString
                let newURL = try FileManager.default.copyFileToTemporaryDirectory(file: url, with: "\(identifier).\(url.pathExtension)")
                let attachment = try UNNotificationAttachment(identifier: identifier,
                                                              url: newURL,
                                                              options: nil)
                attachments.append(attachment)
            } catch {
                MXLog.error("Couldn't add media attachment:: \(error)")
                return self
            }
        case .failure(let error):
            MXLog.error("Couldn't load the file for media attachment: \(error)")
        }

        return self
    }

    func addSenderIcon(using mediaProvider: MediaProviderProtocol?,
                       senderID: String,
                       senderName: String,
                       icon: NotificationIcon,
                       forcePlaceholder: Bool = false) async throws -> UNMutableNotificationContent {
        var fetchedImage: INImage?
        let image: INImage
        if !forcePlaceholder,
           let mediaProvider,
           let mediaSource = icon.mediaSource {
            switch await mediaProvider.loadThumbnailForSource(source: mediaSource, size: .init(width: 100, height: 100)) {
            case .success(let data):
                fetchedImage = INImage(imageData: data)
            case .failure(let error):
                MXLog.error("Couldn't add sender icon: \(error)")
            }
        }

        if let fetchedImage {
            image = fetchedImage
        } else if let data = await getPlaceholderAvatarImageData(name: icon.groupInfo?.name ?? senderName,
                                                                 id: icon.groupInfo?.id ?? senderID) {
            image = INImage(imageData: data)
        } else {
            image = INImage(named: "")
        }

        let senderHandle = INPersonHandle(value: senderID, type: .unknown)
        let sender = INPerson(personHandle: senderHandle,
                              nameComponents: nil,
                              displayName: senderName,
                              image: !icon.shouldDisplayAsGroup ? image : nil,
                              contactIdentifier: nil,
                              customIdentifier: nil)

        // These are required to show the group name as subtitle
        var speakableGroupName: INSpeakableString?
        var recipients: [INPerson]?
        if let groupInfo = icon.groupInfo {
            let meHandle = INPersonHandle(value: receiverID, type: .unknown)
            let me = INPerson(personHandle: meHandle, nameComponents: nil, displayName: nil, image: nil, contactIdentifier: nil, customIdentifier: nil, isMe: true)
            speakableGroupName = INSpeakableString(spokenPhrase: groupInfo.name)
            recipients = [sender, me]
        }

        let intent = INSendMessageIntent(recipients: recipients,
                                         outgoingMessageType: .outgoingMessageText,
                                         content: nil,
                                         speakableGroupName: speakableGroupName,
                                         conversationIdentifier: roomID,
                                         serviceName: nil,
                                         sender: sender,
                                         attachments: nil)
        if speakableGroupName != nil {
            intent.setImage(image, forParameterNamed: \.speakableGroupName)
        }

        // Use the intent to initialize the interaction.
        let interaction = INInteraction(intent: intent, response: nil)

        // Interaction direction is incoming because the user is
        // receiving this message.
        interaction.direction = .incoming

        // Donate the interaction before updating notification content.
        try await interaction.donate()
        // Update notification content before displaying the
        // communication notification.
        let updatedContent = try updating(from: intent)

        // swiftlint:disable:next force_cast
        return updatedContent.mutableCopy() as! UNMutableNotificationContent
    }

    @MainActor
    private func getPlaceholderAvatarImageData(name: String, id: String) async -> Data? {
        // The version value is used in case the design of the placeholder is updated to force a replacement
        let prefix = "notification_placeholderV9"
        
        let fileName = "\(prefix)_\(name)_\(id).png"
//        if let data = try? Data(contentsOf: URL.temporaryDirectory.appendingPathComponent(fileName)) {
//            MXLog.info("Found existing notification icon placeholder")
//            return data
//        }

        MXLog.info("Generating notification icon placeholder")
        let image = PlaceholderAvatarImage(name: name,
                                           contentID: id)
            .clipShape(Circle())
            .frame(width: 50, height: 50)
            .background(Color.black)
            .foregroundStyle(Asset.Colors.blue11.swiftUIColor)
        let renderer = ImageRenderer(content: image)
        
        let data = Avatars.generatePlaceholderAvatarImageData(name: name, id: id, size: .init(width: 50, height: 50))
        
        if let data {
            do {
                // cache image data
                try FileManager.default.writeDataToTemporaryDirectory(data: data, fileName: fileName)
            } catch {
                MXLog.error("Could not store placeholder image")
                return data
            }
        }
        
        return data
=======
    
    var unreadCount: Int? {
        userInfo[NotificationConstants.UserInfoKey.unreadCount] as? Int
>>>>>>> 5ff90723
    }
}<|MERGE_RESOLUTION|>--- conflicted
+++ resolved
@@ -53,35 +53,9 @@
             userInfo[NotificationConstants.UserInfoKey.eventIdentifier] = newValue
         }
     }
-<<<<<<< HEAD
-
-    func addMediaAttachment(using mediaProvider: MediaProviderProtocol?,
-                            mediaSource: MediaSourceProxy) async -> UNMutableNotificationContent {
-        guard let mediaProvider else {
-            return self
-        }
-        switch await mediaProvider.loadFileFromSource(mediaSource) {
-        case .success(let file):
-            do {
-                guard let url = file.url else {
-                    MXLog.error("Couldn't add media attachment: URL is nil")
-                    return self
-                }
-                let identifier = ProcessInfo.processInfo.globallyUniqueString
-                let newURL = try FileManager.default.copyFileToTemporaryDirectory(file: url, with: "\(identifier).\(url.pathExtension)")
-                let attachment = try UNNotificationAttachment(identifier: identifier,
-                                                              url: newURL,
-                                                              options: nil)
-                attachments.append(attachment)
-            } catch {
-                MXLog.error("Couldn't add media attachment:: \(error)")
-                return self
-            }
-        case .failure(let error):
-            MXLog.error("Couldn't load the file for media attachment: \(error)")
-        }
-
-        return self
+    
+    var unreadCount: Int? {
+        userInfo[NotificationConstants.UserInfoKey.unreadCount] as? Int
     }
 
     func addSenderIcon(using mediaProvider: MediaProviderProtocol?,
@@ -191,10 +165,5 @@
         }
         
         return data
-=======
-    
-    var unreadCount: Int? {
-        userInfo[NotificationConstants.UserInfoKey.unreadCount] as? Int
->>>>>>> 5ff90723
     }
 }