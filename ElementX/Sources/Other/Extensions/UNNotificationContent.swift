//
// Copyright 2023, 2024 New Vector Ltd.
//
// SPDX-License-Identifier: AGPL-3.0-only
// Please see LICENSE in the repository root for full details.
//

import Foundation
import Intents
import SwiftUI
import UserNotifications

import Version

struct NotificationIcon {
    struct GroupInfo {
        let name: String
        let id: String
    }

    let mediaSource: MediaSourceProxy?
    // Required as the key to set images for groups
    let groupInfo: GroupInfo?

    var shouldDisplayAsGroup: Bool {
        groupInfo != nil
    }
}

extension UNNotificationContent {
    @objc var receiverID: String? {
        userInfo[NotificationConstants.UserInfoKey.receiverIdentifier] as? String
    }

    @objc var roomID: String? {
        userInfo[NotificationConstants.UserInfoKey.roomIdentifier] as? String
    }
    
    @objc var eventID: String? {
        userInfo[NotificationConstants.UserInfoKey.eventIdentifier] as? String
    }
}

extension UNMutableNotificationContent {
    override var receiverID: String? {
        get {
            userInfo[NotificationConstants.UserInfoKey.receiverIdentifier] as? String
        }
        set {
            userInfo[NotificationConstants.UserInfoKey.receiverIdentifier] = newValue
        }
    }

    override var roomID: String? {
        get {
            userInfo[NotificationConstants.UserInfoKey.roomIdentifier] as? String
        }
        set {
            userInfo[NotificationConstants.UserInfoKey.roomIdentifier] = newValue
        }
    }
    
    override var eventID: String? {
        get {
            userInfo[NotificationConstants.UserInfoKey.eventIdentifier] as? String
        }
        set {
            userInfo[NotificationConstants.UserInfoKey.eventIdentifier] = newValue
        }
    }

    func addMediaAttachment(using mediaProvider: MediaProviderProtocol?,
                            mediaSource: MediaSourceProxy) async -> UNMutableNotificationContent {
        guard let mediaProvider else {
            return self
        }
        switch await mediaProvider.loadFileFromSource(mediaSource) {
        case .success(let file):
            do {
                guard let url = file.url else {
                    MXLog.error("Couldn't add media attachment: URL is nil")
                    return self
                }
                let identifier = ProcessInfo.processInfo.globallyUniqueString
                let newURL = try FileManager.default.copyFileToTemporaryDirectory(file: url, with: "\(identifier).\(url.pathExtension)")
                let attachment = try UNNotificationAttachment(identifier: identifier,
                                                              url: newURL,
                                                              options: nil)
                attachments.append(attachment)
            } catch {
                MXLog.error("Couldn't add media attachment:: \(error)")
                return self
            }
        case .failure(let error):
            MXLog.error("Couldn't load the file for media attachment: \(error)")
        }

        return self
    }

    func addSenderIcon(using mediaProvider: MediaProviderProtocol?,
                       senderID: String,
                       senderName: String,
                       icon: NotificationIcon) async throws -> UNMutableNotificationContent {
        // We display the placeholder only if...
        var needsPlaceholder = false

        var fetchedImage: INImage?
        let image: INImage
        if let mediaSource = icon.mediaSource {
            switch await mediaProvider?.loadThumbnailForSource(source: mediaSource, size: .init(width: 100, height: 100)) {
            case .success(let data):
                fetchedImage = INImage(imageData: data)
            case .failure(let error):
                MXLog.error("Couldn't add sender icon: \(error)")
                // ...The provider failed to fetch
                needsPlaceholder = true
            case .none:
                break
            }
        } else {
            // ...There is no media
            needsPlaceholder = true
        }

        if let fetchedImage {
            image = fetchedImage
        } else if needsPlaceholder,
                  let data = await getPlaceholderAvatarImageData(name: icon.groupInfo?.name ?? senderName,
                                                                 id: icon.groupInfo?.id ?? senderID) {
            image = INImage(imageData: data)
        } else {
            image = INImage(named: "")
        }

        let senderHandle = INPersonHandle(value: senderID, type: .unknown)
        let sender = INPerson(personHandle: senderHandle,
                              nameComponents: nil,
                              displayName: senderName,
                              image: !icon.shouldDisplayAsGroup ? image : nil,
                              contactIdentifier: nil,
                              customIdentifier: nil)

        // These are required to show the group name as subtitle
        var speakableGroupName: INSpeakableString?
        var recipients: [INPerson]?
        if let groupInfo = icon.groupInfo {
            let meHandle = INPersonHandle(value: receiverID, type: .unknown)
            let me = INPerson(personHandle: meHandle, nameComponents: nil, displayName: nil, image: nil, contactIdentifier: nil, customIdentifier: nil, isMe: true)
            speakableGroupName = INSpeakableString(spokenPhrase: groupInfo.name)
            recipients = [sender, me]
        }

        let intent = INSendMessageIntent(recipients: recipients,
                                         outgoingMessageType: .outgoingMessageText,
                                         content: nil,
                                         speakableGroupName: speakableGroupName,
                                         conversationIdentifier: roomID,
                                         serviceName: nil,
                                         sender: sender,
                                         attachments: nil)
        if speakableGroupName != nil {
            intent.setImage(image, forParameterNamed: \.speakableGroupName)
        }

        // Use the intent to initialize the interaction.
        let interaction = INInteraction(intent: intent, response: nil)

        // Interaction direction is incoming because the user is
        // receiving this message.
        interaction.direction = .incoming

        // Donate the interaction before updating notification content.
        try await interaction.donate()
        // Update notification content before displaying the
        // communication notification.
        let updatedContent = try updating(from: intent)

        // swiftlint:disable:next force_cast
        return updatedContent.mutableCopy() as! UNMutableNotificationContent
    }

    @MainActor
    private func getPlaceholderAvatarImageData(name: String, id: String) async -> Data? {
        // The version value is used in case the design of the placeholder is updated to force a replacement
        let prefix = "notification_placeholderV9"
        
        let fileName = "\(prefix)_\(name)_\(id).png"
<<<<<<< HEAD
//        if let data = try? Data(contentsOf: URL.temporaryDirectory.appendingPathComponent(fileName)) {
//            MXLog.info("Found existing notification icon placeholder")
//            return data
//        }

        MXLog.info("Generating notification icon placeholder")
        let image = PlaceholderAvatarImage(name: name,
                                           contentID: id)
            .clipShape(Circle())
            .frame(width: 50, height: 50)
            .background(Color.black)
            .foregroundStyle(Asset.Colors.brandColor.swiftUIColor)
        let renderer = ImageRenderer(content: image)
        
        // Specify the scale so the image is rendered correctly. We don't have access to the screen
        // here so a hardcoded 3.0 will have to do
        renderer.scale = 3.0
        
        guard let image = renderer.uiImage else {
            MXLog.info("Generating notification icon placeholder failed")
            return nil
=======
        if let data = try? Data(contentsOf: URL.temporaryDirectory.appendingPathComponent(fileName)) {
            MXLog.info("Found existing notification icon placeholder")
            return data
>>>>>>> 6b6420a2
        }
        
        MXLog.info("Generating notification icon placeholder")
        
        let data = Avatars.generatePlaceholderAvatarImageData(name: name, id: id, size: .init(width: 50, height: 50))
        
        if let data {
            do {
                // cache image data
                try FileManager.default.writeDataToTemporaryDirectory(data: data, fileName: fileName)
            } catch {
                MXLog.error("Could not store placeholder image")
                return data
            }
        }
        
        return data
    }
}<|MERGE_RESOLUTION|>--- conflicted
+++ resolved
@@ -186,7 +186,6 @@
         let prefix = "notification_placeholderV9"
         
         let fileName = "\(prefix)_\(name)_\(id).png"
-<<<<<<< HEAD
 //        if let data = try? Data(contentsOf: URL.temporaryDirectory.appendingPathComponent(fileName)) {
 //            MXLog.info("Found existing notification icon placeholder")
 //            return data
@@ -201,22 +200,6 @@
             .foregroundStyle(Asset.Colors.brandColor.swiftUIColor)
         let renderer = ImageRenderer(content: image)
         
-        // Specify the scale so the image is rendered correctly. We don't have access to the screen
-        // here so a hardcoded 3.0 will have to do
-        renderer.scale = 3.0
-        
-        guard let image = renderer.uiImage else {
-            MXLog.info("Generating notification icon placeholder failed")
-            return nil
-=======
-        if let data = try? Data(contentsOf: URL.temporaryDirectory.appendingPathComponent(fileName)) {
-            MXLog.info("Found existing notification icon placeholder")
-            return data
->>>>>>> 6b6420a2
-        }
-        
-        MXLog.info("Generating notification icon placeholder")
-        
         let data = Avatars.generatePlaceholderAvatarImageData(name: name, id: id, size: .init(width: 50, height: 50))
         
         if let data {
