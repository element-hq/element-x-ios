//
// Copyright 2023 New Vector Ltd
//
// Licensed under the Apache License, Version 2.0 (the "License");
// you may not use this file except in compliance with the License.
// You may obtain a copy of the License at
//
// http://www.apache.org/licenses/LICENSE-2.0
//
// Unless required by applicable law or agreed to in writing, software
// distributed under the License is distributed on an "AS IS" BASIS,
// WITHOUT WARRANTIES OR CONDITIONS OF ANY KIND, either express or implied.
// See the License for the specific language governing permissions and
// limitations under the License.
//

import SwiftUI

protocol AlertItem {
    var title: String { get }
}

extension View {
    func alert<Item, Actions, Message>(item: Binding<Item?>, @ViewBuilder actions: (Item) -> Actions, @ViewBuilder message: (Item) -> Message) -> some View where Item: AlertItem, Actions: View, Message: View {
        let binding = Binding<Bool>(get: {
            item.wrappedValue != nil
        }, set: { newValue in
            if !newValue {
                item.wrappedValue = nil
            }
        })
        return alert(item.wrappedValue?.title ?? "", isPresented: binding, presenting: item.wrappedValue, actions: actions, message: message)
    }

    func alert<Item, Actions>(item: Binding<Item?>, @ViewBuilder actions: (Item) -> Actions) -> some View where Item: AlertItem, Actions: View {
        let binding = Binding<Bool>(get: {
            item.wrappedValue != nil
        }, set: { newValue in
            if !newValue {
                item.wrappedValue = nil
            }
        })
        return alert(item.wrappedValue?.title ?? "", isPresented: binding, presenting: item.wrappedValue, actions: actions)
    }
}

// Only for Alerts that display a simple error message with a message and one or two buttons
struct ErrorAlertItem: AlertItem {
    struct Action {
        var title: String
        var action: () -> Void
    }

    var title = ElementL10n.dialogTitleError
    var message = ElementL10n.unknownError
<<<<<<< HEAD
    var cancelTitle = ElementL10n.actionCancel
=======
>>>>>>> 8daa23b2
    var cancelAction = Action(title: ElementL10n.ok, action: { })
    var primaryAction: Action?
}

extension View {
    func errorAlert(item: Binding<ErrorAlertItem?>) -> some View {
<<<<<<< HEAD
        alert(item: item, actions: { item in
=======
        alert(item: item) { item in
>>>>>>> 8daa23b2
            Button(item.cancelAction.title) { item.cancelAction.action() }
            if let primaryAction = item.primaryAction {
                Button(primaryAction.title) { primaryAction.action() }
            }
<<<<<<< HEAD
        }, message: { item in
            Text(item.message)
        })
=======
        } message: { item in
            Text(item.message)
        }
>>>>>>> 8daa23b2
    }
}<|MERGE_RESOLUTION|>--- conflicted
+++ resolved
@@ -53,33 +53,19 @@
 
     var title = ElementL10n.dialogTitleError
     var message = ElementL10n.unknownError
-<<<<<<< HEAD
-    var cancelTitle = ElementL10n.actionCancel
-=======
->>>>>>> 8daa23b2
     var cancelAction = Action(title: ElementL10n.ok, action: { })
     var primaryAction: Action?
 }
 
 extension View {
     func errorAlert(item: Binding<ErrorAlertItem?>) -> some View {
-<<<<<<< HEAD
-        alert(item: item, actions: { item in
-=======
         alert(item: item) { item in
->>>>>>> 8daa23b2
             Button(item.cancelAction.title) { item.cancelAction.action() }
             if let primaryAction = item.primaryAction {
                 Button(primaryAction.title) { primaryAction.action() }
             }
-<<<<<<< HEAD
-        }, message: { item in
-            Text(item.message)
-        })
-=======
         } message: { item in
             Text(item.message)
         }
->>>>>>> 8daa23b2
     }
 }