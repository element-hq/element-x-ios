//
// Copyright 2022-2024 New Vector Ltd.
//
// SPDX-License-Identifier: AGPL-3.0-only OR LicenseRef-Element-Commercial
// Please see LICENSE files in the repository root for full details.
//

import Foundation

// https://spec.matrix.org/latest/appendices/#identifier-grammar
enum MatrixEntityRegex: String {
    case homeserver
    case userID
    case roomAlias
    case uri
    case allUsers
<<<<<<< HEAD
    case zeroMention
=======
    case legacyRoomID
>>>>>>> 441f5ae9
    
    var rawValue: String {
        switch self {
        case .homeserver:
            return "[A-Z0-9]+((\\.|\\-)[A-Z0-9]+){0,}(:[0-9]{2,5})?"
        case .userID:
            return "@[\\x21-\\x39\\x3B-\\x7F]+:" + MatrixEntityRegex.homeserver.rawValue
        case .roomAlias:
            return "#[A-Z0-9._%#@=+-]+:" + MatrixEntityRegex.homeserver.rawValue
        case .legacyRoomID:
            return "![A-Z0-9_\\-\\/]+:" + MatrixEntityRegex.homeserver.rawValue
        case .uri:
            return "matrix:(r|u|roomid)\\/[A-Z0-9\\-._~:/?#\\[\\]@!$&'()*+,;=%]*(?:\\?[A-Z0-9\\-._~:/?#\\[\\]@!$&'()*+,;=%]*)?"
        case .allUsers:
            return PillUtilities.atRoom
        case .zeroMention:
            return "@\\[[^\\]]+\\]\\(user:[^\\)]+\\)"
        }
    }
    
    // swiftlint:disable force_try
    static let homeserverRegex = try! NSRegularExpression(pattern: MatrixEntityRegex.homeserver.rawValue, options: .caseInsensitive)
    static let userIdentifierRegex = try! NSRegularExpression(pattern: MatrixEntityRegex.userID.rawValue, options: .caseInsensitive)
    static let roomAliasRegex = try! NSRegularExpression(pattern: MatrixEntityRegex.roomAlias.rawValue, options: .caseInsensitive)
    static let uriRegex = try! NSRegularExpression(pattern: MatrixEntityRegex.uri.rawValue, options: .caseInsensitive)
    static let allUsersRegex = try! NSRegularExpression(pattern: MatrixEntityRegex.allUsers.rawValue)
    static let linkRegex = try! NSDataDetector(types: NSTextCheckingResult.CheckingType.link.rawValue)
<<<<<<< HEAD
    static var zeroMentionRegex = try! NSRegularExpression(pattern: MatrixEntityRegex.zeroMention.rawValue, options: .caseInsensitive)
=======
    static let legacyRoomIDRegex = try! NSRegularExpression(pattern: MatrixEntityRegex.legacyRoomID.rawValue, options: .caseInsensitive)
>>>>>>> 441f5ae9
    // swiftlint:enable force_try
    
    static func isMatrixHomeserver(_ homeserver: String) -> Bool {
        guard let match = homeserverRegex.firstMatch(in: homeserver) else {
            return false
        }
        
        return match.range.length == homeserver.count
    }
    
    static func isMatrixUserIdentifier(_ identifier: String) -> Bool {
        guard let match = userIdentifierRegex.firstMatch(in: identifier) else {
            return false
        }
        
        return match.range.length == identifier.count
    }
    
    static func createIdentifierFromZeroMention(inputString: String) -> String {
        let pattern = #"user:([^\)]+)"#
        do {
            // Create the regular expression object
            let regex = try NSRegularExpression(pattern: pattern)
            // Search for matches in the string
            if let match = regex.firstMatch(in: inputString, range: NSRange(inputString.startIndex..., in: inputString)) {
                // Extract the matched range for the capture group (substring after "user:")
                if let range = Range(match.range(at: 1), in: inputString) {
                    let extractedSubstring = String(inputString[range])
                    return "@\(extractedSubstring):\(ZeroContants.appServer.matrixHomeServerPostfix)"
                } else {
                    return inputString
                }
            } else {
                return inputString
            }
        } catch {
            return inputString
        }
    }
    
    static func isMatrixRoomAlias(_ alias: String) -> Bool {
        guard let match = roomAliasRegex.firstMatch(in: alias) else {
            return false
        }
        
        return match.range.length == alias.count
    }
    
    static func isLegacyMatrixRoomID(_ roomID: String) -> Bool {
        guard let match = legacyRoomIDRegex.firstMatch(in: roomID) else {
            return false
        }
        
        return match.range.length == roomID.count
    }
    
    static func isMatrixURI(_ uri: String) -> Bool {
        guard let match = uriRegex.firstMatch(in: uri) else {
            return false
        }
        
        return match.range.length == uri.count
    }
    
    static func containsMatrixAllUsers(_ string: String) -> Bool {
        guard allUsersRegex.firstMatch(in: string) != nil else {
            return false
        }
        
        return true
    }
}<|MERGE_RESOLUTION|>--- conflicted
+++ resolved
@@ -14,11 +14,8 @@
     case roomAlias
     case uri
     case allUsers
-<<<<<<< HEAD
+    case legacyRoomID
     case zeroMention
-=======
-    case legacyRoomID
->>>>>>> 441f5ae9
     
     var rawValue: String {
         switch self {
@@ -46,11 +43,8 @@
     static let uriRegex = try! NSRegularExpression(pattern: MatrixEntityRegex.uri.rawValue, options: .caseInsensitive)
     static let allUsersRegex = try! NSRegularExpression(pattern: MatrixEntityRegex.allUsers.rawValue)
     static let linkRegex = try! NSDataDetector(types: NSTextCheckingResult.CheckingType.link.rawValue)
-<<<<<<< HEAD
+    static let legacyRoomIDRegex = try! NSRegularExpression(pattern: MatrixEntityRegex.legacyRoomID.rawValue, options: .caseInsensitive)
     static var zeroMentionRegex = try! NSRegularExpression(pattern: MatrixEntityRegex.zeroMention.rawValue, options: .caseInsensitive)
-=======
-    static let legacyRoomIDRegex = try! NSRegularExpression(pattern: MatrixEntityRegex.legacyRoomID.rawValue, options: .caseInsensitive)
->>>>>>> 441f5ae9
     // swiftlint:enable force_try
     
     static func isMatrixHomeserver(_ homeserver: String) -> Bool {
