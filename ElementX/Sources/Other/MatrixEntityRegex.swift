--- conflicted
+++ resolved
@@ -60,19 +60,9 @@
         return match.range.length == identifier.count
     }
     
-<<<<<<< HEAD
-    static func extractUsername(from match: String) -> String? {
-        if let startIndex = match.firstIndex(of: "["),
-           let endIndex = match.firstIndex(of: "]") {
-            let range = match.index(after: startIndex)..<endIndex
-            let username = match[range]
-            return username.description
-        }
-=======
     static func createIdentifierFromZeroMention(inputString: String) -> String {
-        //TODO: need to check from where we can get this value instead of hardcoding it
-        let zeroHomeServerPostfix: String = "zos-home-2.zero.tech"
->>>>>>> 963db718
+        // TODO: need to check from where we can get this value instead of hardcoding it
+        let zeroHomeServerPostfix = "zos-home-2.zero.tech"
         
         let pattern = #"user:([^\)]+)"#
         do {
