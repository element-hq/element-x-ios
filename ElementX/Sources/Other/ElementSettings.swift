//
// Copyright 2022 New Vector Ltd
//
// Licensed under the Apache License, Version 2.0 (the "License");
// you may not use this file except in compliance with the License.
// You may obtain a copy of the License at
//
// http://www.apache.org/licenses/LICENSE-2.0
//
// Unless required by applicable law or agreed to in writing, software
// distributed under the License is distributed on an "AS IS" BASIS,
// WITHOUT WARRANTIES OR CONDITIONS OF ANY KIND, either express or implied.
// See the License for the specific language governing permissions and
// limitations under the License.
//

import Foundation
import SwiftUI

/// Store Element specific app settings.
final class ElementSettings: ObservableObject {
    // MARK: - Constants

    public enum UserDefaultsKeys: String {
        case timelineStyle
        case enableAnalytics
        case isIdentifiedForAnalytics
<<<<<<< HEAD
        case enableInAppNotifications
        case pusherProfileTag
=======
        case slidingSyncProxyBaseURLString
>>>>>>> 276daf03
    }

    static let shared = ElementSettings()

    /// UserDefaults to be used on reads and writes.
    static var store: UserDefaults {
        guard let userDefaults = UserDefaults(suiteName: ElementInfoPlist.appGroupIdentifier) else {
            fatalError("Fail to load shared UserDefaults")
        }
        return userDefaults
    }

    private init() {
        // no-op
    }
    
    // MARK: - Analytics
    
    /// Whether the user has already been shown the PostHog analytics prompt.
    var hasSeenAnalyticsPrompt: Bool {
        Self.store.object(forKey: UserDefaultsKeys.enableAnalytics.rawValue) != nil
    }
    
    /// `true` when the user has opted in to send analytics.
    @AppStorage(UserDefaultsKeys.enableAnalytics.rawValue, store: store)
    var enableAnalytics = false
    
    /// Indicates if the device has already called identify for this session to PostHog.
    /// This is separate to `enableAnalytics` as logging out leaves analytics
    /// enabled, but requires the next account to be identified separately.
    @AppStorage(UserDefaultsKeys.isIdentifiedForAnalytics.rawValue, store: store)
    var isIdentifiedForAnalytics = false

    // MARK: - Room Screen

    @AppStorage(UserDefaultsKeys.timelineStyle.rawValue, store: store)
    var timelineStyle = BuildSettings.defaultRoomTimelineStyle
<<<<<<< HEAD

    // MARK: - Notifications

    @AppStorage(UserDefaultsKeys.enableInAppNotifications.rawValue, store: store)
    var enableInAppNotifications = true

    @AppStorage(UserDefaultsKeys.pusherProfileTag.rawValue, store: store)
    var pusherProfileTag: String?
=======
    
    // MARK: - Client
    
    @AppStorage(UserDefaultsKeys.slidingSyncProxyBaseURLString.rawValue, store: store)
    var slidingSyncProxyBaseURLString = BuildSettings.defaultSlidingSyncProxyBaseURLString
>>>>>>> 276daf03
}<|MERGE_RESOLUTION|>--- conflicted
+++ resolved
@@ -25,12 +25,9 @@
         case timelineStyle
         case enableAnalytics
         case isIdentifiedForAnalytics
-<<<<<<< HEAD
+        case slidingSyncProxyBaseURLString
         case enableInAppNotifications
         case pusherProfileTag
-=======
-        case slidingSyncProxyBaseURLString
->>>>>>> 276daf03
     }
 
     static let shared = ElementSettings()
@@ -68,7 +65,11 @@
 
     @AppStorage(UserDefaultsKeys.timelineStyle.rawValue, store: store)
     var timelineStyle = BuildSettings.defaultRoomTimelineStyle
-<<<<<<< HEAD
+
+    // MARK: - Client
+
+    @AppStorage(UserDefaultsKeys.slidingSyncProxyBaseURLString.rawValue, store: store)
+    var slidingSyncProxyBaseURLString = BuildSettings.defaultSlidingSyncProxyBaseURLString
 
     // MARK: - Notifications
 
@@ -77,11 +78,4 @@
 
     @AppStorage(UserDefaultsKeys.pusherProfileTag.rawValue, store: store)
     var pusherProfileTag: String?
-=======
-    
-    // MARK: - Client
-    
-    @AppStorage(UserDefaultsKeys.slidingSyncProxyBaseURLString.rawValue, store: store)
-    var slidingSyncProxyBaseURLString = BuildSettings.defaultSlidingSyncProxyBaseURLString
->>>>>>> 276daf03
 }