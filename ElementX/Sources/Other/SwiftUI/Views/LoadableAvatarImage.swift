//
// Copyright 2023, 2024 New Vector Ltd.
//
// SPDX-License-Identifier: AGPL-3.0-only OR LicenseRef-Element-Commercial
// Please see LICENSE files in the repository root for full details.
//

import Kingfisher
import SwiftUI

struct LoadableAvatarImage: View {
    private let url: URL?
    private let name: String?
    private let contentID: String?
    private let isSpace: Bool
    private let avatarSize: Avatars.Size
    private let mediaProvider: MediaProviderProtocol?
    private let onTap: ((URL) -> Void)?
    
    @ScaledMetric private var frameSize: CGFloat
    
    init(url: URL?,
         name: String?,
         contentID: String?,
         isSpace: Bool = false,
         avatarSize: Avatars.Size,
         mediaProvider: MediaProviderProtocol?,
         onTap: ((URL) -> Void)? = nil) {
        self.url = url
        self.name = name
        self.contentID = contentID
        self.isSpace = isSpace
        self.avatarSize = avatarSize
        self.mediaProvider = mediaProvider
        self.onTap = onTap
        
        _frameSize = ScaledMetric(wrappedValue: avatarSize.value)
    }
    
    var body: some View {
        if let onTap, let url {
            Button {
                onTap(url)
            } label: {
                clippedAvatar
            }
            .buttonStyle(.borderless) // Add a button style to stop the whole row being tappable.
        } else {
            clippedAvatar
        }
    }
    
    private var clippedAvatar: some View {
        avatar
            .frame(width: frameSize, height: frameSize)
            .background(Color.compound.bgCanvasDefault)
            .clipShape(avatarShape)
            .environment(\.shouldAutomaticallyLoadImages, true) // We always load avatars.
    }
    
<<<<<<< HEAD
    @State private var didLoadFail = false
        
=======
    private var avatarShape: some Shape {
        isSpace ? AnyShape(RoundedRectangle(cornerRadius: frameSize / 4)) : AnyShape(Circle())
    }
    
>>>>>>> c5cd3ea7
    @ViewBuilder
    private var avatar: some View {
        if let url = url, !didLoadFail {
            if url.hasMatrixScheme() {
                LoadableImage(url: url,
                              mediaType: .avatar,
                              size: avatarSize.scaledSize,
                              mediaProvider: mediaProvider) { image in
                    image
                        .scaledToFill()
                } placeholder: {
                    Circle().fill(.black)
                }
            } else {
                KFAnimatedImage(url)
                    .onFailure({ _ in
                        didLoadFail = true
                    })
                    .placeholder { _ in
                        Circle().fill(.black)
                    }
                    .animation(.elementDefault, value: contentID)
                    .aspectRatio(contentMode: .fit)
            }
        } else {
            PlaceholderAvatarImage(name: name, contentID: contentID, onTap: {
                onTap?(URL.dummayURL)
            })
        }
    }
}<|MERGE_RESOLUTION|>--- conflicted
+++ resolved
@@ -58,15 +58,12 @@
             .environment(\.shouldAutomaticallyLoadImages, true) // We always load avatars.
     }
     
-<<<<<<< HEAD
-    @State private var didLoadFail = false
-        
-=======
     private var avatarShape: some Shape {
         isSpace ? AnyShape(RoundedRectangle(cornerRadius: frameSize / 4)) : AnyShape(Circle())
     }
     
->>>>>>> c5cd3ea7
+    @State private var didLoadFail = false
+        
     @ViewBuilder
     private var avatar: some View {
         if let url = url, !didLoadFail {
