--- conflicted
+++ resolved
@@ -38,19 +38,7 @@
          @ViewBuilder footer: @escaping () -> Footer) {
         avatarInfo = .room(room.avatar)
         title = room.name ?? room.id
-<<<<<<< HEAD
-        // subtitle = room.canonicalAlias
         subtitle = roomSubtitle
-=======
-        
-        if let roomAlias = room.canonicalAlias {
-            subtitle = roomAlias
-        } else if room.isDirect, case let .heroes(heroes) = room.avatar, heroes.count == 1 {
-            subtitle = heroes[0].userID
-        } else {
-            subtitle = nil
-        }
->>>>>>> a70189d3
         
         self.avatarSize = avatarSize
         self.mediaProvider = mediaProvider
@@ -206,12 +194,8 @@
                                                        avatarURL: .mockMXCAvatar),
                                          canonicalAlias: "#test:matrix.org",
                                          isEncrypted: true,
-<<<<<<< HEAD
-                                         isPublic: true), roomSubtitle: nil,
-=======
                                          isPublic: true,
-                                         isDirect: false),
->>>>>>> a70189d3
+                                         isDirect: false), roomSubtitle: nil,
                              avatarSize: .room(on: .details),
                              mediaProvider: MediaProviderMock(configuration: .init())) {
                 HStack(spacing: 32) {
