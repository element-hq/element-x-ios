--- conflicted
+++ resolved
@@ -139,23 +139,16 @@
                             avatarSize: avatarSize,
                             mediaProvider: mediaProvider,
                             onAvatarTap: onAvatarTap)
-<<<<<<< HEAD
-=======
                 .accessibilityLabel(L10n.a11yAvatar)
             
->>>>>>> f5077096
         case .user(let userProfile):
             LoadableAvatarImage(url: userProfile.avatarURL,
                                 name: userProfile.displayName,
                                 contentID: userProfile.userID,
                                 avatarSize: avatarSize,
-<<<<<<< HEAD
-                                mediaProvider: mediaProvider)
-=======
                                 mediaProvider: mediaProvider,
                                 onTap: onAvatarTap)
                 .accessibilityLabel(L10n.a11yAvatar)
->>>>>>> f5077096
         }
     }
     
