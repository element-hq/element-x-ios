//
// Copyright 2022-2024 New Vector Ltd.
//
// SPDX-License-Identifier: AGPL-3.0-only OR LicenseRef-Element-Commercial
// Please see LICENSE files in the repository root for full details.
//

import Combine
import Compound
import SwiftUI

struct RoomHeaderView: View {
    let roomName: String
    let roomSubtitle: String?
    let roomAvatar: RoomAvatar
    var dmRecipientVerificationState: UserIdentityVerificationState?
    
    let mediaProvider: MediaProviderProtocol?
    
    var body: some View {
        if #available(iOS 26, *) {
            // https://github.com/element-hq/element-x-ios/issues/4180
            // Terminating app due to uncaught exception 'NSInternalInconsistencyException', reason: 'NSLayoutConstraint constant is not finite!
            content
        } else {
            content
                // Take up as much space as possible, with a leading alignment for use in the principal toolbar position
                .frame(idealWidth: .greatestFiniteMagnitude, maxWidth: .infinity, alignment: .leading)
        }
    }
    
    private var content: some View {
        HStack(spacing: 8) {
            avatarImage
                .accessibilityHidden(true)
            HStack(spacing: 4) {
            VStack(alignment: .leading) {
                Text(roomName)
                    .lineLimit(1)
                    .font(.zero.bodyMDSemibold)
                    .accessibilityIdentifier(A11yIdentifiers.roomScreen.name)
                if let subtitle = roomSubtitle {
                    Text(subtitle)
                        .lineLimit(1)
                        .padding(.vertical, 1)
                        .font(.zero.bodySMSemibold)
                        .foregroundStyle(.compound.textSecondary)
                }
            }
                if let dmRecipientVerificationState {
                    VerificationBadge(verificationState: dmRecipientVerificationState)
                }
            }
        }
<<<<<<< HEAD
        // Take up as much space as possible, with a leading alignment for use in the principal toolbar position.
        // .frame(idealWidth: .greatestFiniteMagnitude, maxWidth: .infinity, alignment: .leading)
=======
>>>>>>> 3c441f47
    }
    
    @ViewBuilder
    private var avatarImage: some View {
        RoomAvatarImage(avatar: roomAvatar,
                        avatarSize: .room(on: .timeline),
                        mediaProvider: mediaProvider)
            .accessibilityIdentifier(A11yIdentifiers.roomScreen.avatar)
    }
}

struct RoomHeaderView_Previews: PreviewProvider, TestablePreview {
    static var previews: some View {
        VStack(spacing: 8) {
            makeHeader(avatarURL: nil, verificationState: .notVerified)
            makeHeader(avatarURL: .mockMXCAvatar, verificationState: .notVerified)
            makeHeader(avatarURL: .mockMXCAvatar, verificationState: .verified)
            makeHeader(avatarURL: .mockMXCAvatar, verificationState: .verificationViolation)
        }
        .previewLayout(.sizeThatFits)
    }
    
    static func makeHeader(avatarURL: URL?,
                           verificationState: UserIdentityVerificationState) -> some View {
        RoomHeaderView(roomName: "Some Room name",
                       roomSubtitle: nil,
                       roomAvatar: .room(id: "1",
                                         name: "Some Room Name",
                                         avatarURL: avatarURL),
                       dmRecipientVerificationState: verificationState,
                       mediaProvider: MediaProviderMock(configuration: .init()))
            .padding()
    }
}<|MERGE_RESOLUTION|>--- conflicted
+++ resolved
@@ -52,11 +52,6 @@
                 }
             }
         }
-<<<<<<< HEAD
-        // Take up as much space as possible, with a leading alignment for use in the principal toolbar position.
-        // .frame(idealWidth: .greatestFiniteMagnitude, maxWidth: .infinity, alignment: .leading)
-=======
->>>>>>> 3c441f47
     }
     
     @ViewBuilder
