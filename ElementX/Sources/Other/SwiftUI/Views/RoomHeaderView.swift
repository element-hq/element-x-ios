//
// Copyright 2022-2024 New Vector Ltd.
//
// SPDX-License-Identifier: AGPL-3.0-only OR LicenseRef-Element-Commercial
// Please see LICENSE files in the repository root for full details.
//

import Combine
import Compound
import SwiftUI

struct RoomHeaderView: View {
    let roomName: String
    let roomSubtitle: String?
    let roomAvatar: RoomAvatar
    var dmRecipientVerificationState: UserIdentityVerificationState?
    
    let mediaProvider: MediaProviderProtocol?
    
    var body: some View {
        HStack(spacing: 8) {
            avatarImage
                .accessibilityHidden(true)
<<<<<<< HEAD
            VStack(alignment: .leading) {
                Text(roomName)
                    .lineLimit(1)
                    .font(.zero.bodyMDSemibold)
                    .accessibilityIdentifier(A11yIdentifiers.roomScreen.name)
                if let subtitle = roomSubtitle {
                    Text(subtitle)
                        .lineLimit(1)
                        .padding(.vertical, 1)
                        .font(.zero.bodySMSemibold)
                        .foregroundStyle(.compound.textSecondary)
=======
            
            HStack(spacing: 4) {
                Text(roomName)
                    .lineLimit(1)
                    .font(.compound.bodyLGSemibold)
                    .accessibilityIdentifier(A11yIdentifiers.roomScreen.name)
                
                if let dmRecipientVerificationState {
                    VerificationBadge(verificationState: dmRecipientVerificationState)
>>>>>>> d8b88f1c
                }
            }
        }
        // Take up as much space as possible, with a leading alignment for use in the principal toolbar position.
        // .frame(idealWidth: .greatestFiniteMagnitude, maxWidth: .infinity, alignment: .leading)
    }
    
    @ViewBuilder
    private var avatarImage: some View {
        RoomAvatarImage(avatar: roomAvatar,
                        avatarSize: .room(on: .timeline),
                        mediaProvider: mediaProvider)
            .accessibilityIdentifier(A11yIdentifiers.roomScreen.avatar)
    }
}

struct RoomHeaderView_Previews: PreviewProvider, TestablePreview {
    static var previews: some View {
        VStack(spacing: 8) {
            makeHeader(avatarURL: nil, verificationState: .notVerified)
            makeHeader(avatarURL: .mockMXCAvatar, verificationState: .notVerified)
            makeHeader(avatarURL: .mockMXCAvatar, verificationState: .verified)
            makeHeader(avatarURL: .mockMXCAvatar, verificationState: .verificationViolation)
        }
        .previewLayout(.sizeThatFits)
    }
    
    static func makeHeader(avatarURL: URL?,
                           verificationState: UserIdentityVerificationState) -> some View {
        RoomHeaderView(roomName: "Some Room name",
                       roomSubtitle: nil,
                       roomAvatar: .room(id: "1",
                                         name: "Some Room Name",
<<<<<<< HEAD
                                         avatarURL: .mockMXCAvatar),
                       mediaProvider: MediaProviderMock(configuration: .init()))
            .previewLayout(.sizeThatFits)
            .padding()
        
        RoomHeaderView(roomName: "Some Room name",
                       roomSubtitle: nil,
                       roomAvatar: .room(id: "1",
                                         name: "Some Room Name",
                                         avatarURL: nil),
=======
                                         avatarURL: avatarURL),
                       dmRecipientVerificationState: verificationState,
>>>>>>> d8b88f1c
                       mediaProvider: MediaProviderMock(configuration: .init()))
            .padding()
    }
}<|MERGE_RESOLUTION|>--- conflicted
+++ resolved
@@ -21,7 +21,7 @@
         HStack(spacing: 8) {
             avatarImage
                 .accessibilityHidden(true)
-<<<<<<< HEAD
+            HStack(spacing: 4) {
             VStack(alignment: .leading) {
                 Text(roomName)
                     .lineLimit(1)
@@ -33,17 +33,10 @@
                         .padding(.vertical, 1)
                         .font(.zero.bodySMSemibold)
                         .foregroundStyle(.compound.textSecondary)
-=======
-            
-            HStack(spacing: 4) {
-                Text(roomName)
-                    .lineLimit(1)
-                    .font(.compound.bodyLGSemibold)
-                    .accessibilityIdentifier(A11yIdentifiers.roomScreen.name)
-                
+                }
+            }
                 if let dmRecipientVerificationState {
                     VerificationBadge(verificationState: dmRecipientVerificationState)
->>>>>>> d8b88f1c
                 }
             }
         }
@@ -77,21 +70,8 @@
                        roomSubtitle: nil,
                        roomAvatar: .room(id: "1",
                                          name: "Some Room Name",
-<<<<<<< HEAD
-                                         avatarURL: .mockMXCAvatar),
-                       mediaProvider: MediaProviderMock(configuration: .init()))
-            .previewLayout(.sizeThatFits)
-            .padding()
-        
-        RoomHeaderView(roomName: "Some Room name",
-                       roomSubtitle: nil,
-                       roomAvatar: .room(id: "1",
-                                         name: "Some Room Name",
-                                         avatarURL: nil),
-=======
                                          avatarURL: avatarURL),
                        dmRecipientVerificationState: verificationState,
->>>>>>> d8b88f1c
                        mediaProvider: MediaProviderMock(configuration: .init()))
             .padding()
     }
