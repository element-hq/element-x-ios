--- conflicted
+++ resolved
@@ -125,14 +125,6 @@
                 )
             case (.gifData, true):
                 transformer(AnyView(KFAnimatedImage(source: .provider(self))))
-<<<<<<< HEAD
-            case .none:
-                if
-                    let blurhash,
-                    // Build a small blurhash image so that it's fast
-                    let image = UIImage(blurHash: blurhash, size: .init(width: 10.0, height: 10.0)) {
-                    transformer(AnyView(Image(uiImage: image).resizable()))
-=======
             case (.none, _), (_, false):
                 if let blurHashView {
                     if shouldRender {
@@ -140,7 +132,6 @@
                     } else {
                         blurHashView
                     }
->>>>>>> e6f4dd33
                 } else {
                     placeholder().overlay { placeholderOverlay }
                 }
