--- conflicted
+++ resolved
@@ -21,12 +21,8 @@
         
     init(roomListItem: RoomListItemProtocol,
          roomPreview: RoomPreviewProtocol,
-<<<<<<< HEAD
          ownUserID: String,
-         zeroUsersService: ZeroMatrixUsersService) async throws {
-=======
-         ownUserID: String) throws {
->>>>>>> 19ed65bb
+         zeroUsersService: ZeroMatrixUsersService) throws {
         self.roomListItem = roomListItem
         self.roomPreview = roomPreview
         self.ownUserID = ownUserID
