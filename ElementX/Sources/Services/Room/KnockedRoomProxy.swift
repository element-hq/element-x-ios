//
// Copyright 2024 New Vector Ltd.
//
// SPDX-License-Identifier: AGPL-3.0-only
// Please see LICENSE in the repository root for full details.
//

import Foundation
import MatrixRustSDK
import UIKit

class KnockedRoomProxy: KnockedRoomProxyProtocol {
    private let roomListItem: RoomListItemProtocol
    private let roomPreview: RoomPreviewProtocol
    let info: BaseRoomInfoProxyProtocol
    
    // A room identifier is constant and lazy stops it from being fetched
    // multiple times over FFI
    lazy var id = info.id
    
    let ownUserID: String
    
    init(roomListItem: RoomListItemProtocol,
<<<<<<< HEAD
         room: RoomProtocol,
         zeroUsersService: ZeroMatrixUsersService) async throws {
        self.roomListItem = roomListItem
        self.room = room
        let cachedRoomAvatar = zeroUsersService.getRoomAvatarFromCache(roomId: room.id())
        info = try await RoomInfoProxy(roomInfo: room.roomInfo(), roomAvatarCached: cachedRoomAvatar)
=======
         roomPreview: RoomPreviewProtocol,
         ownUserID: String) async throws {
        self.roomListItem = roomListItem
        self.roomPreview = roomPreview
        self.ownUserID = ownUserID
        info = try RoomPreviewInfoProxy(roomPreviewInfo: roomPreview.info())
>>>>>>> 6b6420a2
    }
    
    func cancelKnock() async -> Result<Void, RoomProxyError> {
        do {
            return try await .success(roomPreview.leave())
        } catch {
            MXLog.error("Failed cancelling the knock with error: \(error)")
            return .failure(.sdkError(error))
        }
    }
}<|MERGE_RESOLUTION|>--- conflicted
+++ resolved
@@ -21,21 +21,14 @@
     let ownUserID: String
     
     init(roomListItem: RoomListItemProtocol,
-<<<<<<< HEAD
-         room: RoomProtocol,
-         zeroUsersService: ZeroMatrixUsersService) async throws {
-        self.roomListItem = roomListItem
-        self.room = room
-        let cachedRoomAvatar = zeroUsersService.getRoomAvatarFromCache(roomId: room.id())
-        info = try await RoomInfoProxy(roomInfo: room.roomInfo(), roomAvatarCached: cachedRoomAvatar)
-=======
          roomPreview: RoomPreviewProtocol,
          ownUserID: String) async throws {
+         zeroUsersService: ZeroMatrixUsersService) async throws {
         self.roomListItem = roomListItem
         self.roomPreview = roomPreview
         self.ownUserID = ownUserID
-        info = try RoomPreviewInfoProxy(roomPreviewInfo: roomPreview.info())
->>>>>>> 6b6420a2
+        let cachedRoomAvatar = zeroUsersService.getRoomAvatarFromCache(roomId: room.id())
+        info = try await RoomInfoProxy(roomInfo: room.roomInfo(), roomAvatarCached: cachedRoomAvatar)
     }
     
     func cancelKnock() async -> Result<Void, RoomProxyError> {
