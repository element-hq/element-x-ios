--- conflicted
+++ resolved
@@ -80,19 +80,13 @@
     var heroes: [RoomHero] { roomPreviewInfo.heroes ?? [] }
     var topic: String? { roomPreviewInfo.topic }
     var canonicalAlias: String? { roomPreviewInfo.canonicalAlias }
-<<<<<<< HEAD
     var avatarURL: URL? {
         //roomPreviewInfo.avatarUrl.flatMap(URL.init)
         roomAvatarCached.flatMap(URL.init) ?? roomPreviewInfo.avatarUrl.flatMap(URL.init)
     }
-    var activeMembersCount: Int { Int(roomPreviewInfo.numJoinedMembers) }
-=======
-    var avatarURL: URL? { roomPreviewInfo.avatarUrl.flatMap(URL.init) }
     var isDirect: Bool { roomPreviewInfo.isDirect ?? false }
     var isSpace: Bool { roomPreviewInfo.roomType == .space }
     var activeMembersCount: Int { Int(roomPreviewInfo.numActiveMembers ?? roomPreviewInfo.numJoinedMembers) }
-    
-    /// The room's avatar info for use in a ``RoomAvatarImage``.
     var avatar: RoomAvatar {
         if isDirect, avatarURL == nil {
             if heroes.count == 1 {
@@ -102,5 +96,4 @@
         
         return .room(id: id, name: displayName, avatarURL: avatarURL)
     }
->>>>>>> 19ed65bb
 }