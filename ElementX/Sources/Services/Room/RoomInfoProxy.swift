//
// Copyright 2024 New Vector Ltd.
//
// SPDX-License-Identifier: AGPL-3.0-only OR LicenseRef-Element-Commercial
// Please see LICENSE files in the repository root for full details.
//

import Foundation
import MatrixRustSDK

protocol BaseRoomInfoProxyProtocol {
    var id: String { get }
    var displayName: String? { get }
    var avatar: RoomAvatar { get }
    var topic: String? { get }
    var canonicalAlias: String? { get }
    var avatarURL: URL? { get }
    var activeMembersCount: Int { get }
    var joinedMembersCount: Int { get }
    var isDirect: Bool { get }
    var isSpace: Bool { get }
}

struct RoomInfoProxy: BaseRoomInfoProxyProtocol {
    let roomInfo: RoomInfo
    let roomAvatarCached: String?
    
    var id: String { roomInfo.id }
    var creator: String? { roomInfo.creator }
    var displayName: String? { roomInfo.displayName }
    var rawName: String? { roomInfo.rawName }
    var topic: String? { roomInfo.topic }
    /// The room's avatar URL. Use this for editing and favour ``avatar`` for display.
    var avatarURL: URL? {
        // roomInfo.avatarUrl.flatMap(URL.init)
        roomAvatarCached.flatMap(URL.init) ?? roomInfo.avatarUrl.flatMap(URL.init)
    }

    /// The room's avatar info for use in a ``RoomAvatarImage``.
    var avatar: RoomAvatar {
<<<<<<< HEAD
        if isDirect, heroes.count == 1 {
=======
        guard successor == nil else {
            return .tombstoned
        }
        
        if isDirect, avatarURL == nil, heroes.count == 1 {
>>>>>>> ef55c27a
            return .heroes(heroes.map(UserProfileProxy.init))
        }
        
        return .room(id: id, name: displayName, avatarURL: avatarURL)
    }

    // Here we're assuming unknown rooms are unencrypted.
    // Fortunately https://github.com/matrix-org/matrix-rust-sdk/pull/4778 makes that very much of an edge case and we
    // also automatically start a `latestEncryptionState` fetch if needed.
    // In the worst case, even if we are to assume a room is unencrypted, the SDK will still determine the correct
    // state before any message is sent.
    var isEncrypted: Bool { roomInfo.encryptionState == .encrypted }
    
    var isDirect: Bool { roomInfo.isDirect }
    var isAChannel: Bool { displayName?.starts(with: ZeroContants.ZERO_CHANNEL_PREFIX) == true }
    var isPublic: Bool { roomInfo.isPublic }
    
    // A room might be non public but also not private given the fact that the join rule might be missing or unsupported.
    var isPrivate: Bool {
        switch roomInfo.joinRule {
        case .invite, .knock, .restricted, .knockRestricted:
            true
        default:
            false
        }
    }
    
    var isSpace: Bool { roomInfo.isSpace }
    var successor: SuccessorRoom? { roomInfo.successorRoom }
    var isFavourite: Bool { roomInfo.isFavourite }
    var canonicalAlias: String? { roomInfo.canonicalAlias }
    var alternativeAliases: [String] { roomInfo.alternativeAliases }
    var membership: Membership { roomInfo.membership }
    var inviter: RoomMemberProxy? { roomInfo.inviter.map(RoomMemberProxy.init) }
    var heroes: [RoomHero] { roomInfo.heroes }
    var activeMembersCount: Int { Int(roomInfo.activeMembersCount) }
    var invitedMembersCount: Int { Int(roomInfo.invitedMembersCount) }
    var joinedMembersCount: Int { Int(roomInfo.joinedMembersCount) }
    var userPowerLevels: [String: Int] { roomInfo.userPowerLevels.mapValues(Int.init) }
    var highlightCount: Int { Int(roomInfo.highlightCount) }
    var notificationCount: Int { Int(roomInfo.notificationCount) }
    var cachedUserDefinedNotificationMode: RoomNotificationMode? { roomInfo.cachedUserDefinedNotificationMode }
    var hasRoomCall: Bool { roomInfo.hasRoomCall }
    var activeRoomCallParticipants: [String] { roomInfo.activeRoomCallParticipants }
    var isMarkedUnread: Bool { roomInfo.isMarkedUnread }
    var unreadMessagesCount: UInt { UInt(roomInfo.numUnreadMessages) }
    var unreadNotificationsCount: UInt { UInt(roomInfo.numUnreadNotifications) }
    var unreadMentionsCount: UInt { UInt(roomInfo.numUnreadMentions) }
    var pinnedEventIDs: Set<String> { Set(roomInfo.pinnedEventIds) }
    var joinRule: JoinRule? { roomInfo.joinRule }
    var historyVisibility: RoomHistoryVisibility { roomInfo.historyVisibility }
    
    /// Find the first alias that matches the given homeserver
    /// - Parameters:
    ///   - serverName: the homserver in question
    ///   - useFallback: whether to return any alias if none match
    func firstAliasMatching(serverName: String?, useFallback: Bool) -> String? {
        guard let serverName else { return nil }
        
        // Check if the canonical alias matches the homeserver
        if let canonicalAlias = roomInfo.canonicalAlias,
           canonicalAlias.range(of: serverName) != nil {
            return canonicalAlias
        }
        
        // Otherwise check the alternative aliases and return the first one that matches
        if let matchingAlternativeAlias = roomInfo.alternativeAliases.filter({ $0.range(of: serverName) != nil }).first {
            return matchingAlternativeAlias
        }
        
        guard useFallback else {
            return nil
        }
        
        // Or just return the canonical alias if any
        if let canonicalAlias = roomInfo.canonicalAlias {
            return canonicalAlias
        }
        
        // And finally return whatever the first alternative alias is
        return roomInfo.alternativeAliases.first
    }
}

struct RoomPreviewInfoProxy: BaseRoomInfoProxyProtocol {
    let roomPreviewInfo: RoomPreviewInfo
    let roomAvatarCached: String?
    
    var id: String { roomPreviewInfo.roomId }
    var displayName: String? { roomPreviewInfo.name }
    var heroes: [RoomHero] { roomPreviewInfo.heroes ?? [] }
    var topic: String? { roomPreviewInfo.topic }
    var canonicalAlias: String? { roomPreviewInfo.canonicalAlias }
    var avatarURL: URL? {
        // roomPreviewInfo.avatarUrl.flatMap(URL.init)
        roomAvatarCached.flatMap(URL.init) ?? roomPreviewInfo.avatarUrl.flatMap(URL.init)
    }

    var isDirect: Bool { roomPreviewInfo.isDirect ?? false }
    var isSpace: Bool { roomPreviewInfo.roomType == .space }
    var activeMembersCount: Int { Int(roomPreviewInfo.numActiveMembers ?? roomPreviewInfo.numJoinedMembers) }
    var joinedMembersCount: Int { Int(roomPreviewInfo.numJoinedMembers) }
    
    var joinRule: JoinRule { roomPreviewInfo.joinRule }
    var membership: Membership? { roomPreviewInfo.membership }
    
    /// The room's avatar info for use in a ``RoomAvatarImage``.
    var avatar: RoomAvatar {
        if isDirect, avatarURL == nil, heroes.count == 1 {
            return .heroes(heroes.map(UserProfileProxy.init))
        }
        return .room(id: id, name: displayName, avatarURL: avatarURL)
    }
}<|MERGE_RESOLUTION|>--- conflicted
+++ resolved
@@ -38,15 +38,11 @@
 
     /// The room's avatar info for use in a ``RoomAvatarImage``.
     var avatar: RoomAvatar {
-<<<<<<< HEAD
+        //guard successor == nil else {
+        //    return .tombstoned
+        //}
+        
         if isDirect, heroes.count == 1 {
-=======
-        guard successor == nil else {
-            return .tombstoned
-        }
-        
-        if isDirect, avatarURL == nil, heroes.count == 1 {
->>>>>>> ef55c27a
             return .heroes(heroes.map(UserProfileProxy.init))
         }
         
