--- conflicted
+++ resolved
@@ -18,27 +18,10 @@
     var rawName: String? { roomInfo.rawName }
     var topic: String? { roomInfo.topic }
     /// The room's avatar URL. Use this for editing and favour ``avatar`` for display.
-<<<<<<< HEAD
     var avatarURL: URL? {
         // roomInfo.avatarUrl.flatMap(URL.init)
         roomAvatarCached.flatMap(URL.init) ?? roomInfo.avatarUrl.flatMap(URL.init)
     }
-
-    /// The room's avatar info for use in a ``RoomAvatarImage``.
-    var avatar: RoomAvatar {
-        //guard successor == nil else {
-        //    return .tombstoned
-        //}
-        
-        if isDirect, heroes.count == 1 {
-            return .heroes(heroes.map(UserProfileProxy.init))
-        }
-        
-        return .room(id: id, name: displayName, avatarURL: avatarURL)
-    }
-=======
-    var avatarURL: URL? { roomInfo.avatarUrl.flatMap(URL.init) }
->>>>>>> 4249c9c7
 
     // Here we're assuming unknown rooms are unencrypted.
     // Fortunately https://github.com/matrix-org/matrix-rust-sdk/pull/4778 makes that very much of an edge case and we
@@ -48,22 +31,7 @@
     var isEncrypted: Bool { roomInfo.encryptionState == .encrypted }
     
     var isDirect: Bool { roomInfo.isDirect }
-<<<<<<< HEAD
     var isAChannel: Bool { displayName?.starts(with: ZeroContants.ZERO_CHANNEL_PREFIX) == true }
-    var isPublic: Bool { roomInfo.isPublic }
-    
-    // A room might be non public but also not private given the fact that the join rule might be missing or unsupported.
-    var isPrivate: Bool {
-        switch roomInfo.joinRule {
-        case .invite, .knock, .restricted, .knockRestricted:
-            true
-        default:
-            false
-        }
-    }
-    
-=======
->>>>>>> 4249c9c7
     var isSpace: Bool { roomInfo.isSpace }
     
     var successor: SuccessorRoom? { roomInfo.successorRoom }
