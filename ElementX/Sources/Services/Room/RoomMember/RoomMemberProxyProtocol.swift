--- conflicted
+++ resolved
@@ -23,17 +23,11 @@
     
     var isIgnored: Bool { get }
     
-<<<<<<< HEAD
-    var powerLevel: Int { get }
-    
-    var role: RoomMemberRole { get }
+    var powerLevel: RoomPowerLevel { get }
     
     var primaryZeroId: String? { get }
     
     var isZeroProSubscriber: Bool { get }
-=======
-    var powerLevel: RoomPowerLevel { get }
->>>>>>> c5cd3ea7
 }
 
 extension RoomMemberProxyProtocol {
