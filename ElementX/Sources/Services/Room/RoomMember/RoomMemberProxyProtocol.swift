//
// Copyright 2022 New Vector Ltd
//
// Licensed under the Apache License, Version 2.0 (the "License");
// you may not use this file except in compliance with the License.
// You may obtain a copy of the License at
//
// http://www.apache.org/licenses/LICENSE-2.0
//
// Unless required by applicable law or agreed to in writing, software
// distributed under the License is distributed on an "AS IS" BASIS,
// WITHOUT WARRANTIES OR CONDITIONS OF ANY KIND, either express or implied.
// See the License for the specific language governing permissions and
// limitations under the License.
//

import Foundation
import MatrixRustSDK

enum RoomMemberProxyError: Error {
    case ignoreUserFailed
    case unignoreUserFailed
}

@MainActor
// sourcery: AutoMockable
protocol RoomMemberProxyProtocol {
    var userID: String { get }
    var displayName: String? { get }
    var avatarURL: URL? { get }
    var membership: MembershipState { get }
    var isNameAmbiguous: Bool { get }
    var powerLevel: Int { get }
    var normalizedPowerLevel: Int { get }
    var isAccountOwner: Bool { get }
    var isIgnored: Bool { get }

<<<<<<< HEAD
    func blockUser() async -> Result<Void, RoomMemberProxyError>
    func unblockUser() async -> Result<Void, RoomMemberProxyError>
=======
    func ignoreUser() async -> Result<Void, RoomMemberProxyError>
    func unignoreUser() async -> Result<Void, RoomMemberProxyError>
>>>>>>> 8daa23b2
}

extension RoomMemberProxyProtocol {
    var permalink: URL? {
        try? PermalinkBuilder.permalinkTo(userIdentifier: userID)
    }
}<|MERGE_RESOLUTION|>--- conflicted
+++ resolved
@@ -35,13 +35,8 @@
     var isAccountOwner: Bool { get }
     var isIgnored: Bool { get }
 
-<<<<<<< HEAD
-    func blockUser() async -> Result<Void, RoomMemberProxyError>
-    func unblockUser() async -> Result<Void, RoomMemberProxyError>
-=======
     func ignoreUser() async -> Result<Void, RoomMemberProxyError>
     func unignoreUser() async -> Result<Void, RoomMemberProxyError>
->>>>>>> 8daa23b2
 }
 
 extension RoomMemberProxyProtocol {
