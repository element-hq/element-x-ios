--- conflicted
+++ resolved
@@ -36,12 +36,9 @@
         name = proxy.displayName
         avatarURL = proxy.avatarURL
         permalink = proxy.permalink
-<<<<<<< HEAD
         primaryZeroId = proxy.primaryZeroId
         
-=======
         isActive = proxy.isActive
->>>>>>> a618f140
         isInvited = proxy.membership == .invite
         isIgnored = proxy.isIgnored
         isBanned = proxy.membership == .ban
