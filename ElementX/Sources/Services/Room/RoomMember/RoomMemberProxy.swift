--- conflicted
+++ resolved
@@ -67,11 +67,7 @@
         member.isIgnored()
     }
 
-<<<<<<< HEAD
-    func blockUser() async -> Result<Void, RoomMemberProxyError> {
-=======
     func ignoreUser() async -> Result<Void, RoomMemberProxyError> {
->>>>>>> 8daa23b2
         sendAccountDataEventBackgroundTask = backgroundTaskService.startBackgroundTask(withName: backgroundAccountDataTaskName, isReusable: true)
         defer {
             sendAccountDataEventBackgroundTask?.stop()
@@ -87,11 +83,7 @@
         }
     }
 
-<<<<<<< HEAD
-    func unblockUser() async -> Result<Void, RoomMemberProxyError> {
-=======
     func unignoreUser() async -> Result<Void, RoomMemberProxyError> {
->>>>>>> 8daa23b2
         sendAccountDataEventBackgroundTask = backgroundTaskService.startBackgroundTask(withName: backgroundAccountDataTaskName, isReusable: true)
         defer {
             sendAccountDataEventBackgroundTask?.stop()
