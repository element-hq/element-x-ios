//
// Copyright 2022-2024 New Vector Ltd.
//
// SPDX-License-Identifier: AGPL-3.0-only OR LicenseRef-Element-Commercial
// Please see LICENSE files in the repository root for full details.
//

import Combine
import Foundation
import MatrixRustSDK
import UIKit

class JoinedRoomProxy: JoinedRoomProxyProtocol {
    private let roomListService: RoomListServiceProtocol
    private let roomListItem: RoomListItemProtocol
    private let room: RoomProtocol
<<<<<<< HEAD
    let timeline: TimelineProxyProtocol
    private let zeroChatApi: ZeroChatApiProtocol
    private let zeroUsersService: ZeroMatrixUsersService
    
    private var innerPinnedEventsTimeline: TimelineProxyProtocol?
    private var innerPinnedEventsTimelineTask: Task<TimelineProxyProtocol?, Never>?
    var pinnedEventsTimeline: TimelineProxyProtocol? {
        get async {
            // Check if is already available.
            if let innerPinnedEventsTimeline {
                return innerPinnedEventsTimeline
                // Otherwise check if there is already a task loading it, and wait for it.
            } else if let innerPinnedEventsTimelineTask,
                      let value = await innerPinnedEventsTimelineTask.value {
                return value
                // Else create and store a new task to load it and wait for it.
            } else {
                let task = Task<TimelineProxyProtocol?, Never> { [weak self] in
                    guard let self else {
                        return nil
                    }
                    
                    do {
                        let sdkTimeline = try await room.timelineWithConfiguration(configuration: .init(focus: .pinnedEvents(maxEventsToLoad: 100, maxConcurrentRequests: 10),
                                                                                                        filter: .all,
                                                                                                        internalIdPrefix: nil,
                                                                                                        dateDividerMode: .daily,
                                                                                                        trackReadReceipts: false))
                        
                        let timeline = TimelineProxy(timeline: sdkTimeline,
                                                     roomId: room.id(),
                                                     kind: .pinned,
                                                     isRoomChannel: room.isAChannel(),
                                                     zeroChatApi: zeroChatApi)
                        
                        await timeline.subscribeForUpdates()
                        innerPinnedEventsTimeline = timeline
                        return timeline
                    } catch {
                        MXLog.error("Failed creating pinned events timeline with error: \(error)")
                        return nil
                    }
                }
                
                innerPinnedEventsTimelineTask = task
                return await task.value
            }
        }
    }
=======
>>>>>>> 250a7ed4
    
    // periphery:ignore - required for instance retention in the rust codebase
    private var roomInfoObservationToken: TaskHandle?
    // periphery:ignore - required for instance retention in the rust codebase
    private var typingNotificationObservationToken: TaskHandle?
    // periphery:ignore - required for instance retention in the rust codebase
    private var identityStatusChangesObservationToken: TaskHandle?
    // periphery:ignore - required for instance retention in the rust codebase
    private var knockRequestsChangesObservationToken: TaskHandle?
    
    private var innerPinnedEventsTimeline: TimelineProxyProtocol?
    private var innerPinnedEventsTimelineTask: Task<Result<TimelineProxyProtocol, RoomProxyError>, Never>?
    
    private var subscribedForUpdates = false
    
    // A room identifier is constant and lazy stops it from being fetched
    // multiple times over FFI
    lazy var id: String = room.id()
    
    var ownUserID: String { room.ownUserId() }
    
    let timeline: TimelineProxyProtocol
    
    private let infoSubject: CurrentValueSubject<RoomInfoProxy, Never>
    var infoPublisher: CurrentValuePublisher<RoomInfoProxy, Never> {
        infoSubject.asCurrentValuePublisher()
    }

    private let membersSubject = CurrentValueSubject<[RoomMemberProxyProtocol], Never>([])
    var membersPublisher: CurrentValuePublisher<[RoomMemberProxyProtocol], Never> {
        membersSubject.asCurrentValuePublisher()
    }
    
    private let typingMembersSubject = CurrentValueSubject<[String], Never>([])
    var typingMembersPublisher: CurrentValuePublisher<[String], Never> {
        typingMembersSubject.asCurrentValuePublisher()
    }
    
    private let identityStatusChangesSubject = CurrentValueSubject<[IdentityStatusChange], Never>([])
    var identityStatusChangesPublisher: CurrentValuePublisher<[IdentityStatusChange], Never> {
        identityStatusChangesSubject.asCurrentValuePublisher()
    }
    
    private let knockRequestsStateSubject = CurrentValueSubject<KnockRequestsState, Never>(.loading)
    var knockRequestsStatePublisher: CurrentValuePublisher<KnockRequestsState, Never> {
        knockRequestsStateSubject.asCurrentValuePublisher()
    }
    
<<<<<<< HEAD
    private let roomMemberProxySubject = CurrentValueSubject<RoomMemberProxyProtocol?, Never>(nil)
    var roomMemberPublisher: CurrentValuePublisher<RoomMemberProxyProtocol?, Never> {
        roomMemberProxySubject.asCurrentValuePublisher()
    }
    
    // A room identifier is constant and lazy stops it from being fetched
    // multiple times over FFI
    lazy var id: String = room.id()
    var ownUserID: String { room.ownUserId() }
    var info: RoomInfoProxy { infoSubject.value }
    
=======
>>>>>>> 250a7ed4
    init(roomListService: RoomListServiceProtocol,
         roomListItem: RoomListItemProtocol,
         room: RoomProtocol,
         zeroChatApi: ZeroChatApiProtocol,
         zeroUsersService: ZeroMatrixUsersService) async throws {
        self.roomListService = roomListService
        self.roomListItem = roomListItem
        self.room = room
        self.zeroChatApi = zeroChatApi
        self.zeroUsersService = zeroUsersService
        
<<<<<<< HEAD
        let cachedRoomAvatar = zeroUsersService.getRoomAvatarFromCache(roomId: room.id())
        infoSubject = try await .init(RoomInfoProxy(roomInfo: room.roomInfo(), roomAvatarCached: cachedRoomAvatar))
        timeline = try await TimelineProxy(timeline: room.timeline(),
                                           roomId: room.id(),
                                           kind: .live,
                                           isRoomChannel: room.isAChannel(),
                                           zeroChatApi: zeroChatApi)
=======
        infoSubject = try await .init(RoomInfoProxy(roomInfo: room.roomInfo()))
        
        timeline = try await TimelineProxy(timeline: room.timelineWithConfiguration(configuration: .init(focus: .live,
                                                                                                         filter: .eventTypeFilter(filter: excludedEventsFilter),
                                                                                                         internalIdPrefix: nil,
                                                                                                         dateDividerMode: .daily,
                                                                                                         trackReadReceipts: true,
                                                                                                         reportUtds: true)),
                                           kind: .live)
>>>>>>> 250a7ed4
        
        Task {
            await updateMembers()
            
            // Try to update the encryption state if it's unknown.
            // This is an edge case as sliding sync should pass
            // that information down to the room info on the rust side.
            if room.encryptionState() == .unknown {
                MXLog.error("The encryption state should almost always be known.")
                _ = try? await room.latestEncryptionState()
            }
        }
    }
    
    func subscribeForUpdates() async {
        guard !subscribedForUpdates else {
            MXLog.warning("Room already subscribed for updates")
            return
        }
        
        subscribedForUpdates = true

        do {
            try roomListService.subscribeToRooms(roomIds: [id])
        } catch {
            MXLog.error("Failed subscribing to room with error: \(error)")
        }
        
        await timeline.subscribeForUpdates()
        
        Task {
            subscribeToRoomInfoUpdates()
            
            subscribeToTypingNotifications()
            
            await subscribeToKnockRequests()
            
            if infoPublisher.value.isEncrypted {
                await subscribeToIdentityStatusChanges()
            }
        }
    }
    
    func subscribeToRoomInfoUpdates() {
        guard roomInfoObservationToken == nil else {
            return
        }
        let cachedRoomAvatar = zeroUsersService.getRoomAvatarFromCache(roomId: room.id())
        
        roomInfoObservationToken = room.subscribeToRoomInfoUpdates(listener: SDKListener { [weak self] roomInfo in
            MXLog.info("Received room info update")
            self?.infoSubject.send(.init(roomInfo: roomInfo, roomAvatarCached: cachedRoomAvatar))
        })
    }
    
    func timelineFocusedOnEvent(eventID: String, numberOfEvents: UInt16) async -> Result<TimelineProxyProtocol, RoomProxyError> {
        do {
            let sdkTimeline = try await room.timelineWithConfiguration(configuration: .init(focus: .event(eventId: eventID, numContextEvents: numberOfEvents),
                                                                                            filter: .all,
                                                                                            internalIdPrefix: UUID().uuidString,
                                                                                            dateDividerMode: .daily,
                                                                                            trackReadReceipts: false,
                                                                                            reportUtds: true))
            
            return .success(TimelineProxy(timeline: sdkTimeline,
                                          roomId: room.id(),
                                          kind: .detached,
                                          isRoomChannel: room.isAChannel(),
                                          zeroChatApi: zeroChatApi))
        } catch let error as FocusEventError {
            switch error {
            case .InvalidEventId(_, let error):
                MXLog.error("Invalid event \(eventID) Error: \(error)")
                return .failure(.eventNotFound)
            case .EventNotFound:
                MXLog.error("Event \(eventID) not found.")
                return .failure(.eventNotFound)
            case .Other(let message):
                MXLog.error("Failed to create a timeline focussed on event \(eventID) Error: \(message)")
                return .failure(.sdkError(error))
            }
        } catch {
            MXLog.error("Unexpected error: \(error)")
            return .failure(.sdkError(error))
        }
    }
    
    func threadTimeline(eventID: String) async -> Result<TimelineProxyProtocol, RoomProxyError> {
        do {
            let sdkTimeline = try await room.timelineWithConfiguration(configuration: .init(focus: .thread(rootEventId: eventID, numEvents: 20),
                                                                                            filter: .all,
                                                                                            internalIdPrefix: UUID().uuidString,
                                                                                            dateDividerMode: .daily,
                                                                                            trackReadReceipts: true,
                                                                                            reportUtds: true))
            
            let timeline = TimelineProxy(timeline: sdkTimeline,
                                         roomId: room.id(),
                                         kind: .thread,
                                         isRoomChannel: room.isAChannel(),
                                         zeroChatApi: zeroChatApi)
            await timeline.subscribeForUpdates()
            
            return .success(timeline)
        } catch {
            MXLog.error("Unexpected error: \(error)")
            return .failure(.sdkError(error))
        }
    }
    
    func messageFilteredTimeline(focus: TimelineFocus,
                                 allowedMessageTypes: [TimelineAllowedMessageType],
                                 presentation: TimelineKind.MediaPresentation) async -> Result<any TimelineProxyProtocol, RoomProxyError> {
        do {
            let rustFocus: MatrixRustSDK.TimelineFocus = switch focus {
            case .live: .live
            case .eventID(let eventID): .event(eventId: eventID, numContextEvents: 100)
            case .thread(let eventID): .thread(rootEventId: eventID, numEvents: 20)
            case .pinned: .pinnedEvents(maxEventsToLoad: 100, maxConcurrentRequests: 10)
            }
            
            let rustMessageTypes: [MatrixRustSDK.RoomMessageEventMessageType] = allowedMessageTypes.map {
                switch $0 {
                case .audio: .audio
                case .file: .file
                case .image: .image
                case .video: .video
                }
            }
            
            let sdkTimeline = try await room.timelineWithConfiguration(configuration: .init(focus: rustFocus,
                                                                                            filter: .onlyMessage(types: rustMessageTypes),
                                                                                            internalIdPrefix: nil,
                                                                                            dateDividerMode: .monthly,
                                                                                            trackReadReceipts: false,
                                                                                            reportUtds: true))
            
            let timeline = TimelineProxy(timeline: sdkTimeline,
                                         roomId: room.id(),
                                         kind: .media(presentation),
                                         isRoomChannel: room.isAChannel(),
                                         zeroChatApi: zeroChatApi)
            await timeline.subscribeForUpdates()
            
            return .success(timeline)
        } catch {
            MXLog.error("Failed retrieving media events timeline with error: \(error)")
            return .failure(.sdkError(error))
        }
    }
    
    func pinnedEventsTimeline() async -> Result<TimelineProxyProtocol, RoomProxyError> {
        // Check if is already available.
        if let innerPinnedEventsTimeline {
            return .success(innerPinnedEventsTimeline)
            // Otherwise check if there is already a task loading it, and wait for it.
        } else if let innerPinnedEventsTimelineTask {
            return await innerPinnedEventsTimelineTask.value
        } else { // Else create and store a new task to load it and wait for it.
            let task = Task<Result<TimelineProxyProtocol, RoomProxyError>, Never> { [weak self] in
                guard let self else {
                    return .failure(.failedCreatingPinnedTimeline)
                }
                
                do {
                    let sdkTimeline = try await room.timelineWithConfiguration(configuration: .init(focus: .pinnedEvents(maxEventsToLoad: 100, maxConcurrentRequests: 10),
                                                                                                    filter: .all,
                                                                                                    internalIdPrefix: nil,
                                                                                                    dateDividerMode: .daily,
                                                                                                    trackReadReceipts: false,
                                                                                                    reportUtds: true))
                    
                    let timeline = TimelineProxy(timeline: sdkTimeline, kind: .pinned)
                    
                    await timeline.subscribeForUpdates()
                    innerPinnedEventsTimeline = timeline
                    return .success(timeline)
                } catch {
                    MXLog.error("Failed creating pinned events timeline with error: \(error)")
                    return .failure(.sdkError(error))
                }
            }
            
            innerPinnedEventsTimelineTask = task
            return await task.value
        }
    }
    
    func enableEncryption() async -> Result<Void, RoomProxyError> {
        do {
            try await room.enableEncryption()
            return .success(())
        } catch {
            MXLog.error("Failed enabling encryption with error: \(error)")
            return .failure(.sdkError(error))
        }
    }
    
    func redact(_ eventID: String) async -> Result<Void, RoomProxyError> {
        do {
            try await room.redact(eventId: eventID, reason: nil)
            return .success(())
        } catch {
            MXLog.error("Failed redacting eventID: \(eventID) with error: \(error)")
            return .failure(.sdkError(error))
        }
    }
    
    func reportContent(_ eventID: String, reason: String?) async -> Result<Void, RoomProxyError> {
        do {
            try await room.reportContent(eventId: eventID, score: nil, reason: reason)
            return .success(())
        } catch {
            MXLog.error("Failed reporting eventID: \(eventID) with error: \(error)")
            return .failure(.sdkError(error))
        }
    }
    
    func reportRoom(reason: String?) async -> Result<Void, RoomProxyError> {
        do {
            try await room.reportRoom(reason: reason)
            return .success(())
        } catch {
            MXLog.error("Failed reporting room: \(id) with error: \(error)")
            return .failure(.sdkError(error))
        }
    }
    
    func updateMembers() async {
        // We always update members first using the no sync API in case internet is not readily available
        // To get the members stored on disk first, this API call is very fast.
        do {
            let membersNoSyncIterator = try await room.membersNoSync()
            if let members = membersNoSyncIterator.nextChunk(chunkSize: membersNoSyncIterator.len()) {
                let memberIds = members.map { $0.userId }
                let zeroMembers = try await zeroUsersService.fetchZeroUsers(userIds: memberIds)
                membersSubject.value = members.map { member in
                    RoomMemberProxy(member: member,
                                    zeroMember: zeroMembers.first(where: { $0.matrixId == member.userId }))
                }
            }
        } catch {
            MXLog.error("[RoomProxy] Failed updating members using no sync API: \(error)")
        }
        
        do {
            // Then we update members using the sync API, this is slower but will get us the latest members
            let membersIterator = try await room.members()
            if let members = membersIterator.nextChunk(chunkSize: membersIterator.len()) {
                let memberIds = members.map { $0.userId }
                let zeroMembers = try await zeroUsersService.fetchZeroUsers(userIds: memberIds)
                membersSubject.value = members.map { member in
                    RoomMemberProxy(member: member,
                                    zeroMember: zeroMembers.first(where: { $0.matrixId == member.userId }))
                }
            }
        } catch {
            MXLog.error("[RoomProxy] Failed updating members using sync API: \(error)")
        }
    }

    func getMember(userID: String) async -> Result<RoomMemberProxyProtocol, RoomProxyError> {
        if let member = membersPublisher.value.filter({ $0.userID == userID }).first {
            roomMemberProxySubject.send(member)
            // return .success(member)
        }
        
        do {
            async let zeroProfile = zeroUsersService.fetchZeroUser(userId: userID)
            async let memberProfile = room.member(userId: userID)
            // Await both results
            let (sdkProfileResult, zeroProfileResult) = try await (memberProfile, zeroProfile)
            let member = RoomMemberProxy(member: sdkProfileResult, zeroMember: zeroProfileResult)
            roomMemberProxySubject.send(member)
            return .success(member)
        } catch {
            MXLog.error("Failed retrieving member \(userID) with error: \(error)")
            return .failure(.sdkError(error))
        }
    }
    
    func leaveRoom() async -> Result<Void, RoomProxyError> {
        do {
            try await room.leave()
            return .success(())
        } catch {
            MXLog.error("Failed leaving room with error: \(error)")
            return .failure(.sdkError(error))
        }
    }
    
    func invite(userID: String) async -> Result<Void, RoomProxyError> {
        do {
            MXLog.info("Inviting user \(userID)")
            return try await .success(room.inviteUserById(userId: userID))
        } catch {
            MXLog.error("Failed inviting user \(userID) with error: \(error)")
            return .failure(.sdkError(error))
        }
    }
    
    func setName(_ name: String) async -> Result<Void, RoomProxyError> {
        do {
            try await room.setName(name: name)
            return .success(())
        } catch {
            MXLog.error("Failed setting name with error: \(error)")
            return .failure(.sdkError(error))
        }
    }

    func setTopic(_ topic: String) async -> Result<Void, RoomProxyError> {
        do {
            return try await .success(room.setTopic(topic: topic))
        } catch {
            MXLog.error("Failed setting topic with error: \(error)")
            return .failure(.sdkError(error))
        }
    }
    
    func removeAvatar() async -> Result<Void, RoomProxyError> {
        do {
            return try await .success(room.removeAvatar())
        } catch {
            MXLog.error("Failed removing avatar with error: \(error)")
            return .failure(.sdkError(error))
        }
    }
    
    func uploadAvatar(media: MediaInfo) async -> Result<Void, RoomProxyError> {
        guard case let .image(imageURL, _, _) = media, let mimeType = media.mimeType else {
            MXLog.error("Failed uploading avatar, invalid media: \(media)")
            return .failure(.invalidMedia)
        }

        do {
            let data = try Data(contentsOf: imageURL)
            try await room.uploadAvatar(mimeType: mimeType, data: data, mediaInfo: nil)
            return .success(())
        } catch {
            MXLog.error("Failed uploading avatar with error: \(error)")
            return .failure(.sdkError(error))
        }
    }
        
    func markAsRead(receiptType: ReceiptType) async -> Result<Void, RoomProxyError> {
        do {
            try await room.markAsRead(receiptType: receiptType)
            return .success(())
        } catch {
            MXLog.error("Failed marking room \(id) as read with error: \(error)")
            return .failure(.sdkError(error))
        }
    }
    
    func edit(eventID: String, newContent: RoomMessageEventContentWithoutRelation) async -> Result<Void, RoomProxyError> {
        do {
            try await room.edit(eventId: eventID, newContent: newContent)
            return .success(())
        } catch {
            MXLog.error("Failed editing event id \(eventID), in room \(id) with error: \(error)")
            return .failure(.sdkError(error))
        }
    }
    
    func sendTypingNotification(isTyping: Bool) async -> Result<Void, RoomProxyError> {
        do {
            try await room.typingNotice(isTyping: isTyping)
            return .success(())
        } catch {
            MXLog.error("Failed sending typing notice with error: \(error)")
            return .failure(.sdkError(error))
        }
    }
    
    func ignoreDeviceTrustAndResend(devices: [String: [String]], sendHandle: SendHandleProxy) async -> Result<Void, RoomProxyError> {
        do {
            try await room.ignoreDeviceTrustAndResend(devices: devices, sendHandle: sendHandle.underlyingHandle)
            return .success(())
        } catch {
            MXLog.error("Failed trusting devices \(devices) and resending \(sendHandle.itemID) with error: \(error)")
            return .failure(.sdkError(error))
        }
    }
    
    func withdrawVerificationAndResend(userIDs: [String], sendHandle: SendHandleProxy) async -> Result<Void, RoomProxyError> {
        do {
            try await room.withdrawVerificationAndResend(userIds: userIDs, sendHandle: sendHandle.underlyingHandle)
            return .success(())
        } catch {
            MXLog.error("Failed withdrawing verification of \(userIDs) and resending \(sendHandle.itemID) with error: \(error)")
            return .failure(.sdkError(error))
        }
    }
    
    // MARK: - Privacy settings
    
    func updateJoinRule(_ rule: JoinRule) async -> Result<Void, RoomProxyError> {
        do {
            try await room.updateJoinRules(newRule: rule)
            return .success(())
        } catch {
            MXLog.error("Failed updating join rule with error: \(error)")
            return .failure(.sdkError(error))
        }
    }
    
    func updateHistoryVisibility(_ visibility: RoomHistoryVisibility) async -> Result<Void, RoomProxyError> {
        do {
            try await room.updateHistoryVisibility(visibility: visibility)
            return .success(())
        } catch {
            MXLog.error("Failed updating history visibility with error: \(error)")
            return .failure(.sdkError(error))
        }
    }
    
    func isVisibleInRoomDirectory() async -> Result<Bool, RoomProxyError> {
        do {
            return try await .success(room.getRoomVisibility() == .public)
        } catch {
            MXLog.error("Failed checking if room is visible in room directory with error: \(error)")
            return .failure(.sdkError(error))
        }
    }
    
    func updateRoomDirectoryVisibility(_ visibility: RoomVisibility) async -> Result<Void, RoomProxyError> {
        do {
            try await room.updateRoomVisibility(visibility: visibility)
            return .success(())
        } catch {
            MXLog.error("Failed updating room directory visibility with error: \(error)")
            return .failure(.sdkError(error))
        }
    }
    
    // MARK: - Canonical Alias
    
    func updateCanonicalAlias(_ alias: String?, altAliases: [String]) async -> Result<Void, RoomProxyError> {
        do {
            try await room.updateCanonicalAlias(alias: alias, altAliases: altAliases)
            return .success(())
        } catch {
            MXLog.error("Failed updating canonical alias with error: \(error)")
            return .failure(.sdkError(error))
        }
    }
    
    func publishRoomAliasInRoomDirectory(_ alias: String) async -> Result<Bool, RoomProxyError> {
        do {
            let result = try await room.publishRoomAliasInRoomDirectory(alias: alias)
            return .success(result)
        } catch {
            MXLog.error("Failed publishing the room's alias in the room directory with error: \(error)")
            return .failure(.sdkError(error))
        }
    }
    
    func removeRoomAliasFromRoomDirectory(_ alias: String) async -> Result<Bool, RoomProxyError> {
        do {
            let result = try await room.removeRoomAliasFromRoomDirectory(alias: alias)
            return .success(result)
        } catch {
            MXLog.error("Failed removing the room's alias in the room directory with error: \(error)")
            return .failure(.sdkError(error))
        }
    }
    
    // MARK: - Room flags
    
    func flagAsUnread(_ isUnread: Bool) async -> Result<Void, RoomProxyError> {
        MXLog.info("Flagging room \(id) as unread: \(isUnread)")
        
        do {
            try await room.setUnreadFlag(newValue: isUnread)
            return .success(())
        } catch {
            MXLog.error("Failed marking room \(id) as unread: \(isUnread) with error: \(error)")
            return .failure(.sdkError(error))
        }
    }
    
    func flagAsFavourite(_ isFavourite: Bool) async -> Result<Void, RoomProxyError> {
        do {
            try await room.setIsFavourite(isFavourite: isFavourite, tagOrder: nil)
            return .success(())
        } catch {
            MXLog.error("Failed flagging room \(id) as favourite with error: \(error)")
            return .failure(.sdkError(error))
        }
    }
    
    // MARK: - Power Levels
    
    func powerLevels() async -> Result<RoomPowerLevels, RoomProxyError> {
        do {
            return try await .success(room.getPowerLevels())
        } catch {
            MXLog.error("Failed building the current power level settings: \(error)")
            return .failure(.sdkError(error))
        }
    }
    
    func applyPowerLevelChanges(_ changes: RoomPowerLevelChanges) async -> Result<Void, RoomProxyError> {
        do {
            return try await .success(room.applyPowerLevelChanges(changes: changes))
        } catch {
            MXLog.error("Failed applying the power level changes: \(error)")
            return .failure(.sdkError(error))
        }
    }
    
    func resetPowerLevels() async -> Result<RoomPowerLevels, RoomProxyError> {
        do {
            return try await .success(room.resetPowerLevels())
        } catch {
            MXLog.error("Failed resetting the power levels: \(error)")
            return .failure(.sdkError(error))
        }
    }
    
    func suggestedRole(for userID: String) async -> Result<RoomMemberRole, RoomProxyError> {
        do {
            return try await .success(room.suggestedRoleForUser(userId: userID))
        } catch {
            MXLog.error("Failed getting a user's role: \(error)")
            return .failure(.sdkError(error))
        }
    }
    
    func updatePowerLevelsForUsers(_ updates: [(userID: String, powerLevel: Int64)]) async -> Result<Void, RoomProxyError> {
        do {
            let updates = updates.map { UserPowerLevelUpdate(userId: $0.userID, powerLevel: $0.powerLevel) }
            return try await .success(room.updatePowerLevelsForUsers(updates: updates))
        } catch {
            MXLog.error("Failed updating user power levels changes: \(error)")
            return .failure(.sdkError(error))
        }
    }
    
    func canUser(userID: String, sendMessage messageType: MessageLikeEventType) async -> Result<Bool, RoomProxyError> {
        do {
            return try await .success(room.canUserSendMessage(userId: userID, message: messageType))
        } catch {
            MXLog.error("Failed checking if the user can send message with error: \(error)")
            return .failure(.sdkError(error))
        }
    }
    
    func canUser(userID: String, sendStateEvent event: StateEventType) async -> Result<Bool, RoomProxyError> {
        do {
            return try await .success(room.canUserSendState(userId: userID, stateEvent: event))
        } catch {
            MXLog.error("Failed checking if the user can send \(event) with error: \(error)")
            return .failure(.sdkError(error))
        }
    }
    
    func canUserInvite(userID: String) async -> Result<Bool, RoomProxyError> {
        do {
            return try await .success(room.canUserInvite(userId: userID))
        } catch {
            MXLog.error("Failed checking if the user can invite with error: \(error)")
            return .failure(.sdkError(error))
        }
    }
    
    func canUserRedactOther(userID: String) async -> Result<Bool, RoomProxyError> {
        do {
            return try await .success(room.canUserRedactOther(userId: userID))
        } catch {
            MXLog.error("Failed checking if the user can redact others with error: \(error)")
            return .failure(.sdkError(error))
        }
    }
    
    func canUserRedactOwn(userID: String) async -> Result<Bool, RoomProxyError> {
        do {
            return try await .success(room.canUserRedactOwn(userId: userID))
        } catch {
            MXLog.error("Failed checking if the user can redact self with error: \(error)")
            return .failure(.sdkError(error))
        }
    }
    
    func canUserKick(userID: String) async -> Result<Bool, RoomProxyError> {
        do {
            return try await .success(room.canUserKick(userId: userID))
        } catch {
            MXLog.error("Failed checking if the user can kick with error: \(error)")
            return .failure(.sdkError(error))
        }
    }
    
    func canUserBan(userID: String) async -> Result<Bool, RoomProxyError> {
        do {
            return try await .success(room.canUserBan(userId: userID))
        } catch {
            MXLog.error("Failed checking if the user can ban with error: \(error)")
            return .failure(.sdkError(error))
        }
    }
    
    func canUserTriggerRoomNotification(userID: String) async -> Result<Bool, RoomProxyError> {
        do {
            return try await .success(room.canUserTriggerRoomNotification(userId: userID))
        } catch {
            MXLog.error("Failed checking if the user can trigger room notification with error: \(error)")
            return .failure(.sdkError(error))
        }
    }
    
    func canUserPinOrUnpin(userID: String) async -> Result<Bool, RoomProxyError> {
        do {
            return try await .success(room.canUserPinUnpin(userId: userID))
        } catch {
            MXLog.error("Failed checking if the user can pin or unnpin: \(error)")
            return .failure(.sdkError(error))
        }
    }
    
    // MARK: - Moderation
    
    func kickUser(_ userID: String, reason: String?) async -> Result<Void, RoomProxyError> {
        do {
            try await room.kickUser(userId: userID, reason: reason)
            return .success(())
        } catch {
            MXLog.error("Failed kicking \(userID) with error: \(error)")
            return .failure(.sdkError(error))
        }
    }
    
    func banUser(_ userID: String, reason: String?) async -> Result<Void, RoomProxyError> {
        do {
            try await room.banUser(userId: userID, reason: reason)
            return .success(())
        } catch {
            MXLog.error("Failed banning \(userID) with error: \(error)")
            return .failure(.sdkError(error))
        }
    }
    
    func unbanUser(_ userID: String) async -> Result<Void, RoomProxyError> {
        do {
            try await room.unbanUser(userId: userID, reason: nil)
            return .success(())
        } catch {
            MXLog.error("Failed unbanning \(userID) with error: \(error)")
            return .failure(.sdkError(error))
        }
    }
    
    // MARK: - Element Call
    
    func canUserJoinCall(userID: String) async -> Result<Bool, RoomProxyError> {
        do {
            return try await .success(room.canUserSendState(userId: userID, stateEvent: .callMember))
        } catch {
            MXLog.error("Failed checking if the user can trigger room notification with error: \(error)")
            return .failure(.sdkError(error))
        }
    }
    
    func elementCallWidgetDriver(deviceID: String) -> ElementCallWidgetDriverProtocol {
        ElementCallWidgetDriver(room: room, deviceID: deviceID)
    }
    
    func sendCallNotificationIfNeeded() async -> Result<Void, RoomProxyError> {
        do {
            try await room.sendCallNotificationIfNeeded()
            return .success(())
        } catch {
            MXLog.error("Failed room call notification with error: \(error)")
            return .failure(.sdkError(error))
        }
    }
    
    // MARK: - Permalinks
    
    func matrixToPermalink() async -> Result<URL, RoomProxyError> {
        do {
            let urlString = try await room.matrixToPermalink()
            
            guard let url = URL(string: urlString) else {
                MXLog.error("Failed creating permalink for roomID: \(id), invalid permalink URL string: \(urlString)")
                return .failure(.invalidURL)
            }
            
            return .success(url)
        } catch {
            MXLog.error("Failed creating permalink for roomID: \(id) with error: \(error)")
            return .failure(.sdkError(error))
        }
    }
    
    func matrixToEventPermalink(_ eventID: String) async -> Result<URL, RoomProxyError> {
        do {
            let urlString = try await room.matrixToEventPermalink(eventId: eventID)
            
            guard let url = URL(string: urlString) else {
                MXLog.error("Failed creating permalink for eventID: \(eventID), invalid permalink URL string: \(urlString)")
                return .failure(.invalidURL)
            }
            
            return .success(url)
        } catch {
            MXLog.error("Failed creating permalink for eventID: \(eventID) with error: \(error)")
            return .failure(.sdkError(error))
        }
    }
    
    // MARK: - Drafts
    
    func saveDraft(_ draft: ComposerDraft) async -> Result<Void, RoomProxyError> {
        do {
            try await room.saveComposerDraft(draft: draft)
            return .success(())
        } catch {
            MXLog.error("Failed saving draft with error: \(error)")
            return .failure(.sdkError(error))
        }
    }
    
    func loadDraft() async -> Result<ComposerDraft?, RoomProxyError> {
        do {
            return try await .success(room.loadComposerDraft())
        } catch {
            MXLog.error("Failed restoring draft with error: \(error)")
            return .failure(.sdkError(error))
        }
    }
    
    func clearDraft() async -> Result<Void, RoomProxyError> {
        do {
            try await room.clearComposerDraft()
            return .success(())
        } catch {
            MXLog.error("Failed clearing draft with error: \(error)")
            return .failure(.sdkError(error))
        }
    }

    // MARK: - Private
    
    private func subscribeToTypingNotifications() {
        typingNotificationObservationToken = room.subscribeToTypingNotifications(listener: RoomTypingNotificationUpdateListener { [weak self] typingUserIDs in
            guard let self else { return }
            
            MXLog.info("Received typing notification update, typingUsers: \(typingUserIDs)")
            
            let typingMembers = typingUserIDs.compactMap { userID in
                if let member = self.membersPublisher.value.filter({ $0.userID == userID }).first {
                    return member.displayName ?? member.userID
                } else {
                    return userID
                }
            }
            
            typingMembersSubject.send(typingMembers)
        })
    }
    
    private func subscribeToIdentityStatusChanges() async {
        do {
            identityStatusChangesObservationToken = try await room.subscribeToIdentityStatusChanges(listener: RoomIdentityStatusChangeListener { [weak self] changes in
                guard let self else { return }
                
                MXLog.info("Received identity status changes: \(changes)")
                
                identityStatusChangesSubject.send(changes)
            })
        } catch {
            MXLog.error("Failed subscribing to identity status changes with error: \(error)")
        }
    }
    
    private func subscribeToKnockRequests() async {
        do {
            knockRequestsChangesObservationToken = try await room.subscribeToKnockRequests(listener: RoomKnockRequestsListener { [weak self] requests in
                guard let self else { return }
                
                MXLog.info("Received requests to join update, requests id: \(requests.map(\.eventId))")
                knockRequestsStateSubject.send(.loaded(requests.map(KnockRequestProxy.init)))
            })
        } catch {
            MXLog.error("Failed observing requests to join with error: \(error)")
        }
    }
    
    private let excludedEventsFilter: TimelineEventTypeFilter = {
        var stateEventFilters: [StateEventType] = [.roomAliases,
                                                   .roomCanonicalAlias,
                                                   .roomGuestAccess,
                                                   .roomHistoryVisibility,
                                                   .roomJoinRules,
                                                   .roomPinnedEvents,
                                                   .roomPowerLevels,
                                                   .roomServerAcl,
                                                   .roomTombstone,
                                                   .spaceChild,
                                                   .spaceParent,
                                                   .policyRuleRoom,
                                                   .policyRuleServer,
                                                   .policyRuleUser]
        return .exclude(eventTypes: stateEventFilters.map { FilterTimelineEventType.state(eventType: $0) })
    }()
}

private final class RoomTypingNotificationUpdateListener: TypingNotificationsListener {
    private let onUpdateClosure: ([String]) -> Void
    
    init(_ onUpdateClosure: @escaping ([String]) -> Void) {
        self.onUpdateClosure = onUpdateClosure
    }
    
    func call(typingUserIds: [String]) {
        onUpdateClosure(typingUserIds)
    }
}

private final class RoomIdentityStatusChangeListener: IdentityStatusChangeListener {
    private let onUpdateClosure: ([IdentityStatusChange]) -> Void
    
    init(_ onUpdateClosure: @escaping ([IdentityStatusChange]) -> Void) {
        self.onUpdateClosure = onUpdateClosure
    }
    
    func call(identityStatusChange: [IdentityStatusChange]) {
        onUpdateClosure(identityStatusChange)
    }
}

private final class RoomKnockRequestsListener: KnockRequestsListener {
    private let onUpdateClosure: ([KnockRequest]) -> Void
    
    init(_ onUpdateClosure: @escaping ([KnockRequest]) -> Void) {
        self.onUpdateClosure = onUpdateClosure
    }
    
    func call(joinRequests: [KnockRequest]) {
        onUpdateClosure(joinRequests)
    }
}

extension RoomProtocol {
    public func isAChannel() -> Bool {
        displayName()?.starts(with: ZeroContants.ZERO_CHANNEL_PREFIX) == true
    }
}<|MERGE_RESOLUTION|>--- conflicted
+++ resolved
@@ -11,61 +11,16 @@
 import UIKit
 
 class JoinedRoomProxy: JoinedRoomProxyProtocol {
+    private let roomMemberProxySubject = CurrentValueSubject<RoomMemberProxyProtocol?, Never>(nil)
+    var roomMemberPublisher: CurrentValuePublisher<RoomMemberProxyProtocol?, Never> {
+        roomMemberProxySubject.asCurrentValuePublisher()
+    }
+    
     private let roomListService: RoomListServiceProtocol
     private let roomListItem: RoomListItemProtocol
     private let room: RoomProtocol
-<<<<<<< HEAD
-    let timeline: TimelineProxyProtocol
     private let zeroChatApi: ZeroChatApiProtocol
     private let zeroUsersService: ZeroMatrixUsersService
-    
-    private var innerPinnedEventsTimeline: TimelineProxyProtocol?
-    private var innerPinnedEventsTimelineTask: Task<TimelineProxyProtocol?, Never>?
-    var pinnedEventsTimeline: TimelineProxyProtocol? {
-        get async {
-            // Check if is already available.
-            if let innerPinnedEventsTimeline {
-                return innerPinnedEventsTimeline
-                // Otherwise check if there is already a task loading it, and wait for it.
-            } else if let innerPinnedEventsTimelineTask,
-                      let value = await innerPinnedEventsTimelineTask.value {
-                return value
-                // Else create and store a new task to load it and wait for it.
-            } else {
-                let task = Task<TimelineProxyProtocol?, Never> { [weak self] in
-                    guard let self else {
-                        return nil
-                    }
-                    
-                    do {
-                        let sdkTimeline = try await room.timelineWithConfiguration(configuration: .init(focus: .pinnedEvents(maxEventsToLoad: 100, maxConcurrentRequests: 10),
-                                                                                                        filter: .all,
-                                                                                                        internalIdPrefix: nil,
-                                                                                                        dateDividerMode: .daily,
-                                                                                                        trackReadReceipts: false))
-                        
-                        let timeline = TimelineProxy(timeline: sdkTimeline,
-                                                     roomId: room.id(),
-                                                     kind: .pinned,
-                                                     isRoomChannel: room.isAChannel(),
-                                                     zeroChatApi: zeroChatApi)
-                        
-                        await timeline.subscribeForUpdates()
-                        innerPinnedEventsTimeline = timeline
-                        return timeline
-                    } catch {
-                        MXLog.error("Failed creating pinned events timeline with error: \(error)")
-                        return nil
-                    }
-                }
-                
-                innerPinnedEventsTimelineTask = task
-                return await task.value
-            }
-        }
-    }
-=======
->>>>>>> 250a7ed4
     
     // periphery:ignore - required for instance retention in the rust codebase
     private var roomInfoObservationToken: TaskHandle?
@@ -114,20 +69,6 @@
         knockRequestsStateSubject.asCurrentValuePublisher()
     }
     
-<<<<<<< HEAD
-    private let roomMemberProxySubject = CurrentValueSubject<RoomMemberProxyProtocol?, Never>(nil)
-    var roomMemberPublisher: CurrentValuePublisher<RoomMemberProxyProtocol?, Never> {
-        roomMemberProxySubject.asCurrentValuePublisher()
-    }
-    
-    // A room identifier is constant and lazy stops it from being fetched
-    // multiple times over FFI
-    lazy var id: String = room.id()
-    var ownUserID: String { room.ownUserId() }
-    var info: RoomInfoProxy { infoSubject.value }
-    
-=======
->>>>>>> 250a7ed4
     init(roomListService: RoomListServiceProtocol,
          roomListItem: RoomListItemProtocol,
          room: RoomProtocol,
@@ -139,16 +80,8 @@
         self.zeroChatApi = zeroChatApi
         self.zeroUsersService = zeroUsersService
         
-<<<<<<< HEAD
         let cachedRoomAvatar = zeroUsersService.getRoomAvatarFromCache(roomId: room.id())
         infoSubject = try await .init(RoomInfoProxy(roomInfo: room.roomInfo(), roomAvatarCached: cachedRoomAvatar))
-        timeline = try await TimelineProxy(timeline: room.timeline(),
-                                           roomId: room.id(),
-                                           kind: .live,
-                                           isRoomChannel: room.isAChannel(),
-                                           zeroChatApi: zeroChatApi)
-=======
-        infoSubject = try await .init(RoomInfoProxy(roomInfo: room.roomInfo()))
         
         timeline = try await TimelineProxy(timeline: room.timelineWithConfiguration(configuration: .init(focus: .live,
                                                                                                          filter: .eventTypeFilter(filter: excludedEventsFilter),
@@ -156,8 +89,10 @@
                                                                                                          dateDividerMode: .daily,
                                                                                                          trackReadReceipts: true,
                                                                                                          reportUtds: true)),
-                                           kind: .live)
->>>>>>> 250a7ed4
+                                           roomId: room.id(),
+                                           kind: .live,
+                                           isRoomChannel: room.isAChannel(),
+                                           zeroChatApi: zeroChatApi)
         
         Task {
             await updateMembers()
@@ -330,7 +265,11 @@
                                                                                                     trackReadReceipts: false,
                                                                                                     reportUtds: true))
                     
-                    let timeline = TimelineProxy(timeline: sdkTimeline, kind: .pinned)
+                    let timeline = TimelineProxy(timeline: sdkTimeline,
+                                                 roomId: room.id(),
+                                                 kind: .live,
+                                                 isRoomChannel: room.isAChannel(),
+                                                 zeroChatApi: zeroChatApi)
                     
                     await timeline.subscribeForUpdates()
                     innerPinnedEventsTimeline = timeline
