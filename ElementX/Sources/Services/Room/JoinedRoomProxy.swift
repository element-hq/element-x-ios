--- conflicted
+++ resolved
@@ -195,15 +195,7 @@
                                                                                             trackReadReceipts: true,
                                                                                             reportUtds: true))
             
-<<<<<<< HEAD
-            let timeline = TimelineProxy(timeline: sdkTimeline,
-                                         roomId: room.id(),
-                                         kind: .thread,
-                                         isRoomChannel: room.isAChannel(),
-                                         zeroChatApi: zeroChatApi)
-=======
-            let timeline = TimelineProxy(timeline: sdkTimeline, kind: .thread(rootEventID: eventID))
->>>>>>> dc5564f1
+            let timeline = TimelineProxy(timeline: sdkTimeline, roomId: room.id(), kind: .thread(rootEventID: eventID), isRoomChannel: room.isAChannel(), zeroChatApi: zeroChatApi)
             await timeline.subscribeForUpdates()
             
             return .success(timeline)
