//
// Copyright 2022-2024 New Vector Ltd.
//
// SPDX-License-Identifier: AGPL-3.0-only OR LicenseRef-Element-Commercial
// Please see LICENSE files in the repository root for full details.
//

import Combine
import Foundation
import MatrixRustSDK
import UIKit

class JoinedRoomProxy: JoinedRoomProxyProtocol {
    private let roomMemberProxySubject = CurrentValueSubject<RoomMemberProxyProtocol?, Never>(nil)
    var roomMemberPublisher: CurrentValuePublisher<RoomMemberProxyProtocol?, Never> {
        roomMemberProxySubject.asCurrentValuePublisher()
    }
    
    private let roomListService: RoomListServiceProtocol
    private let room: RoomProtocol
    private let appSettings: AppSettings
    private let zeroChatApi: ZeroChatApiProtocol
    private let zeroUsersService: ZeroMatrixUsersService
    
    // periphery:ignore - required for instance retention in the rust codebase
    private var roomInfoObservationToken: TaskHandle?
    // periphery:ignore - required for instance retention in the rust codebase
    private var typingNotificationObservationToken: TaskHandle?
    // periphery:ignore - required for instance retention in the rust codebase
    private var identityStatusChangesObservationToken: TaskHandle?
    // periphery:ignore - required for instance retention in the rust codebase
    private var knockRequestsChangesObservationToken: TaskHandle?
    
    private var innerPinnedEventsTimeline: TimelineProxyProtocol?
    private var innerPinnedEventsTimelineTask: Task<Result<TimelineProxyProtocol, RoomProxyError>, Never>?
    
    private var subscribedForUpdates = false
    
    // A room identifier is constant and lazy stops it from being fetched
    // multiple times over FFI
    lazy var id: String = room.id()
    
    var ownUserID: String { room.ownUserId() }
    
    // The predecessor is set on room creation and never changes, so we lazily store it.
    lazy var predecessorRoom = room.predecessorRoom()
    
    // The successor may change over time, so we access it dynamically.
    // It's suggested to observe it through the `infoPublisher`
    var successorRoom: SuccessorRoom? {
        room.successorRoom()
    }
    
    let timeline: TimelineProxyProtocol
    
    private let infoSubject: CurrentValueSubject<RoomInfoProxyProtocol, Never>
    var infoPublisher: CurrentValuePublisher<RoomInfoProxyProtocol, Never> {
        infoSubject.asCurrentValuePublisher()
    }

    private let membersSubject = CurrentValueSubject<[RoomMemberProxyProtocol], Never>([])
    var membersPublisher: CurrentValuePublisher<[RoomMemberProxyProtocol], Never> {
        membersSubject.asCurrentValuePublisher()
    }
    
    private let typingMembersSubject = CurrentValueSubject<[String], Never>([])
    var typingMembersPublisher: CurrentValuePublisher<[String], Never> {
        typingMembersSubject.asCurrentValuePublisher()
    }
    
    private let identityStatusChangesSubject = CurrentValueSubject<[IdentityStatusChange], Never>([])
    var identityStatusChangesPublisher: CurrentValuePublisher<[IdentityStatusChange], Never> {
        identityStatusChangesSubject.asCurrentValuePublisher()
    }
    
    private let knockRequestsStateSubject = CurrentValueSubject<KnockRequestsState, Never>(.loading)
    var knockRequestsStatePublisher: CurrentValuePublisher<KnockRequestsState, Never> {
        knockRequestsStateSubject.asCurrentValuePublisher()
    }
    
    init(roomListService: RoomListServiceProtocol,
         room: RoomProtocol,
         appSettings: AppSettings,
         zeroChatApi: ZeroChatApiProtocol,
         zeroUsersService: ZeroMatrixUsersService) async throws {
        self.roomListService = roomListService
        self.room = room
        self.appSettings = appSettings
        self.zeroChatApi = zeroChatApi
        self.zeroUsersService = zeroUsersService
        
        let cachedRoomAvatar = zeroUsersService.getRoomAvatarFromCache(roomId: room.id())
        infoSubject = try await .init(RoomInfoProxy(roomInfo: room.roomInfo(), roomAvatarCached: cachedRoomAvatar))
        
        timeline = try await TimelineProxy(timeline: room.timelineWithConfiguration(configuration: .init(focus: .live(hideThreadedEvents: appSettings.threadsEnabled),
                                                                                                         filter: .eventTypeFilter(filter: excludedEventsFilter),
                                                                                                         internalIdPrefix: nil,
                                                                                                         dateDividerMode: .daily,
                                                                                                         trackReadReceipts: true,
                                                                                                         reportUtds: true)),
                                           roomId: room.id(),
                                           kind: .live,
                                           isRoomChannel: room.isAChannel(),
                                           zeroChatApi: zeroChatApi)
        
        Task {
            await updateMembers()
            
            // Try to update the encryption state if it's unknown.
            // This is an edge case as sliding sync should pass
            // that information down to the room info on the rust side.
            if room.encryptionState() == .unknown {
                MXLog.error("The encryption state should almost always be known.")
                _ = try? await room.latestEncryptionState()
            }
        }
    }
    
    func subscribeForUpdates() async {
        guard !subscribedForUpdates else {
            MXLog.warning("Room already subscribed for updates")
            return
        }
        
        subscribedForUpdates = true

        do {
            try roomListService.subscribeToRooms(roomIds: [id])
        } catch {
            MXLog.error("Failed subscribing to room with error: \(error)")
        }
        
        await timeline.subscribeForUpdates()
        
        Task {
            subscribeToRoomInfoUpdates()
            
            subscribeToTypingNotifications()
            
            await subscribeToKnockRequests()
            
            if infoPublisher.value.isEncrypted {
                await subscribeToIdentityStatusChanges()
            }
        }
    }
    
    func subscribeToRoomInfoUpdates() {
        guard roomInfoObservationToken == nil else {
            return
        }
        let cachedRoomAvatar = zeroUsersService.getRoomAvatarFromCache(roomId: room.id())
        
        roomInfoObservationToken = room.subscribeToRoomInfoUpdates(listener: SDKListener { [weak self] roomInfo in
            MXLog.info("Received room info update")
<<<<<<< HEAD
            self?.infoSubject.send(.init(roomInfo: roomInfo, roomAvatarCached: cachedRoomAvatar))
=======
            self?.infoSubject.send(RoomInfoProxy(roomInfo: roomInfo))
>>>>>>> 4249c9c7
        })
    }
    
    func timelineFocusedOnEvent(eventID: String, numberOfEvents: UInt16) async -> Result<TimelineProxyProtocol, RoomProxyError> {
        do {
            let sdkTimeline = try await room.timelineWithConfiguration(configuration: .init(focus: .event(eventId: eventID,
                                                                                                          numContextEvents: numberOfEvents,
                                                                                                          hideThreadedEvents: appSettings.threadsEnabled),
                                                                                            filter: .all,
                                                                                            internalIdPrefix: UUID().uuidString,
                                                                                            dateDividerMode: .daily,
                                                                                            trackReadReceipts: false,
                                                                                            reportUtds: true))
            
            return .success(TimelineProxy(timeline: sdkTimeline,
                                          roomId: room.id(),
                                          kind: .detached,
                                          isRoomChannel: room.isAChannel(),
                                          zeroChatApi: zeroChatApi))
        } catch let error as FocusEventError {
            switch error {
            case .InvalidEventId(_, let error):
                MXLog.error("Invalid event \(eventID) Error: \(error)")
                return .failure(.eventNotFound)
            case .EventNotFound:
                MXLog.error("Event \(eventID) not found.")
                return .failure(.eventNotFound)
            case .Other(let message):
                MXLog.error("Failed to create a timeline focussed on event \(eventID) Error: \(message)")
                return .failure(.sdkError(error))
            }
        } catch {
            MXLog.error("Unexpected error: \(error)")
            return .failure(.sdkError(error))
        }
    }
    
    func threadTimeline(eventID: String) async -> Result<TimelineProxyProtocol, RoomProxyError> {
        do {
            let sdkTimeline = try await room.timelineWithConfiguration(configuration: .init(focus: .thread(rootEventId: eventID, numEvents: 20),
                                                                                            filter: .all,
                                                                                            internalIdPrefix: UUID().uuidString,
                                                                                            dateDividerMode: .daily,
                                                                                            trackReadReceipts: true,
                                                                                            reportUtds: true))
            
            let timeline = TimelineProxy(timeline: sdkTimeline, roomId: room.id(), kind: .thread(rootEventID: eventID), isRoomChannel: room.isAChannel(), zeroChatApi: zeroChatApi)
            await timeline.subscribeForUpdates()
            
            return .success(timeline)
        } catch {
            MXLog.error("Unexpected error: \(error)")
            return .failure(.sdkError(error))
        }
    }
    
    func messageFilteredTimeline(focus: TimelineFocus,
                                 allowedMessageTypes: [TimelineAllowedMessageType],
                                 presentation: TimelineKind.MediaPresentation) async -> Result<any TimelineProxyProtocol, RoomProxyError> {
        do {
            let rustFocus: MatrixRustSDK.TimelineFocus = switch focus {
            case .live: .live(hideThreadedEvents: false)
            case .eventID(let eventID): .event(eventId: eventID, numContextEvents: 100, hideThreadedEvents: false)
            case .thread(let eventID): .thread(rootEventId: eventID, numEvents: 20)
            case .pinned: .pinnedEvents(maxEventsToLoad: 100, maxConcurrentRequests: 10)
            }
            
            let rustMessageTypes: [MatrixRustSDK.RoomMessageEventMessageType] = allowedMessageTypes.map {
                switch $0 {
                case .audio: .audio
                case .file: .file
                case .image: .image
                case .video: .video
                }
            }
            
            let sdkTimeline = try await room.timelineWithConfiguration(configuration: .init(focus: rustFocus,
                                                                                            filter: .onlyMessage(types: rustMessageTypes),
                                                                                            internalIdPrefix: nil,
                                                                                            dateDividerMode: .monthly,
                                                                                            trackReadReceipts: false,
                                                                                            reportUtds: true))
            
            let timeline = TimelineProxy(timeline: sdkTimeline,
                                         roomId: room.id(),
                                         kind: .media(presentation),
                                         isRoomChannel: room.isAChannel(),
                                         zeroChatApi: zeroChatApi)
            await timeline.subscribeForUpdates()
            
            return .success(timeline)
        } catch {
            MXLog.error("Failed retrieving media events timeline with error: \(error)")
            return .failure(.sdkError(error))
        }
    }
    
    func pinnedEventsTimeline() async -> Result<TimelineProxyProtocol, RoomProxyError> {
        // Check if is already available.
        if let innerPinnedEventsTimeline {
            return .success(innerPinnedEventsTimeline)
            // Otherwise check if there is already a task loading it, and wait for it.
        } else if let innerPinnedEventsTimelineTask {
            return await innerPinnedEventsTimelineTask.value
        } else { // Else create and store a new task to load it and wait for it.
            let task = Task<Result<TimelineProxyProtocol, RoomProxyError>, Never> { [weak self] in
                guard let self else {
                    return .failure(.failedCreatingPinnedTimeline)
                }
                
                do {
                    let sdkTimeline = try await room.timelineWithConfiguration(configuration: .init(focus: .pinnedEvents(maxEventsToLoad: 100, maxConcurrentRequests: 10),
                                                                                                    filter: .all,
                                                                                                    internalIdPrefix: nil,
                                                                                                    dateDividerMode: .daily,
                                                                                                    trackReadReceipts: false,
                                                                                                    reportUtds: true))
                    
                    let timeline = TimelineProxy(timeline: sdkTimeline,
                                                 roomId: room.id(),
                                                 kind: .live,
                                                 isRoomChannel: room.isAChannel(),
                                                 zeroChatApi: zeroChatApi)
                    
                    await timeline.subscribeForUpdates()
                    innerPinnedEventsTimeline = timeline
                    return .success(timeline)
                } catch {
                    MXLog.error("Failed creating pinned events timeline with error: \(error)")
                    return .failure(.sdkError(error))
                }
            }
            
            innerPinnedEventsTimelineTask = task
            return await task.value
        }
    }
    
    func enableEncryption() async -> Result<Void, RoomProxyError> {
        do {
            try await room.enableEncryption()
            return .success(())
        } catch {
            MXLog.error("Failed enabling encryption with error: \(error)")
            return .failure(.sdkError(error))
        }
    }
    
    func redact(_ eventID: String) async -> Result<Void, RoomProxyError> {
        do {
            try await room.redact(eventId: eventID, reason: nil)
            return .success(())
        } catch {
            MXLog.error("Failed redacting eventID: \(eventID) with error: \(error)")
            return .failure(.sdkError(error))
        }
    }
    
    func reportContent(_ eventID: String, reason: String?) async -> Result<Void, RoomProxyError> {
        do {
            try await room.reportContent(eventId: eventID, score: nil, reason: reason)
            return .success(())
        } catch {
            MXLog.error("Failed reporting eventID: \(eventID) with error: \(error)")
            return .failure(.sdkError(error))
        }
    }
    
    func reportRoom(reason: String?) async -> Result<Void, RoomProxyError> {
        do {
            try await room.reportRoom(reason: reason)
            return .success(())
        } catch {
            MXLog.error("Failed reporting room: \(id) with error: \(error)")
            return .failure(.sdkError(error))
        }
    }
    
    func updateMembers() async {
        // We always update members first using the no sync API in case internet is not readily available
        // To get the members stored on disk first, this API call is very fast.
        do {
            let membersNoSyncIterator = try await room.membersNoSync()
            if let members = membersNoSyncIterator.nextChunk(chunkSize: membersNoSyncIterator.len()) {
                let memberIds = members.map { $0.userId }
                let zeroMembers = try await zeroUsersService.fetchZeroUsers(userIds: memberIds)
                membersSubject.value = members.map { member in
                    RoomMemberProxy(member: member,
                                    zeroMember: zeroMembers.first(where: { $0.matrixId == member.userId }))
                }
            }
        } catch {
            MXLog.error("[RoomProxy] Failed updating members using no sync API: \(error)")
        }
        
        do {
            // Then we update members using the sync API, this is slower but will get us the latest members
            let membersIterator = try await room.members()
            if let members = membersIterator.nextChunk(chunkSize: membersIterator.len()) {
                let memberIds = members.map { $0.userId }
                let zeroMembers = try await zeroUsersService.fetchZeroUsers(userIds: memberIds)
                membersSubject.value = members.map { member in
                    RoomMemberProxy(member: member,
                                    zeroMember: zeroMembers.first(where: { $0.matrixId == member.userId }))
                }
            }
        } catch {
            MXLog.error("[RoomProxy] Failed updating members using sync API: \(error)")
        }
    }

    func getMember(userID: String) async -> Result<RoomMemberProxyProtocol, RoomProxyError> {
        if let member = membersPublisher.value.filter({ $0.userID == userID }).first {
            roomMemberProxySubject.send(member)
            // return .success(member)
        }
        
        do {
            async let zeroProfile = zeroUsersService.fetchZeroUser(userId: userID)
            async let memberProfile = room.member(userId: userID)
            // Await both results
            let (sdkProfileResult, zeroProfileResult) = try await (memberProfile, zeroProfile)
            let member = RoomMemberProxy(member: sdkProfileResult, zeroMember: zeroProfileResult)
            roomMemberProxySubject.send(member)
            return .success(member)
        } catch {
            MXLog.error("Failed retrieving member \(userID) with error: \(error)")
            return .failure(.sdkError(error))
        }
    }
    
    func leaveRoom() async -> Result<Void, RoomProxyError> {
        do {
            try await room.leave()
            return .success(())
        } catch {
            MXLog.error("Failed leaving room with error: \(error)")
            return .failure(.sdkError(error))
        }
    }
    
    func invite(userID: String) async -> Result<Void, RoomProxyError> {
        do {
            MXLog.info("Inviting user \(userID)")
            return try await .success(room.inviteUserById(userId: userID))
        } catch {
            MXLog.error("Failed inviting user \(userID) with error: \(error)")
            return .failure(.sdkError(error))
        }
    }
    
    func setName(_ name: String) async -> Result<Void, RoomProxyError> {
        do {
            try await room.setName(name: name)
            return .success(())
        } catch {
            MXLog.error("Failed setting name with error: \(error)")
            return .failure(.sdkError(error))
        }
    }

    func setTopic(_ topic: String) async -> Result<Void, RoomProxyError> {
        do {
            return try await .success(room.setTopic(topic: topic))
        } catch {
            MXLog.error("Failed setting topic with error: \(error)")
            return .failure(.sdkError(error))
        }
    }
    
    func removeAvatar() async -> Result<Void, RoomProxyError> {
        do {
            return try await .success(room.removeAvatar())
        } catch {
            MXLog.error("Failed removing avatar with error: \(error)")
            return .failure(.sdkError(error))
        }
    }
    
    func uploadAvatar(media: MediaInfo) async -> Result<Void, RoomProxyError> {
        guard case let .image(imageURL, _, _) = media, let mimeType = media.mimeType else {
            MXLog.error("Failed uploading avatar, invalid media: \(media)")
            return .failure(.invalidMedia)
        }

        do {
            let data = try Data(contentsOf: imageURL)
            try await room.uploadAvatar(mimeType: mimeType, data: data, mediaInfo: nil)
            return .success(())
        } catch {
            MXLog.error("Failed uploading avatar with error: \(error)")
            return .failure(.sdkError(error))
        }
    }
        
    func markAsRead(receiptType: ReceiptType) async -> Result<Void, RoomProxyError> {
        do {
            try await room.markAsRead(receiptType: receiptType)
            return .success(())
        } catch {
            MXLog.error("Failed marking room \(id) as read with error: \(error)")
            return .failure(.sdkError(error))
        }
    }
    
    func edit(eventID: String, newContent: RoomMessageEventContentWithoutRelation) async -> Result<Void, RoomProxyError> {
        do {
            try await room.edit(eventId: eventID, newContent: newContent)
            return .success(())
        } catch {
            MXLog.error("Failed editing event id \(eventID), in room \(id) with error: \(error)")
            return .failure(.sdkError(error))
        }
    }
    
    func sendTypingNotification(isTyping: Bool) async -> Result<Void, RoomProxyError> {
        do {
            try await room.typingNotice(isTyping: isTyping)
            return .success(())
        } catch {
            MXLog.error("Failed sending typing notice with error: \(error)")
            return .failure(.sdkError(error))
        }
    }
    
    func ignoreDeviceTrustAndResend(devices: [String: [String]], sendHandle: SendHandleProxy) async -> Result<Void, RoomProxyError> {
        do {
            try await room.ignoreDeviceTrustAndResend(devices: devices, sendHandle: sendHandle.underlyingHandle)
            return .success(())
        } catch {
            MXLog.error("Failed trusting devices \(devices) and resending \(sendHandle.itemID) with error: \(error)")
            return .failure(.sdkError(error))
        }
    }
    
    func withdrawVerificationAndResend(userIDs: [String], sendHandle: SendHandleProxy) async -> Result<Void, RoomProxyError> {
        do {
            try await room.withdrawVerificationAndResend(userIds: userIDs, sendHandle: sendHandle.underlyingHandle)
            return .success(())
        } catch {
            MXLog.error("Failed withdrawing verification of \(userIDs) and resending \(sendHandle.itemID) with error: \(error)")
            return .failure(.sdkError(error))
        }
    }
    
    // MARK: - Privacy settings
    
    func updateJoinRule(_ rule: JoinRule) async -> Result<Void, RoomProxyError> {
        do {
            try await room.updateJoinRules(newRule: rule)
            return .success(())
        } catch {
            MXLog.error("Failed updating join rule with error: \(error)")
            return .failure(.sdkError(error))
        }
    }
    
    func updateHistoryVisibility(_ visibility: RoomHistoryVisibility) async -> Result<Void, RoomProxyError> {
        do {
            try await room.updateHistoryVisibility(visibility: visibility)
            return .success(())
        } catch {
            MXLog.error("Failed updating history visibility with error: \(error)")
            return .failure(.sdkError(error))
        }
    }
    
    func isVisibleInRoomDirectory() async -> Result<Bool, RoomProxyError> {
        do {
            return try await .success(room.getRoomVisibility() == .public)
        } catch {
            MXLog.error("Failed checking if room is visible in room directory with error: \(error)")
            return .failure(.sdkError(error))
        }
    }
    
    func updateRoomDirectoryVisibility(_ visibility: RoomVisibility) async -> Result<Void, RoomProxyError> {
        do {
            try await room.updateRoomVisibility(visibility: visibility)
            return .success(())
        } catch {
            MXLog.error("Failed updating room directory visibility with error: \(error)")
            return .failure(.sdkError(error))
        }
    }
    
    // MARK: - Canonical Alias
    
    func updateCanonicalAlias(_ alias: String?, altAliases: [String]) async -> Result<Void, RoomProxyError> {
        do {
            try await room.updateCanonicalAlias(alias: alias, altAliases: altAliases)
            return .success(())
        } catch {
            MXLog.error("Failed updating canonical alias with error: \(error)")
            return .failure(.sdkError(error))
        }
    }
    
    func publishRoomAliasInRoomDirectory(_ alias: String) async -> Result<Bool, RoomProxyError> {
        do {
            let result = try await room.publishRoomAliasInRoomDirectory(alias: alias)
            return .success(result)
        } catch {
            MXLog.error("Failed publishing the room's alias in the room directory with error: \(error)")
            return .failure(.sdkError(error))
        }
    }
    
    func removeRoomAliasFromRoomDirectory(_ alias: String) async -> Result<Bool, RoomProxyError> {
        do {
            let result = try await room.removeRoomAliasFromRoomDirectory(alias: alias)
            return .success(result)
        } catch {
            MXLog.error("Failed removing the room's alias in the room directory with error: \(error)")
            return .failure(.sdkError(error))
        }
    }
    
    // MARK: - Room flags
    
    func flagAsUnread(_ isUnread: Bool) async -> Result<Void, RoomProxyError> {
        MXLog.info("Flagging room \(id) as unread: \(isUnread)")
        
        do {
            try await room.setUnreadFlag(newValue: isUnread)
            return .success(())
        } catch {
            MXLog.error("Failed marking room \(id) as unread: \(isUnread) with error: \(error)")
            return .failure(.sdkError(error))
        }
    }
    
    func flagAsFavourite(_ isFavourite: Bool) async -> Result<Void, RoomProxyError> {
        do {
            try await room.setIsFavourite(isFavourite: isFavourite, tagOrder: nil)
            return .success(())
        } catch {
            MXLog.error("Failed flagging room \(id) as favourite with error: \(error)")
            return .failure(.sdkError(error))
        }
    }
    
    // MARK: - Power Levels
    
    func powerLevels() async -> Result<RoomPowerLevelsProxyProtocol?, RoomProxyError> {
        do {
            return try await .success(RoomPowerLevelsProxy(room.getPowerLevels()))
        } catch {
            MXLog.error("Failed building the current power level settings: \(error)")
            return .failure(.sdkError(error))
        }
    }
    
    func applyPowerLevelChanges(_ changes: RoomPowerLevelChanges) async -> Result<Void, RoomProxyError> {
        do {
            return try await .success(room.applyPowerLevelChanges(changes: changes))
        } catch {
            MXLog.error("Failed applying the power level changes: \(error)")
            return .failure(.sdkError(error))
        }
    }
    
    func resetPowerLevels() async -> Result<Void, RoomProxyError> {
        do {
            _ = try await room.resetPowerLevels()
            return .success(())
        } catch {
            MXLog.error("Failed resetting the power levels: \(error)")
            return .failure(.sdkError(error))
        }
    }
    
    func suggestedRole(for userID: String) async -> Result<RoomMemberRole, RoomProxyError> {
        do {
            return try await .success(room.suggestedRoleForUser(userId: userID))
        } catch {
            MXLog.error("Failed getting a user's role: \(error)")
            return .failure(.sdkError(error))
        }
    }
    
    func updatePowerLevelsForUsers(_ updates: [(userID: String, powerLevel: Int64)]) async -> Result<Void, RoomProxyError> {
        do {
            let updates = updates.map { UserPowerLevelUpdate(userId: $0.userID, powerLevel: $0.powerLevel) }
            return try await .success(room.updatePowerLevelsForUsers(updates: updates))
        } catch {
            MXLog.error("Failed updating user power levels changes: \(error)")
            return .failure(.sdkError(error))
        }
    }
    
    // MARK: - Moderation
    
    func kickUser(_ userID: String, reason: String?) async -> Result<Void, RoomProxyError> {
        do {
            try await room.kickUser(userId: userID, reason: reason)
            return .success(())
        } catch {
            MXLog.error("Failed kicking \(userID) with error: \(error)")
            return .failure(.sdkError(error))
        }
    }
    
    func banUser(_ userID: String, reason: String?) async -> Result<Void, RoomProxyError> {
        do {
            try await room.banUser(userId: userID, reason: reason)
            return .success(())
        } catch {
            MXLog.error("Failed banning \(userID) with error: \(error)")
            return .failure(.sdkError(error))
        }
    }
    
    func unbanUser(_ userID: String) async -> Result<Void, RoomProxyError> {
        do {
            try await room.unbanUser(userId: userID, reason: nil)
            return .success(())
        } catch {
            MXLog.error("Failed unbanning \(userID) with error: \(error)")
            return .failure(.sdkError(error))
        }
    }
    
    // MARK: - Element Call
    
    func elementCallWidgetDriver(deviceID: String) -> ElementCallWidgetDriverProtocol {
        ElementCallWidgetDriver(room: room, deviceID: deviceID)
    }
    
    func sendCallNotificationIfNeeded() async -> Result<Void, RoomProxyError> {
        do {
            _ = try await room.sendCallNotificationIfNeeded()
            return .success(())
        } catch {
            MXLog.error("Failed room call notification with error: \(error)")
            return .failure(.sdkError(error))
        }
    }
    
    // MARK: - Permalinks
    
    func matrixToPermalink() async -> Result<URL, RoomProxyError> {
        do {
            let urlString = try await room.matrixToPermalink()
            
            guard let url = URL(string: urlString) else {
                MXLog.error("Failed creating permalink for roomID: \(id), invalid permalink URL string: \(urlString)")
                return .failure(.invalidURL)
            }
            
            return .success(url)
        } catch {
            MXLog.error("Failed creating permalink for roomID: \(id) with error: \(error)")
            return .failure(.sdkError(error))
        }
    }
    
    func matrixToEventPermalink(_ eventID: String) async -> Result<URL, RoomProxyError> {
        do {
            let urlString = try await room.matrixToEventPermalink(eventId: eventID)
            
            guard let url = URL(string: urlString) else {
                MXLog.error("Failed creating permalink for eventID: \(eventID), invalid permalink URL string: \(urlString)")
                return .failure(.invalidURL)
            }
            
            return .success(url)
        } catch {
            MXLog.error("Failed creating permalink for eventID: \(eventID) with error: \(error)")
            return .failure(.sdkError(error))
        }
    }
    
    // MARK: - Drafts
    
    func saveDraft(_ draft: ComposerDraft, threadRootEventID: String?) async -> Result<Void, RoomProxyError> {
        do {
            try await room.saveComposerDraft(draft: draft, threadRoot: threadRootEventID)
            return .success(())
        } catch {
            MXLog.error("Failed saving draft with error: \(error)")
            return .failure(.sdkError(error))
        }
    }
    
    func loadDraft(threadRootEventID: String?) async -> Result<ComposerDraft?, RoomProxyError> {
        do {
            return try await .success(room.loadComposerDraft(threadRoot: threadRootEventID))
        } catch {
            MXLog.error("Failed restoring draft with error: \(error)")
            return .failure(.sdkError(error))
        }
    }
    
    func clearDraft(threadRootEventID: String?) async -> Result<Void, RoomProxyError> {
        do {
            try await room.clearComposerDraft(threadRoot: threadRootEventID)
            return .success(())
        } catch {
            MXLog.error("Failed clearing draft with error: \(error)")
            return .failure(.sdkError(error))
        }
    }

    // MARK: - Private
    
    private func subscribeToTypingNotifications() {
        typingNotificationObservationToken = room.subscribeToTypingNotifications(listener: RoomTypingNotificationUpdateListener { [weak self] typingUserIDs in
            guard let self else { return }
            
            MXLog.info("Received typing notification update, typingUsers: \(typingUserIDs)")
            
            let typingMembers = typingUserIDs.compactMap { userID in
                if let member = self.membersPublisher.value.filter({ $0.userID == userID }).first {
                    return member.displayName ?? member.userID
                } else {
                    return userID
                }
            }
            
            typingMembersSubject.send(typingMembers)
        })
    }
    
    private func subscribeToIdentityStatusChanges() async {
        do {
            identityStatusChangesObservationToken = try await room.subscribeToIdentityStatusChanges(listener: RoomIdentityStatusChangeListener { [weak self] changes in
                guard let self else { return }
                
                MXLog.info("Received identity status changes: \(changes)")
                
                identityStatusChangesSubject.send(changes)
            })
        } catch {
            MXLog.error("Failed subscribing to identity status changes with error: \(error)")
        }
    }
    
    private func subscribeToKnockRequests() async {
        do {
            knockRequestsChangesObservationToken = try await room.subscribeToKnockRequests(listener: RoomKnockRequestsListener { [weak self] requests in
                guard let self else { return }
                
                MXLog.info("Received requests to join update, requests id: \(requests.map(\.eventId))")
                knockRequestsStateSubject.send(.loaded(requests.map(KnockRequestProxy.init)))
            })
        } catch {
            MXLog.error("Failed observing requests to join with error: \(error)")
        }
    }
    
    private let excludedEventsFilter: TimelineEventTypeFilter = {
        var stateEventFilters: [StateEventType] = [.roomAliases,
                                                   .roomCanonicalAlias,
                                                   .roomGuestAccess,
                                                   .roomHistoryVisibility,
                                                   .roomJoinRules,
                                                   .roomPinnedEvents,
//                                                   .roomPowerLevels,
                                                   .roomServerAcl,
                                                   .roomTombstone,
                                                   .spaceChild,
                                                   .spaceParent,
                                                   .policyRuleRoom,
                                                   .policyRuleServer,
                                                   .policyRuleUser]
        return .exclude(eventTypes: stateEventFilters.map { FilterTimelineEventType.state(eventType: $0) })
    }()
}

private final class RoomTypingNotificationUpdateListener: TypingNotificationsListener {
    private let onUpdateClosure: ([String]) -> Void
    
    init(_ onUpdateClosure: @escaping ([String]) -> Void) {
        self.onUpdateClosure = onUpdateClosure
    }
    
    func call(typingUserIds: [String]) {
        onUpdateClosure(typingUserIds)
    }
}

private final class RoomIdentityStatusChangeListener: IdentityStatusChangeListener {
    private let onUpdateClosure: ([IdentityStatusChange]) -> Void
    
    init(_ onUpdateClosure: @escaping ([IdentityStatusChange]) -> Void) {
        self.onUpdateClosure = onUpdateClosure
    }
    
    func call(identityStatusChange: [IdentityStatusChange]) {
        onUpdateClosure(identityStatusChange)
    }
}

private final class RoomKnockRequestsListener: KnockRequestsListener {
    private let onUpdateClosure: ([KnockRequest]) -> Void
    
    init(_ onUpdateClosure: @escaping ([KnockRequest]) -> Void) {
        self.onUpdateClosure = onUpdateClosure
    }
    
    func call(joinRequests: [KnockRequest]) {
        onUpdateClosure(joinRequests)
    }
}

extension RoomProtocol {
    public func isAChannel() -> Bool {
        displayName()?.starts(with: ZeroContants.ZERO_CHANNEL_PREFIX) == true
    }
}<|MERGE_RESOLUTION|>--- conflicted
+++ resolved
@@ -153,11 +153,7 @@
         
         roomInfoObservationToken = room.subscribeToRoomInfoUpdates(listener: SDKListener { [weak self] roomInfo in
             MXLog.info("Received room info update")
-<<<<<<< HEAD
             self?.infoSubject.send(.init(roomInfo: roomInfo, roomAvatarCached: cachedRoomAvatar))
-=======
-            self?.infoSubject.send(RoomInfoProxy(roomInfo: roomInfo))
->>>>>>> 4249c9c7
         })
     }
     
