--- conflicted
+++ resolved
@@ -758,33 +758,6 @@
         })
     }
     
-<<<<<<< HEAD
-    private func getZeroRoomName() -> String? {
-        if let roomInfo = roomInfo {
-            var displayName: String? = roomInfo.displayName ?? roomInfo.rawName
-            if displayName?.stringMatchesUserIdFormatRegex() == true {
-                let user = zeroMatrixUsersService.getMatrixUserCleaned(userId: displayName!)
-                displayName = user?.displayName
-            }
-            return displayName
-        } else {
-            return roomListItem.displayName()
-        }
-    }
-    
-    private func getZeroRoomAvatarUrl() -> String? {
-        if let roomInfo = roomInfo {
-            var displayName: String? = roomInfo.displayName ?? roomInfo.rawName
-            var roomAvatar: String? = roomInfo.avatarUrl
-            if displayName?.stringMatchesUserIdFormatRegex() == true {
-                let user = zeroMatrixUsersService.getMatrixUserCleaned(userId: displayName!)
-                roomAvatar = user?.profileSummary?.profileImage
-            }
-            return roomAvatar
-        } else {
-            return roomListItem.avatarUrl()
-        }
-=======
     private func subscribeToIdentityStatusChanges() {
         identityStatusChangesObservationToken = room.subscribeToIdentityStatusChanges(listener: RoomIdentityStatusChangeListener { [weak self] changes in
             guard let self else { return }
@@ -793,7 +766,33 @@
             
             identityStatusChangesSubject.send(changes)
         })
->>>>>>> 794d0eea
+    }
+    
+    private func getZeroRoomName() -> String? {
+        if let roomInfo = roomInfo {
+            var displayName: String? = roomInfo.displayName ?? roomInfo.rawName
+            if displayName?.stringMatchesUserIdFormatRegex() == true {
+                let user = zeroMatrixUsersService.getMatrixUserCleaned(userId: displayName!)
+                displayName = user?.displayName
+            }
+            return displayName
+        } else {
+            return roomListItem.displayName()
+        }
+    }
+    
+    private func getZeroRoomAvatarUrl() -> String? {
+        if let roomInfo = roomInfo {
+            var displayName: String? = roomInfo.displayName ?? roomInfo.rawName
+            var roomAvatar: String? = roomInfo.avatarUrl
+            if displayName?.stringMatchesUserIdFormatRegex() == true {
+                let user = zeroMatrixUsersService.getMatrixUserCleaned(userId: displayName!)
+                roomAvatar = user?.profileSummary?.profileImage
+            }
+            return roomAvatar
+        } else {
+            return roomListItem.avatarUrl()
+        }
     }
 }
 
