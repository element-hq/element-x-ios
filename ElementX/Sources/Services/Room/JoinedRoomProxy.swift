//
// Copyright 2022-2024 New Vector Ltd.
//
// SPDX-License-Identifier: AGPL-3.0-only OR LicenseRef-Element-Commercial
// Please see LICENSE files in the repository root for full details.
//

import Combine
import Foundation
import MatrixRustSDK
import UIKit

class JoinedRoomProxy: JoinedRoomProxyProtocol {
    private let roomListService: RoomListServiceProtocol
    private let roomListItem: RoomListItemProtocol
    private let room: RoomProtocol
    let timeline: TimelineProxyProtocol
    private let zeroChatApi: ZeroChatApiProtocol
    private let zeroUsersService: ZeroMatrixUsersService
    
    private var innerPinnedEventsTimeline: TimelineProxyProtocol?
    private var innerPinnedEventsTimelineTask: Task<TimelineProxyProtocol?, Never>?
    var pinnedEventsTimeline: TimelineProxyProtocol? {
        get async {
            // Check if is already available.
            if let innerPinnedEventsTimeline {
                return innerPinnedEventsTimeline
                // Otherwise check if there is already a task loading it, and wait for it.
            } else if let innerPinnedEventsTimelineTask,
                      let value = await innerPinnedEventsTimelineTask.value {
                return value
                // Else create and store a new task to load it and wait for it.
            } else {
                let task = Task<TimelineProxyProtocol?, Never> { [weak self] in
                    guard let self else {
                        return nil
                    }
                    
                    do {
                        let sdkTimeline = try await room.timelineWithConfiguration(configuration: .init(focus: .pinnedEvents(maxEventsToLoad: 100, maxConcurrentRequests: 10),
                                                                                                        allowedMessageTypes: .all,
                                                                                                        internalIdPrefix: nil,
                                                                                                        dateDividerMode: .daily))
                        
                        let timeline = TimelineProxy(timeline: sdkTimeline, roomId: room.id(), kind: .pinned, zeroChatApi: zeroChatApi)
                        
                        await timeline.subscribeForUpdates()
                        innerPinnedEventsTimeline = timeline
                        return timeline
                    } catch {
                        MXLog.error("Failed creating pinned events timeline with error: \(error)")
                        return nil
                    }
                }
                
                innerPinnedEventsTimelineTask = task
                return await task.value
            }
        }
    }
    
    // periphery:ignore - required for instance retention in the rust codebase
    private var roomInfoObservationToken: TaskHandle?
    // periphery:ignore - required for instance retention in the rust codebase
    private var typingNotificationObservationToken: TaskHandle?
    // periphery:ignore - required for instance retention in the rust codebase
    private var identityStatusChangesObservationToken: TaskHandle?
    // periphery:ignore - required for instance retention in the rust codebase
    private var knockRequestsChangesObservationToken: TaskHandle?
    
    private var subscribedForUpdates = false
    
    private let infoSubject: CurrentValueSubject<RoomInfoProxy, Never>
    var infoPublisher: CurrentValuePublisher<RoomInfoProxy, Never> {
        infoSubject.asCurrentValuePublisher()
    }

    private let membersSubject = CurrentValueSubject<[RoomMemberProxyProtocol], Never>([])
    var membersPublisher: CurrentValuePublisher<[RoomMemberProxyProtocol], Never> {
        membersSubject.asCurrentValuePublisher()
    }
    
    private let typingMembersSubject = CurrentValueSubject<[String], Never>([])
    var typingMembersPublisher: CurrentValuePublisher<[String], Never> {
        typingMembersSubject.asCurrentValuePublisher()
    }
    
    private let identityStatusChangesSubject = CurrentValueSubject<[IdentityStatusChange], Never>([])
    var identityStatusChangesPublisher: CurrentValuePublisher<[IdentityStatusChange], Never> {
        identityStatusChangesSubject.asCurrentValuePublisher()
    }
    
    private let knockRequestsStateSubject = CurrentValueSubject<KnockRequestsState, Never>(.loading)
    var knockRequestsStatePublisher: CurrentValuePublisher<KnockRequestsState, Never> {
        knockRequestsStateSubject.asCurrentValuePublisher()
    }
    
    private let roomMemberProxySubject = CurrentValueSubject<RoomMemberProxyProtocol?, Never>(nil)
    var roomMemberPublisher: CurrentValuePublisher<RoomMemberProxyProtocol?, Never> {
        roomMemberProxySubject.asCurrentValuePublisher()
    }
    
    // A room identifier is constant and lazy stops it from being fetched
    // multiple times over FFI
    lazy var id: String = room.id()
    var ownUserID: String { room.ownUserId() }
    var info: RoomInfoProxy { infoSubject.value }
    
    var isEncrypted: Bool {
        (try? room.isEncrypted()) ?? false
    }
    
    init(roomListService: RoomListServiceProtocol,
         roomListItem: RoomListItemProtocol,
         room: RoomProtocol,
         zeroChatApi: ZeroChatApiProtocol,
         zeroUsersService: ZeroMatrixUsersService) async throws {
        self.roomListService = roomListService
        self.roomListItem = roomListItem
        self.room = room
        self.zeroChatApi = zeroChatApi
        self.zeroUsersService = zeroUsersService
        
        let cachedRoomAvatar = zeroUsersService.getRoomAvatarFromCache(roomId: room.id())
        infoSubject = try await .init(RoomInfoProxy(roomInfo: room.roomInfo(), roomAvatarCached: cachedRoomAvatar))
        timeline = try await TimelineProxy(timeline: room.timeline(), roomId: room.id(), kind: .live, zeroChatApi: zeroChatApi)
        
        Task {
            await updateMembers()
        }
    }
    
    func subscribeForUpdates() async {
        guard !subscribedForUpdates else {
            MXLog.warning("Room already subscribed for updates")
            return
        }
        
        subscribedForUpdates = true

        do {
            try roomListService.subscribeToRooms(roomIds: [id])
        } catch {
            MXLog.error("Failed subscribing to room with error: \(error)")
        }
        
        await timeline.subscribeForUpdates()
        
        subscribeToRoomInfoUpdates()
        
        if isEncrypted {
            subscribeToIdentityStatusChanges()
        }
        
        subscribeToTypingNotifications()
        
        await subscribeToKnockRequests()
    }
    
    func subscribeToRoomInfoUpdates() {
        guard roomInfoObservationToken == nil else {
            return
        }
        let cachedRoomAvatar = zeroUsersService.getRoomAvatarFromCache(roomId: room.id())
        
        roomInfoObservationToken = room.subscribeToRoomInfoUpdates(listener: RoomInfoUpdateListener { [weak self] roomInfo in
            MXLog.info("Received room info update")
            self?.infoSubject.send(.init(roomInfo: roomInfo, roomAvatarCached: cachedRoomAvatar))
        })
    }
    
    func timelineFocusedOnEvent(eventID: String, numberOfEvents: UInt16) async -> Result<TimelineProxyProtocol, RoomProxyError> {
        do {
            let sdkTimeline = try await room.timelineWithConfiguration(configuration: .init(focus: .event(eventId: eventID, numContextEvents: numberOfEvents),
                                                                                            allowedMessageTypes: .all,
                                                                                            internalIdPrefix: UUID().uuidString,
                                                                                            dateDividerMode: .daily))
            
            return .success(TimelineProxy(timeline: sdkTimeline, roomId: room.id(), kind: .detached, zeroChatApi: zeroChatApi))
        } catch let error as FocusEventError {
            switch error {
            case .InvalidEventId(_, let error):
                MXLog.error("Invalid event \(eventID) Error: \(error)")
                return .failure(.eventNotFound)
            case .EventNotFound:
                MXLog.error("Event \(eventID) not found.")
                return .failure(.eventNotFound)
            case .Other(let message):
                MXLog.error("Failed to create a timeline focussed on event \(eventID) Error: \(message)")
                return .failure(.sdkError(error))
            }
        } catch {
            MXLog.error("Unexpected error: \(error)")
            return .failure(.sdkError(error))
        }
    }
    
    func messageFilteredTimeline(allowedMessageTypes: [RoomMessageEventMessageType],
                                 presentation: TimelineKind.MediaPresentation) async -> Result<any TimelineProxyProtocol, RoomProxyError> {
        do {
            let sdkTimeline = try await room.timelineWithConfiguration(configuration: .init(focus: .live,
                                                                                            allowedMessageTypes: .only(types: allowedMessageTypes),
                                                                                            internalIdPrefix: nil,
                                                                                            dateDividerMode: .monthly))
            
<<<<<<< HEAD
            let timeline = TimelineProxy(timeline: sdkTimeline, roomId: room.id(), kind: .media(.mediaFilesScreen), zeroChatApi: zeroChatApi)
=======
            let timeline = TimelineProxy(timeline: sdkTimeline, kind: .media(presentation))
>>>>>>> 42257a18
            await timeline.subscribeForUpdates()
            
            return .success(timeline)
        } catch {
            MXLog.error("Failed retrieving media events timeline with error: \(error)")
            return .failure(.sdkError(error))
        }
    }
    
    func enableEncryption() async -> Result<Void, RoomProxyError> {
        do {
            try await room.enableEncryption()
            return .success(())
        } catch {
            MXLog.error("Failed enabling encryption with error: \(error)")
            return .failure(.sdkError(error))
        }
    }
    
    func redact(_ eventID: String) async -> Result<Void, RoomProxyError> {
        do {
            try await room.redact(eventId: eventID, reason: nil)
            return .success(())
        } catch {
            MXLog.error("Failed redacting eventID: \(eventID) with error: \(error)")
            return .failure(.sdkError(error))
        }
    }
    
    func reportContent(_ eventID: String, reason: String?) async -> Result<Void, RoomProxyError> {
        do {
            try await room.reportContent(eventId: eventID, score: nil, reason: reason)
            return .success(())
        } catch {
            MXLog.error("Failed reporting eventID: \(eventID) with error: \(error)")
            return .failure(.sdkError(error))
        }
    }
    
    func updateMembers() async {
        // We always update members first using the no sync API in case internet is not readily available
        // To get the members stored on disk first, this API call is very fast.
        do {
            let membersNoSyncIterator = try await room.membersNoSync()
            if let members = membersNoSyncIterator.nextChunk(chunkSize: membersNoSyncIterator.len()) {
                let memberIds = members.map { $0.userId }
                let zeroMembers = try await zeroUsersService.fetchZeroUsers(userIds: memberIds)
                membersSubject.value = members.map { member in
                    RoomMemberProxy(member: member,
                                    zeroMember: zeroMembers.first(where: { $0.matrixId == member.userId }))
                }
            }
        } catch {
            MXLog.error("[RoomProxy] Failed updating members using no sync API: \(error)")
        }
        
        do {
            // Then we update members using the sync API, this is slower but will get us the latest members
            let membersIterator = try await room.members()
            if let members = membersIterator.nextChunk(chunkSize: membersIterator.len()) {
                let memberIds = members.map { $0.userId }
                let zeroMembers = try await zeroUsersService.fetchZeroUsers(userIds: memberIds)
                membersSubject.value = members.map { member in
                    RoomMemberProxy(member: member,
                                    zeroMember: zeroMembers.first(where: { $0.matrixId == member.userId }))
                }
            }
        } catch {
            MXLog.error("[RoomProxy] Failed updating members using sync API: \(error)")
        }
    }

    func getMember(userID: String) async -> Result<RoomMemberProxyProtocol, RoomProxyError> {
        if let member = membersPublisher.value.filter({ $0.userID == userID }).first {
            roomMemberProxySubject.send(member)
            // return .success(member)
        }
        
        do {
            async let zeroProfile = zeroUsersService.fetchZeroUser(userId: userID)
            async let memberProfile = room.member(userId: userID)
            // Await both results
            let (sdkProfileResult, zeroProfileResult) = try await (memberProfile, zeroProfile)
            let member = RoomMemberProxy(member: sdkProfileResult, zeroMember: zeroProfileResult)
            roomMemberProxySubject.send(member)
            return .success(member)
        } catch {
            MXLog.error("Failed retrieving member \(userID) with error: \(error)")
            return .failure(.sdkError(error))
        }
    }
    
    func leaveRoom() async -> Result<Void, RoomProxyError> {
        do {
            try await room.leave()
            return .success(())
        } catch {
            MXLog.error("Failed leaving room with error: \(error)")
            return .failure(.sdkError(error))
        }
    }
    
    func invite(userID: String) async -> Result<Void, RoomProxyError> {
        do {
            MXLog.info("Inviting user \(userID)")
            return try await .success(room.inviteUserById(userId: userID))
        } catch {
            MXLog.error("Failed inviting user \(userID) with error: \(error)")
            return .failure(.sdkError(error))
        }
    }
    
    func setName(_ name: String) async -> Result<Void, RoomProxyError> {
        do {
            try await room.setName(name: name)
            return .success(())
        } catch {
            MXLog.error("Failed setting name with error: \(error)")
            return .failure(.sdkError(error))
        }
    }

    func setTopic(_ topic: String) async -> Result<Void, RoomProxyError> {
        do {
            return try await .success(room.setTopic(topic: topic))
        } catch {
            MXLog.error("Failed setting topic with error: \(error)")
            return .failure(.sdkError(error))
        }
    }
    
    func removeAvatar() async -> Result<Void, RoomProxyError> {
        do {
            return try await .success(room.removeAvatar())
        } catch {
            MXLog.error("Failed removing avatar with error: \(error)")
            return .failure(.sdkError(error))
        }
    }
    
    func uploadAvatar(media: MediaInfo) async -> Result<Void, RoomProxyError> {
        guard case let .image(imageURL, _, _) = media, let mimeType = media.mimeType else {
            MXLog.error("Failed uploading avatar, invalid media: \(media)")
            return .failure(.invalidMedia)
        }

        do {
            let data = try Data(contentsOf: imageURL)
            try await room.uploadAvatar(mimeType: mimeType, data: data, mediaInfo: nil)
            return .success(())
        } catch {
            MXLog.error("Failed uploading avatar with error: \(error)")
            return .failure(.sdkError(error))
        }
    }
        
    func markAsRead(receiptType: ReceiptType) async -> Result<Void, RoomProxyError> {
        do {
            try await room.markAsRead(receiptType: receiptType)
            return .success(())
        } catch {
            MXLog.error("Failed marking room \(id) as read with error: \(error)")
            return .failure(.sdkError(error))
        }
    }
    
    func edit(eventID: String, newContent: RoomMessageEventContentWithoutRelation) async -> Result<Void, RoomProxyError> {
        do {
            try await room.edit(eventId: eventID, newContent: newContent)
            return .success(())
        } catch {
            MXLog.error("Failed editing event id \(eventID), in room \(id) with error: \(error)")
            return .failure(.sdkError(error))
        }
    }
    
    func sendTypingNotification(isTyping: Bool) async -> Result<Void, RoomProxyError> {
        do {
            try await room.typingNotice(isTyping: isTyping)
            return .success(())
        } catch {
            MXLog.error("Failed sending typing notice with error: \(error)")
            return .failure(.sdkError(error))
        }
    }
    
    func ignoreDeviceTrustAndResend(devices: [String: [String]], sendHandle: SendHandleProxy) async -> Result<Void, RoomProxyError> {
        do {
            try await room.ignoreDeviceTrustAndResend(devices: devices, sendHandle: sendHandle.underlyingHandle)
            return .success(())
        } catch {
            MXLog.error("Failed trusting devices \(devices) and resending \(sendHandle.itemID) with error: \(error)")
            return .failure(.sdkError(error))
        }
    }
    
    func withdrawVerificationAndResend(userIDs: [String], sendHandle: SendHandleProxy) async -> Result<Void, RoomProxyError> {
        do {
            try await room.withdrawVerificationAndResend(userIds: userIDs, sendHandle: sendHandle.underlyingHandle)
            return .success(())
        } catch {
            MXLog.error("Failed withdrawing verification of \(userIDs) and resending \(sendHandle.itemID) with error: \(error)")
            return .failure(.sdkError(error))
        }
    }
    
    // MARK: - Privacy settings
    
    func updateJoinRule(_ rule: JoinRule) async -> Result<Void, RoomProxyError> {
        do {
            try await room.updateJoinRules(newRule: rule)
            return .success(())
        } catch {
            MXLog.error("Failed updating join rule with error: \(error)")
            return .failure(.sdkError(error))
        }
    }
    
    func updateHistoryVisibility(_ visibility: RoomHistoryVisibility) async -> Result<Void, RoomProxyError> {
        do {
            try await room.updateHistoryVisibility(visibility: visibility)
            return .success(())
        } catch {
            MXLog.error("Failed updating history visibility with error: \(error)")
            return .failure(.sdkError(error))
        }
    }
    
    func isVisibleInRoomDirectory() async -> Result<Bool, RoomProxyError> {
        do {
            return try await .success(room.getRoomVisibility() == .public)
        } catch {
            MXLog.error("Failed checking if room is visible in room directory with error: \(error)")
            return .failure(.sdkError(error))
        }
    }
    
    func updateRoomDirectoryVisibility(_ visibility: RoomVisibility) async -> Result<Void, RoomProxyError> {
        do {
            try await room.updateRoomVisibility(visibility: visibility)
            return .success(())
        } catch {
            MXLog.error("Failed updating room directory visibility with error: \(error)")
            return .failure(.sdkError(error))
        }
    }
    
    // MARK: - Canonical Alias
    
    func updateCanonicalAlias(_ alias: String?, altAliases: [String]) async -> Result<Void, RoomProxyError> {
        do {
            try await room.updateCanonicalAlias(alias: alias, altAliases: altAliases)
            return .success(())
        } catch {
            MXLog.error("Failed updating canonical alias with error: \(error)")
            return .failure(.sdkError(error))
        }
    }
    
    func publishRoomAliasInRoomDirectory(_ alias: String) async -> Result<Bool, RoomProxyError> {
        do {
            let result = try await room.publishRoomAliasInRoomDirectory(alias: alias)
            return .success(result)
        } catch {
            MXLog.error("Failed publishing the room's alias in the room directory with error: \(error)")
            return .failure(.sdkError(error))
        }
    }
    
    func removeRoomAliasFromRoomDirectory(_ alias: String) async -> Result<Bool, RoomProxyError> {
        do {
            let result = try await room.removeRoomAliasFromRoomDirectory(alias: alias)
            return .success(result)
        } catch {
            MXLog.error("Failed removing the room's alias in the room directory with error: \(error)")
            return .failure(.sdkError(error))
        }
    }
    
    // MARK: - Room flags
    
    func flagAsUnread(_ isUnread: Bool) async -> Result<Void, RoomProxyError> {
        MXLog.info("Flagging room \(id) as unread: \(isUnread)")
        
        do {
            try await room.setUnreadFlag(newValue: isUnread)
            return .success(())
        } catch {
            MXLog.error("Failed marking room \(id) as unread: \(isUnread) with error: \(error)")
            return .failure(.sdkError(error))
        }
    }
    
    func flagAsFavourite(_ isFavourite: Bool) async -> Result<Void, RoomProxyError> {
        do {
            try await room.setIsFavourite(isFavourite: isFavourite, tagOrder: nil)
            return .success(())
        } catch {
            MXLog.error("Failed flagging room \(id) as favourite with error: \(error)")
            return .failure(.sdkError(error))
        }
    }
    
    // MARK: - Power Levels
    
    func powerLevels() async -> Result<RoomPowerLevels, RoomProxyError> {
        do {
            return try await .success(room.getPowerLevels())
        } catch {
            MXLog.error("Failed building the current power level settings: \(error)")
            return .failure(.sdkError(error))
        }
    }
    
    func applyPowerLevelChanges(_ changes: RoomPowerLevelChanges) async -> Result<Void, RoomProxyError> {
        do {
            return try await .success(room.applyPowerLevelChanges(changes: changes))
        } catch {
            MXLog.error("Failed applying the power level changes: \(error)")
            return .failure(.sdkError(error))
        }
    }
    
    func resetPowerLevels() async -> Result<RoomPowerLevels, RoomProxyError> {
        do {
            return try await .success(room.resetPowerLevels())
        } catch {
            MXLog.error("Failed resetting the power levels: \(error)")
            return .failure(.sdkError(error))
        }
    }
    
    func suggestedRole(for userID: String) async -> Result<RoomMemberRole, RoomProxyError> {
        do {
            return try await .success(room.suggestedRoleForUser(userId: userID))
        } catch {
            MXLog.error("Failed getting a user's role: \(error)")
            return .failure(.sdkError(error))
        }
    }
    
    func updatePowerLevelsForUsers(_ updates: [(userID: String, powerLevel: Int64)]) async -> Result<Void, RoomProxyError> {
        do {
            let updates = updates.map { UserPowerLevelUpdate(userId: $0.userID, powerLevel: $0.powerLevel) }
            return try await .success(room.updatePowerLevelsForUsers(updates: updates))
        } catch {
            MXLog.error("Failed updating user power levels changes: \(error)")
            return .failure(.sdkError(error))
        }
    }
    
    func canUser(userID: String, sendStateEvent event: StateEventType) async -> Result<Bool, RoomProxyError> {
        do {
            return try await .success(room.canUserSendState(userId: userID, stateEvent: event))
        } catch {
            MXLog.error("Failed checking if the user can send \(event) with error: \(error)")
            return .failure(.sdkError(error))
        }
    }
    
    func canUserInvite(userID: String) async -> Result<Bool, RoomProxyError> {
        do {
            return try await .success(room.canUserInvite(userId: userID))
        } catch {
            MXLog.error("Failed checking if the user can invite with error: \(error)")
            return .failure(.sdkError(error))
        }
    }
    
    func canUserRedactOther(userID: String) async -> Result<Bool, RoomProxyError> {
        do {
            return try await .success(room.canUserRedactOther(userId: userID))
        } catch {
            MXLog.error("Failed checking if the user can redact others with error: \(error)")
            return .failure(.sdkError(error))
        }
    }
    
    func canUserRedactOwn(userID: String) async -> Result<Bool, RoomProxyError> {
        do {
            return try await .success(room.canUserRedactOwn(userId: userID))
        } catch {
            MXLog.error("Failed checking if the user can redact self with error: \(error)")
            return .failure(.sdkError(error))
        }
    }
    
    func canUserKick(userID: String) async -> Result<Bool, RoomProxyError> {
        do {
            return try await .success(room.canUserKick(userId: userID))
        } catch {
            MXLog.error("Failed checking if the user can kick with error: \(error)")
            return .failure(.sdkError(error))
        }
    }
    
    func canUserBan(userID: String) async -> Result<Bool, RoomProxyError> {
        do {
            return try await .success(room.canUserBan(userId: userID))
        } catch {
            MXLog.error("Failed checking if the user can ban with error: \(error)")
            return .failure(.sdkError(error))
        }
    }
    
    func canUserTriggerRoomNotification(userID: String) async -> Result<Bool, RoomProxyError> {
        do {
            return try await .success(room.canUserTriggerRoomNotification(userId: userID))
        } catch {
            MXLog.error("Failed checking if the user can trigger room notification with error: \(error)")
            return .failure(.sdkError(error))
        }
    }
    
    func canUserPinOrUnpin(userID: String) async -> Result<Bool, RoomProxyError> {
        do {
            return try await .success(room.canUserPinUnpin(userId: userID))
        } catch {
            MXLog.error("Failed checking if the user can pin or unnpin: \(error)")
            return .failure(.sdkError(error))
        }
    }
    
    // MARK: - Moderation
    
    func kickUser(_ userID: String) async -> Result<Void, RoomProxyError> {
        do {
            try await room.kickUser(userId: userID, reason: nil)
            return .success(())
        } catch {
            MXLog.error("Failed kicking \(userID) with error: \(error)")
            return .failure(.sdkError(error))
        }
    }
    
    func banUser(_ userID: String) async -> Result<Void, RoomProxyError> {
        do {
            try await room.banUser(userId: userID, reason: nil)
            return .success(())
        } catch {
            MXLog.error("Failed banning \(userID) with error: \(error)")
            return .failure(.sdkError(error))
        }
    }
    
    func unbanUser(_ userID: String) async -> Result<Void, RoomProxyError> {
        do {
            try await room.unbanUser(userId: userID, reason: nil)
            return .success(())
        } catch {
            MXLog.error("Failed unbanning \(userID) with error: \(error)")
            return .failure(.sdkError(error))
        }
    }
    
    // MARK: - Element Call
    
    func canUserJoinCall(userID: String) async -> Result<Bool, RoomProxyError> {
        do {
            return try await .success(room.canUserSendState(userId: userID, stateEvent: .callMember))
        } catch {
            MXLog.error("Failed checking if the user can trigger room notification with error: \(error)")
            return .failure(.sdkError(error))
        }
    }
    
    func elementCallWidgetDriver(deviceID: String) -> ElementCallWidgetDriverProtocol {
        ElementCallWidgetDriver(room: room, deviceID: deviceID)
    }
    
    func sendCallNotificationIfNeeded() async -> Result<Void, RoomProxyError> {
        do {
            try await room.sendCallNotificationIfNeeded()
            return .success(())
        } catch {
            MXLog.error("Failed room call notification with error: \(error)")
            return .failure(.sdkError(error))
        }
    }
    
    // MARK: - Permalinks
    
    func matrixToPermalink() async -> Result<URL, RoomProxyError> {
        do {
            let urlString = try await room.matrixToPermalink()
            
            guard let url = URL(string: urlString) else {
                MXLog.error("Failed creating permalink for roomID: \(id), invalid permalink URL string: \(urlString)")
                return .failure(.invalidURL)
            }
            
            return .success(url)
        } catch {
            MXLog.error("Failed creating permalink for roomID: \(id) with error: \(error)")
            return .failure(.sdkError(error))
        }
    }
    
    func matrixToEventPermalink(_ eventID: String) async -> Result<URL, RoomProxyError> {
        do {
            let urlString = try await room.matrixToEventPermalink(eventId: eventID)
            
            guard let url = URL(string: urlString) else {
                MXLog.error("Failed creating permalink for eventID: \(eventID), invalid permalink URL string: \(urlString)")
                return .failure(.invalidURL)
            }
            
            return .success(url)
        } catch {
            MXLog.error("Failed creating permalink for eventID: \(eventID) with error: \(error)")
            return .failure(.sdkError(error))
        }
    }
    
    // MARK: - Drafts
    
    func saveDraft(_ draft: ComposerDraft) async -> Result<Void, RoomProxyError> {
        do {
            try await room.saveComposerDraft(draft: draft)
            return .success(())
        } catch {
            MXLog.error("Failed saving draft with error: \(error)")
            return .failure(.sdkError(error))
        }
    }
    
    func loadDraft() async -> Result<ComposerDraft?, RoomProxyError> {
        do {
            return try await .success(room.loadComposerDraft())
        } catch {
            MXLog.error("Failed restoring draft with error: \(error)")
            return .failure(.sdkError(error))
        }
    }
    
    func clearDraft() async -> Result<Void, RoomProxyError> {
        do {
            try await room.clearComposerDraft()
            return .success(())
        } catch {
            MXLog.error("Failed clearing draft with error: \(error)")
            return .failure(.sdkError(error))
        }
    }

    // MARK: - Private
    
    private func subscribeToTypingNotifications() {
        typingNotificationObservationToken = room.subscribeToTypingNotifications(listener: RoomTypingNotificationUpdateListener { [weak self] typingUserIDs in
            guard let self else { return }
            
            MXLog.info("Received typing notification update, typingUsers: \(typingUserIDs)")
            
            let typingMembers = typingUserIDs.compactMap { userID in
                if let member = self.membersPublisher.value.filter({ $0.userID == userID }).first {
                    return member.displayName ?? member.userID
                } else {
                    return userID
                }
            }
            
            typingMembersSubject.send(typingMembers)
        })
    }
    
    private func subscribeToIdentityStatusChanges() {
        identityStatusChangesObservationToken = room.subscribeToIdentityStatusChanges(listener: RoomIdentityStatusChangeListener { [weak self] changes in
            guard let self else { return }
            
            MXLog.info("Received identity status changes: \(changes)")
            
            identityStatusChangesSubject.send(changes)
        })
    }
    
    private func subscribeToKnockRequests() async {
        do {
            knockRequestsChangesObservationToken = try await room.subscribeToKnockRequests(listener: RoomKnockRequestsListener { [weak self] requests in
                guard let self else { return }
                
                MXLog.info("Received requests to join update, requests id: \(requests.map(\.eventId))")
                knockRequestsStateSubject.send(.loaded(requests.map(KnockRequestProxy.init)))
            })
        } catch {
            MXLog.error("Failed observing requests to join with error: \(error)")
        }
    }
}

private final class RoomInfoUpdateListener: RoomInfoListener {
    private let onUpdateClosure: (RoomInfo) -> Void
    
    init(_ onUpdateClosure: @escaping (RoomInfo) -> Void) {
        self.onUpdateClosure = onUpdateClosure
    }
    
    func call(roomInfo: RoomInfo) {
        onUpdateClosure(roomInfo)
    }
}

private final class RoomTypingNotificationUpdateListener: TypingNotificationsListener {
    private let onUpdateClosure: ([String]) -> Void
    
    init(_ onUpdateClosure: @escaping ([String]) -> Void) {
        self.onUpdateClosure = onUpdateClosure
    }
    
    func call(typingUserIds: [String]) {
        onUpdateClosure(typingUserIds)
    }
}

private final class RoomIdentityStatusChangeListener: IdentityStatusChangeListener {
    private let onUpdateClosure: ([IdentityStatusChange]) -> Void
    
    init(_ onUpdateClosure: @escaping ([IdentityStatusChange]) -> Void) {
        self.onUpdateClosure = onUpdateClosure
    }
    
    func call(identityStatusChange: [IdentityStatusChange]) {
        onUpdateClosure(identityStatusChange)
    }
}

private final class RoomKnockRequestsListener: KnockRequestsListener {
    private let onUpdateClosure: ([KnockRequest]) -> Void
    
    init(_ onUpdateClosure: @escaping ([KnockRequest]) -> Void) {
        self.onUpdateClosure = onUpdateClosure
    }
    
    func call(joinRequests: [KnockRequest]) {
        onUpdateClosure(joinRequests)
    }
}<|MERGE_RESOLUTION|>--- conflicted
+++ resolved
@@ -203,11 +203,7 @@
                                                                                             internalIdPrefix: nil,
                                                                                             dateDividerMode: .monthly))
             
-<<<<<<< HEAD
-            let timeline = TimelineProxy(timeline: sdkTimeline, roomId: room.id(), kind: .media(.mediaFilesScreen), zeroChatApi: zeroChatApi)
-=======
             let timeline = TimelineProxy(timeline: sdkTimeline, kind: .media(presentation))
->>>>>>> 42257a18
             await timeline.subscribeForUpdates()
             
             return .success(timeline)
