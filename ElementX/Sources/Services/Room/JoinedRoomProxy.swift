--- conflicted
+++ resolved
@@ -69,14 +69,9 @@
     }
     
     init(roomListService: RoomListServiceProtocol,
-<<<<<<< HEAD
-         roomListItem: RoomListItemProtocol,
-         room: RoomProtocol,
+         room: RoomProtocol) async throws {
          zeroChatApi: ZeroChatApiProtocol,
          zeroUsersService: ZeroMatrixUsersService) async throws {
-=======
-         room: RoomProtocol) async throws {
->>>>>>> 9a9bdcbd
         self.roomListService = roomListService
         self.room = room
         self.zeroChatApi = zeroChatApi
