--- conflicted
+++ resolved
@@ -21,22 +21,13 @@
     init(room: Room) async throws {
         self.room = room
         
+         ownUserID: String,
+         zeroUsersService: ZeroMatrixUsersService) async throws {
+        self.ownUserID = ownUserID
+        let cachedRoomAvatar = zeroUsersService.getRoomAvatarFromCache(roomId: roomListItem.id())
         info = try await RoomInfoProxy(roomInfo: room.roomInfo())
         
-<<<<<<< HEAD
-    init(roomListItem: RoomListItemProtocol,
-         roomPreview: RoomPreviewProtocol,
-         ownUserID: String,
-         zeroUsersService: ZeroMatrixUsersService) async throws {
-        self.roomListItem = roomListItem
-        self.roomPreview = roomPreview
-        self.ownUserID = ownUserID
-        let cachedRoomAvatar = zeroUsersService.getRoomAvatarFromCache(roomId: roomListItem.id())
-        info = try RoomPreviewInfoProxy(roomPreviewInfo: roomPreview.info(), roomAvatarCached: cachedRoomAvatar)
-        inviter = await roomPreview.inviter().map(RoomMemberProxy.init)
-=======
         inviter = try? await room.inviter().map(RoomMemberProxy.init)
->>>>>>> 9a9bdcbd
     }
     
     func rejectInvitation() async -> Result<Void, RoomProxyError> {
