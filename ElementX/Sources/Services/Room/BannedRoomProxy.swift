--- conflicted
+++ resolved
@@ -16,22 +16,14 @@
     
     let info: BaseRoomInfoProxyProtocol
         
-<<<<<<< HEAD
-    init(roomListItem: RoomListItemProtocol,
-         roomPreview: RoomPreviewProtocol,
+    init(room: Room) async throws {
          ownUserID: String,
          zeroUsersService: ZeroMatrixUsersService) throws {
-        self.roomListItem = roomListItem
-        self.roomPreview = roomPreview
+        self.room = room
+        
         self.ownUserID = ownUserID
         let cachedRoomAvatar = zeroUsersService.getRoomAvatarFromCache(roomId: roomListItem.id())
-        info = try RoomPreviewInfoProxy(roomPreviewInfo: roomPreview.info(), roomAvatarCached: cachedRoomAvatar)
-=======
-    init(room: Room) async throws {
-        self.room = room
-        
         info = try await RoomInfoProxy(roomInfo: room.roomInfo())
->>>>>>> 9a9bdcbd
     }
     
     func forgetRoom() async -> Result<Void, RoomProxyError> {
