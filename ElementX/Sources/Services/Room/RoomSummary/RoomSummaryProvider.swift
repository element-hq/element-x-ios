//
// Copyright 2022-2024 New Vector Ltd.
//
// SPDX-License-Identifier: AGPL-3.0-only OR LicenseRef-Element-Commercial
// Please see LICENSE files in the repository root for full details.
//

import Combine
import Foundation
import MatrixRustSDK

class RoomSummaryProvider: RoomSummaryProviderProtocol {
    private let roomListService: RoomListServiceProtocol
    private let eventStringBuilder: RoomEventStringBuilder
    private let name: String
    private let shouldUpdateVisibleRange: Bool
    private let notificationSettings: NotificationSettingsProxyProtocol
    private let appSettings: AppSettings

    private let roomListPageSize: UInt32
    
    private let serialDispatchQueue: DispatchQueue
    
    private let visibleItemRangePublisher = CurrentValueSubject<Range<Int>, Never>(0..<0)
    
    // periphery:ignore - retaining purpose
    private var roomList: RoomListProtocol?
    
    private var cancellables = Set<AnyCancellable>()
    private var roomListServiceStateCancellable: AnyCancellable?
    private var listUpdatesSubscriptionResult: RoomListEntriesWithDynamicAdaptersResult?
    private var stateUpdatesTaskHandle: TaskHandle?
    private var zeroUsersService: ZeroMatrixUsersService
    
    private let roomListSubject = CurrentValueSubject<[RoomSummary], Never>([])
    private let stateSubject = CurrentValueSubject<RoomSummaryProviderState, Never>(.notLoaded)
    
    private let diffsPublisher = PassthroughSubject<[RoomListEntriesUpdate], Never>()
    
    var roomListPublisher: CurrentValuePublisher<[RoomSummary], Never> {
        roomListSubject.asCurrentValuePublisher()
    }
    
    var statePublisher: CurrentValuePublisher<RoomSummaryProviderState, Never> {
        stateSubject.asCurrentValuePublisher()
    }
    
    private var rooms: [RoomSummary] = [] {
        didSet {
            roomListSubject.send(rooms)
        }
    }
    
    private var onJoinRoomExplicitly: (String) async -> Void
    
    /// Build a new summary provider with the given parameters
    /// - Parameters:
    ///   - shouldUpdateVisibleRange: whether this summary provider should forward visible ranges
    ///   to the room list service through the `applyInput(input: .viewport(ranges` api. Only useful for
    ///   lists that need to update the visible range on Sliding Sync
    init(roomListService: RoomListServiceProtocol,
         eventStringBuilder: RoomEventStringBuilder,
         name: String,
         shouldUpdateVisibleRange: Bool = false,
         roomListPageSize: UInt32 = 200,
         notificationSettings: NotificationSettingsProxyProtocol,
         appSettings: AppSettings,
         zeroUsersService: ZeroMatrixUsersService,
         onJoinRoomExplicitly: @escaping (String) async -> Void = { _ in }) {
        self.roomListService = roomListService
        serialDispatchQueue = DispatchQueue(label: "io.element.elementx.roomsummaryprovider", qos: .default)
        self.eventStringBuilder = eventStringBuilder
        self.name = name
        self.shouldUpdateVisibleRange = shouldUpdateVisibleRange
        self.notificationSettings = notificationSettings
        self.appSettings = appSettings
        self.roomListPageSize = roomListPageSize
        self.zeroUsersService = zeroUsersService
        self.onJoinRoomExplicitly = onJoinRoomExplicitly
        
        diffsPublisher
            .receive(on: serialDispatchQueue)
            .sink { [weak self] in self?.updateRoomsWithDiffs($0) }
            .store(in: &cancellables)
        
        setupVisibleRangeObservers()
        
        setupNotificationSettingsSubscription()
    }
    
    func setRoomList(_ roomList: RoomList) {
        guard stateUpdatesTaskHandle == nil else {
            return
        }
        
        self.roomList = roomList
        
        do {
            listUpdatesSubscriptionResult = roomList.entriesWithDynamicAdapters(pageSize: try UInt32(roomListPageSize), listener: SDKListener { [weak self] updates in
                guard let self else { return }
                diffsPublisher.send(updates)
            })
            
            // Forces the listener above to be called with the current state
            setFilter(.all(filters: []))
            
            let stateUpdatesSubscriptionResult = try roomList.loadingState(listener: SDKListener { [weak self] state in
                guard let self else { return }
                MXLog.info("\(name): Received state update: \(state)")
                stateSubject.send(RoomSummaryProviderState(roomListState: state))
            })
            
            stateUpdatesTaskHandle = stateUpdatesSubscriptionResult.stateStream
            
            stateSubject.send(RoomSummaryProviderState(roomListState: stateUpdatesSubscriptionResult.state))
        } catch {
            MXLog.error("Failed setting up room list entry listener with error: \(error)")
        }
    }
    
    func updateVisibleRange(_ range: Range<Int>) {
        visibleItemRangePublisher.send(range)
    }
    
    func setFilter(_ filter: RoomSummaryProviderFilter) {
        switch filter {
        case .excludeAll:
            _ = listUpdatesSubscriptionResult?.controller().setFilter(kind: .none)
        case let .search(query):
            let filters: [RoomListEntriesDynamicFilterKind] = if appSettings.fuzzyRoomListSearchEnabled {
                [.fuzzyMatchRoomName(pattern: query), .nonLeft]
            } else {
                [.normalizedMatchRoomName(pattern: query), .nonLeft]
            }
            _ = listUpdatesSubscriptionResult?.controller().setFilter(kind: .all(filters: filters))
        case let .all(filters):
            var filters = filters.map(\.rustFilter)
            filters.append(.nonLeft)
            _ = listUpdatesSubscriptionResult?.controller().setFilter(kind: .all(filters: filters))
        }
    }
    
    // MARK: - Private
    
    private func setupVisibleRangeObservers() {
        visibleItemRangePublisher
            .throttle(for: 0.5, scheduler: DispatchQueue.main, latest: true)
            .removeDuplicates()
            .sink { [weak self] range in
                guard let self else { return }
                
                MXLog.info("\(self.name): Updating visible range: \(range)")
                
                if range.upperBound >= rooms.count {
                    listUpdatesSubscriptionResult?.controller().addOnePage()
                } else if range.lowerBound == 0 {
                    listUpdatesSubscriptionResult?.controller().resetToOnePage()
                }
            }
            .store(in: &cancellables)
        
        visibleItemRangePublisher
            .throttle(for: 0.5, scheduler: DispatchQueue.main, latest: true)
            .filter { [weak self] range in
                guard let self else { return false }
                return !range.isEmpty && shouldUpdateVisibleRange
            }
            .compactMap { [weak self] (range: Range) -> [String]? in
                guard let self else { return nil }
                
                // The scroll view content size based visible range calculations might create large ranges
                // This is just a safety check to not overload the backend
                var range = range
                if range.upperBound - range.lowerBound > SlidingSyncConstants.maximumVisibleRangeSize {
                    let upperBound = range.lowerBound + SlidingSyncConstants.maximumVisibleRangeSize
                    range = range.lowerBound..<upperBound
                }
                
                return range
                    .filter { $0 < self.rooms.count }
                    .map { self.rooms[$0].id }
            }
            .removeDuplicates()
            .sink { [weak self] roomIDs in
                guard let self else { return }
                
                do {
                    try roomListService.subscribeToRooms(roomIds: roomIDs)
                } catch {
                    MXLog.error("Failed subscribing to rooms with error: \(error)")
                }
            }
            .store(in: &cancellables)
    }
    
    fileprivate func updateRoomsWithDiffs(_ diffs: [RoomListEntriesUpdate]) {
        let span = MXLog.createSpan("\(name).process_room_list_diffs")
        span.enter()
        defer {
            span.exit()
        }
        
        rooms = diffs.reduce(rooms) { currentItems, diff in
            processDiff(diff, on: currentItems)
        }
    }
    
    private func processDiff(_ diff: RoomListEntriesUpdate, on currentItems: [RoomSummary]) -> [RoomSummary] {
        guard let collectionDiff = buildDiff(from: diff, on: currentItems) else {
            MXLog.error("\(name): Failed building CollectionDifference from \(diff)")
            return currentItems
        }
        
        guard let updatedItems = currentItems.applying(collectionDiff) else {
            MXLog.error("\(name): Failed applying diff: \(collectionDiff)")
            return currentItems
        }
        
        return updatedItems
    }
    
    struct RoomDetails {
        var roomInfo: RoomInfo?
        var latestEvent: EventTimelineItem?
        var lastMessageSenderProfile: UserProfile?
    }

    private func fetchRoomDetails(from roomListItem: RoomListItem) -> RoomDetails {
        let semaphore = DispatchSemaphore(value: 0)
        var roomDetails = RoomDetails()
        
        Task {
            do {
                roomDetails.latestEvent = await roomListItem.latestEvent()
                let roomInfo = try await roomListItem.roomInfo()
                roomDetails.roomInfo = roomInfo
            } catch {
                MXLog.error("Failed fetching room info with error: \(error)")
            }
            semaphore.signal()
        }
        semaphore.wait()
        
        return roomDetails
    }
    
    private func buildRoomSummary(from roomListItem: RoomListItem) -> RoomSummary {
        let roomDetails = fetchRoomDetails(from: roomListItem)
        
        guard let roomInfo = roomDetails.roomInfo else {
            fatalError("Missing room info for \(roomListItem.id())")
        }
        
        var attributedLastMessage: AttributedString?
        var lastMessageDate: Date?
        
        if let latestRoomMessage = roomDetails.latestEvent {
            let lastMessage = EventTimelineItemProxy(item: latestRoomMessage, uniqueID: .init("0"))
<<<<<<< HEAD
            lastMessageFormattedTimestamp = lastMessage.timestamp.formattedMinimal()
            attributedLastMessage = eventStringBuilder.buildAttributedString(for: lastMessage, lastMessageSender: roomDetails.lastMessageSenderProfile)
=======
            lastMessageDate = lastMessage.timestamp
            attributedLastMessage = eventStringBuilder.buildAttributedString(for: lastMessage)
>>>>>>> 41b18cfd
        }
        
        var inviterProxy: RoomMemberProxyProtocol?
        if let inviter = roomInfo.inviter {
            inviterProxy = RoomMemberProxy(member: inviter)
        }
        
        // let notificationMode = roomInfo.cachedUserDefinedNotificationMode.flatMap { RoomNotificationModeProxy.from(roomNotificationMode: $0) }
        let notificationMode = fetchRoomNotificationMode(roomListItem: roomListItem, roomInfo: roomInfo)
        
        let joinRequestType: RoomSummary.JoinRequestType? = switch roomInfo.membership {
        case .invited: .invite(inviter: inviterProxy)
        case .knocked: .knock
        default: nil
        }
        
        cacheRoomUsers(roomInfo)
        let isDirectRoom = (roomInfo.joinedMembersCount <= 2) || (roomInfo.isDirect && roomInfo.joinedMembersCount <= 2)
        let displayName: String? = getDisplayNameFromRoomInfo(roomInfo, isDirectRoom: isDirectRoom)
        let roomAvatar: String? = getRoomAvatarFromRoomInfo(roomInfo, isDirectRoom: isDirectRoom)
        zeroUsersService.setRoomAvatarInCache(roomId: roomInfo.id, avatarUrl: roomAvatar)
        
        return RoomSummary(roomListItem: roomListItem,
                           id: roomInfo.id,
                           joinRequestType: joinRequestType,
                           name: displayName ?? "",
                           isDirect: roomInfo.isDirect,
                           avatarURL: roomAvatar.flatMap(URL.init(string:)),
                           heroes: roomInfo.heroes.map(UserProfileProxy.init),
                           lastMessage: attributedLastMessage,
                           lastMessageDate: lastMessageDate,
                           unreadMessagesCount: UInt(roomInfo.numUnreadMessages),
                           unreadMentionsCount: UInt(roomInfo.numUnreadMentions),
                           unreadNotificationsCount: UInt(roomInfo.numUnreadNotifications),
                           notificationMode: notificationMode,
                           canonicalAlias: roomInfo.canonicalAlias,
                           alternativeAliases: .init(roomInfo.alternativeAliases),
                           hasOngoingCall: roomInfo.hasRoomCall,
                           isMarkedUnread: roomInfo.isMarkedUnread,
                           isFavourite: roomInfo.isFavourite)
    }
    
    private func getDisplayNameFromRoomInfo(_ roomInfo: RoomInfo, isDirectRoom: Bool) -> String? {
        roomInfo.displayName ?? (isDirectRoom ? roomInfo.heroes.first?.displayName : roomInfo.rawName)
    }
    
    private func getRoomAvatarFromRoomInfo(_ roomInfo: RoomInfo, isDirectRoom: Bool) -> String? {
        return roomInfo.avatarUrl ?? (isDirectRoom ? roomInfo.heroes.first?.avatarUrl : nil)
    }
    
    private func cacheRoomUsers(_ roomInfo: RoomInfo) {
        roomInfo.heroes.forEach { user in
            MentionUsersCache.shared.addMentionUser(id: user.userId, name: user.displayName ?? "")
        }
    }
    
    private func fetchRoomNotificationMode(roomListItem: RoomListItem, roomInfo: RoomInfo) -> RoomNotificationModeProxy? {
        var notificationModeProxy: RoomNotificationModeProxy?
        let semaphore = DispatchSemaphore(value: 0)
        Task {
            do {
                let isRoomEncrypted = await roomListItem.isEncrypted()
                let notificationMode = try await notificationSettings.getNotificationSettings(roomId: roomInfo.id,
                                                                                                   isEncrypted: isRoomEncrypted,
                                                                                                   isOneToOne: roomInfo.activeMembersCount == 2)
                notificationModeProxy = notificationMode.mode
            } catch {
                notificationModeProxy = roomInfo.cachedUserDefinedNotificationMode
                    .flatMap { RoomNotificationModeProxy.from(roomNotificationMode: $0) }
            }
            semaphore.signal()
        }
        semaphore.wait()
        return notificationModeProxy
    }
    
    private func joinRoomIfRequired(_ roomListItem: RoomListItem) async {
        switch roomListItem.membership() {
        case .invited:
            await onJoinRoomExplicitly(roomListItem.id())
        default:
            break
        }
    }
    
    private func buildDiff(from diff: RoomListEntriesUpdate, on rooms: [RoomSummary]) -> CollectionDifference<RoomSummary>? {
        var changes = [CollectionDifference<RoomSummary>.Change]()
        
        switch diff {
        case .append(let values):
            for (index, value) in values.enumerated() {
                let summary = buildRoomSummary(from: value)
                changes.append(.insert(offset: rooms.count + index, element: summary, associatedWith: nil))
            }
        case .clear:
            for (index, value) in rooms.enumerated() {
                changes.append(.remove(offset: index, element: value, associatedWith: nil))
            }
        case .insert(let index, let value):
            let summary = buildRoomSummary(from: value)
            changes.append(.insert(offset: Int(index), element: summary, associatedWith: nil))
        case .popBack:
            guard let value = rooms.last else {
                fatalError()
            }
            
            changes.append(.remove(offset: rooms.count - 1, element: value, associatedWith: nil))
        case .popFront:
            let summary = rooms[0]
            changes.append(.remove(offset: 0, element: summary, associatedWith: nil))
        case .pushBack(let value):
            let summary = buildRoomSummary(from: value)
            changes.append(.insert(offset: rooms.count, element: summary, associatedWith: nil))
        case .pushFront(let value):
            let summary = buildRoomSummary(from: value)
            changes.append(.insert(offset: 0, element: summary, associatedWith: nil))
        case .remove(let index):
            let summary = rooms[Int(index)]
            changes.append(.remove(offset: Int(index), element: summary, associatedWith: nil))
        case .reset(let values):
            for (index, summary) in rooms.enumerated() {
                changes.append(.remove(offset: index, element: summary, associatedWith: nil))
            }
            
            for (index, value) in values.enumerated() {
                changes.append(.insert(offset: index, element: buildRoomSummary(from: value), associatedWith: nil))
            }
        case .set(let index, let value):
            let summary = buildRoomSummary(from: value)
            changes.append(.remove(offset: Int(index), element: summary, associatedWith: nil))
            changes.append(.insert(offset: Int(index), element: summary, associatedWith: nil))
        case .truncate(let length):
            for (index, value) in rooms.enumerated() {
                if index < length {
                    continue
                }
                
                changes.append(.remove(offset: index, element: value, associatedWith: nil))
            }
        }
        
        return CollectionDifference(changes)
    }
    
    private func setupNotificationSettingsSubscription() {
        notificationSettings.callbacks
            .receive(on: serialDispatchQueue)
            .dropFirst() // drop the first one to avoid rebuilding the summaries during the first synchronization
            .sink { [weak self] callback in
                guard let self else { return }
                switch callback {
                case .settingsDidChange:
                    self.rebuildRoomSummaries()
                }
            }
            .store(in: &cancellables)
    }
    
    private func rebuildRoomSummaries() {
        let span = MXLog.createSpan("\(name).rebuild_room_summaries")
        span.enter()
        defer {
            span.exit()
        }
        
        MXLog.info("\(name): Rebuilding room summaries for \(rooms.count) rooms")
                
        rooms = rooms.map {
            self.buildRoomSummary(from: $0.roomListItem)
        }
        
        MXLog.info("\(name): Finished rebuilding room summaries (\(rooms.count) rooms)")
    }
}

extension RoomSummaryProviderState {
    init(roomListState: RoomListLoadingState) {
        switch roomListState {
        case .notLoaded:
            self = .notLoaded
        case .loaded(let maximumNumberOfRooms):
            self = .loaded(totalNumberOfRooms: UInt(maximumNumberOfRooms ?? 0))
        }
    }
}

private extension String {
    func isDisplayNameAmbiguous() -> Bool {
        // Define the regex pattern for 5 sections separated by hyphens
        let uuidPattern = "^[a-fA-F0-9]+-[a-fA-F0-9]+-[a-fA-F0-9]+-[a-fA-F0-9]+-[a-fA-F0-9]+$"
        
        // Check if the input matches the pattern
        let regex = try? NSRegularExpression(pattern: uuidPattern)
        let range = NSRange(location: 0, length: utf16.count)
        
        if let _ = regex?.firstMatch(in: self, options: [], range: range) {
            return true // If the input matches the pattern
        }
        
        return false // If the input doesn't match the pattern
    }
}

private extension EventTimelineItem {
    var senderName: String? {
        switch senderProfile {
        case let .ready(displayName, _, _):
            return displayName
        default:
            return sender
        }
    }
}<|MERGE_RESOLUTION|>--- conflicted
+++ resolved
@@ -256,13 +256,8 @@
         
         if let latestRoomMessage = roomDetails.latestEvent {
             let lastMessage = EventTimelineItemProxy(item: latestRoomMessage, uniqueID: .init("0"))
-<<<<<<< HEAD
-            lastMessageFormattedTimestamp = lastMessage.timestamp.formattedMinimal()
+            lastMessageDate = lastMessage.timestamp
             attributedLastMessage = eventStringBuilder.buildAttributedString(for: lastMessage, lastMessageSender: roomDetails.lastMessageSenderProfile)
-=======
-            lastMessageDate = lastMessage.timestamp
-            attributedLastMessage = eventStringBuilder.buildAttributedString(for: lastMessage)
->>>>>>> 41b18cfd
         }
         
         var inviterProxy: RoomMemberProxyProtocol?
