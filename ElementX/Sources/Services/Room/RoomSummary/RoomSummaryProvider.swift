--- conflicted
+++ resolved
@@ -296,13 +296,8 @@
         
         return RoomSummary(roomListItem: roomListItem,
                            id: roomInfo.id,
-<<<<<<< HEAD
-                           knockRequestType: knockRequestType,
+                           joinRequestType: joinRequestType,
                            name: displayName ?? "",
-=======
-                           joinRequestType: joinRequestType,
-                           name: roomInfo.displayName ?? roomInfo.id,
->>>>>>> d8b88f1c
                            isDirect: roomInfo.isDirect,
                            avatarURL: roomAvatar.flatMap(URL.init(string:)),
                            heroes: roomInfo.heroes.map(UserProfileProxy.init),
