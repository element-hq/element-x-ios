//
// Copyright 2022-2024 New Vector Ltd.
//
// SPDX-License-Identifier: AGPL-3.0-only
// Please see LICENSE in the repository root for full details.
//

import Combine
import Foundation
import MatrixRustSDK

class RoomSummaryProvider: RoomSummaryProviderProtocol {
    private let roomListService: RoomListServiceProtocol
    private let eventStringBuilder: RoomEventStringBuilder
    private let name: String
    private let shouldUpdateVisibleRange: Bool
    private let notificationSettings: NotificationSettingsProxyProtocol
    private let appSettings: AppSettings
    
    private let roomListPageSize = 200
    
    private let serialDispatchQueue: DispatchQueue
    
    private let visibleItemRangePublisher = CurrentValueSubject<Range<Int>, Never>(0..<0)
    
    // periphery:ignore - retaining purpose
    private var roomList: RoomListProtocol?
    
    private var cancellables = Set<AnyCancellable>()
    private var roomListServiceStateCancellable: AnyCancellable?
    private var listUpdatesSubscriptionResult: RoomListEntriesWithDynamicAdaptersResult?
    private var stateUpdatesTaskHandle: TaskHandle?
    private var zeroUsersService: ZeroMatrixUsersService
    
    private let roomListSubject = CurrentValueSubject<[RoomSummary], Never>([])
    private let stateSubject = CurrentValueSubject<RoomSummaryProviderState, Never>(.notLoaded)
    
    private let diffsPublisher = PassthroughSubject<[RoomListEntriesUpdate], Never>()
    
    var roomListPublisher: CurrentValuePublisher<[RoomSummary], Never> {
        roomListSubject.asCurrentValuePublisher()
    }
    
    var statePublisher: CurrentValuePublisher<RoomSummaryProviderState, Never> {
        stateSubject.asCurrentValuePublisher()
    }
    
    private var rooms: [RoomSummary] = [] {
        didSet {
            roomListSubject.send(rooms)
        }
    }
    
    /// Build a new summary provider with the given parameters
    /// - Parameters:
    ///   - shouldUpdateVisibleRange: whether this summary provider should forward visible ranges
    ///   to the room list service through the `applyInput(input: .viewport(ranges` api. Only useful for
    ///   lists that need to update the visible range on Sliding Sync
    init(roomListService: RoomListServiceProtocol,
         eventStringBuilder: RoomEventStringBuilder,
         name: String,
         shouldUpdateVisibleRange: Bool = false,
         notificationSettings: NotificationSettingsProxyProtocol,
         appSettings: AppSettings,
         zeroUsersService: ZeroMatrixUsersService) {
        self.roomListService = roomListService
        serialDispatchQueue = DispatchQueue(label: "io.element.elementx.roomsummaryprovider", qos: .default)
        self.eventStringBuilder = eventStringBuilder
        self.name = name
        self.shouldUpdateVisibleRange = shouldUpdateVisibleRange
        self.notificationSettings = notificationSettings
        self.appSettings = appSettings
        self.zeroUsersService = zeroUsersService
        
        diffsPublisher
            .receive(on: serialDispatchQueue)
            .sink { [weak self] in self?.updateRoomsWithDiffs($0) }
            .store(in: &cancellables)
        
        setupVisibleRangeObservers()
        
        setupNotificationSettingsSubscription()
    }
    
    func setRoomList(_ roomList: RoomList) {
        guard stateUpdatesTaskHandle == nil else {
            return
        }
        
        self.roomList = roomList
        
        do {
            listUpdatesSubscriptionResult = roomList.entriesWithDynamicAdapters(pageSize: UInt32(roomListPageSize), listener: RoomListEntriesListenerProxy { [weak self] updates in
                guard let self else { return }
                diffsPublisher.send(updates)
            })
            
            // Forces the listener above to be called with the current state
            setFilter(.all(filters: []))
            
            let stateUpdatesSubscriptionResult = try roomList.loadingState(listener: RoomListStateObserver { [weak self] state in
                guard let self else { return }
                MXLog.info("\(name): Received state update: \(state)")
                stateSubject.send(RoomSummaryProviderState(roomListState: state))
            })
            
            stateUpdatesTaskHandle = stateUpdatesSubscriptionResult.stateStream
            
            stateSubject.send(RoomSummaryProviderState(roomListState: stateUpdatesSubscriptionResult.state))
        } catch {
            MXLog.error("Failed setting up room list entry listener with error: \(error)")
        }
    }
    
    func updateVisibleRange(_ range: Range<Int>) {
        visibleItemRangePublisher.send(range)
    }
    
    func setFilter(_ filter: RoomSummaryProviderFilter) {
        switch filter {
        case .excludeAll:
            _ = listUpdatesSubscriptionResult?.controller().setFilter(kind: .none)
        case let .search(query):
            let filters: [RoomListEntriesDynamicFilterKind] = if appSettings.fuzzyRoomListSearchEnabled {
                [.fuzzyMatchRoomName(pattern: query), .nonLeft]
            } else {
                [.normalizedMatchRoomName(pattern: query), .nonLeft]
            }
            _ = listUpdatesSubscriptionResult?.controller().setFilter(kind: .all(filters: filters))
        case let .all(filters):
            var filters = filters.map(\.rustFilter)
            filters.append(.nonLeft)
            _ = listUpdatesSubscriptionResult?.controller().setFilter(kind: .all(filters: filters))
        }
    }
    
    // MARK: - Private
    
    private func setupVisibleRangeObservers() {
        visibleItemRangePublisher
            .throttle(for: 0.5, scheduler: DispatchQueue.main, latest: true)
            .removeDuplicates()
            .sink { [weak self] range in
                guard let self else { return }
                
                MXLog.info("\(self.name): Updating visible range: \(range)")
                
                if range.upperBound >= rooms.count {
                    listUpdatesSubscriptionResult?.controller().addOnePage()
                } else if range.lowerBound == 0 {
                    listUpdatesSubscriptionResult?.controller().resetToOnePage()
                }
            }
            .store(in: &cancellables)
        
        visibleItemRangePublisher
            .throttle(for: 0.5, scheduler: DispatchQueue.main, latest: true)
            .filter { [weak self] range in
                guard let self else { return false }
                return !range.isEmpty && shouldUpdateVisibleRange
            }
            .compactMap { [weak self] (range: Range) -> [String]? in
                guard let self else { return nil }
                
                // The scroll view content size based visible range calculations might create large ranges
                // This is just a safety check to not overload the backend
                var range = range
                if range.upperBound - range.lowerBound > SlidingSyncConstants.maximumVisibleRangeSize {
                    let upperBound = range.lowerBound + SlidingSyncConstants.maximumVisibleRangeSize
                    range = range.lowerBound..<upperBound
                }
                
                return range
                    .filter { $0 < self.rooms.count }
                    .map { self.rooms[$0].id }
            }
            .removeDuplicates()
            .sink { [weak self] roomIDs in
                guard let self else { return }
                
                do {
                    try roomListService.subscribeToRooms(roomIds: roomIDs)
                } catch {
                    MXLog.error("Failed subscribing to rooms with error: \(error)")
                }
            }
            .store(in: &cancellables)
    }
    
    fileprivate func updateRoomsWithDiffs(_ diffs: [RoomListEntriesUpdate]) {
        let span = MXLog.createSpan("\(name).process_room_list_diffs")
        span.enter()
        defer {
            span.exit()
        }
        
        rooms = diffs.reduce(rooms) { currentItems, diff in
            processDiff(diff, on: currentItems)
        }
    }
    
    private func processDiff(_ diff: RoomListEntriesUpdate, on currentItems: [RoomSummary]) -> [RoomSummary] {
        guard let collectionDiff = buildDiff(from: diff, on: currentItems) else {
            MXLog.error("\(name): Failed building CollectionDifference from \(diff)")
            return currentItems
        }
        
        guard let updatedItems = currentItems.applying(collectionDiff) else {
            MXLog.error("\(name): Failed applying diff: \(collectionDiff)")
            return currentItems
        }
        
        return updatedItems
    }
    
    struct RoomDetails {
        var roomInfo: RoomInfo?
        var latestEvent: EventTimelineItem?
        var directUserProfile: UserProfile?
        var lastMessageSenderProfile: UserProfile?
    }

    private func fetchRoomDetails(from roomListItem: RoomListItem) -> RoomDetails {
        let semaphore = DispatchSemaphore(value: 0)
        var roomDetails = RoomDetails()
        
        Task {
            do {
                roomDetails.latestEvent = await roomListItem.latestEvent()
                let roomInfo = try await roomListItem.roomInfo()
                roomDetails.roomInfo = roomInfo
                
                let isDirectChat = (roomInfo.joinedMembersCount <= 2) || (roomInfo.isDirect && roomInfo.joinedMembersCount <= 2)
                let shouldFetchProfile = (roomInfo.avatarUrl ?? "").isBlank
                if isDirectChat, shouldFetchProfile {
                    if let userInfo = roomInfo.heroes.first {
                        roomDetails.directUserProfile = UserProfile(userId: userInfo.userId, displayName: userInfo.displayName, avatarUrl: userInfo.avatarUrl)
                    } else if let directUserId = roomInfo.userPowerLevels.keys.first(where: { $0 != zeroUsersService.loggedInUserId }) {
                        roomDetails.directUserProfile = try await zeroUsersService.getMatrixUserProfile(userId: directUserId)
                    }
                }
                
//                let lastMessageSenderName = roomDetails.latestEvent?.senderName ?? ""
//                let lastMessageSenderId = roomDetails.latestEvent?.sender ?? ""
//                if lastMessageSenderName.isDisplayNameAmbiguous(), !lastMessageSenderId.isBlank {
//                    roomDetails.lastMessageSenderProfile = try await zeroUsersService.getMatrixUserProfile(userId: lastMessageSenderId)
//                }
            } catch {
                MXLog.error("Failed fetching room info with error: \(error)")
            }
            semaphore.signal()
        }
        semaphore.wait()
        
        return roomDetails
    }
    
    private func buildRoomSummary(from roomListItem: RoomListItem) -> RoomSummary {
        let roomDetails = fetchRoomDetails(from: roomListItem)
        
        guard let roomInfo = roomDetails.roomInfo else {
            fatalError("Missing room info for \(roomListItem.id())")
        }
        
        var attributedLastMessage: AttributedString?
        var lastMessageFormattedTimestamp: String?
        
        if let latestRoomMessage = roomDetails.latestEvent {
            let lastMessage = EventTimelineItemProxy(item: latestRoomMessage, uniqueID: .init(id: "0"))
            lastMessageFormattedTimestamp = lastMessage.timestamp.formattedMinimal()
            attributedLastMessage = eventStringBuilder.buildAttributedString(for: lastMessage, lastMessageSender: roomDetails.lastMessageSenderProfile)
        }
        
        var inviterProxy: RoomMemberProxyProtocol?
        if let inviter = roomInfo.inviter {
            inviterProxy = RoomMemberProxy(member: inviter)
        }
        
        let notificationMode = roomInfo.cachedUserDefinedNotificationMode.flatMap { RoomNotificationModeProxy.from(roomNotificationMode: $0) }
        
<<<<<<< HEAD
        let displayName: String? = roomInfo.displayName ?? roomDetails.directUserProfile?.displayName ?? roomInfo.rawName
        let roomAvatar: String? = roomInfo.avatarUrl ?? roomDetails.directUserProfile?.avatarUrl
        zeroUsersService.setRoomAvatarInCache(roomId: roomInfo.id, avatarUrl: roomAvatar)
        
        let joinRequestType: RoomSummary.JoinRequestType? = switch roomInfo.membership {
=======
        let knockRequestType: RoomSummary.KnockRequestType? = switch roomInfo.membership {
>>>>>>> 3a82b888
        case .invited: .invite(inviter: inviterProxy)
        case .knocked: .knock
        default: nil
        }
        
        return RoomSummary(roomListItem: roomListItem,
                           id: roomInfo.id,
<<<<<<< HEAD
                           joinRequestType: joinRequestType,
                           name: displayName ?? "",
=======
                           knockRequestType: knockRequestType,
                           name: roomInfo.displayName ?? roomInfo.id,
>>>>>>> 3a82b888
                           isDirect: roomInfo.isDirect,
                           avatarURL: roomAvatar.flatMap(URL.init(string:)),
                           heroes: roomInfo.heroes.map(UserProfileProxy.init),
                           lastMessage: attributedLastMessage,
                           lastMessageFormattedTimestamp: lastMessageFormattedTimestamp,
                           unreadMessagesCount: UInt(roomInfo.numUnreadMessages),
                           unreadMentionsCount: UInt(roomInfo.numUnreadMentions),
                           unreadNotificationsCount: UInt(roomInfo.numUnreadNotifications),
                           notificationMode: notificationMode,
                           canonicalAlias: roomInfo.canonicalAlias,
                           hasOngoingCall: roomInfo.hasRoomCall,
                           isMarkedUnread: roomInfo.isMarkedUnread,
                           isFavourite: roomInfo.isFavourite)
    }
    
    private func buildDiff(from diff: RoomListEntriesUpdate, on rooms: [RoomSummary]) -> CollectionDifference<RoomSummary>? {
        var changes = [CollectionDifference<RoomSummary>.Change]()
        
        switch diff {
        case .append(let values):
            for (index, value) in values.enumerated() {
                let summary = buildRoomSummary(from: value)
                changes.append(.insert(offset: rooms.count + index, element: summary, associatedWith: nil))
            }
        case .clear:
            for (index, value) in rooms.enumerated() {
                changes.append(.remove(offset: index, element: value, associatedWith: nil))
            }
        case .insert(let index, let value):
            let summary = buildRoomSummary(from: value)
            changes.append(.insert(offset: Int(index), element: summary, associatedWith: nil))
        case .popBack:
            guard let value = rooms.last else {
                fatalError()
            }
            
            changes.append(.remove(offset: rooms.count - 1, element: value, associatedWith: nil))
        case .popFront:
            let summary = rooms[0]
            changes.append(.remove(offset: 0, element: summary, associatedWith: nil))
        case .pushBack(let value):
            let summary = buildRoomSummary(from: value)
            changes.append(.insert(offset: rooms.count, element: summary, associatedWith: nil))
        case .pushFront(let value):
            let summary = buildRoomSummary(from: value)
            changes.append(.insert(offset: 0, element: summary, associatedWith: nil))
        case .remove(let index):
            let summary = rooms[Int(index)]
            changes.append(.remove(offset: Int(index), element: summary, associatedWith: nil))
        case .reset(let values):
            for (index, summary) in rooms.enumerated() {
                changes.append(.remove(offset: index, element: summary, associatedWith: nil))
            }
            
            for (index, value) in values.enumerated() {
                changes.append(.insert(offset: index, element: buildRoomSummary(from: value), associatedWith: nil))
            }
        case .set(let index, let value):
            let summary = buildRoomSummary(from: value)
            changes.append(.remove(offset: Int(index), element: summary, associatedWith: nil))
            changes.append(.insert(offset: Int(index), element: summary, associatedWith: nil))
        case .truncate(let length):
            for (index, value) in rooms.enumerated() {
                if index < length {
                    continue
                }
                
                changes.append(.remove(offset: index, element: value, associatedWith: nil))
            }
        }
        
        return CollectionDifference(changes)
    }
    
    private func setupNotificationSettingsSubscription() {
        notificationSettings.callbacks
            .receive(on: serialDispatchQueue)
            .dropFirst() // drop the first one to avoid rebuilding the summaries during the first synchronization
            .sink { [weak self] callback in
                guard let self else { return }
                switch callback {
                case .settingsDidChange:
                    self.rebuildRoomSummaries()
                }
            }
            .store(in: &cancellables)
    }
    
    private func rebuildRoomSummaries() {
        let span = MXLog.createSpan("\(name).rebuild_room_summaries")
        span.enter()
        defer {
            span.exit()
        }
        
        MXLog.info("\(name): Rebuilding room summaries for \(rooms.count) rooms")
                
        rooms = rooms.map {
            self.buildRoomSummary(from: $0.roomListItem)
        }
        
        MXLog.info("\(name): Finished rebuilding room summaries (\(rooms.count) rooms)")
    }
}

extension RoomSummaryProviderState {
    init(roomListState: RoomListLoadingState) {
        switch roomListState {
        case .notLoaded:
            self = .notLoaded
        case .loaded(let maximumNumberOfRooms):
            self = .loaded(totalNumberOfRooms: UInt(maximumNumberOfRooms ?? 0))
        }
    }
}

private class RoomListEntriesListenerProxy: RoomListEntriesListener {
    private let onUpdateClosure: ([RoomListEntriesUpdate]) -> Void
   
    init(_ onUpdateClosure: @escaping ([RoomListEntriesUpdate]) -> Void) {
        self.onUpdateClosure = onUpdateClosure
    }
    
    func onUpdate(roomEntriesUpdate: [RoomListEntriesUpdate]) {
        onUpdateClosure(roomEntriesUpdate)
    }
}

private class RoomListStateObserver: RoomListLoadingStateListener {
    private let onUpdateClosure: (RoomListLoadingState) -> Void
   
    init(_ onUpdateClosure: @escaping (RoomListLoadingState) -> Void) {
        self.onUpdateClosure = onUpdateClosure
    }
    
    func onUpdate(state: RoomListLoadingState) {
        onUpdateClosure(state)
    }
}

private extension String {
    func isDisplayNameAmbiguous() -> Bool {
        // Define the regex pattern for 5 sections separated by hyphens
        let uuidPattern = "^[a-fA-F0-9]+-[a-fA-F0-9]+-[a-fA-F0-9]+-[a-fA-F0-9]+-[a-fA-F0-9]+$"
        
        // Check if the input matches the pattern
        let regex = try? NSRegularExpression(pattern: uuidPattern)
        let range = NSRange(location: 0, length: utf16.count)
        
        if let _ = regex?.firstMatch(in: self, options: [], range: range) {
            return true // If the input matches the pattern
        }
        
        return false // If the input doesn't match the pattern
    }
}

private extension EventTimelineItem {
    var senderName: String? {
        switch senderProfile {
        case let .ready(displayName, _, _):
            return displayName
        default:
            return sender
        }
    }
}<|MERGE_RESOLUTION|>--- conflicted
+++ resolved
@@ -278,15 +278,11 @@
         
         let notificationMode = roomInfo.cachedUserDefinedNotificationMode.flatMap { RoomNotificationModeProxy.from(roomNotificationMode: $0) }
         
-<<<<<<< HEAD
+        let knockRequestType: RoomSummary.KnockRequestType? = switch roomInfo.membership {
         let displayName: String? = roomInfo.displayName ?? roomDetails.directUserProfile?.displayName ?? roomInfo.rawName
         let roomAvatar: String? = roomInfo.avatarUrl ?? roomDetails.directUserProfile?.avatarUrl
         zeroUsersService.setRoomAvatarInCache(roomId: roomInfo.id, avatarUrl: roomAvatar)
         
-        let joinRequestType: RoomSummary.JoinRequestType? = switch roomInfo.membership {
-=======
-        let knockRequestType: RoomSummary.KnockRequestType? = switch roomInfo.membership {
->>>>>>> 3a82b888
         case .invited: .invite(inviter: inviterProxy)
         case .knocked: .knock
         default: nil
@@ -294,13 +290,8 @@
         
         return RoomSummary(roomListItem: roomListItem,
                            id: roomInfo.id,
-<<<<<<< HEAD
-                           joinRequestType: joinRequestType,
+                           knockRequestType: knockRequestType,
                            name: displayName ?? "",
-=======
-                           knockRequestType: knockRequestType,
-                           name: roomInfo.displayName ?? roomInfo.id,
->>>>>>> 3a82b888
                            isDirect: roomInfo.isDirect,
                            avatarURL: roomAvatar.flatMap(URL.init(string:)),
                            heroes: roomInfo.heroes.map(UserProfileProxy.init),
