--- conflicted
+++ resolved
@@ -250,12 +250,8 @@
         var lastMessageFormattedTimestamp: String?
         
         if let latestRoomMessage = roomDetails.latestEvent {
-<<<<<<< HEAD
             let lastMessage = EventTimelineItemProxy(item: latestRoomMessage, id: "0")
             let author = zeroMatrixUsersService.getMatrixUser(userId: lastMessage.sender.id)
-=======
-            let lastMessage = EventTimelineItemProxy(item: latestRoomMessage, uniqueID: "0")
->>>>>>> e6f4dd33
             lastMessageFormattedTimestamp = lastMessage.timestamp.formattedMinimal()
             attributedLastMessage = eventStringBuilder.buildAttributedString(for: lastMessage, author: author)
         }
@@ -392,7 +388,7 @@
                     let members = try await rooms.concurrentMap { room -> [String] in
                         let roomInfo = try await room.roomListItem.roomInfo()
                         let roomLastEvent = await room.roomListItem.latestEvent()
-                        return self.zeroMatrixUsersService.getRoomMemberIds(roomInfo: roomInfo, lastEventSender: roomLastEvent?.sender())
+                        return self.zeroMatrixUsersService.getRoomMemberIds(roomInfo: roomInfo, lastEventSender: roomLastEvent?.sender)
                     }
                     .flatMap { $0 }
                     .uniqued { $0 }
