--- conflicted
+++ resolved
@@ -221,15 +221,6 @@
     init(slidingSyncState: SlidingSyncState) {
         switch slidingSyncState {
         case .notLoaded:
-<<<<<<< HEAD
-            self = .cold
-        case .preloaded:
-            self = .preload
-        case .partiallyLoaded:
-            self = .catchingUp
-        case .fullyLoaded:
-            self = .live
-=======
             self = .notLoaded
         case .preloaded:
             self = .preloaded
@@ -237,7 +228,6 @@
             self = .partiallyLoaded
         case .fullyLoaded:
             self = .fullyLoaded
->>>>>>> 66651c0f
         }
     }
 }
