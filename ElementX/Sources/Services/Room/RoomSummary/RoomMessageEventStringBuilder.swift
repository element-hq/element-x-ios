//
// Copyright 2023, 2024 New Vector Ltd.
//
// SPDX-License-Identifier: AGPL-3.0-only OR LicenseRef-Element-Commercial
// Please see LICENSE files in the repository root for full details.
//

import Foundation
import MatrixRustSDK

struct RoomMessageEventStringBuilder {
    enum Destination {
        /// Strings show on the room list as the last message
        /// The sender will be prefixed in bold
        case roomList
        /// Events pinned to the banner on the top of the timeline
        /// The message type will be prefixed in bold
        case pinnedEvent
        /// Shown in push notifications
        /// No prefix
        case notification
    }

    let attributedStringBuilder: AttributedStringBuilderProtocol
    let destination: Destination
<<<<<<< HEAD

    func buildAttributedString(for messageType: MessageType, senderDisplayName: String) -> AttributedString {
=======
    
    func buildAttributedString(for messageType: MessageType, senderDisplayName: String, isOutgoing: Bool) -> AttributedString {
>>>>>>> 5ff90723
        let message: AttributedString
        switch messageType {
        case .emote(let content):
            if let attributedMessage = attributedMessageFrom(
                formattedBody: content.formatted) {
                return AttributedString(
                    L10n.commonEmote(senderDisplayName, String(attributedMessage.characters))
                )
            } else {
                return AttributedString(
                    L10n.commonEmote(senderDisplayName, content.body))
            }
        case .audio(let content):
            let isVoiceMessage = content.voice != nil
            var content = AttributedString(
                isVoiceMessage ? L10n.commonVoiceMessage : L10n.commonAudio)
            if destination == .pinnedEvent {
                content.bold()
            }
            message = content
        case .image(let content):
            message = buildMessage(for: destination, caption: content.caption,
                                   type: L10n.commonImage)
        case .video(let content):
            message = buildMessage(for: destination, caption: content.caption,
                                   type: L10n.commonVideo)
        case .file(let content):
            message = buildMessage(for: destination, caption: content.caption,
                                   type: L10n.commonFile)
        case .location:
            var content = AttributedString(L10n.commonSharedLocation)
            if destination == .pinnedEvent {
                content.bold()
            }
            message = content
        case .notice(let content):
            if let attributedMessage = attributedMessageFrom(
                formattedBody: content.formatted) {
                message = attributedMessage
            } else if let attributedMessage = attributedStringBuilder.fromPlain(
                content.body) {
                message = attributedMessage
            } else {
                message = AttributedString(content.body)
            }
        case .text(let content):
            let simplifiedPlainText = simplifyPlainText(plainText: content.body)
            if let attributedMessage = attributedMessageFrom(
                formattedBody: content.formatted) {
                message = attributedMessage
            } else if let attributedMessage = attributedStringBuilder.fromPlain(
                simplifiedPlainText) {
                message = attributedMessage
            } else {
                message = AttributedString(content.body)
            }
        case .other(_, let body):
            message = AttributedString(body)
        }

        if destination == .roomList {
            return prefix(message, with: isOutgoing ? L10n.commonYou : senderDisplayName)
        } else {
            return message
        }
    }

    private func simplifyPlainText(plainText: String) -> String {
        let pattern = #"@\[(.+?)\]\(user:[0-9a-fA-F\-]+\)"#
        do {
            let regex = try NSRegularExpression(pattern: pattern)
            let newText = regex.stringByReplacingMatches(in: plainText,
                                                         range: NSRange(plainText.startIndex..., in: plainText),
                                                         withTemplate: "@$1")
            return newText
        } catch {
            return plainText
        }
    }

    private func buildMessage(for destination: Destination, caption: String?, type: String) -> AttributedString {
        guard let caption else {
            return AttributedString(type)
        }

        if destination == .pinnedEvent {
            return prefix(AttributedString(caption), with: type)
        } else {
            return AttributedString("\(type) - \(caption)")
        }
    }

    private func prefix(_ eventSummary: AttributedString, with textToBold: String) -> AttributedString {
        let attributedEventSummary = AttributedString(
            eventSummary.string.trimmingCharacters(in: .whitespacesAndNewlines))

        var attributedPrefix = AttributedString(textToBold + ":")
        attributedPrefix.bold()

        // Don't include the message body in the markdown otherwise it makes tappable links.
        return attributedPrefix + " " + attributedEventSummary
    }

    private func attributedMessageFrom(formattedBody: FormattedBody?)
        -> AttributedString? {
        formattedBody.flatMap { attributedStringBuilder.fromHTML($0.body) }
    }
}<|MERGE_RESOLUTION|>--- conflicted
+++ resolved
@@ -23,13 +23,8 @@
 
     let attributedStringBuilder: AttributedStringBuilderProtocol
     let destination: Destination
-<<<<<<< HEAD
-
-    func buildAttributedString(for messageType: MessageType, senderDisplayName: String) -> AttributedString {
-=======
     
     func buildAttributedString(for messageType: MessageType, senderDisplayName: String, isOutgoing: Bool) -> AttributedString {
->>>>>>> 5ff90723
         let message: AttributedString
         switch messageType {
         case .emote(let content):
