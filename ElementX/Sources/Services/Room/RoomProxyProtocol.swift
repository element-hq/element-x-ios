//
// Copyright 2022 New Vector Ltd
//
// Licensed under the Apache License, Version 2.0 (the "License");
// you may not use this file except in compliance with the License.
// You may obtain a copy of the License at
//
// http://www.apache.org/licenses/LICENSE-2.0
//
// Unless required by applicable law or agreed to in writing, software
// distributed under the License is distributed on an "AS IS" BASIS,
// WITHOUT WARRANTIES OR CONDITIONS OF ANY KIND, either express or implied.
// See the License for the specific language governing permissions and
// limitations under the License.
//

import Combine
import Foundation
import MatrixRustSDK

enum RoomProxyError: Error {
    case noMoreMessagesToBackPaginate
    case failedPaginatingBackwards
    case failedRetrievingMemberAvatarURL
    case failedRetrievingMemberDisplayName
    case failedSendingReadReceipt
    case failedSendingMessage
    case failedSendingReaction
    case failedSendingMedia
    case failedEditingMessage
    case failedRedactingEvent
    case failedReportingContent
    case failedAddingTimelineListener
    case failedRetrievingMembers
    case failedLeavingRoom
}

@MainActor
// sourcery: AutoMockable
protocol RoomProxyProtocol {
    var id: String { get }
    var isDirect: Bool { get }
    var isPublic: Bool { get }
    var isSpace: Bool { get }
    var isEncrypted: Bool { get }
    var isTombstoned: Bool { get }
    var canonicalAlias: String? { get }
    var alternativeAliases: [String] { get }
    var hasUnreadNotifications: Bool { get }
    
    var name: String? { get }
    var displayName: String? { get }
    
    var topic: String? { get }
    
    var avatarURL: URL? { get }

    var membersPublisher: AnyPublisher<[RoomMemberProxyProtocol], Never> { get }

    func loadAvatarURLForUserId(_ userId: String) async -> Result<URL?, RoomProxyError>
    
    func loadDisplayNameForUserId(_ userId: String) async -> Result<String?, RoomProxyError>
    
    func addTimelineListener(listener: TimelineListener) -> Result<[TimelineItem], RoomProxyError>
    
    func removeTimelineListener()
    
    func paginateBackwards(requestSize: UInt, untilNumberOfItems: UInt) async -> Result<Void, RoomProxyError>
    
    func sendReadReceipt(for eventID: String) async -> Result<Void, RoomProxyError>
    
    func sendMessage(_ message: String, inReplyTo eventID: String?) async -> Result<Void, RoomProxyError>
    
    func sendReaction(_ reaction: String, to eventID: String) async -> Result<Void, RoomProxyError>
    
    func sendImage(url: URL) async -> Result<Void, RoomProxyError>

    func editMessage(_ newMessage: String, original eventID: String) async -> Result<Void, RoomProxyError>
    
    func redact(_ eventID: String) async -> Result<Void, RoomProxyError>
    
    func reportContent(_ eventID: String, reason: String?) async -> Result<Void, RoomProxyError>
<<<<<<< HEAD
=======
    
    func members() async -> Result<[RoomMemberProxyProtocol], RoomProxyError>

    func ignoreUser(_ userID: String) async -> Result<Void, RoomProxyError>
>>>>>>> 220138d4
    
    func retryDecryption(for sessionID: String) async

    func leaveRoom() async -> Result<Void, RoomProxyError>
    
    func updateMembers() async
}

extension RoomProxyProtocol {
    var permalink: URL? {
        if let canonicalAlias, let link = try? PermalinkBuilder.permalinkTo(roomAlias: canonicalAlias) {
            return link
        } else if let link = try? PermalinkBuilder.permalinkTo(roomIdentifier: id) {
            return link
        } else {
            MXLog.error("Failed to build permalink for Room: \(id)")
            return nil
        }
    }
    
    func sendMessage(_ message: String) async -> Result<Void, RoomProxyError> {
        await sendMessage(message, inReplyTo: nil)
    }
}<|MERGE_RESOLUTION|>--- conflicted
+++ resolved
@@ -80,13 +80,8 @@
     func redact(_ eventID: String) async -> Result<Void, RoomProxyError>
     
     func reportContent(_ eventID: String, reason: String?) async -> Result<Void, RoomProxyError>
-<<<<<<< HEAD
-=======
     
-    func members() async -> Result<[RoomMemberProxyProtocol], RoomProxyError>
-
     func ignoreUser(_ userID: String) async -> Result<Void, RoomProxyError>
->>>>>>> 220138d4
     
     func retryDecryption(for sessionID: String) async
 
