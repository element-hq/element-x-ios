//
// Copyright 2022 New Vector Ltd
//
// Licensed under the Apache License, Version 2.0 (the "License");
// you may not use this file except in compliance with the License.
// You may obtain a copy of the License at
//
// http://www.apache.org/licenses/LICENSE-2.0
//
// Unless required by applicable law or agreed to in writing, software
// distributed under the License is distributed on an "AS IS" BASIS,
// WITHOUT WARRANTIES OR CONDITIONS OF ANY KIND, either express or implied.
// See the License for the specific language governing permissions and
// limitations under the License.
//

import Combine
import Foundation
import MatrixRustSDK

class AuthenticationServiceProxy: AuthenticationServiceProxyProtocol {
    private let authenticationService: AuthenticationService
    private let userSessionStore: UserSessionStoreProtocol
    private let passphrase: String?
    
    private let homeserverSubject: CurrentValueSubject<LoginHomeserver, Never>
    var homeserver: CurrentValuePublisher<LoginHomeserver, Never> { homeserverSubject.asCurrentValuePublisher() }
<<<<<<< HEAD
        
    init(userSessionStore: UserSessionStoreProtocol,
         encryptionKeyProvider: EncryptionKeyProviderProtocol,
         appSettings: AppSettings) {
        let passphrase = appSettings.isDevelopmentBuild ? encryptionKeyProvider.generateKey().base64EncodedString() : nil
        if passphrase != nil {
            MXLog.info("Testing database encryption in development build.")
        }
        
        self.passphrase = passphrase
=======
    
    init(userSessionStore: UserSessionStoreProtocol, encryptionKeyProvider: EncryptionKeyProviderProtocol, appSettings: AppSettings) {
        passphrase = encryptionKeyProvider.generateKey().base64EncodedString()
>>>>>>> aaa8af29
        self.userSessionStore = userSessionStore
        
        homeserverSubject = .init(LoginHomeserver(address: appSettings.defaultHomeserverAddress,
                                                  loginMode: .unknown))
               
        authenticationService = AuthenticationService(basePath: userSessionStore.baseDirectory.path,
                                                      passphrase: passphrase,
                                                      userAgent: UserAgentBuilder.makeASCIIUserAgent(),
                                                      additionalRootCertificates: [],
                                                      proxy: appSettings.websiteURL.globalProxy,
                                                      oidcConfiguration: appSettings.oidcConfiguration.rustValue,
                                                      customSlidingSyncProxy: appSettings.slidingSyncProxyURL?.absoluteString,
                                                      sessionDelegate: userSessionStore.clientSessionDelegate,
                                                      crossProcessRefreshLockId: InfoPlistReader.main.bundleIdentifier)
    }
    
    // MARK: - Public
    
    func configure(for homeserverAddress: String) async -> Result<Void, AuthenticationServiceError> {
        do {
            var homeserver = LoginHomeserver(address: homeserverAddress, loginMode: .unknown)
            
            try await authenticationService.configureHomeserver(serverNameOrHomeserverUrl: homeserverAddress)
            
            if let details = authenticationService.homeserverDetails() {
                if details.supportsOidcLogin() {
                    homeserver.loginMode = .oidc
                } else if details.supportsPasswordLogin() {
                    homeserver.loginMode = .password
                } else {
                    homeserver.loginMode = .unsupported
                }
            }
            
            homeserverSubject.send(homeserver)
            return .success(())
        } catch AuthenticationError.WellKnownDeserializationError(let error) {
            MXLog.error("The user entered a server with an invalid well-known file: \(error)")
            return .failure(.invalidWellKnown(error))
        } catch AuthenticationError.SlidingSyncNotAvailable {
            MXLog.info("User entered a homeserver that isn't configured for sliding sync.")
            return .failure(.slidingSyncNotAvailable)
        } catch {
            MXLog.error("Failed configuring a server: \(error)")
            return .failure(.invalidHomeserverAddress)
        }
    }
    
    func urlForOIDCLogin() async -> Result<OIDCAuthenticationDataProxy, AuthenticationServiceError> {
        do {
            let oidcData = try await authenticationService.urlForOidcLogin()
            return .success(OIDCAuthenticationDataProxy(underlyingData: oidcData))
        } catch {
            MXLog.error("Failed to get URL for OIDC login: \(error)")
            return .failure(.oidcError(.urlFailure))
        }
    }
    
    func loginWithOIDCCallback(_ callbackURL: URL, data: OIDCAuthenticationDataProxy) async -> Result<UserSessionProtocol, AuthenticationServiceError> {
        do {
            let client = try await authenticationService.loginWithOidcCallback(authenticationData: data.underlyingData, callbackUrl: callbackURL.absoluteString)
            return await userSession(for: client)
        } catch AuthenticationError.OidcCancelled {
            return .failure(.oidcError(.userCancellation))
        } catch {
            MXLog.error("Login with OIDC failed: \(error)")
            return .failure(.failedLoggingIn)
        }
    }
    
    func login(username: String, password: String, initialDeviceName: String?, deviceID: String?) async -> Result<UserSessionProtocol, AuthenticationServiceError> {
        do {
            let client = try await authenticationService.login(username: username,
                                                               password: password,
                                                               initialDeviceName: initialDeviceName,
                                                               deviceId: deviceID)
            
            let refreshToken = try? await Task.dispatch(on: .global()) {
                try client.session().refreshToken
            }
            
            if refreshToken != nil {
                MXLog.warning("Refresh token found for a non oidc session, can't restore session, logging out")
                _ = await Task.dispatch(on: .global()) {
                    try? client.logout()
                }
                return .failure(.sessionTokenRefreshNotSupported)
            }
            
            return await userSession(for: client)
        } catch {
            MXLog.error("Failed logging in with error: \(error)")
            guard let error = error as? AuthenticationError else { return .failure(.failedLoggingIn) }
            
            if error.isElementWaitlist {
                return .failure(.isOnWaitlist)
            }
            
            switch error.code {
            case .forbidden:
                return .failure(.invalidCredentials)
            case .userDeactivated:
                return .failure(.accountDeactivated)
            default:
                return .failure(.failedLoggingIn)
            }
        }
    }
    
    // MARK: - Private
    
    private func userSession(for client: Client) async -> Result<UserSessionProtocol, AuthenticationServiceError> {
        switch await userSessionStore.userSession(for: client, passphrase: passphrase) {
        case .success(let clientProxy):
            return .success(clientProxy)
        case .failure:
            return .failure(.failedLoggingIn)
        }
    }
}<|MERGE_RESOLUTION|>--- conflicted
+++ resolved
@@ -25,22 +25,9 @@
     
     private let homeserverSubject: CurrentValueSubject<LoginHomeserver, Never>
     var homeserver: CurrentValuePublisher<LoginHomeserver, Never> { homeserverSubject.asCurrentValuePublisher() }
-<<<<<<< HEAD
-        
-    init(userSessionStore: UserSessionStoreProtocol,
-         encryptionKeyProvider: EncryptionKeyProviderProtocol,
-         appSettings: AppSettings) {
-        let passphrase = appSettings.isDevelopmentBuild ? encryptionKeyProvider.generateKey().base64EncodedString() : nil
-        if passphrase != nil {
-            MXLog.info("Testing database encryption in development build.")
-        }
-        
-        self.passphrase = passphrase
-=======
     
     init(userSessionStore: UserSessionStoreProtocol, encryptionKeyProvider: EncryptionKeyProviderProtocol, appSettings: AppSettings) {
         passphrase = encryptionKeyProvider.generateKey().base64EncodedString()
->>>>>>> aaa8af29
         self.userSessionStore = userSessionStore
         
         homeserverSubject = .init(LoginHomeserver(address: appSettings.defaultHomeserverAddress,
