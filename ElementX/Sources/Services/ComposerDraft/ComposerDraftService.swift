//
// Copyright 2024 New Vector Ltd.
//
// SPDX-License-Identifier: AGPL-3.0-only OR LicenseRef-Element-Commercial
// Please see LICENSE files in the repository root for full details.
//

import Foundation

import MatrixRustSDK

final class ComposerDraftService: ComposerDraftServiceProtocol {
    private let roomProxy: JoinedRoomProxyProtocol
    private let timelineItemfactory: RoomTimelineItemFactoryProtocol
    private var volatileDraft: ComposerDraftProxy?
    
    init(roomProxy: JoinedRoomProxyProtocol, timelineItemfactory: RoomTimelineItemFactoryProtocol) {
        self.roomProxy = roomProxy
        self.timelineItemfactory = timelineItemfactory
    }
    
    func saveDraft(_ draft: ComposerDraftProxy) async -> Result<Void, ComposerDraftServiceError> {
        switch await roomProxy.saveDraft(draft.toRust) {
        case .success:
            MXLog.info("Successfully saved draft")
            return .success(())
        case .failure(let error):
            MXLog.info("Failed to save draft: \(error)")
            return .failure(.failedToSaveDraft)
        }
    }
    
    func loadDraft() async -> Result<ComposerDraftProxy?, ComposerDraftServiceError> {
        switch await roomProxy.loadDraft() {
        case .success(let draft):
            guard let draft else {
                return .success(nil)
            }
            return .success(ComposerDraftProxy(from: draft))
        case .failure(let error):
            MXLog.info("Failed to load draft: \(error)")
            return .failure(.failedToLoadDraft)
        }
    }
    
    func getReply(eventID: String) async -> Result<TimelineItemReply, ComposerDraftServiceError> {
        switch await roomProxy.timeline.getLoadedReplyDetails(eventID: eventID) {
        case .success(let replyDetails):
<<<<<<< HEAD
            // let repliedToEvent = self.roomProxy.timeline.getTimelineItemByEventId(replyDetails.eventId())
            return .success(timelineItemfactory.buildReply(details: replyDetails, repliedToEvent: nil))
=======
            return .success(timelineItemfactory.buildTimelineItemReply(replyDetails))
>>>>>>> 5ff90723
        case .failure(let error):
            MXLog.error("Could not load reply: \(error)")
            return .failure(.failedToLoadReply)
        }
    }
    
    func clearDraft() async -> Result<Void, ComposerDraftServiceError> {
        switch await roomProxy.clearDraft() {
        case .success:
            MXLog.info("Successfully cleared draft")
            return .success(())
        case .failure(let error):
            MXLog.info("Failed to clear draft: \(error)")
            return .failure(.failedToClearDraft)
        }
    }
    
    func saveVolatileDraft(_ draft: ComposerDraftProxy) {
        volatileDraft = draft
    }
    
    func loadVolatileDraft() -> ComposerDraftProxy? {
        volatileDraft
    }
    
    func clearVolatileDraft() {
        volatileDraft = nil
    }
}<|MERGE_RESOLUTION|>--- conflicted
+++ resolved
@@ -46,12 +46,9 @@
     func getReply(eventID: String) async -> Result<TimelineItemReply, ComposerDraftServiceError> {
         switch await roomProxy.timeline.getLoadedReplyDetails(eventID: eventID) {
         case .success(let replyDetails):
-<<<<<<< HEAD
+            return .success(timelineItemfactory.buildTimelineItemReply(replyDetails))
             // let repliedToEvent = self.roomProxy.timeline.getTimelineItemByEventId(replyDetails.eventId())
             return .success(timelineItemfactory.buildReply(details: replyDetails, repliedToEvent: nil))
-=======
-            return .success(timelineItemfactory.buildTimelineItemReply(replyDetails))
->>>>>>> 5ff90723
         case .failure(let error):
             MXLog.error("Could not load reply: \(error)")
             return .failure(.failedToLoadReply)
