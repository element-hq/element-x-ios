--- conflicted
+++ resolved
@@ -80,7 +80,6 @@
         results = sdkResults.results.map(UserProfileProxy.init)
         limited = sdkResults.limited
     }
-<<<<<<< HEAD
     
     init(zeroSearchResults: [ZMatrixSearchedUser], mappedMatrixUsers: [UserProfile]) {
         results = zeroSearchResults.map { user in
@@ -89,10 +88,8 @@
         }
         limited = true
     }
-=======
 }
 
 extension UserProfileProxy: Identifiable {
     var id: String { userID }
->>>>>>> 3839025c
 }