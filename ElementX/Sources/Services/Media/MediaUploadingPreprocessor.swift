--- conflicted
+++ resolved
@@ -392,11 +392,7 @@
         let presetName = appSettings.optimizeMediaUploads ? AVAssetExportPreset640x480 : AVAssetExportPreset1920x1080
 
         guard let exportSession = AVAssetExportSession(asset: asset, presetName: presetName) else {
-<<<<<<< HEAD
-            return .failure(.failedConvertingVideo)
-=======
             throw .failedConvertingVideo
->>>>>>> bd4ecdd0
         }
         
         // AVAssetExportSession will fail if the output URL already exists
