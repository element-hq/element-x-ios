//
// Copyright 2022 New Vector Ltd
//
// Licensed under the Apache License, Version 2.0 (the "License");
// you may not use this file except in compliance with the License.
// You may obtain a copy of the License at
//
// http://www.apache.org/licenses/LICENSE-2.0
//
// Unless required by applicable law or agreed to in writing, software
// distributed under the License is distributed on an "AS IS" BASIS,
// WITHOUT WARRANTIES OR CONDITIONS OF ANY KIND, either express or implied.
// See the License for the specific language governing permissions and
// limitations under the License.
//

import Kingfisher
import UIKit

struct MediaProvider: MediaProviderProtocol {
    private let mediaProxy: MediaProxyProtocol
    private let imageCache: Kingfisher.ImageCache
<<<<<<< HEAD
    private let backgroundTaskService: BackgroundTaskServiceProtocol?
=======
    private let fileCache: FileCache
    private let backgroundTaskService: BackgroundTaskServiceProtocol
>>>>>>> 276daf03
    
    init(mediaProxy: MediaProxyProtocol,
         imageCache: Kingfisher.ImageCache,
<<<<<<< HEAD
         backgroundTaskService: BackgroundTaskServiceProtocol?) {
        self.mediaProxy = mediaProxy
=======
         fileCache: FileCache,
         backgroundTaskService: BackgroundTaskServiceProtocol) {
        self.clientProxy = clientProxy
>>>>>>> 276daf03
        self.imageCache = imageCache
        self.fileCache = fileCache
        self.backgroundTaskService = backgroundTaskService
    }
    
    func imageFromSource(_ source: MediaSourceProxy?, avatarSize: AvatarSize?) -> UIImage? {
        guard let source else {
            return nil
        }
        let cacheKey = cacheKeyForURLString(source.url, avatarSize: avatarSize)
        return imageCache.retrieveImageInMemoryCache(forKey: cacheKey, options: nil)
    }
    
    func imageFromURLString(_ urlString: String?, avatarSize: AvatarSize?) -> UIImage? {
        guard let urlString else {
            return nil
        }
        
        return imageFromSource(.init(urlString: urlString), avatarSize: avatarSize)
    }
    
    func loadImageFromURLString(_ urlString: String, avatarSize: AvatarSize?) async -> Result<UIImage, MediaProviderError> {
        await loadImageFromSource(.init(urlString: urlString), avatarSize: avatarSize)
    }
    
    func loadImageFromSource(_ source: MediaSourceProxy, avatarSize: AvatarSize?) async -> Result<UIImage, MediaProviderError> {
        if let image = imageFromSource(source, avatarSize: avatarSize) {
            return .success(image)
        }

        let loadImageBgTask = await backgroundTaskService?.startBackgroundTask(withName: "LoadImage: \(source.url.hashValue)")
        defer {
            loadImageBgTask?.stop()
        }
        
        let cacheKey = cacheKeyForURLString(source.url, avatarSize: avatarSize)

        if case let .success(cacheResult) = await imageCache.retrieveImage(forKey: cacheKey),
           let image = cacheResult.image {
            return .success(image)
        }

        do {
            let imageData: Data
            if let avatarSize {
                imageData = try await mediaProxy.loadMediaThumbnailForSource(source, width: UInt(avatarSize.scaledValue), height: UInt(avatarSize.scaledValue))
            } else {
                imageData = try await mediaProxy.loadMediaContentForSource(source)
            }

            guard let image = UIImage(data: imageData) else {
                MXLog.error("Invalid image data")
                return .failure(.invalidImageData)
            }

            imageCache.store(image, forKey: cacheKey)

            return .success(image)
        } catch {
            MXLog.error("Failed retrieving image with error: \(error)")
            return .failure(.failedRetrievingImage)
        }
    }

    func fileFromSource(_ source: MediaSource?, fileExtension: String) -> URL? {
        guard let source else {
            return nil
        }
        let cacheKey = fileCacheKeyForURLString(source.underlyingSource.url())
        return fileCache.file(forKey: cacheKey, fileExtension: fileExtension)
    }

    @discardableResult func loadFileFromSource(_ source: MediaSource, fileExtension: String) async -> Result<URL, MediaProviderError> {
        if let url = fileFromSource(source, fileExtension: fileExtension) {
            return .success(url)
        }

        let loadFileBgTask = await backgroundTaskService.startBackgroundTask(withName: "LoadFile: \(source.url.hashValue)")
        defer {
            loadFileBgTask?.stop()
        }

        let cacheKey = fileCacheKeyForURLString(source.url)

        do {
            let data = try await clientProxy.loadMediaContentForSource(source.underlyingSource)

            let url = try fileCache.store(data, with: fileExtension, forKey: cacheKey)
            return .success(url)
        } catch {
            MXLog.error("Failed retrieving file with error: \(error)")
            return .failure(.failedRetrievingImage)
        }
    }

    func fileFromURLString(_ urlString: String?, fileExtension: String) -> URL? {
        guard let urlString else {
            return nil
        }

        return fileFromSource(MediaSource(source: clientProxy.mediaSourceForURLString(urlString)),
                              fileExtension: fileExtension)
    }

    func loadFileFromURLString(_ urlString: String, fileExtension: String) async -> Result<URL, MediaProviderError> {
        await loadFileFromSource(MediaSource(source: clientProxy.mediaSourceForURLString(urlString)),
                                 fileExtension: fileExtension)
    }
    
    // MARK: - Private
    
    private func cacheKeyForURLString(_ urlString: String, avatarSize: AvatarSize?) -> String {
        if let avatarSize {
            return "\(urlString){\(avatarSize.scaledValue),\(avatarSize.scaledValue)}"
        } else {
            return urlString
        }
    }

    private func fileCacheKeyForURLString(_ urlString: String) -> String {
        guard let component = urlString.split(separator: "/").last else {
            return urlString
        }
        return String(component)
    }
}

private extension ImageCache {
    func retrieveImage(forKey key: String) async -> Result<ImageCacheResult, KingfisherError> {
        await withCheckedContinuation { continuation in
            retrieveImage(forKey: key) { result in
                continuation.resume(returning: result)
            }
        }
    }
}<|MERGE_RESOLUTION|>--- conflicted
+++ resolved
@@ -20,23 +20,14 @@
 struct MediaProvider: MediaProviderProtocol {
     private let mediaProxy: MediaProxyProtocol
     private let imageCache: Kingfisher.ImageCache
-<<<<<<< HEAD
+    private let fileCache: FileCache
     private let backgroundTaskService: BackgroundTaskServiceProtocol?
-=======
-    private let fileCache: FileCache
-    private let backgroundTaskService: BackgroundTaskServiceProtocol
->>>>>>> 276daf03
     
     init(mediaProxy: MediaProxyProtocol,
          imageCache: Kingfisher.ImageCache,
-<<<<<<< HEAD
+         fileCache: FileCache,
          backgroundTaskService: BackgroundTaskServiceProtocol?) {
         self.mediaProxy = mediaProxy
-=======
-         fileCache: FileCache,
-         backgroundTaskService: BackgroundTaskServiceProtocol) {
-        self.clientProxy = clientProxy
->>>>>>> 276daf03
         self.imageCache = imageCache
         self.fileCache = fileCache
         self.backgroundTaskService = backgroundTaskService
@@ -101,20 +92,20 @@
         }
     }
 
-    func fileFromSource(_ source: MediaSource?, fileExtension: String) -> URL? {
+    func fileFromSource(_ source: MediaSourceProxy?, fileExtension: String) -> URL? {
         guard let source else {
             return nil
         }
-        let cacheKey = fileCacheKeyForURLString(source.underlyingSource.url())
+        let cacheKey = fileCacheKeyForURLString(source.url)
         return fileCache.file(forKey: cacheKey, fileExtension: fileExtension)
     }
 
-    @discardableResult func loadFileFromSource(_ source: MediaSource, fileExtension: String) async -> Result<URL, MediaProviderError> {
+    @discardableResult func loadFileFromSource(_ source: MediaSourceProxy, fileExtension: String) async -> Result<URL, MediaProviderError> {
         if let url = fileFromSource(source, fileExtension: fileExtension) {
             return .success(url)
         }
 
-        let loadFileBgTask = await backgroundTaskService.startBackgroundTask(withName: "LoadFile: \(source.url.hashValue)")
+        let loadFileBgTask = await backgroundTaskService?.startBackgroundTask(withName: "LoadFile: \(source.url.hashValue)")
         defer {
             loadFileBgTask?.stop()
         }
@@ -122,7 +113,7 @@
         let cacheKey = fileCacheKeyForURLString(source.url)
 
         do {
-            let data = try await clientProxy.loadMediaContentForSource(source.underlyingSource)
+            let data = try await mediaProxy.loadMediaContentForSource(source)
 
             let url = try fileCache.store(data, with: fileExtension, forKey: cacheKey)
             return .success(url)
@@ -137,12 +128,12 @@
             return nil
         }
 
-        return fileFromSource(MediaSource(source: clientProxy.mediaSourceForURLString(urlString)),
+        return fileFromSource(MediaSourceProxy(urlString: urlString),
                               fileExtension: fileExtension)
     }
 
     func loadFileFromURLString(_ urlString: String, fileExtension: String) async -> Result<URL, MediaProviderError> {
-        await loadFileFromSource(MediaSource(source: clientProxy.mediaSourceForURLString(urlString)),
+        await loadFileFromSource(MediaSourceProxy(urlString: urlString),
                                  fileExtension: fileExtension)
     }
     
