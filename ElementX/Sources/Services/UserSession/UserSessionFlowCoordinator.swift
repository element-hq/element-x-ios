--- conflicted
+++ resolved
@@ -42,7 +42,6 @@
     func start() {
         stateMachine.processEvent(.start)
     }
-<<<<<<< HEAD
     
     func stop() { }
 
@@ -53,10 +52,7 @@
     func tryDisplayingRoomScreen(roomId: String) {
         stateMachine.processEvent(.showRoomScreen(roomId: roomId))
     }
-        
-=======
-            
->>>>>>> 276daf03
+
     // MARK: - Private
     
     // swiftlint:disable:next cyclomatic_complexity
