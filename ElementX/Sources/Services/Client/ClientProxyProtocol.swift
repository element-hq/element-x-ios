--- conflicted
+++ resolved
@@ -33,7 +33,6 @@
     case failedLoadingMedia
 }
 
-<<<<<<< HEAD
 enum PusherKind {
     case http
     case email
@@ -59,11 +58,7 @@
     }
 }
 
-@MainActor
 protocol ClientProxyProtocol: MediaProxyProtocol {
-=======
-protocol ClientProxyProtocol {
->>>>>>> 2e863139
     var callbacks: PassthroughSubject<ClientProxyCallback, Never> { get }
     
     var userIdentifier: String { get }
