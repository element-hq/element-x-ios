--- conflicted
+++ resolved
@@ -216,16 +216,14 @@
     func getUserRewards(shouldCheckRewardsIntiamtion: Bool) async -> Result<Void, ClientProxyError>
     func dismissRewardsIntimation()
     
-<<<<<<< HEAD
-    // MARK: - Zero Messenger Invite
-    
-    var messengerInvitePublisher: CurrentValuePublisher<ZeroMessengerInvite, Never> { get }
-    
-    @discardableResult func loadZeroMessengerInvite() async -> Result<Void, ClientProxyError>
-=======
     // MARK: - ZERO Primary Id
     func loadUserPrimaryZeroId()
     
     var primaryZeroId: CurrentValuePublisher<String?, Never> { get }
->>>>>>> 9c51f850
+    
+    // MARK: - Zero Messenger Invite
+    
+    var messengerInvitePublisher: CurrentValuePublisher<ZeroMessengerInvite, Never> { get }
+    
+    @discardableResult func loadZeroMessengerInvite() async -> Result<Void, ClientProxyError>
 }