--- conflicted
+++ resolved
@@ -143,13 +143,9 @@
     
     func roomForIdentifier(_ identifier: String) async -> RoomProxyType?
     
-<<<<<<< HEAD
     func leaveRoom(_ roomID: String) async -> Result<Void, ClientProxyError>
     
-    func roomPreviewForIdentifier(_ identifier: String, via: [String]) async -> Result<RoomPreviewDetails, ClientProxyError>
-=======
     func roomPreviewForIdentifier(_ identifier: String, via: [String]) async -> Result<RoomPreviewProxyProtocol, ClientProxyError>
->>>>>>> a70189d3
     
     @discardableResult func loadUserDisplayName() async -> Result<Void, ClientProxyError>
     
