--- conflicted
+++ resolved
@@ -233,7 +233,11 @@
     
     func userIdentity(for userID: String) async -> Result<UserIdentityProxyProtocol?, ClientProxyError>
     
-<<<<<<< HEAD
+    // MARK: - Moderation & Safety
+    
+    func setTimelineMediaVisibility(_ value: TimelineMediaVisibility) async -> Result<Void, ClientProxyError>
+    func setHideInviteAvatars(_ value: Bool) async -> Result<Void, ClientProxyError>
+    
     func verifyUserPassword(_ password: String) async -> Result<Void, ClientProxyError>
     
     func setRoomNotificationModeProtocol(_ listener: RoomNotificationModeUpdatedProtocol)
@@ -312,10 +316,4 @@
     func getPostMediaInfo(mediaId: String) async -> Result<ZPostMedia, ClientProxyError>
     
     func fetchYoutubeLinkMetaData(youtubrUrl: String) async -> Result<ZLinkPreview, ClientProxyError>
-=======
-    // MARK: - Moderation & Safety
-    
-    func setTimelineMediaVisibility(_ value: TimelineMediaVisibility) async -> Result<Void, ClientProxyError>
-    func setHideInviteAvatars(_ value: Bool) async -> Result<Void, ClientProxyError>
->>>>>>> f789bdca
 }