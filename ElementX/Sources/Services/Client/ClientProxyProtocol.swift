--- conflicted
+++ resolved
@@ -136,11 +136,7 @@
     
     func joinRoomAlias(_ roomAlias: String) async -> Result<Void, ClientProxyError>
     
-<<<<<<< HEAD
-    func knockRoom(_ roomID: String, message: String?, via: [String]) async -> Result<Void, ClientProxyError>
-=======
     func knockRoom(_ roomID: String, via: [String], message: String?) async -> Result<Void, ClientProxyError>
->>>>>>> 92692491
     
     func knockRoomAlias(_ roomAlias: String, message: String?) async -> Result<Void, ClientProxyError>
     
