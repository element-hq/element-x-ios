--- conflicted
+++ resolved
@@ -200,7 +200,7 @@
     func withdrawUserIdentityVerification(_ userID: String) async -> Result<Void, ClientProxyError>
     func resetIdentity() async -> Result<IdentityResetHandle?, ClientProxyError>
     
-<<<<<<< HEAD
+    func userIdentity(for userID: String) async -> Result<UserIdentityProxyProtocol?, ClientProxyError>
     func userIdentity(for userID: String) async -> Result<UserIdentity?, ClientProxyError>
     
     // MARK: - Zero Rewards
@@ -248,7 +248,4 @@
     func fetchFeedReplies(feedId: String, limit: Int, skip: Int) async -> Result<[ZPost], ClientProxyError>
     
     func addMeowsToFeed(feedId: String, amount: Int) async -> Result<ZPost, ClientProxyError>
-=======
-    func userIdentity(for userID: String) async -> Result<UserIdentityProxyProtocol?, ClientProxyError>
->>>>>>> d8b88f1c
 }