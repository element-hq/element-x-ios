--- conflicted
+++ resolved
@@ -562,7 +562,6 @@
         return await buildRoomForIdentifier(identifier)
     }
     
-<<<<<<< HEAD
     func leaveRoom(_ roomID: String) async -> Result<Void, ClientProxyError> {
         guard let roomListService else {
             MXLog.error("Failed retrieving room: \(roomID), room list service not set up")
@@ -579,13 +578,12 @@
         }
     }
     
-    func roomPreviewForIdentifier(_ identifier: String, via: [String]) async -> Result<RoomPreviewDetails, ClientProxyError> {
-=======
     func roomPreviewForIdentifier(_ identifier: String, via: [String]) async -> Result<RoomPreviewProxyProtocol, ClientProxyError> {
->>>>>>> a70189d3
         do {
             let roomPreview = try await client.getRoomPreviewFromRoomId(roomId: identifier, viaServers: via)
-            return try .success(RoomPreviewProxy(roomPreview: roomPreview))
+            return try .success(RoomPreviewProxy(roomId: identifier,
+                                                 roomPreview: roomPreview,
+                                                 zeroUsersService: zeroMatrixUsersService))
         } catch let error as ClientError where error.code == .forbidden {
             return .failure(.roomPreviewIsPrivate)
         } catch {
