//
// Copyright 2022-2024 New Vector Ltd.
//
// SPDX-License-Identifier: AGPL-3.0-only OR LicenseRef-Element-Commercial
// Please see LICENSE files in the repository root for full details.
//

import Combine
import CryptoKit
import Foundation
import OrderedCollections

import MatrixRustSDK

class ClientProxy: ClientProxyProtocol {
    private let client: ClientProtocol
    private let networkMonitor: NetworkMonitorProtocol
    private let appSettings: AppSettings
    
    private let mediaLoader: MediaLoaderProtocol
    private let clientQueue: DispatchQueue
    
    private var roomListService: RoomListService
    // periphery: ignore - only for retain
    private var roomListStateUpdateTaskHandle: TaskHandle?
    // periphery: ignore - only for retain
    private var roomListStateLoadingStateUpdateTaskHandle: TaskHandle?

    private var syncService: SyncService
    // periphery: ignore - only for retain
    private var syncServiceStateUpdateTaskHandle: TaskHandle?
    
    // periphery:ignore - required for instance retention in the rust codebase
    private var ignoredUsersListenerTaskHandle: TaskHandle?
    
    // periphery:ignore - required for instance retention in the rust codebase
    private var verificationStateListenerTaskHandle: TaskHandle?
    
    // periphery:ignore - required for instance retention in the rust codebase
    private var sendQueueListenerTaskHandle: TaskHandle?
    
    private var delegateHandle: TaskHandle?
    
    // These following summary providers both operate on the same allRooms() list but
    // can apply their own filtering and pagination
    private(set) var roomSummaryProvider: RoomSummaryProviderProtocol
    private(set) var alternateRoomSummaryProvider: RoomSummaryProviderProtocol
    
    private(set) var staticRoomSummaryProvider: StaticRoomSummaryProviderProtocol
    
    let notificationSettings: NotificationSettingsProxyProtocol

    let secureBackupController: SecureBackupControllerProtocol
    
    private(set) var sessionVerificationController: SessionVerificationControllerProxyProtocol?
    
    private static var roomCreationPowerLevelOverrides: PowerLevels {
        .init(usersDefault: nil,
              eventsDefault: nil,
              stateDefault: nil,
              ban: nil,
              kick: nil,
              redact: nil,
              invite: nil,
              notifications: nil,
              users: [:],
              events: [
                  "m.call.member": Int32(0),
                  "org.matrix.msc3401.call.member": Int32(0)
              ])
    }
    
    private static var knockingRoomCreationPowerLevelOverrides: PowerLevels {
        .init(usersDefault: nil,
              eventsDefault: nil,
              stateDefault: nil,
              ban: nil,
              kick: nil,
              redact: nil,
              invite: Int32(50),
              notifications: nil,
              users: [:],
              events: [
                  "m.call.member": Int32(0),
                  "org.matrix.msc3401.call.member": Int32(0)
              ])
    }

    private var loadCachedAvatarURLTask: Task<Void, Never>?
    private let userAvatarURLSubject = CurrentValueSubject<URL?, Never>(nil)
    var userAvatarURLPublisher: CurrentValuePublisher<URL?, Never> {
        userAvatarURLSubject.asCurrentValuePublisher()
    }
    
    private let userDisplayNameSubject = CurrentValueSubject<String?, Never>(nil)
    var userDisplayNamePublisher: CurrentValuePublisher<String?, Never> {
        userDisplayNameSubject.asCurrentValuePublisher()
    }
    
    private let ignoredUsersSubject = CurrentValueSubject<[String]?, Never>(nil)
    var ignoredUsersPublisher: CurrentValuePublisher<[String]?, Never> {
        ignoredUsersSubject
            .asCurrentValuePublisher()
    }
    
    private let userRewardsSubject = CurrentValueSubject<ZeroRewards, Never>(ZeroRewards.empty())
    var userRewardsPublisher: CurrentValuePublisher<ZeroRewards, Never> {
        userRewardsSubject.asCurrentValuePublisher()
    }
    
    private let showNewUserRewardsIntimationSubject = CurrentValueSubject<Bool, Never>(false)
    var showNewUserRewardsIntimationPublisher: CurrentValuePublisher<Bool, Never> {
        showNewUserRewardsIntimationSubject.asCurrentValuePublisher()
    }
    
    private let primaryZeroIdSubject = CurrentValueSubject<String?, Never>(nil)
    var primaryZeroId: CurrentValuePublisher<String?, Never> {
        primaryZeroIdSubject.asCurrentValuePublisher()
    }
    
    private let zeroMessengerInviteSubject = CurrentValueSubject<ZeroMessengerInvite, Never>(ZeroMessengerInvite.empty())
    var messengerInvitePublisher: CurrentValuePublisher<ZeroMessengerInvite, Never> {
        zeroMessengerInviteSubject.asCurrentValuePublisher()
    }
    
    private var cancellables = Set<AnyCancellable>()
    
    /// Will be `true` whilst the app cleans up and forces a logout. Prevents the sync service from restarting
    /// before the client is released which ends up running in a loop. This is a workaround until the sync service
    /// can tell us *what* error occurred so we can handle restarts more gracefully.
    private var hasEncounteredAuthError = false
    
    deinit {
        stopSync { [delegateHandle] in
            // The delegate handle needs to be cancelled always after the sync stops
            delegateHandle?.cancel()
        }
    }
    
    private let actionsSubject = PassthroughSubject<ClientProxyAction, Never>()
    var actionsPublisher: AnyPublisher<ClientProxyAction, Never> {
        actionsSubject.eraseToAnyPublisher()
    }
    
    private let loadingStateSubject = CurrentValueSubject<ClientProxyLoadingState, Never>(.notLoading)
    var loadingStatePublisher: CurrentValuePublisher<ClientProxyLoadingState, Never> {
        loadingStateSubject.asCurrentValuePublisher()
    }
    
    private let verificationStateSubject = CurrentValueSubject<SessionVerificationState, Never>(.unknown)
    var verificationStatePublisher: CurrentValuePublisher<SessionVerificationState, Never> {
        verificationStateSubject.asCurrentValuePublisher()
    }
    
    private let directMemberZeroProfileSubject = CurrentValueSubject<ZMatrixUser?, Never>(nil)
    var directMemberZeroProfilePublisher: CurrentValuePublisher<ZMatrixUser?, Never> {
        directMemberZeroProfileSubject.asCurrentValuePublisher()
    }
    
    private let zeroCurrentUserSubject = CurrentValueSubject<ZCurrentUser, Never>(ZCurrentUser.placeholder)
    var zeroCurrentUserPublisher: CurrentValuePublisher<ZCurrentUser, Never> {
        zeroCurrentUserSubject.asCurrentValuePublisher()
    }
    
    var roomsToAwait: Set<String> = []
    
    private let sendQueueStatusSubject = CurrentValueSubject<Bool, Never>(false)
    
    private let zeroApiProxy: ZeroApiProxyProtocol
    
    private var roomNotificationModeUpdateProtocol: RoomNotificationModeUpdatedProtocol? = nil
    
    init(client: ClientProtocol,
         needsSlidingSyncMigration: Bool,
         networkMonitor: NetworkMonitorProtocol,
         appSettings: AppSettings) async throws {
        self.client = client
        self.networkMonitor = networkMonitor
        self.appSettings = appSettings
        
        clientQueue = .init(label: "ClientProxyQueue", attributes: .concurrent)
        
        mediaLoader = MediaLoader(client: client)
        
        notificationSettings = await NotificationSettingsProxy(notificationSettings: client.getNotificationSettings())
        
        secureBackupController = SecureBackupController(encryption: client.encryption())
        
        zeroApiProxy = ZeroApiProxy(client: client, appSettings: appSettings)
        
        self.needsSlidingSyncMigration = needsSlidingSyncMigration
        
        let configuredAppService = try await ClientProxyServices(client: client,
                                                                 actionsSubject: actionsSubject,
                                                                 notificationSettings: notificationSettings,
                                                                 appSettings: appSettings,
                                                                 zeroApiProxy: zeroApiProxy)
        
        syncService = configuredAppService.syncService
        roomListService = configuredAppService.roomListService
        roomSummaryProvider = configuredAppService.roomSummaryProvider
        alternateRoomSummaryProvider = configuredAppService.alternateRoomSummaryProvider
        staticRoomSummaryProvider = configuredAppService.staticRoomSummaryProvider
        
        syncServiceStateUpdateTaskHandle = createSyncServiceStateObserver(syncService)
        roomListStateUpdateTaskHandle = createRoomListServiceObserver(roomListService)
        roomListStateLoadingStateUpdateTaskHandle = createRoomListLoadingStateUpdateObserver(roomListService)
                
        delegateHandle = try client.setDelegate(delegate: ClientDelegateWrapper { [weak self] isSoftLogout in
            self?.hasEncounteredAuthError = true
            self?.actionsSubject.send(.receivedAuthError(isSoftLogout: isSoftLogout))
        })
        
        try await client.setUtdDelegate(utdDelegate: ClientDecryptionErrorDelegate(actionsSubject: actionsSubject))
        
        networkMonitor.reachabilityPublisher
            .removeDuplicates()
            .receive(on: DispatchQueue.main)
            .sink { [weak self] reachability in
                if reachability == .reachable {
                    self?.startSync()
                }
            }
            .store(in: &cancellables)

        loadUserAvatarURLFromCache()
        
        ignoredUsersListenerTaskHandle = client.subscribeToIgnoredUsers(listener: IgnoredUsersListenerProxy { [weak self] ignoredUsers in
            self?.ignoredUsersSubject.send(ignoredUsers)
        })
        
        await updateVerificationState(client.encryption().verificationState())
        
        verificationStateListenerTaskHandle = client.encryption().verificationStateListener(listener: SDKListener { [weak self] verificationState in
            Task { await self?.updateVerificationState(verificationState) }
        })
        
        sendQueueListenerTaskHandle = client.subscribeToSendQueueStatus(listener: SendQueueRoomErrorListenerProxy { [weak self] roomID, error in
            MXLog.error("Send queue failed in room: \(roomID) with error: \(error)")
            self?.sendQueueStatusSubject.send(false)
        })
        
        sendQueueStatusSubject
            .combineLatest(networkMonitor.reachabilityPublisher)
            .debounce(for: 1.0, scheduler: DispatchQueue.main)
            .sink { enabled, reachability in
                MXLog.info("Send queue status changed to enabled: \(enabled), reachability: \(reachability)")
                
                if enabled == false, reachability == .reachable {
                    MXLog.info("Enabling all send queues")
                    Task {
                        await client.enableAllSendQueues(enable: true)
                    }
                }
            }
            .store(in: &cancellables)
        
        Task {
            do {
                try await client.setMediaRetentionPolicy(policy: .init(maxCacheSize: nil,
                                                                       maxFileSize: nil,
                                                                       // 30 days in seconds
                                                                       lastAccessExpiry: 30 * 24 * 60 * 60,
                                                                       // 1 day in seconds
                                                                       cleanupFrequency: 24 * 60 * 60))
            } catch {
                MXLog.error("Failed setting media retention policy with error: \(error)")
            }
        }
        
        _ = await loadZeroMessengerInvite()
    }
    
    var userID: String {
        do {
            return try client.userId()
        } catch {
            MXLog.error("Failed retrieving room info with error: \(error)")
            return "Unknown user identifier"
        }
    }

    var deviceID: String? {
        do {
            return try client.deviceId()
        } catch {
            MXLog.error("Failed retrieving deviceID with error: \(error)")
            return nil
        }
    }

    var homeserver: String {
        client.homeserver()
    }
    
    let needsSlidingSyncMigration: Bool
    var slidingSyncVersion: SlidingSyncVersion {
        client.slidingSyncVersion()
    }
    
    var canDeactivateAccount: Bool {
        client.canDeactivateAccount()
    }
    
    var userIDServerName: String? {
        do {
            return try client.userIdServerName()
        } catch {
            MXLog.error("Failed retrieving userID server name with error: \(error)")
            return nil
        }
    }
    
    var isReportRoomSupported: Bool {
        get async {
            do {
                return try await client.isReportRoomApiSupported()
            } catch {
                MXLog.error("Failed checking report room support with error: \(error)")
                return false
            }
        }
    }

    private(set) lazy var pusherNotificationClientIdentifier: String? = {
        // NOTE: The result is stored as part of the restoration token. Any changes
        // here would require a migration to correctly match incoming notifications.
        guard let data = userID.data(using: .utf8) else { return nil }
        let digest = SHA256.hash(data: data)
        return digest.compactMap { String(format: "%02x", $0) }.joined()
    }()
    
    func isOnlyDeviceLeft() async -> Result<Bool, ClientProxyError> {
        do {
            let result = try await client.encryption().isLastDevice()
            return .success(result)
        } catch {
            MXLog.error("Failed checking isLastDevice with error: \(error)")
            return .failure(.sdkError(error))
        }
    }

    func startSync() {
        guard !needsSlidingSyncMigration else {
            MXLog.warning("Ignoring request, this client needs to be migrated to native sliding sync.")
            return
        }
        
        guard !hasEncounteredAuthError else {
            MXLog.warning("Ignoring request, this client has an unknown token.")
            return
        }
        
        guard networkMonitor.reachabilityPublisher.value == .reachable else {
            MXLog.warning("Ignoring request, network unreachable.")
            return
        }
        
        MXLog.info("Starting sync")
        
        Task {
            await syncService.start()
            
            // If we are using OIDC we want to cache the account management URL in volatile memory on the SDK side.
            // To avoid the cache being invalidated while the app is backgrounded, we cache at every sync start.
            await cacheAccountURL()
        }
    }
    
    /// A stored task for restarting the sync after a failure. This is stored so that we can cancel
    /// it when `stopSync` is called (e.g. when signing out) to prevent an otherwise infinite
    /// loop that was triggered by trying to sync a signed out session.
    @CancellableTask private var restartTask: Task<Void, Never>?
    
    func restartSync() {
        guard restartTask == nil else { return }
        
        restartTask = Task { [weak self] in
            do {
                // Until the SDK can tell us the failure, we add a small
                // delay to avoid generating multi-gigabyte log files.
                try await Task.sleep(for: .milliseconds(250))
                self?.startSync()
            } catch {
                MXLog.error("Restart cancelled.")
            }
            self?.restartTask = nil
        }
    }
    
    func stopSync() {
        stopSync(completion: nil)
    }
    
    func stopSync(completion: (() -> Void)?) {
        MXLog.info("Stopping sync")
        
        if restartTask != nil {
            MXLog.warning("Removing the sync service restart task.")
            restartTask = nil
        }
        
        // Capture the sync service strongly as this method is called on deinit and so the
        // existence of self when the Task executes is questionable and would sometimes crash.
        // Note: This isn't strictly necessary now given the unwrap above, but leaving the code as
        // documentation. SE-0371 will allow us to fix this by using an async deinit.
        Task { [syncService] in
            defer {
                completion?()
            }
            
            await syncService.stop()
            MXLog.info("Sync stopped")
        }
    }
    
    func accountURL(action: AccountManagementAction) async -> URL? {
        try? await client.accountUrl(action: action).flatMap(URL.init(string:))
    }
    
    func directRoomForUserID(_ userID: String) -> Result<String?, ClientProxyError> {
        do {
            let room = self.client.rooms().first(where: {
                $0.heroes().count == 1 && $0.heroes().first?.userId == userID
            })
            // let roomID = try self.client.getDmRoom(userId: userID)?.id()
            return .success(room?.id())
        } catch {
            MXLog.error("Failed retrieving direct room for userID: \(userID) with error: \(error)")
            return .failure(.sdkError(error))
        }
    }
    
    func createDirectRoom(with userID: String, expectedRoomName: String?) async -> Result<String, ClientProxyError> {
        do {
            let parameters = CreateRoomParameters(name: nil,
                                                  topic: nil,
                                                  isEncrypted: true,
                                                  isDirect: true,
                                                  visibility: .private,
                                                  preset: .trustedPrivateChat,
                                                  invite: [userID],
                                                  avatar: nil,
                                                  powerLevelContentOverride: Self.roomCreationPowerLevelOverrides)
            let roomID = try await client.createRoom(request: parameters)
            
            await waitForRoomToSync(roomID: roomID)
            
            return .success(roomID)
        } catch {
            MXLog.error("Failed creating direct room for userID: \(userID) with error: \(error)")
            return .failure(.sdkError(error))
        }
    }
    
    func createRoom(name: String,
                    topic: String?,
                    isRoomPrivate: Bool,
                    isKnockingOnly: Bool,
                    userIDs: [String],
                    avatarURL: URL?,
                    aliasLocalPart: String?) async -> Result<String, ClientProxyError> {
        do {
            let parameters = CreateRoomParameters(name: name,
                                                  topic: topic,
                                                  isEncrypted: isRoomPrivate,
                                                  isDirect: false,
                                                  visibility: isRoomPrivate ? .private : .public,
                                                  preset: isRoomPrivate ? .privateChat : .publicChat,
                                                  invite: userIDs,
                                                  avatar: avatarURL?.absoluteString,
                                                  powerLevelContentOverride: isKnockingOnly ? Self.knockingRoomCreationPowerLevelOverrides : Self.roomCreationPowerLevelOverrides,
                                                  joinRuleOverride: isKnockingOnly ? .knock : nil,
                                                  historyVisibilityOverride: isRoomPrivate ? .invited : nil,
                                                  // This is an FFI naming mistake, what is required is the `aliasLocalPart` not the whole alias
                                                  canonicalAlias: aliasLocalPart)
            let roomID = try await client.createRoom(request: parameters)
            
            await waitForRoomToSync(roomID: roomID)
            
            return .success(roomID)
        } catch {
            MXLog.error("Failed creating room with error: \(error)")
            return .failure(.sdkError(error))
        }
    }
    
    func joinRoom(_ roomID: String, via: [String]) async -> Result<Void, ClientProxyError> {
        do {
            let _ = try await client.joinRoomByIdOrAlias(roomIdOrAlias: roomID, serverNames: via)
                        
            await waitForRoomToSync(roomID: roomID, timeout: .seconds(30))
            
            return .success(())
        } catch ClientError.MatrixApi(.forbidden, _, _, _) {
            MXLog.error("Failed joining roomAlias: \(roomID) forbidden")
            return .failure(.forbiddenAccess)
        } catch {
            MXLog.error("Failed joining roomID: \(roomID) with error: \(error)")
            return .failure(.sdkError(error))
        }
    }
    
    func joinRoomAlias(_ roomAlias: String) async -> Result<Void, ClientProxyError> {
        do {
            let room = try await client.joinRoomByIdOrAlias(roomIdOrAlias: roomAlias, serverNames: [])
            
            await waitForRoomToSync(roomID: room.id(), timeout: .seconds(30))
            
            return .success(())
        } catch ClientError.MatrixApi(.forbidden, _, _, _) {
            MXLog.error("Failed joining roomAlias: \(roomAlias) forbidden")
            return .failure(.forbiddenAccess)
        } catch {
            MXLog.error("Failed joining roomAlias: \(roomAlias) with error: \(error)")
            return .failure(.sdkError(error))
        }
    }
    
    func knockRoom(_ roomID: String, via: [String], message: String?) async -> Result<Void, ClientProxyError> {
        do {
            let _ = try await client.knock(roomIdOrAlias: roomID, reason: message, serverNames: via)
            await waitForRoomToSync(roomID: roomID, timeout: .seconds(30))
            return .success(())
        } catch {
            MXLog.error("Failed knocking roomID: \(roomID) with error: \(error)")
            return .failure(.sdkError(error))
        }
    }
    
    func knockRoomAlias(_ roomAlias: String, message: String?) async -> Result<Void, ClientProxyError> {
        do {
            let room = try await client.knock(roomIdOrAlias: roomAlias, reason: message, serverNames: [])
            await waitForRoomToSync(roomID: room.id(), timeout: .seconds(30))
            return .success(())
        } catch {
            MXLog.error("Failed knocking roomAlias: \(roomAlias) with error: \(error)")
            return .failure(.sdkError(error))
        }
    }
    
    func uploadMedia(_ media: MediaInfo) async -> Result<String, ClientProxyError> {
        guard let mimeType = media.mimeType else {
            MXLog.error("Failed uploading media, invalid mime type: \(media)")
            return .failure(ClientProxyError.invalidMedia)
        }
        
        do {
            let data = try Data(contentsOf: media.url)
            let matrixUrl = try await client.uploadMedia(mimeType: mimeType, data: data, progressWatcher: nil)
            return .success(matrixUrl)
        } catch let ClientError.MatrixApi(errorKind, _, _, _) {
            MXLog.error("Failed uploading media with error kind: \(errorKind)")
            return .failure(ClientProxyError.failedUploadingMedia(errorKind))
        } catch {
            MXLog.error("Failed uploading media with error: \(error)")
            return .failure(ClientProxyError.sdkError(error))
        }
    }
        
    func roomForIdentifier(_ identifier: String) async -> RoomProxyType? {
        let shouldAwait = roomsToAwait.remove(identifier) != nil
        
        // Try fetching the room from the cold cache (if available) first
        if let room = await buildRoomForIdentifier(identifier) {
            return room
        }
        
        if !roomSummaryProvider.statePublisher.value.isLoaded {
            _ = await roomSummaryProvider.statePublisher.values.first { $0.isLoaded }
        }
        
        if shouldAwait {
            await waitForRoomToSync(roomID: identifier)
        }
        
        return await buildRoomForIdentifier(identifier)
    }
    
    func leaveRoom(_ roomID: String) async -> Result<Void, ClientProxyError> {
        do {
            let roomListItem = try roomListService.room(roomId: roomID)
            let invitedRoomPreview = try await roomListItem.previewRoom(via: [])
            try await invitedRoomPreview.leave()
            return .success(())
        } catch {
            MXLog.error(error)
            return .failure(.zeroError(error))
        }
    }
    
    func roomPreviewForIdentifier(_ identifier: String, via: [String]) async -> Result<RoomPreviewProxyProtocol, ClientProxyError> {
        do {
            let roomPreview = try await client.getRoomPreviewFromRoomId(roomId: identifier, viaServers: via)
            return try .success(RoomPreviewProxy(roomId: identifier, roomPreview: roomPreview, zeroUsersService: zeroApiProxy.matrixUsersService))
        } catch ClientError.MatrixApi(.forbidden, _, _, _) {
            MXLog.error("Failed retrieving preview for room: \(identifier) is private")
            return .failure(.roomPreviewIsPrivate)
        } catch {
            MXLog.error("Failed retrieving preview for room: \(identifier) with error: \(error)")
            return .failure(.sdkError(error))
        }
    }
    
    func roomSummaryForIdentifier(_ identifier: String) -> RoomSummary? {
        staticRoomSummaryProvider.roomListPublisher.value.first { $0.id == identifier }
    }
    
    func roomSummaryForAlias(_ alias: String) -> RoomSummary? {
        staticRoomSummaryProvider.roomListPublisher.value.first { $0.canonicalAlias == alias || $0.alternativeAliases.contains(alias) }
    }
    
    func reportRoomForIdentifier(_ identifier: String, reason: String?) async -> Result<Void, ClientProxyError> {
        do {
            guard let room = try client.getRoom(roomId: identifier) else {
                MXLog.error("Failed reporting room with identifier: \(identifier), room not in local store")
                return .failure(.roomNotInLocalStore)
            }
            try await room.reportRoom(reason: reason)
            return .success(())
        } catch {
            MXLog.error("Failed reporting room with identifier: \(identifier), with error: \(error)")
            return .failure(.sdkError(error))
        }
    }
    
    func roomInfoForAlias(_ alias: String) async -> RoomInfoProxy? {
        do {
            if let resolvedRoomAlias = try await client.resolveRoomAlias(roomAlias: alias) {
                let roomId = resolvedRoomAlias.roomId
                let roomInfo = try await roomListService.room(roomId: roomId).roomInfo()
                return RoomInfoProxy(roomInfo: roomInfo, roomAvatarCached: nil)
            } else {
                return nil
            }
        } catch {
            MXLog.error("Failed to load room for alias with error: \(error)")
            return nil
        }
    }

    func loadUserDisplayName() async -> Result<Void, ClientProxyError> {
        do {
            userDisplayNameSubject.send(appSettings.zeroLoggedInUser.displayName)
            
            let displayName = try await client.displayName()
            userDisplayNameSubject.send(displayName)
            return .success(())
        } catch {
            MXLog.error("Failed loading user display name Owith error: \(error)")
            return .failure(.sdkError(error))
        }
    }
    
    func setUserInfo(_ name: String, primaryZId: String?) async -> Result<Void, ClientProxyError> {
        do {
            try await client.setDisplayName(name: name)
            try await zeroApiProxy.matrixUsersService.updateUserInfo(displayName: name, primaryZId: primaryZId)
            Task {
                await self.loadUserDisplayName()
                
            }
            _ = try await fetchZeroCurrentUser()
            return .success(())
        } catch {
            MXLog.error("Failed setting user display name with error: \(error)")
            return .failure(.sdkError(error))
        }
    }

    func loadUserAvatarURL() async -> Result<Void, ClientProxyError> {
        do {
            let urlString = try await client.avatarUrl()
            loadCachedAvatarURLTask?.cancel()
            userAvatarURLSubject.send(urlString.flatMap(URL.init))
            return .success(())
        } catch {
            MXLog.error("Failed loading user avatar URL with error: \(error)")
            return .failure(.sdkError(error))
        }
    }
    
    func setUserAvatar(media: MediaInfo) async -> Result<Void, ClientProxyError> {
        guard case let .image(imageURL, _, _) = media, let mimeType = media.mimeType else {
            MXLog.error("Failed uploading, invalid media: \(media)")
            return .failure(.invalidMedia)
        }
            
        do {
            let data = try Data(contentsOf: imageURL)
            try await client.uploadAvatar(mimeType: mimeType, data: data)
            Task {
                await self.loadUserAvatarURL()
            }
            Task {
                if let urlString = try await client.avatarUrl() {
                    try await zeroApiProxy.matrixUsersService.updateUserAvatar(avatarUrl: urlString)
                }
            }
            return .success(())
        } catch {
            MXLog.error("Failed setting user avatar with error: \(error)")
            return .failure(.sdkError(error))
        }
    }
    
    func removeUserAvatar() async -> Result<Void, ClientProxyError> {
        do {
            try await client.removeAvatar()
            Task {
                await self.loadUserAvatarURL()
            }
            return .success(())
        } catch {
            MXLog.error("Failed removing user avatar with error: \(error)")
            return .failure(.sdkError(error))
        }
    }

    func logout() async {
        do {
            try await client.logout()
        } catch {
            MXLog.error("Failed logging out with error: \(error)")
        }
    }
    
    func deactivateAccount(password: String?, eraseData: Bool) async -> Result<Void, ClientProxyError> {
        do {
            try await client.deactivateAccount(authData: password.map { .password(passwordDetails: .init(identifier: userID, password: $0)) },
                                               eraseData: eraseData)
            return .success(())
        } catch {
            return .failure(.sdkError(error))
        }
    }
    
    func setPusher(with configuration: PusherConfiguration) async throws {
        try await client.setPusher(identifiers: configuration.identifiers,
                                   kind: configuration.kind,
                                   appDisplayName: configuration.appDisplayName,
                                   deviceDisplayName: configuration.deviceDisplayName,
                                   profileTag: configuration.profileTag,
                                   lang: configuration.lang)
    }
    
    func searchUsers(searchTerm: String, limit: UInt) async -> Result<SearchUsersResultsProxy, ClientProxyError> {
        do {
            let zeroUsers = try await zeroApiProxy.matrixUsersService.searchZeroUsers(query: searchTerm)
            let matrixUsers = try await zeroUsers.concurrentMap { zeroUser in
                let userProfile = try await self.client.getProfile(userId: zeroUser.matrixId)
                return UserProfileProxy(sdkUserProfile: userProfile, zeroUserProfile: zeroUser)
            }
            return .success(.init(results: matrixUsers, limited: false))
        } catch {
            MXLog.error("Failed searching users with error: \(error)")
            return .failure(.sdkError(error))
        }
    }
    
    func profile(for userID: String) async -> Result<UserProfileProxy, ClientProxyError> {
        do {
            async let sdkProfile = client.getProfile(userId: userID)
            async let zeroProfile = zeroApiProxy.matrixUsersService.fetchZeroUser(userId: userID)
            // Await both results
            let (sdkProfileResult, zeroProfileResult) = try await (sdkProfile, zeroProfile)
            return .success(.init(zeroUserProfile: zeroProfileResult, sdkUserProfile: sdkProfileResult))
        } catch {
            MXLog.error("Failed retrieving profile for userID: \(userID) with error: \(error)")
            return .failure(.sdkError(error))
        }
    }
    
    func zeroProfile(userId: String) async {
        do {
            let zeroProfile = try await zeroApiProxy.matrixUsersService.fetchZeroUser(userId: userId)
            directMemberZeroProfileSubject.send(zeroProfile)
        } catch {
            MXLog.error("Failed retrieving zero profile for userID: \(userID) with error: \(error)")
        }
    }
    
    func roomDirectorySearchProxy() -> RoomDirectorySearchProxyProtocol {
        RoomDirectorySearchProxy(roomDirectorySearch: client.roomDirectorySearch(), appSettings: appSettings)
    }
    
    func resolveRoomAlias(_ alias: String) async -> Result<ResolvedRoomAlias, ClientProxyError> {
        do {
            guard let resolvedAlias = try await client.resolveRoomAlias(roomAlias: alias) else {
                MXLog.error("Failed resolving room alias, is nil")
                return .failure(.failedResolvingRoomAlias)
            }
            
            // Resolving aliases is done through the directory/room API which returns too many / all known
            // vias, which in turn results in invalid join requests. Trim them to something manageable
            // https://github.com/element-hq/synapse/issues/17298
            let limitedAlias = ResolvedRoomAlias(roomId: resolvedAlias.roomId, servers: Array(resolvedAlias.servers.prefix(50)))
            
            return .success(limitedAlias)
        } catch {
            MXLog.error("Failed resolving room alias: \(alias) with error: \(error)")
            return .failure(.sdkError(error))
        }
    }
    
    func isAliasAvailable(_ alias: String) async -> Result<Bool, ClientProxyError> {
        do {
            let result = try await client.isRoomAliasAvailable(alias: alias)
            return .success(result)
        } catch {
            MXLog.error("Failed checking if alias: \(alias) is available with error: \(error)")
            return .failure(.sdkError(error))
        }
    }
    
    func clearCaches() async -> Result<Void, ClientProxyError> {
        do {
            return try await .success(client.clearCaches())
        } catch {
            MXLog.error("Failed clearing client caches with error: \(error)")
            return .failure(.sdkError(error))
        }
    }
        
    // MARK: Ignored users
    
    func ignoreUser(_ userID: String) async -> Result<Void, ClientProxyError> {
        do {
            try await client.ignoreUser(userId: userID)
            return .success(())
        } catch {
            MXLog.error("Failed ignoring user with error: \(error)")
            return .failure(.sdkError(error))
        }
    }
    
    func unignoreUser(_ userID: String) async -> Result<Void, ClientProxyError> {
        do {
            try await client.unignoreUser(userId: userID)
            return .success(())
        } catch {
            MXLog.error("Failed unignoring user with error: \(error)")
            return .failure(.sdkError(error))
        }
    }
    
    // MARK: Recently visited rooms
    
    func trackRecentlyVisitedRoom(_ roomID: String) async -> Result<Void, ClientProxyError> {
        do {
            try await client.trackRecentlyVisitedRoom(room: roomID)
            return .success(())
        } catch {
            MXLog.error("Failed tracking recently visited room: \(roomID) with error: \(error)")
            return .failure(.sdkError(error))
        }
    }
    
    func recentlyVisitedRooms() async -> Result<[String], ClientProxyError> {
        do {
            let result = try await client.getRecentlyVisitedRooms()
            return .success(result)
        } catch {
            MXLog.error("Failed retrieving recently visited rooms with error: \(error)")
            return .failure(.sdkError(error))
        }
    }
    
    func recentConversationCounterparts() async -> [UserProfileProxy] {
        let maxResultsToReturn = 5
        
        guard case let .success(roomIdentifiers) = await recentlyVisitedRooms() else {
            return []
        }
        
        var users: OrderedSet<UserProfileProxy> = []
        
        for roomID in roomIdentifiers {
            guard case let .joined(roomProxy) = await roomForIdentifier(roomID),
                  roomProxy.infoPublisher.value.isDirect,
                  let members = await roomProxy.members() else {
                continue
            }
            
            for member in members where member.isActive && member.userID != userID {
                users.append(.init(userID: member.userID, displayName: member.displayName, avatarURL: member.avatarURL))
                
                // Return early to avoid unnecessary work
                if users.count >= maxResultsToReturn {
                    return users.elements
                }
            }
        }
        
        return users.elements
    }
    
    func getUserRewards(shouldCheckRewardsIntiamtion: Bool = false) async -> Result<Void, ClientProxyError> {
        do {
            let oldRewards = appSettings.zeroRewardsCredit
            if shouldCheckRewardsIntiamtion {
                userRewardsSubject.send(oldRewards)
            }
            
            let apiRewards = try await zeroApiProxy.rewardsApi.fetchMyRewards()
            switch apiRewards {
            case .success(let zRewards):
                let apiCurrency = try await zeroApiProxy.rewardsApi.loadZeroCurrenyRate()
                switch apiCurrency {
                case .success(let zCurrency):
                    let zeroRewards = ZeroRewards(rewards: zRewards, currency: zCurrency)
                    
                    if shouldCheckRewardsIntiamtion {
                        let oldCredits = oldRewards.getZeroCredits()
                        let newCredits = zeroRewards.getZeroCredits()
                        showNewUserRewardsIntimationSubject.send(newCredits > oldCredits)
                    }
                    
                    appSettings.zeroRewardsCredit = zeroRewards
                    userRewardsSubject.send(zeroRewards)
                    return .success(())
                case .failure(let error):
                    return .failure(.zeroError(error))
                }
            case .failure(let error):
                return .failure(.zeroError(error))
            }
        } catch {
            MXLog.error(error)
            return .failure(.zeroError(error))
        }
    }
    
    func dismissRewardsIntimation() {
        Task {
            try await Task.sleep(for: .seconds(3))
            showNewUserRewardsIntimationSubject.send(false)
        }
    }
    
    func loadZeroMessengerInvite() async -> Result<Void, ClientProxyError> {
        do {
            let apiMessengerInvite = try await zeroApiProxy.messengerInviteApi.fetchMessengerInvite()
            switch apiMessengerInvite {
            case .success(let invite):
                let zeroMessengerInvite = ZeroMessengerInvite(messengerInvite: invite)
                zeroMessengerInviteSubject.send(zeroMessengerInvite)
                return .success(())
            case .failure(let error):
                return .failure(.zeroError(error))
            }
        } catch {
            MXLog.error(error)
            return .failure(.zeroError(error))
        }
    }
    
    func isProfileCompletionRequired() async -> Bool {
        do {
            let currentUser = try await zeroApiProxy.matrixUsersService.fetchCurrentUser()
            if let user = currentUser {
                return user.displayName.isEmpty || user.displayName.stringMatchesUserIdFormatRegex()
            } else {
                return false
            }
        } catch {
            MXLog.error(error)
            return false
        }
    }
    
    func completeUserAccountProfile(avatar: MediaInfo?, displayName: String, inviteCode: String) async -> Result<Void, ClientProxyError> {
        do {
            try await withThrowingTaskGroup(of: Void.self) { group in
                group.addTask {
                    if let localMedia = avatar {
                        try await self.setUserAvatar(media: localMedia).get()
                    }
                }
                group.addTask {
                    try await self.setUserInfo(displayName, primaryZId: nil).get()
                }
                try await group.waitForAll()
            }
            let userId = try client.userId().matrixIdToCleanHex()
            let avatarUrl = try await client.avatarUrl() ?? ""
            let result = try await zeroApiProxy.createAccountApi
                .finaliseCreateAccount(request: ZFinaliseCreateAccount(inviteCode: inviteCode, name: displayName, userId: userId, profileImageUrl: avatarUrl))
            
            switch result {
            case .success(let user):
                /// create a room with the user who invited
                _ = await createDirectRoom(with: user.inviter.matrixId, expectedRoomName: user.inviter.displayName)
                return .success(())
                
            case .failure(let failure):
                return .failure(.failedCompletingUserProfile)
            }
        } catch {
            MXLog.error(error)
            return .failure(.failedCompletingUserProfile)
        }
    }
    
    func deleteUserAccount() async -> Result<Void, ClientProxyError> {
        do {
            let deleteAccountResult = try await zeroApiProxy.userAccountApi.deleteAccount()
            switch deleteAccountResult {
            case .success(_):
                return .success(())
            case .failure(let error):
                return .failure(.zeroError(error))
            }
        } catch {
            MXLog.error(error)
            return .failure(.zeroError(error))
        }
    }
    
    func checkAndLinkZeroUser() async {
        do {
            zeroCurrentUserSubject.send(appSettings.zeroLoggedInUser)
            guard let currentUser = try await fetchZeroCurrentUser() else { return }
            if currentUser.matrixId == nil {
                _ = try await zeroApiProxy.createAccountApi.linkMatrixUserToZero(matrixUserId: userID)
            }
            let thirdWebWalletAddress = currentUser.wallets?.first(where: { $0.isThirdWeb })
            if thirdWebWalletAddress == nil {
                _ = try await zeroApiProxy.walletsApi.initializeThirdWebWallet()
                _ = try await fetchZeroCurrentUser()
            }
        } catch {
            MXLog.error("Failed linking matrixId to zero user. Error: \(error)")
        }
    }
    
    func fetchZeroFeeds(channelZId: String?, following: Bool, limit: Int, skip: Int) async -> Result<[ZPost], ClientProxyError> {
        do {
            let zeroPostsResult = try await zeroApiProxy.postsApi.fetchPosts(channelZId: channelZId, following: following, limit: limit, skip: skip)
            switch zeroPostsResult {
            case .success(let posts):
                return .success(posts)
            case .failure(let error):
                return .failure(checkPostFetchError(error))
            }
        } catch {
            MXLog.error(error)
            return .failure(.zeroError(error))
        }
    }
    
    func fetchFeedDetails(feedId: String) async -> Result<ZPost, ClientProxyError> {
        do {
            let zeroPostResult = try await zeroApiProxy.postsApi.fetchPostDetails(postId: feedId)
            switch zeroPostResult {
            case .success(let post):
                return .success(post)
            case .failure(let error):
                return .failure(.zeroError(error))
            }
        } catch {
            MXLog.error(error)
            return .failure(.zeroError(error))
        }
    }
    
    func fetchFeedReplies(feedId: String, limit: Int, skip: Int) async -> Result<[ZPost], ClientProxyError> {
        do {
            let zeroFeedRepliesResult = try await zeroApiProxy.postsApi.fetchPostReplies(postId: feedId, limit: limit, skip: skip)
            switch zeroFeedRepliesResult {
            case .success(let replies):
                return .success(replies)
            case .failure(let error):
                return .failure(checkPostFetchError(error))
            }
        } catch {
            MXLog.error(error)
            return .failure(.zeroError(error))
        }
    }
    
    func addMeowsToFeed(feedId: String, amount: Int) async -> Result<ZPost, ClientProxyError> {
        do {
            let zeroAddPostMeowResult = try await zeroApiProxy.postsApi.addMeowsToPst(amount: amount, postId: feedId)
            switch zeroAddPostMeowResult {
            case .success(let post):
                return .success(post)
            case .failure(let error):
                return .failure(.zeroError(error))
            }
        } catch {
            MXLog.error(error)
            return .failure(.zeroError(error))
        }
    }
    
    func postNewFeed(channelZId: String, content: String, replyToPost: String?, mediaFile: URL?) async -> Result<Void, ClientProxyError> {
        do {
            var mediaId: String? = nil
            if let mediaFile = mediaFile {
                let uploadMediaResult = try await zeroApiProxy.metaDataApi.uploadMedia(media: mediaFile)
                switch uploadMediaResult {
                case .success(let uploadedMediaId):
                    mediaId = uploadedMediaId
                case .failure(let error):
                    return .failure(.zeroError(error))
                }
            }
            let postFeedResult = try await zeroApiProxy.postsApi.createNewPost(channelZId: channelZId,
                                                                               content: content,
                                                                               replyToPost: replyToPost,
                                                                               mediaId: mediaId)
            switch postFeedResult {
            case .success:
                return .success(())
            case .failure(let error):
                return .failure(.zeroError(error))
            }
        } catch {
            MXLog.error(error)
            return .failure(.zeroError(error))
        }
    }
    
    func fetchFeedUserProfile(userZId: String) async -> Result<ZPostUserProfile, ClientProxyError> {
        do {
            let cleanedUserZId = userZId.replacingOccurrences(of: ZeroContants.ZERO_CHANNEL_PREFIX, with: "")
            let result = try await zeroApiProxy.postUserApi.fetchUserProfile(userZId: cleanedUserZId)
            switch result {
            case .success(let profile):
                return .success(profile)
            case .failure(let error):
                return .failure(.zeroError(error))
            }
        } catch {
            MXLog.error(error)
            return .failure(.zeroError(error))
        }
    }
    
    func fetchUserFeeds(userId: String, limit: Int, skip: Int) async -> Result<[ZPost], ClientProxyError> {
        do {
            let result = try await zeroApiProxy.postsApi.fetchUserPosts(userId: userId, limit: limit, skip: skip)
            switch result {
            case .success(let feeds):
                return .success(feeds)
            case .failure(let error):
                return .failure(checkPostFetchError(error))
            }
        } catch {
            MXLog.error(error)
            return .failure(.zeroError(error))
        }
    }
    
    func fetchFeedUserFollowingStatus(userId: String) async -> Result<ZPostUserFollowingStatus, ClientProxyError> {
        do {
            let result = try await zeroApiProxy.postUserApi.fetchUserFollowingStatus(userId: userId)
            switch result {
            case .success(let following):
                return .success(following)
            case .failure(let error):
                return .failure(.zeroError(error))
            }
        } catch {
            MXLog.error(error)
            return .failure(.zeroError(error))
        }
    }
    
    func followFeedUser(userId: String) async -> Result<Void, ClientProxyError> {
        do {
            let result = try await zeroApiProxy.postUserApi.followPostUser(userId: userId)
            switch result {
            case .success(_):
                return .success(())
            case .failure(let error):
                return .failure(.zeroError(error))
            }
        } catch {
            MXLog.error(error)
            return .failure(.zeroError(error))
        }
    }
    
    func unFollowFeedUser(userId: String) async -> Result<Void, ClientProxyError> {
        do {
            let result = try await zeroApiProxy.postUserApi.unFollowPostUser(userId: userId)
            switch result {
            case .success:
                return .success(())
            case .failure(let error):
                return .failure(.zeroError(error))
            }
        } catch {
            MXLog.error(error)
            return .failure(.zeroError(error))
        }
    }
    
    func fetchUserZIds() async -> Result<[String], ClientProxyError> {
        do {
            let zIdsResult = try await zeroApiProxy.channelsApi.fetchZeroIds()
            switch zIdsResult {
            case .success(let zIds):
                return .success(zIds)
            case .failure(let error):
                return .failure(.zeroError(error))
            }
        } catch {
            MXLog.error(error)
            return .failure(.zeroError(error))
        }
    }
    
    func joinChannel(roomAliasOrId: String) async -> Result<String, ClientProxyError> {
        do {
            let joinChannelResult = try await zeroApiProxy.channelsApi.joinChannel(roomAliasOrId: roomAliasOrId)
            switch joinChannelResult {
            case .success(let roomId):
                _ = await joinRoom(roomAliasOrId, via: [])
                return .success(roomId)
            case .failure(let error):
                return .failure(.zeroError(error))
            }
        } catch {
            MXLog.error(error)
            return .failure(.zeroError(error))
        }
    }
    
    func initializeThirdWebWalletForUser() async -> Result<Void, ClientProxyError> {
        do {
            let result = try await zeroApiProxy.walletsApi.initializeThirdWebWallet()
            switch result {
            case .success:
                return .success(())
            case .failure(let error):
                return .failure(.zeroError(error))
            }
        } catch {
            MXLog.error("Failed to initialize third web wallet for user: \(error)")
            return .failure(.zeroError(error))
        }
    }
    
    func getLinkPreviewMetaData(url: String) async -> Result<ZLinkPreview, ClientProxyError> {
        do {
            let result = try await zeroApiProxy.metaDataApi.getLinkPreview(url: url)
            switch result {
            case .success(let linkPreview):
                return .success(linkPreview)
            case .failure(let error):
                return .failure(.zeroError(error))
            }
        } catch {
            MXLog.error("Failed to fetch link preview of url: \(url), with error: \(error)")
            return .failure(.zeroError(error))
        }
    }
    
    func getPostMediaInfo(mediaId: String) async -> Result<ZPostMedia, ClientProxyError> {
        do {
            let result = try await zeroApiProxy.metaDataApi.getPostMediaInfo(mediaId: mediaId)
            switch result {
            case .success(let media):
                return .success(media)
            case .failure(let error):
                return .failure(.zeroError(error))
            }
        } catch {
            MXLog.error("Failed to fetch post media with id: \(mediaId), with error: \(error)")
            return .failure(.zeroError(error))
        }
    }
    
    func fetchYoutubeLinkMetaData(youtubrUrl: String) async -> Result<ZLinkPreview, ClientProxyError> {
        do {
            let result = try await zeroApiProxy.metaDataApi.fetchYoutubeLinkMetaData(youtubeUrl: youtubrUrl)
            switch result {
            case .success(let metaData):
                return .success(metaData)
            case .failure(let error):
                return .failure(.zeroError(error))
            }
        } catch {
            MXLog.error("Failed to youtube url(\(youtubrUrl)) meta data, with error: \(error)")
            return .failure(.zeroError(error))
        }
    }
    
    // MARK: - Private
    
    private func cacheAccountURL() async {
        // Calling this function for the first time will cache the account URL in volatile memory for 24 hrs on the SDK.
        _ = try? await client.accountUrl(action: nil)
    }
    
    private func updateVerificationState(_ verificationState: VerificationState) async {
        let verificationState: SessionVerificationState = switch verificationState {
        case .unknown:
            .unknown
        case .unverified:
            .unverified
        case .verified:
            .verified
        }
        
        // The session verification controller requires the user's identity which
        // isn't available before a keys query response. Use the verification
        // state updates as an aproximation for when that happens.
        await buildSessionVerificationControllerProxyIfPossible(verificationState: verificationState)
        
        // Only update the session verification state after creating a session
        // verification proxy to avoid race conditions
        verificationStateSubject.send(verificationState)
    }
    
    private func buildSessionVerificationControllerProxyIfPossible(verificationState: SessionVerificationState) async {
        guard sessionVerificationController == nil, verificationState != .unknown else {
            return
        }
        
        do {
            let sessionVerificationController = try await client.getSessionVerificationController()
            self.sessionVerificationController = SessionVerificationControllerProxy(sessionVerificationController: sessionVerificationController)
        } catch {
            MXLog.error("Failed retrieving session verification controller proxy with error: \(error)")
        }
    }

    private func loadUserAvatarURLFromCache() {
        loadCachedAvatarURLTask = Task {
            do {
                let urlString = try await self.client.cachedAvatarUrl()
                guard !Task.isCancelled else { return }
                self.userAvatarURLSubject.value = urlString.flatMap(URL.init)
            } catch {
                MXLog.error("Failed to look for the avatar url in the cache: \(error)")
            }
        }
    }
    
    private func createSyncServiceStateObserver(_ syncService: SyncService) -> TaskHandle {
        syncService.state(listener: SDKListener { [weak self] state in
            guard let self else { return }
            
            MXLog.info("Received sync service update: \(state)")
            
            switch state {
            case .running, .terminated, .idle:
                break
            case .error:
                restartSync()
            case .offline:
                // This needs to be enabled in the client builder first to be actually used
                break
            }
        })
    }

    private func createRoomListServiceObserver(_ roomListService: RoomListService) -> TaskHandle {
        roomListService.state(listener: SDKListener { [weak self] state in
            guard let self else { return }
            
            MXLog.info("Received room list update: \(state)")
            
            guard state != .error,
                  state != .terminated else {
                // The sync service is responsible of handling error and termination
                return
            }
            
            // Hide the sync spinner as soon as we get any update back
            actionsSubject.send(.receivedSyncUpdate)
            
            if ignoredUsersSubject.value == nil {
                updateIgnoredUsers()
            }
        })
    }
    
    private func createRoomListLoadingStateUpdateObserver(_ roomListService: RoomListService) -> TaskHandle {
        roomListService.syncIndicator(delayBeforeShowingInMs: 1000, delayBeforeHidingInMs: 0, listener: SDKListener { [weak self] state in
            guard let self else { return }
            
            switch state {
            case .show:
                loadingStateSubject.send(.loading)
            case .hide:
                loadingStateSubject.send(.notLoading)
            }
        })
    }
    
    private func buildRoomForIdentifier(_ roomID: String) async -> RoomProxyType? {
        do {
            guard let room = try client.getRoom(roomId: roomID) else {
                return nil
            }
            
            switch room.membership() {
            case .invited:
<<<<<<< HEAD
                return try await .invited(InvitedRoomProxy(roomListItem: roomListItem,
                                                           roomPreview: roomListItem.previewRoom(via: []),
                                                           ownUserID: userID,
                                                           zeroUsersService: zeroApiProxy.matrixUsersService))
            case .knocked:
                if appSettings.knockingEnabled {
                    return try await .knocked(KnockedRoomProxy(roomListItem: roomListItem,
                                                               roomPreview: roomListItem.previewRoom(via: []),
                                                               ownUserID: userID,
                                                               zeroUsersService: zeroApiProxy.matrixUsersService))
                }
                return nil
            case .joined:
                guard let room = try client.getRoom(roomId: roomID) else {
                    MXLog.error("Could not find room with ID: \(roomID)")
=======
                return try await .invited(InvitedRoomProxy(room: room))
            case .knocked:
                guard appSettings.knockingEnabled else {
>>>>>>> 9a9bdcbd
                    return nil
                }
                
                return try await .knocked(KnockedRoomProxy(room: room))
            case .joined:
                let roomProxy = try await JoinedRoomProxy(roomListService: roomListService,
<<<<<<< HEAD
                                                          roomListItem: roomListItem,
                                                          room: room,
                                                          zeroChatApi: zeroApiProxy.chatApi,
                                                          zeroUsersService: zeroApiProxy.matrixUsersService)
=======
                                                          room: room)
>>>>>>> 9a9bdcbd
                
                return .joined(roomProxy)
            case .left:
                return .left
            case .banned:
<<<<<<< HEAD
                return try await .banned(BannedRoomProxy(roomListItem: roomListItem,
                                                         roomPreview: roomListItem.previewRoom(via: []),
                                                         ownUserID: userID,
                                                         zeroUsersService: zeroApiProxy.matrixUsersService))
=======
                return try await .banned(BannedRoomProxy(room: room))
>>>>>>> 9a9bdcbd
            }
        } catch {
            MXLog.error("Failed retrieving room: \(roomID), with error: \(error)")
            return nil
        }
    }
    
    private func waitForRoomToSync(roomID: String, timeout: Duration = .seconds(10)) async {
        let runner = ExpiringTaskRunner { [weak self] in
            try await self?.client.awaitRoomRemoteEcho(roomId: roomID)
        }
        
        _ = try? await runner.run(timeout: timeout)
    }

    private func updateIgnoredUsers() {
        Task {
            do {
                let ignoredUsers = try await client.ignoredUsers()
                ignoredUsersSubject.send(ignoredUsers)
            } catch {
                MXLog.error("Failed fetching ignored users with error: \(error)")
            }
        }
    }
    
    private func checkPostFetchError(_ error: Error) -> ClientProxyError {
        let postLimitReachedError = "The data couldn’t be read because it is missing."
        if error.asAFError?.underlyingError?.localizedDescription.contains(postLimitReachedError) == true {
            return .postsLimitReached
        } else {
            return .zeroError(error)
        }
    }
    
    // MARK: - Crypto
    
    func ed25519Base64() async -> String? {
        await client.encryption().ed25519Key()
    }
    
    func curve25519Base64() async -> String? {
        await client.encryption().curve25519Key()
    }
    
    func pinUserIdentity(_ userID: String) async -> Result<Void, ClientProxyError> {
        MXLog.info("Pinning current identity for user: \(userID)")
        
        do {
            guard let userIdentity = try await client.encryption().userIdentity(userId: userID) else {
                MXLog.error("Failed retrieving identity for user: \(userID)")
                return .failure(.failedRetrievingUserIdentity)
            }
            
            return try await .success(userIdentity.pin())
        } catch {
            MXLog.error("Failed pinning current identity for user: \(error)")
            return .failure(.sdkError(error))
        }
    }
    
    func withdrawUserIdentityVerification(_ userID: String) async -> Result<Void, ClientProxyError> {
        MXLog.info("Withdrawing current identity verification for user: \(userID)")
        
        do {
            guard let userIdentity = try await client.encryption().userIdentity(userId: userID) else {
                MXLog.error("Failed retrieving identity for user: \(userID)")
                return .failure(.failedRetrievingUserIdentity)
            }
            
            return try await .success(userIdentity.withdrawVerification())
        } catch {
            MXLog.error("Failed withdrawing current identity verification for user: \(error)")
            return .failure(.sdkError(error))
        }
    }
    
    func resetIdentity() async -> Result<IdentityResetHandle?, ClientProxyError> {
        do {
            return try await .success(client.encryption().resetIdentity())
        } catch {
            return .failure(.sdkError(error))
        }
    }
    
    func userIdentity(for userID: String) async -> Result<UserIdentityProxyProtocol?, ClientProxyError> {
        do {
            return try await .success(client.encryption().userIdentity(userId: userID).map(UserIdentityProxy.init))
        } catch {
            MXLog.error("Failed retrieving user identity: \(error)")
            return .failure(.sdkError(error))
        }
    }
    
    func verifyUserPassword(_ password: String) async -> Result<Void, ClientProxyError> {
        do {
            let verifyPasswordResult = try await zeroApiProxy.userAccountApi.verifyPassword(password: password)
            switch verifyPasswordResult {
            case .success:
                return .success(())
            case .failure(let error):
                MXLog.error("Failed to verify password: \(error)")
                return .failure(.zeroError(error))
            }
        } catch {
            MXLog.error("Failed to verify password: \(error)")
            return .failure(.zeroError(error))
        }
    }
    
    private func joinRoomExplicitly(_ roomId: String) async {
        do {
            _ = try await client.joinRoomById(roomId: roomId)
        } catch {
            MXLog.error("Failed to join invited room: \(roomId) with error: \(error)")
        }
    }
    
    private func fetchZeroCurrentUser() async throws -> ZCurrentUser? {
        let currentUser = try await zeroApiProxy.matrixUsersService.fetchCurrentUser()
        if currentUser != nil {
            zeroCurrentUserSubject.send(currentUser!)
        }
        return currentUser
    }
    
    func setRoomNotificationModeProtocol(_ listener: any RoomNotificationModeUpdatedProtocol) {
        roomNotificationModeUpdateProtocol = listener
    }
    
    func roomNotificationModeUpdated(roomId: String, notificationMode: RoomNotificationModeProxy) {
        roomNotificationModeUpdateProtocol?.onRoomNotificationModeUpdated(for: roomId, mode: notificationMode)
    }
}

extension ClientProxy: MediaLoaderProtocol {
    func loadMediaContentForSource(_ source: MediaSourceProxy) async throws -> Data {
        try await mediaLoader.loadMediaContentForSource(source)
    }

    func loadMediaThumbnailForSource(_ source: MediaSourceProxy, width: UInt, height: UInt) async throws -> Data {
        try await mediaLoader.loadMediaThumbnailForSource(source, width: width, height: height)
    }
    
    func loadMediaFileForSource(_ source: MediaSourceProxy, filename: String?) async throws -> MediaFileHandleProxy {
        try await mediaLoader.loadMediaFileForSource(source, filename: filename)
    }
}

private class ClientDelegateWrapper: ClientDelegate {
    private let authErrorCallback: (Bool) -> Void
    
    init(authErrorCallback: @escaping (Bool) -> Void) {
        self.authErrorCallback = authErrorCallback
    }
    
    // MARK: - ClientDelegate

    func didReceiveAuthError(isSoftLogout: Bool) {
        MXLog.error("Received authentication error, softlogout=\(isSoftLogout)")
        authErrorCallback(isSoftLogout)
    }
    
    func didRefreshTokens() {
        MXLog.info("Delegating session updates to the ClientSessionDelegate.")
    }
}

private class ClientDecryptionErrorDelegate: UnableToDecryptDelegate {
    private let actionsSubject: PassthroughSubject<ClientProxyAction, Never>
    
    init(actionsSubject: PassthroughSubject<ClientProxyAction, Never>) {
        self.actionsSubject = actionsSubject
    }
    
    func onUtd(info: UnableToDecryptInfo) {
        actionsSubject.send(.receivedDecryptionError(info))
    }
}

private class IgnoredUsersListenerProxy: IgnoredUsersListener {
    private let onUpdateClosure: ([String]) -> Void

    init(onUpdateClosure: @escaping ([String]) -> Void) {
        self.onUpdateClosure = onUpdateClosure
    }
    
    func call(ignoredUserIds: [String]) {
        onUpdateClosure(ignoredUserIds)
    }
}

private class SendQueueRoomErrorListenerProxy: SendQueueRoomErrorListener {
    private let onErrorClosure: (String, ClientError) -> Void
    
    init(onErrorClosure: @escaping (String, ClientError) -> Void) {
        self.onErrorClosure = onErrorClosure
    }
    
    func onError(roomId: String, error: ClientError) {
        onErrorClosure(roomId, error)
    }
}

private struct ClientProxyServices {
    let syncService: SyncService
    let roomListService: RoomListService
    let roomSummaryProvider: RoomSummaryProviderProtocol
    let alternateRoomSummaryProvider: RoomSummaryProviderProtocol
    let staticRoomSummaryProvider: StaticRoomSummaryProviderProtocol
    
    init(client: ClientProtocol,
         actionsSubject: PassthroughSubject<ClientProxyAction, Never>,
         notificationSettings: NotificationSettingsProxyProtocol,
         appSettings: AppSettings,
         zeroApiProxy: ZeroApiProxyProtocol) async throws {
        let syncService = try await client
            .syncService()
            .withCrossProcessLock()
            .finish()
        
        let roomListService = syncService.roomListService()
        
        let roomMessageEventStringBuilder = RoomMessageEventStringBuilder(attributedStringBuilder: AttributedStringBuilder(cacheKey: "roomList",
                                                                                                                           mentionBuilder: PlainMentionBuilder()), destination: .roomList)
        let eventStringBuilder = try RoomEventStringBuilder(stateEventStringBuilder: RoomStateEventStringBuilder(userID: client.userId(), shouldDisambiguateDisplayNames: false),
                                                            messageEventStringBuilder: roomMessageEventStringBuilder,
                                                            shouldDisambiguateDisplayNames: false,
                                                            shouldPrefixSenderName: true)
        
        roomSummaryProvider = RoomSummaryProvider(roomListService: roomListService,
                                                  eventStringBuilder: eventStringBuilder,
                                                  name: "AllRooms",
                                                  shouldUpdateVisibleRange: true,
                                                  notificationSettings: notificationSettings,
                                                  appSettings: appSettings,
                                                  zeroUsersService: zeroApiProxy.matrixUsersService)
        try await roomSummaryProvider.setRoomList(roomListService.allRooms())
        
        alternateRoomSummaryProvider = RoomSummaryProvider(roomListService: roomListService,
                                                           eventStringBuilder: eventStringBuilder,
                                                           name: "AlternateAllRooms",
                                                           notificationSettings: notificationSettings,
                                                           appSettings: appSettings,
                                                           zeroUsersService: zeroApiProxy.matrixUsersService)
        try await alternateRoomSummaryProvider.setRoomList(roomListService.allRooms())
        
        staticRoomSummaryProvider = RoomSummaryProvider(roomListService: roomListService,
                                                        eventStringBuilder: eventStringBuilder,
                                                        name: "StaticAllRooms",
                                                        roomListPageSize: .max,
                                                        notificationSettings: notificationSettings,
                                                        appSettings: appSettings,
                                                        zeroUsersService: zeroApiProxy.matrixUsersService)
        try await staticRoomSummaryProvider.setRoomList(roomListService.allRooms())
        
        self.syncService = syncService
        self.roomListService = roomListService
    }
}<|MERGE_RESOLUTION|>--- conflicted
+++ resolved
@@ -1401,54 +1401,22 @@
             
             switch room.membership() {
             case .invited:
-<<<<<<< HEAD
-                return try await .invited(InvitedRoomProxy(roomListItem: roomListItem,
-                                                           roomPreview: roomListItem.previewRoom(via: []),
-                                                           ownUserID: userID,
-                                                           zeroUsersService: zeroApiProxy.matrixUsersService))
-            case .knocked:
-                if appSettings.knockingEnabled {
-                    return try await .knocked(KnockedRoomProxy(roomListItem: roomListItem,
-                                                               roomPreview: roomListItem.previewRoom(via: []),
-                                                               ownUserID: userID,
-                                                               zeroUsersService: zeroApiProxy.matrixUsersService))
-                }
-                return nil
-            case .joined:
-                guard let room = try client.getRoom(roomId: roomID) else {
-                    MXLog.error("Could not find room with ID: \(roomID)")
-=======
                 return try await .invited(InvitedRoomProxy(room: room))
             case .knocked:
                 guard appSettings.knockingEnabled else {
->>>>>>> 9a9bdcbd
                     return nil
                 }
                 
                 return try await .knocked(KnockedRoomProxy(room: room))
             case .joined:
                 let roomProxy = try await JoinedRoomProxy(roomListService: roomListService,
-<<<<<<< HEAD
-                                                          roomListItem: roomListItem,
-                                                          room: room,
-                                                          zeroChatApi: zeroApiProxy.chatApi,
-                                                          zeroUsersService: zeroApiProxy.matrixUsersService)
-=======
                                                           room: room)
->>>>>>> 9a9bdcbd
                 
                 return .joined(roomProxy)
             case .left:
                 return .left
             case .banned:
-<<<<<<< HEAD
-                return try await .banned(BannedRoomProxy(roomListItem: roomListItem,
-                                                         roomPreview: roomListItem.previewRoom(via: []),
-                                                         ownUserID: userID,
-                                                         zeroUsersService: zeroApiProxy.matrixUsersService))
-=======
                 return try await .banned(BannedRoomProxy(room: room))
->>>>>>> 9a9bdcbd
             }
         } catch {
             MXLog.error("Failed retrieving room: \(roomID), with error: \(error)")
