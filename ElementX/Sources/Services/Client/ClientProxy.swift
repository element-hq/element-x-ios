//
// Copyright 2022-2024 New Vector Ltd.
//
// SPDX-License-Identifier: AGPL-3.0-only
// Please see LICENSE in the repository root for full details.
//

import Combine
import CryptoKit
import Foundation
import OrderedCollections

import MatrixRustSDK

class ClientProxy: ClientProxyProtocol {
    private let client: ClientProtocol
    private let networkMonitor: NetworkMonitorProtocol
    private let appSettings: AppSettings
    
    private let mediaLoader: MediaLoaderProtocol
    private let clientQueue: DispatchQueue
        
    private var roomListService: RoomListService?
    // periphery: ignore - only for retain
    private var roomListStateUpdateTaskHandle: TaskHandle?
    // periphery: ignore - only for retain
    private var roomListStateLoadingStateUpdateTaskHandle: TaskHandle?

    private var syncService: SyncService?
    // periphery: ignore - only for retain
    private var syncServiceStateUpdateTaskHandle: TaskHandle?
    
    // periphery:ignore - required for instance retention in the rust codebase
    private var ignoredUsersListenerTaskHandle: TaskHandle?
    
    // periphery:ignore - required for instance retention in the rust codebase
    private var verificationStateListenerTaskHandle: TaskHandle?
    
    // periphery:ignore - required for instance retention in the rust codebase
    private var sendQueueListenerTaskHandle: TaskHandle?
    
    private var delegateHandle: TaskHandle?
    
    // These following summary providers both operate on the same allRooms() list but
    // can apply their own filtering and pagination
    private(set) var roomSummaryProvider: RoomSummaryProviderProtocol?
    private(set) var alternateRoomSummaryProvider: RoomSummaryProviderProtocol?
    
    let notificationSettings: NotificationSettingsProxyProtocol

    let secureBackupController: SecureBackupControllerProtocol
    
    private(set) var sessionVerificationController: SessionVerificationControllerProxyProtocol?
    
    private static var roomCreationPowerLevelOverrides: PowerLevels {
        .init(usersDefault: nil,
              eventsDefault: nil,
              stateDefault: nil,
              ban: nil,
              kick: nil,
              redact: nil,
              invite: nil,
              notifications: nil,
              users: [:],
              events: [
                  "m.call.member": Int32(0),
                  "org.matrix.msc3401.call.member": Int32(0)
              ])
    }
    
    private static var knockingRoomCreationPowerLevelOverrides: PowerLevels {
        .init(usersDefault: nil,
              eventsDefault: nil,
              stateDefault: nil,
              ban: nil,
              kick: nil,
              redact: nil,
              invite: Int32(50),
              notifications: nil,
              users: [:],
              events: [
                  "m.call.member": Int32(0),
                  "org.matrix.msc3401.call.member": Int32(0)
              ])
    }

    private var loadCachedAvatarURLTask: Task<Void, Never>?
    private let userAvatarURLSubject = CurrentValueSubject<URL?, Never>(nil)
    var userAvatarURLPublisher: CurrentValuePublisher<URL?, Never> {
        userAvatarURLSubject.asCurrentValuePublisher()
    }
    
    private let userDisplayNameSubject = CurrentValueSubject<String?, Never>(nil)
    var userDisplayNamePublisher: CurrentValuePublisher<String?, Never> {
        userDisplayNameSubject.asCurrentValuePublisher()
    }
    
    private let ignoredUsersSubject = CurrentValueSubject<[String]?, Never>(nil)
    var ignoredUsersPublisher: CurrentValuePublisher<[String]?, Never> {
        ignoredUsersSubject
            .asCurrentValuePublisher()
    }
    
    private let userRewardsSubject = CurrentValueSubject<ZeroRewards, Never>(ZeroRewards.empty())
    var userRewardsPublisher: CurrentValuePublisher<ZeroRewards, Never> {
        userRewardsSubject.asCurrentValuePublisher()
    }
    
    private let showNewUserRewardsIntimationSubject = CurrentValueSubject<Bool, Never>(false)
    var showNewUserRewardsIntimationPublisher: CurrentValuePublisher<Bool, Never> {
        showNewUserRewardsIntimationSubject.asCurrentValuePublisher()
    }
    
<<<<<<< HEAD
    private let zeroMessengerInviteSubject = CurrentValueSubject<ZeroMessengerInvite, Never>(ZeroMessengerInvite.empty())
    var messengerInvitePublisher: CurrentValuePublisher<ZeroMessengerInvite, Never> {
        zeroMessengerInviteSubject.asCurrentValuePublisher()
=======
    private let primaryZeroIdSubject = CurrentValueSubject<String?, Never>(nil)
    var primaryZeroId: CurrentValuePublisher<String?, Never> {
        primaryZeroIdSubject.asCurrentValuePublisher()
>>>>>>> 9c51f850
    }
    
    private var cancellables = Set<AnyCancellable>()
    
    /// Will be `true` whilst the app cleans up and forces a logout. Prevents the sync service from restarting
    /// before the client is released which ends up running in a loop. This is a workaround until the sync service
    /// can tell us *what* error occurred so we can handle restarts more gracefully.
    private var hasEncounteredAuthError = false
    
    deinit {
        stopSync { [delegateHandle] in
            // The delegate handle needs to be cancelled always after the sync stops
            delegateHandle?.cancel()
        }
    }
    
    private let actionsSubject = PassthroughSubject<ClientProxyAction, Never>()
    var actionsPublisher: AnyPublisher<ClientProxyAction, Never> {
        actionsSubject.eraseToAnyPublisher()
    }
    
    private let loadingStateSubject = CurrentValueSubject<ClientProxyLoadingState, Never>(.notLoading)
    var loadingStatePublisher: CurrentValuePublisher<ClientProxyLoadingState, Never> {
        loadingStateSubject.asCurrentValuePublisher()
    }
    
    private let verificationStateSubject = CurrentValueSubject<SessionVerificationState, Never>(.unknown)
    var verificationStatePublisher: CurrentValuePublisher<SessionVerificationState, Never> {
        verificationStateSubject.asCurrentValuePublisher()
    }
    
    var roomsToAwait: Set<String> = []
    
    private let sendQueueStatusSubject = CurrentValueSubject<Bool, Never>(false)
    
    private let zeroMatrixUsersService: ZeroMatrixUsersService
    private let zeroRewardsApi: ZeroRewardsApiProtocol
    private let zeroMessengerInviteApi: ZeroMessengerInviteApiProtocol
    
    init(client: ClientProtocol,
         networkMonitor: NetworkMonitorProtocol,
         appSettings: AppSettings) async {
        self.client = client
        self.networkMonitor = networkMonitor
        self.appSettings = appSettings
        
        clientQueue = .init(label: "ClientProxyQueue", attributes: .concurrent)
        
        mediaLoader = MediaLoader(client: client)
        
        notificationSettings = NotificationSettingsProxy(notificationSettings: client.getNotificationSettings())
        
        secureBackupController = SecureBackupController(encryption: client.encryption())
        
        /// Configure Zero Utlils, Services and APIs
        let zeroUsersApi = ZeroUsersApi(appSettings: appSettings)
        zeroMatrixUsersService = ZeroMatrixUsersService(zeroUsersApi: zeroUsersApi,
                                                        appSettings: appSettings,
                                                        client: client)
        zeroRewardsApi = ZeroRewardsApi(appSettings: appSettings)
        zeroMessengerInviteApi = ZeroMessengerInviteApi(appSettings: appSettings)

        delegateHandle = client.setDelegate(delegate: ClientDelegateWrapper { [weak self] isSoftLogout in
            self?.hasEncounteredAuthError = true
            self?.actionsSubject.send(.receivedAuthError(isSoftLogout: isSoftLogout))
        })
        
        networkMonitor.reachabilityPublisher
            .removeDuplicates()
            .receive(on: DispatchQueue.main)
            .sink { [weak self] reachability in
                if reachability == .reachable {
                    self?.startSync()
                }
            }
            .store(in: &cancellables)
        
        await configureAppService()

        loadUserAvatarURLFromCache()
        
        ignoredUsersListenerTaskHandle = client.subscribeToIgnoredUsers(listener: IgnoredUsersListenerProxy { [weak self] ignoredUsers in
            self?.ignoredUsersSubject.send(ignoredUsers)
        })
        
        await updateVerificationState(client.encryption().verificationState())
        
        verificationStateListenerTaskHandle = client.encryption().verificationStateListener(listener: VerificationStateListenerProxy { [weak self] verificationState in
            Task { await self?.updateVerificationState(verificationState) }
        })
        
        sendQueueListenerTaskHandle = client.subscribeToSendQueueStatus(listener: SendQueueRoomErrorListenerProxy { [weak self] roomID, error in
            MXLog.error("Send queue failed in room: \(roomID) with error: \(error)")
            self?.sendQueueStatusSubject.send(false)
        })
        
        sendQueueStatusSubject
            .combineLatest(networkMonitor.reachabilityPublisher)
            .debounce(for: 1.0, scheduler: DispatchQueue.main)
            .sink { enabled, reachability in
                MXLog.info("Send queue status changed to enabled: \(enabled), reachability: \(reachability)")
                
                if enabled == false, reachability == .reachable {
                    MXLog.info("Enabling all send queues")
                    Task {
                        await client.enableAllSendQueues(enable: true)
                    }
                }
            }
            .store(in: &cancellables)
    }
    
    var userID: String {
        do {
            return try client.userId()
        } catch {
            MXLog.error("Failed retrieving room info with error: \(error)")
            return "Unknown user identifier"
        }
    }

    var deviceID: String? {
        do {
            return try client.deviceId()
        } catch {
            MXLog.error("Failed retrieving deviceID with error: \(error)")
            return nil
        }
    }

    var homeserver: String {
        client.homeserver()
    }
    
    var slidingSyncVersion: SlidingSyncVersion {
        client.slidingSyncVersion()
    }
    
    var availableSlidingSyncVersions: [SlidingSyncVersion] {
        get async {
            await client.availableSlidingSyncVersions()
        }
    }
    
    var canDeactivateAccount: Bool {
        client.canDeactivateAccount()
    }
    
    var userIDServerName: String? {
        do {
            return try client.userIdServerName()
        } catch {
            MXLog.error("Failed retrieving userID server name with error: \(error)")
            return nil
        }
    }

    private(set) lazy var pusherNotificationClientIdentifier: String? = {
        // NOTE: The result is stored as part of the restoration token. Any changes
        // here would require a migration to correctly match incoming notifications.
        guard let data = userID.data(using: .utf8) else { return nil }
        let digest = SHA256.hash(data: data)
        return digest.compactMap { String(format: "%02x", $0) }.joined()
    }()
    
    func isOnlyDeviceLeft() async -> Result<Bool, ClientProxyError> {
        do {
            let result = try await client.encryption().isLastDevice()
            return .success(result)
        } catch {
            MXLog.error("Failed checking isLastDevice with error: \(error)")
            return .failure(.sdkError(error))
        }
    }

    func startSync() {
        guard !hasEncounteredAuthError else {
            MXLog.warning("Ignoring request, this client has an unknown token.")
            return
        }
        
        guard networkMonitor.reachabilityPublisher.value == .reachable else {
            MXLog.warning("Ignoring request, network unreachable.")
            return
        }
        
        MXLog.info("Starting sync")
        
        Task {
            await syncService?.start()
        }
    }
    
    /// A stored task for restarting the sync after a failure. This is stored so that we can cancel
    /// it when `stopSync` is called (e.g. when signing out) to prevent an otherwise infinite
    /// loop that was triggered by trying to sync a signed out session.
    @CancellableTask private var restartTask: Task<Void, Never>?
    
    func restartSync() {
        guard restartTask == nil else { return }
        
        restartTask = Task { [weak self] in
            do {
                // Until the SDK can tell us the failure, we add a small
                // delay to avoid generating multi-gigabyte log files.
                try await Task.sleep(for: .milliseconds(250))
                self?.startSync()
            } catch {
                MXLog.error("Restart cancelled.")
            }
            self?.restartTask = nil
        }
    }
    
    func stopSync() {
        stopSync(completion: nil)
    }
    
    private func stopSync(completion: (() -> Void)?) {
        MXLog.info("Stopping sync")
        
        if restartTask != nil {
            MXLog.warning("Removing the sync service restart task.")
            restartTask = nil
        }
        
        guard let syncService else {
            MXLog.warning("No sync service to stop.")
            completion?()
            return
        }
        
        // Capture the sync service strongly as this method is called on deinit and so the
        // existence of self when the Task executes is questionable and would sometimes crash.
        // Note: This isn't strictly necessary now given the unwrap above, but leaving the code as
        // documentation. SE-0371 will allow us to fix this by using an async deinit.
        Task { [syncService] in
            do {
                defer {
                    completion?()
                }
                
                try await syncService.stop()
                MXLog.info("Sync stopped")
            } catch {
                MXLog.error("Failed stopping the sync service with error: \(error)")
            }
        }
    }
    
    func accountURL(action: AccountManagementAction) async -> URL? {
        try? await client.accountUrl(action: action).flatMap(URL.init(string:))
    }
    
    func createDirectRoomIfNeeded(with userID: String, expectedRoomName: String?) async -> Result<(roomID: String, isNewRoom: Bool), ClientProxyError> {
        let currentDirectRoom = await directRoomForUserID(userID)
        switch currentDirectRoom {
        case .success(.some(let roomID)):
            return .success((roomID: roomID, isNewRoom: false))
        case .success(.none):
            switch await createDirectRoom(with: userID, expectedRoomName: expectedRoomName) {
            case .success(let roomID):
                return .success((roomID: roomID, isNewRoom: true))
            case .failure(let error):
                return .failure(.sdkError(error))
            }
        case .failure(let error):
            return .failure(.sdkError(error))
        }
    }
    
    func directRoomForUserID(_ userID: String) async -> Result<String?, ClientProxyError> {
        await Task.dispatch(on: clientQueue) {
            do {
                let room = self.client.rooms().first(where: {
                    $0.heroes().count == 1 && $0.heroes().first?.userId == userID
                })
                // let roomID = try self.client.getDmRoom(userId: userID)?.id()
                return .success(room?.id())
            } catch {
                MXLog.error("Failed retrieving direct room for userID: \(userID) with error: \(error)")
                return .failure(.sdkError(error))
            }
        }
    }
    
    func createDirectRoom(with userID: String, expectedRoomName: String?) async -> Result<String, ClientProxyError> {
        do {
            let parameters = CreateRoomParameters(name: nil,
                                                  topic: nil,
                                                  isEncrypted: true,
                                                  isDirect: true,
                                                  visibility: .private,
                                                  preset: .trustedPrivateChat,
                                                  invite: [userID],
                                                  avatar: nil,
                                                  powerLevelContentOverride: Self.roomCreationPowerLevelOverrides)
            let roomID = try await client.createRoom(request: parameters)
            
            await waitForRoomToSync(roomID: roomID)
            
            return .success(roomID)
        } catch {
            MXLog.error("Failed creating direct room for userID: \(userID) with error: \(error)")
            return .failure(.sdkError(error))
        }
    }
    
    // swiftlint:disable:next function_parameter_count
    func createRoom(name: String,
                    topic: String?,
                    isRoomPrivate: Bool,
                    isKnockingOnly: Bool,
                    userIDs: [String],
                    avatarURL: URL?,
                    aliasLocalPart: String?) async -> Result<String, ClientProxyError> {
        do {
            let parameters = CreateRoomParameters(name: name,
                                                  topic: topic,
                                                  isEncrypted: isRoomPrivate,
                                                  isDirect: false,
                                                  visibility: isRoomPrivate ? .private : .public,
                                                  preset: isRoomPrivate ? .privateChat : .publicChat,
                                                  invite: userIDs,
                                                  avatar: avatarURL?.absoluteString,
                                                  powerLevelContentOverride: isKnockingOnly ? Self.knockingRoomCreationPowerLevelOverrides : Self.roomCreationPowerLevelOverrides,
                                                  joinRuleOverride: isKnockingOnly ? .knock : nil,
                                                  // This is an FFI naming mistake, what is required is the `aliasLocalPart` not the whole alias
                                                  canonicalAlias: aliasLocalPart)
            let roomID = try await client.createRoom(request: parameters)
            
            await waitForRoomToSync(roomID: roomID)
            
            return .success(roomID)
        } catch {
            MXLog.error("Failed creating room with error: \(error)")
            return .failure(.sdkError(error))
        }
    }
    
    func joinRoom(_ roomID: String, via: [String]) async -> Result<Void, ClientProxyError> {
        do {
            let _ = try await client.joinRoomByIdOrAlias(roomIdOrAlias: roomID, serverNames: via)
                        
            await waitForRoomToSync(roomID: roomID, timeout: .seconds(30))
            
            return .success(())
        } catch {
            MXLog.error("Failed joining roomID: \(roomID) with error: \(error)")
            return .failure(.sdkError(error))
        }
    }
    
    func joinRoomAlias(_ roomAlias: String) async -> Result<Void, ClientProxyError> {
        do {
            let room = try await client.joinRoomByIdOrAlias(roomIdOrAlias: roomAlias, serverNames: [])
            
            await waitForRoomToSync(roomID: room.id(), timeout: .seconds(30))
            
            return .success(())
        } catch {
            MXLog.error("Failed joining roomAlias: \(roomAlias) with error: \(error)")
            return .failure(.sdkError(error))
        }
    }
    
    func knockRoom(_ roomID: String, via: [String], message: String?) async -> Result<Void, ClientProxyError> {
        do {
            let _ = try await client.knock(roomIdOrAlias: roomID, reason: message, serverNames: via)
            await waitForRoomToSync(roomID: roomID, timeout: .seconds(30))
            return .success(())
        } catch {
            MXLog.error("Failed knocking roomID: \(roomID) with error: \(error)")
            return .failure(.sdkError(error))
        }
    }
    
    func knockRoomAlias(_ roomAlias: String, message: String?) async -> Result<Void, ClientProxyError> {
        do {
            let room = try await client.knock(roomIdOrAlias: roomAlias, reason: message, serverNames: [])
            await waitForRoomToSync(roomID: room.id(), timeout: .seconds(30))
            return .success(())
        } catch {
            MXLog.error("Failed knocking roomAlias: \(roomAlias) with error: \(error)")
            return .failure(.sdkError(error))
        }
    }
    
    func uploadMedia(_ media: MediaInfo) async -> Result<String, ClientProxyError> {
        guard let mimeType = media.mimeType else {
            MXLog.error("Failed uploading media, invalid mime type: \(media)")
            return .failure(ClientProxyError.invalidMedia)
        }
        
        do {
            let data = try Data(contentsOf: media.url)
            let matrixUrl = try await client.uploadMedia(mimeType: mimeType, data: data, progressWatcher: nil)
            return .success(matrixUrl)
        } catch let error as ClientError {
            MXLog.error("Failed uploading media with error: \(error)")
            return .failure(ClientProxyError.failedUploadingMedia(error, error.code))
        } catch {
            MXLog.error("Failed uploading media with error: \(error)")
            return .failure(ClientProxyError.sdkError(error))
        }
    }
        
    func roomForIdentifier(_ identifier: String) async -> RoomProxyType? {
        let shouldAwait = roomsToAwait.remove(identifier) != nil
        
        // Try fetching the room from the cold cache (if available) first
        if let room = await buildRoomForIdentifier(identifier) {
            return room
        }
        
        // Else wait for the visible rooms list to go into fully loaded
        guard let roomSummaryProvider else {
            MXLog.error("Rooms summary provider not setup yet")
            return nil
        }
        
        if !roomSummaryProvider.statePublisher.value.isLoaded {
            _ = await roomSummaryProvider.statePublisher.values.first(where: { $0.isLoaded })
        }
        
        if shouldAwait {
            await waitForRoomToSync(roomID: identifier)
        }
        
        return await buildRoomForIdentifier(identifier)
    }
    
    func roomPreviewForIdentifier(_ identifier: String, via: [String]) async -> Result<RoomPreviewDetails, ClientProxyError> {
        do {
            let roomPreview = try await client.getRoomPreviewFromRoomId(roomId: identifier, viaServers: via)
            let roomPreviewInfo = try roomPreview.info()
            return .success(.init(roomPreviewInfo))
        } catch let error as ClientError where error.code == .forbidden {
            return .failure(.roomPreviewIsPrivate)
        } catch {
            MXLog.error("Failed retrieving preview for room: \(identifier) with error: \(error)")
            return .failure(.sdkError(error))
        }
    }

    func loadUserDisplayName() async -> Result<Void, ClientProxyError> {
        do {
            let displayName = try await client.displayName()
            userDisplayNameSubject.send(displayName)
            return .success(())
        } catch {
            MXLog.error("Failed loading user display name with error: \(error)")
            return .failure(.sdkError(error))
        }
    }
    
    func setUserDisplayName(_ name: String) async -> Result<Void, ClientProxyError> {
        do {
            try await client.setDisplayName(name: name)
            try await zeroMatrixUsersService.updateUserName(displayName: name)
            Task {
                await self.loadUserDisplayName()
            }
            return .success(())
        } catch {
            MXLog.error("Failed setting user display name with error: \(error)")
            return .failure(.sdkError(error))
        }
    }

    func loadUserAvatarURL() async -> Result<Void, ClientProxyError> {
        do {
            let urlString = try await client.avatarUrl()
            loadCachedAvatarURLTask?.cancel()
            userAvatarURLSubject.send(urlString.flatMap(URL.init))
            return .success(())
        } catch {
            MXLog.error("Failed loading user avatar URL with error: \(error)")
            return .failure(.sdkError(error))
        }
    }
    
    func setUserAvatar(media: MediaInfo) async -> Result<Void, ClientProxyError> {
        guard case let .image(imageURL, _, _) = media, let mimeType = media.mimeType else {
            MXLog.error("Failed uploading, invalid media: \(media)")
            return .failure(.invalidMedia)
        }
            
        do {
            let data = try Data(contentsOf: imageURL)
            try await client.uploadAvatar(mimeType: mimeType, data: data)
            Task {
                await self.loadUserAvatarURL()
            }
            Task {
                if let urlString = try await client.avatarUrl() {
                    try await zeroMatrixUsersService.updateUserAvatar(avatarUrl: urlString)
                }
            }
            return .success(())
        } catch {
            MXLog.error("Failed setting user avatar with error: \(error)")
            return .failure(.sdkError(error))
        }
    }
    
    func loadUserPrimaryZeroId() {
        Task {
            do {
                let userId = try client.userId()
                let zeroProfile = try await zeroMatrixUsersService.fetchZeroUser(userId: userId)
                primaryZeroIdSubject.send(zeroProfile?.primaryZID)
            } catch {
                MXLog.error("Failed loading user primary zero id with error: \(error)")
            }
        }
    }
    
    func removeUserAvatar() async -> Result<Void, ClientProxyError> {
        do {
            try await client.removeAvatar()
            Task {
                await self.loadUserAvatarURL()
            }
            return .success(())
        } catch {
            MXLog.error("Failed removing user avatar with error: \(error)")
            return .failure(.sdkError(error))
        }
    }

    func logout() async -> URL? {
        do {
            return try await client.logout().flatMap(URL.init(string:))
        } catch {
            MXLog.error("Failed logging out with error: \(error)")
            return nil
        }
    }
    
    func deactivateAccount(password: String?, eraseData: Bool) async -> Result<Void, ClientProxyError> {
        do {
            try await client.deactivateAccount(authData: password.map { .password(passwordDetails: .init(identifier: userID, password: $0)) },
                                               eraseData: eraseData)
            return .success(())
        } catch {
            return .failure(.sdkError(error))
        }
    }
    
    func setPusher(with configuration: PusherConfiguration) async throws {
        try await client.setPusher(identifiers: configuration.identifiers,
                                   kind: configuration.kind,
                                   appDisplayName: configuration.appDisplayName,
                                   deviceDisplayName: configuration.deviceDisplayName,
                                   profileTag: configuration.profileTag,
                                   lang: configuration.lang)
    }
    
    func searchUsers(searchTerm: String, limit: UInt) async -> Result<SearchUsersResultsProxy, ClientProxyError> {
        do {
            let zeroUsers = try await zeroMatrixUsersService.searchZeroUsers(query: searchTerm)
            let matrixUsers = try await zeroUsers.concurrentMap { zeroUser in
                let userProfile = try await self.client.getProfile(userId: zeroUser.matrixId)
                return UserProfileProxy(sdkUserProfile: userProfile, zeroUserProfile: zeroUser)
            }
            return .success(.init(results: matrixUsers, limited: false))
        } catch {
            MXLog.error("Failed searching users with error: \(error)")
            return .failure(.sdkError(error))
        }
    }
    
    func profile(for userID: String) async -> Result<UserProfileProxy, ClientProxyError> {
        do {
            async let sdkProfile = client.getProfile(userId: userID)
            async let zeroProfile = zeroMatrixUsersService.fetchZeroUser(userId: userID)
            // Await both results
            let (sdkProfileResult, zeroProfileResult) = try await (sdkProfile, zeroProfile)
            return .success(.init(zeroUserProfile: zeroProfileResult, sdkUserProfile: sdkProfileResult))
        } catch {
            MXLog.error("Failed retrieving profile for userID: \(userID) with error: \(error)")
            return .failure(.sdkError(error))
        }
    }
    
    func roomDirectorySearchProxy() -> RoomDirectorySearchProxyProtocol {
        RoomDirectorySearchProxy(roomDirectorySearch: client.roomDirectorySearch())
    }
    
    func resolveRoomAlias(_ alias: String) async -> Result<ResolvedRoomAlias, ClientProxyError> {
        do {
            guard let resolvedAlias = try await client.resolveRoomAlias(roomAlias: alias) else {
                MXLog.error("Failed resolving room alias, is nil")
                return .failure(.failedResolvingRoomAlias)
            }
            
            // Resolving aliases is done through the directory/room API which returns too many / all known
            // vias, which in turn results in invalid join requests. Trim them to something manageable
            // https://github.com/element-hq/synapse/issues/17298
            let limitedAlias = ResolvedRoomAlias(roomId: resolvedAlias.roomId, servers: Array(resolvedAlias.servers.prefix(50)))
            
            return .success(limitedAlias)
        } catch {
            MXLog.error("Failed resolving room alias: \(alias) with error: \(error)")
            return .failure(.sdkError(error))
        }
    }
    
    func isAliasAvailable(_ alias: String) async -> Result<Bool, ClientProxyError> {
        do {
            let result = try await client.isRoomAliasAvailable(alias: alias)
            return .success(result)
        } catch {
            MXLog.error("Failed checking if alias: \(alias) is available with error: \(error)")
            return .failure(.sdkError(error))
        }
    }
    
    func getElementWellKnown() async -> Result<ElementWellKnown?, ClientProxyError> {
        await client.getElementWellKnown().map(ElementWellKnown.init)
    }
        
    // MARK: Ignored users
    
    func ignoreUser(_ userID: String) async -> Result<Void, ClientProxyError> {
        do {
            try await client.ignoreUser(userId: userID)
            return .success(())
        } catch {
            MXLog.error("Failed ignoring user with error: \(error)")
            return .failure(.sdkError(error))
        }
    }
    
    func unignoreUser(_ userID: String) async -> Result<Void, ClientProxyError> {
        do {
            try await client.unignoreUser(userId: userID)
            return .success(())
        } catch {
            MXLog.error("Failed unignoring user with error: \(error)")
            return .failure(.sdkError(error))
        }
    }
    
    // MARK: Recently visited rooms
    
    func trackRecentlyVisitedRoom(_ roomID: String) async -> Result<Void, ClientProxyError> {
        do {
            try await client.trackRecentlyVisitedRoom(room: roomID)
            return .success(())
        } catch {
            MXLog.error("Failed tracking recently visited room: \(roomID) with error: \(error)")
            return .failure(.sdkError(error))
        }
    }
    
    func recentlyVisitedRooms() async -> Result<[String], ClientProxyError> {
        do {
            let result = try await client.getRecentlyVisitedRooms()
            return .success(result)
        } catch {
            MXLog.error("Failed retrieving recently visited rooms with error: \(error)")
            return .failure(.sdkError(error))
        }
    }
    
    func recentConversationCounterparts() async -> [UserProfileProxy] {
        let maxResultsToReturn = 5
        
        guard case let .success(roomIdentifiers) = await recentlyVisitedRooms() else {
            return []
        }
        
        var users: OrderedSet<UserProfileProxy> = []
        
        for roomID in roomIdentifiers {
            guard case let .joined(roomProxy) = await roomForIdentifier(roomID),
                  roomProxy.infoPublisher.value.isDirect,
                  let members = await roomProxy.members() else {
                continue
            }
            
            for member in members where member.isActive && member.userID != userID {
                users.append(.init(userID: member.userID, displayName: member.displayName, avatarURL: member.avatarURL))
                
                // Return early to avoid unnecessary work
                if users.count >= maxResultsToReturn {
                    return users.elements
                }
            }
        }
        
        return users.elements
    }
    
    func getUserRewards(shouldCheckRewardsIntiamtion: Bool = false) async -> Result<Void, ClientProxyError> {
        do {
            let oldRewards = appSettings.zeroRewardsCredit
            if shouldCheckRewardsIntiamtion {
                userRewardsSubject.send(oldRewards)
            }
            
            let apiRewards = try await zeroRewardsApi.fetchMyRewards()
            switch apiRewards {
            case .success(let zRewards):
                let apiCurrency = try await zeroRewardsApi.loadZeroCurrenyRate()
                switch apiCurrency {
                case .success(let zCurrency):
                    let zeroRewards = ZeroRewards(rewards: zRewards, currency: zCurrency)
                    
                    if shouldCheckRewardsIntiamtion {
                        let oldCredits = oldRewards.getZeroCredits()
                        let newCredits = zeroRewards.getZeroCredits()
                        showNewUserRewardsIntimationSubject.send(newCredits > oldCredits)
                    }
                    
                    appSettings.zeroRewardsCredit = zeroRewards
                    userRewardsSubject.send(zeroRewards)
                    return .success(())
                case .failure(let error):
                    return .failure(.zeroError(error))
                }
            case .failure(let error):
                return .failure(.zeroError(error))
            }
        } catch {
            MXLog.error(error)
            return .failure(.zeroError(error))
        }
    }
    
    func dismissRewardsIntimation() {
        Task {
            try await Task.sleep(for: .seconds(3))
            showNewUserRewardsIntimationSubject.send(false)
        }
    }
    
    func loadZeroMessengerInvite() async -> Result<Void, ClientProxyError> {
        do {
            let apiMessengerInvite = try await zeroMessengerInviteApi.fetchMessengerInvite()
            switch apiMessengerInvite {
            case .success(let invite):
                let zeroMessengerInvite = ZeroMessengerInvite(messengerInvite: invite)
                zeroMessengerInviteSubject.send(zeroMessengerInvite)
                return .success(())
            case .failure(let error):
                return .failure(.zeroError(error))
            }
        } catch {
            MXLog.error(error)
            return .failure(.zeroError(error))
        }
    }
    
    // MARK: - Private
    
    private func updateVerificationState(_ verificationState: VerificationState) async {
        let verificationState: SessionVerificationState = switch verificationState {
        case .unknown:
            .unknown
        case .unverified:
            .unverified
        case .verified:
            .verified
        }
        
        // The session verification controller requires the user's identity which
        // isn't available before a keys query response. Use the verification
        // state updates as an aproximation for when that happens.
        await buildSessionVerificationControllerProxyIfPossible(verificationState: verificationState)
        
        // Only update the session verification state after creating a session
        // verification proxy to avoid race conditions
        verificationStateSubject.send(verificationState)
    }
    
    private func buildSessionVerificationControllerProxyIfPossible(verificationState: SessionVerificationState) async {
        guard sessionVerificationController == nil, verificationState != .unknown else {
            return
        }
        
        do {
            let sessionVerificationController = try await client.getSessionVerificationController()
            self.sessionVerificationController = SessionVerificationControllerProxy(sessionVerificationController: sessionVerificationController)
        } catch {
            MXLog.error("Failed retrieving session verification controller proxy with error: \(error)")
        }
    }

    private func loadUserAvatarURLFromCache() {
        loadCachedAvatarURLTask = Task {
            let urlString = await Task.dispatch(on: clientQueue) {
                do {
                    return try self.client.cachedAvatarUrl()
                } catch {
                    MXLog.error("Failed to look for the avatar url in the cache: \(error)")
                    return nil
                }
            }
            guard !Task.isCancelled else { return }
            self.userAvatarURLSubject.value = urlString.flatMap(URL.init)
        }
    }

    private func configureAppService() async {
        guard syncService == nil else {
            fatalError("This shouldn't be called more than once")
        }
        
        do {
            let syncService = try await client
                .syncService()
                .withCrossProcessLock()
                .withUtdHook(delegate: ClientDecryptionErrorDelegate(actionsSubject: actionsSubject))
                .finish()
            
            let roomListService = syncService.roomListService()
            
            let roomMessageEventStringBuilder = RoomMessageEventStringBuilder(attributedStringBuilder: AttributedStringBuilder(cacheKey: "roomList",
                                                                                                                               mentionBuilder: PlainMentionBuilder()), destination: .roomList)
            let eventStringBuilder = RoomEventStringBuilder(stateEventStringBuilder: RoomStateEventStringBuilder(userID: userID, shouldDisambiguateDisplayNames: false),
                                                            messageEventStringBuilder: roomMessageEventStringBuilder,
                                                            shouldDisambiguateDisplayNames: false,
                                                            shouldPrefixSenderName: true)
            
            roomSummaryProvider = RoomSummaryProvider(roomListService: roomListService,
                                                      eventStringBuilder: eventStringBuilder,
                                                      name: "AllRooms",
                                                      shouldUpdateVisibleRange: true,
                                                      notificationSettings: notificationSettings,
                                                      appSettings: appSettings,
                                                      zeroUsersService: zeroMatrixUsersService)
            try await roomSummaryProvider?.setRoomList(roomListService.allRooms())
            
            alternateRoomSummaryProvider = RoomSummaryProvider(roomListService: roomListService,
                                                               eventStringBuilder: eventStringBuilder,
                                                               name: "AlternateAllRooms",
                                                               notificationSettings: notificationSettings,
                                                               appSettings: appSettings,
                                                               zeroUsersService: zeroMatrixUsersService)
            try await alternateRoomSummaryProvider?.setRoomList(roomListService.allRooms())
                        
            self.syncService = syncService
            self.roomListService = roomListService

            syncServiceStateUpdateTaskHandle = createSyncServiceStateObserver(syncService)
            roomListStateUpdateTaskHandle = createRoomListServiceObserver(roomListService)
            roomListStateLoadingStateUpdateTaskHandle = createRoomListLoadingStateUpdateObserver(roomListService)
        } catch {
            MXLog.error("Failed building room list service with error: \(error)")
        }
    }

    private func createSyncServiceStateObserver(_ syncService: SyncService) -> TaskHandle {
        syncService.state(listener: SyncServiceStateObserverProxy { [weak self] state in
            guard let self else { return }
            
            MXLog.info("Received sync service update: \(state)")
            
            switch state {
            case .running, .terminated, .idle:
                break
            case .error:
                restartSync()
            }
        })
    }

    private func createRoomListServiceObserver(_ roomListService: RoomListService) -> TaskHandle {
        roomListService.state(listener: RoomListStateListenerProxy { [weak self] state in
            guard let self else { return }
            
            MXLog.info("Received room list update: \(state)")
            
            guard state != .error,
                  state != .terminated else {
                // The sync service is responsible of handling error and termination
                return
            }
            
            // Hide the sync spinner as soon as we get any update back
            actionsSubject.send(.receivedSyncUpdate)
            
            if ignoredUsersSubject.value == nil {
                updateIgnoredUsers()
            }
        })
    }
    
    private func createRoomListLoadingStateUpdateObserver(_ roomListService: RoomListService) -> TaskHandle {
        roomListService.syncIndicator(delayBeforeShowingInMs: 1000, delayBeforeHidingInMs: 0, listener: RoomListServiceSyncIndicatorListenerProxy { [weak self] state in
            guard let self else { return }
            
            switch state {
            case .show:
                loadingStateSubject.send(.loading)
            case .hide:
                loadingStateSubject.send(.notLoading)
            }
        })
    }
    
    private let eventFilters: TimelineEventTypeFilter = {
        var stateEventFilters: [StateEventType] = [.roomAliases,
                                                   .roomCanonicalAlias,
                                                   .roomGuestAccess,
                                                   .roomHistoryVisibility,
                                                   .roomJoinRules,
                                                   .roomPinnedEvents,
                                                   .roomPowerLevels,
                                                   .roomServerAcl,
                                                   .roomTombstone,
                                                   .spaceChild,
                                                   .spaceParent,
                                                   .policyRuleRoom,
                                                   .policyRuleServer,
                                                   .policyRuleUser]
        return .exclude(eventTypes: stateEventFilters.map { FilterTimelineEventType.state(eventType: $0) })
    }()
    
    private func buildRoomForIdentifier(_ roomID: String) async -> RoomProxyType? {
        guard let roomListService else {
            MXLog.error("Failed retrieving room: \(roomID), room list service not set up")
            return nil
        }
                
        do {
            let roomListItem = try roomListService.room(roomId: roomID)
            
            switch roomListItem.membership() {
            case .invited:
                return try await .invited(InvitedRoomProxy(roomListItem: roomListItem,
                                                           roomPreview: roomListItem.previewRoom(via: []),
                                                           ownUserID: userID,
                                                           zeroUsersService: zeroMatrixUsersService))
            case .knocked:
                if appSettings.knockingEnabled {
                    return try await .knocked(KnockedRoomProxy(roomListItem: roomListItem,
                                                               roomPreview: roomListItem.previewRoom(via: []),
                                                               ownUserID: userID,
                                                               zeroUsersService: zeroMatrixUsersService))
                }
                return nil
            case .joined:
                if roomListItem.isTimelineInitialized() == false {
                    try await roomListItem.initTimeline(eventTypeFilter: eventFilters, internalIdPrefix: nil)
                }
                let zeroChatApi = ZeroChatApi(appSettings: appSettings)
                
                let roomProxy = try await JoinedRoomProxy(roomListService: roomListService,
                                                          roomListItem: roomListItem,
                                                          room: roomListItem.fullRoom(),
                                                          zeroChatApi: zeroChatApi,
                                                          zeroUsersService: zeroMatrixUsersService)
                
                return .joined(roomProxy)
            case .left:
                return .left
            }
        } catch {
            MXLog.error("Failed retrieving room: \(roomID), with error: \(error)")
            return nil
        }
    }
    
    private func waitForRoomToSync(roomID: String, timeout: Duration = .seconds(10)) async {
        let runner = ExpiringTaskRunner { [weak self] in
            try await self?.client.awaitRoomRemoteEcho(roomId: roomID)
        }
        
        _ = try? await runner.run(timeout: timeout)
    }

    private func updateIgnoredUsers() {
        Task {
            do {
                let ignoredUsers = try await client.ignoredUsers()
                ignoredUsersSubject.send(ignoredUsers)
            } catch {
                MXLog.error("Failed fetching ignored users with error: \(error)")
            }
        }
    }
    
    // MARK: - Crypto
    
    func ed25519Base64() async -> String? {
        await client.encryption().ed25519Key()
    }
    
    func curve25519Base64() async -> String? {
        await client.encryption().curve25519Key()
    }
    
    func pinUserIdentity(_ userID: String) async -> Result<Void, ClientProxyError> {
        MXLog.info("Pinning current identity for user: \(userID)")
        
        do {
            guard let userIdentity = try await client.encryption().userIdentity(userId: userID) else {
                MXLog.error("Failed retrieving identity for user: \(userID)")
                return .failure(.failedRetrievingUserIdentity)
            }
            
            return try await .success(userIdentity.pin())
        } catch {
            MXLog.error("Failed pinning current identity for user: \(error)")
            return .failure(.sdkError(error))
        }
    }
    
    func resetIdentity() async -> Result<IdentityResetHandle?, ClientProxyError> {
        do {
            return try await .success(client.encryption().resetIdentity())
        } catch {
            return .failure(.sdkError(error))
        }
    }
    
    func userIdentity(for userID: String) async -> Result<UserIdentity?, ClientProxyError> {
        do {
            return try await .success(client.encryption().userIdentity(userId: userID))
        } catch {
            MXLog.error("Failed retrieving user identity: \(error)")
            return .failure(.sdkError(error))
        }
    }
}

extension ClientProxy: MediaLoaderProtocol {
    func loadMediaContentForSource(_ source: MediaSourceProxy) async throws -> Data {
        try await mediaLoader.loadMediaContentForSource(source)
    }

    func loadMediaThumbnailForSource(_ source: MediaSourceProxy, width: UInt, height: UInt) async throws -> Data {
        try await mediaLoader.loadMediaThumbnailForSource(source, width: width, height: height)
    }
    
    func loadMediaFileForSource(_ source: MediaSourceProxy, filename: String?) async throws -> MediaFileHandleProxy {
        try await mediaLoader.loadMediaFileForSource(source, filename: filename)
    }
}

private class SyncServiceStateObserverProxy: SyncServiceStateObserver {
    private let onUpdateClosure: (SyncServiceState) -> Void

    init(onUpdateClosure: @escaping (SyncServiceState) -> Void) {
        self.onUpdateClosure = onUpdateClosure
    }

    func onUpdate(state: SyncServiceState) {
        onUpdateClosure(state)
    }
}

private class RoomListStateListenerProxy: RoomListServiceStateListener {
    private let onUpdateClosure: (RoomListServiceState) -> Void

    init(onUpdateClosure: @escaping (RoomListServiceState) -> Void) {
        self.onUpdateClosure = onUpdateClosure
    }

    func onUpdate(state: RoomListServiceState) {
        onUpdateClosure(state)
    }
}

private class RoomListServiceSyncIndicatorListenerProxy: RoomListServiceSyncIndicatorListener {
    private let onUpdateClosure: (RoomListServiceSyncIndicator) -> Void

    init(onUpdateClosure: @escaping (RoomListServiceSyncIndicator) -> Void) {
        self.onUpdateClosure = onUpdateClosure
    }
    
    func onUpdate(syncIndicator: RoomListServiceSyncIndicator) {
        onUpdateClosure(syncIndicator)
    }
}

private class VerificationStateListenerProxy: VerificationStateListener {
    private let onUpdateClosure: (VerificationState) -> Void

    init(onUpdateClosure: @escaping (VerificationState) -> Void) {
        self.onUpdateClosure = onUpdateClosure
    }
    
    func onUpdate(status: VerificationState) {
        onUpdateClosure(status)
    }
}

private class ClientDelegateWrapper: ClientDelegate {
    private let authErrorCallback: (Bool) -> Void
    
    init(authErrorCallback: @escaping (Bool) -> Void) {
        self.authErrorCallback = authErrorCallback
    }
    
    // MARK: - ClientDelegate

    func didReceiveAuthError(isSoftLogout: Bool) {
        MXLog.error("Received authentication error, softlogout=\(isSoftLogout)")
        authErrorCallback(isSoftLogout)
    }
    
    func didRefreshTokens() {
        MXLog.info("Delegating session updates to the ClientSessionDelegate.")
    }
}

private class ClientDecryptionErrorDelegate: UnableToDecryptDelegate {
    private let actionsSubject: PassthroughSubject<ClientProxyAction, Never>
    
    init(actionsSubject: PassthroughSubject<ClientProxyAction, Never>) {
        self.actionsSubject = actionsSubject
    }
    
    func onUtd(info: UnableToDecryptInfo) {
        actionsSubject.send(.receivedDecryptionError(info))
    }
}

private class IgnoredUsersListenerProxy: IgnoredUsersListener {
    private let onUpdateClosure: ([String]) -> Void

    init(onUpdateClosure: @escaping ([String]) -> Void) {
        self.onUpdateClosure = onUpdateClosure
    }
    
    func call(ignoredUserIds: [String]) {
        onUpdateClosure(ignoredUserIds)
    }
}

private class SendQueueRoomErrorListenerProxy: SendQueueRoomErrorListener {
    private let onErrorClosure: (String, ClientError) -> Void
    
    init(onErrorClosure: @escaping (String, ClientError) -> Void) {
        self.onErrorClosure = onErrorClosure
    }
    
    func onError(roomId: String, error: ClientError) {
        onErrorClosure(roomId, error)
    }
}

private extension RoomPreviewDetails {
    init(_ roomPreviewInfo: RoomPreviewInfo) {
        self = RoomPreviewDetails(roomID: roomPreviewInfo.roomId,
                                  name: roomPreviewInfo.name,
                                  canonicalAlias: roomPreviewInfo.canonicalAlias,
                                  topic: roomPreviewInfo.topic,
                                  avatarURL: roomPreviewInfo.avatarUrl.flatMap(URL.init(string:)),
                                  memberCount: UInt(roomPreviewInfo.numJoinedMembers),
                                  isHistoryWorldReadable: roomPreviewInfo.isHistoryWorldReadable,
                                  isJoined: roomPreviewInfo.membership == .joined,
                                  isInvited: roomPreviewInfo.membership == .invited,
                                  isPublic: roomPreviewInfo.joinRule == .public,
                                  canKnock: roomPreviewInfo.joinRule == .knock)
    }
}<|MERGE_RESOLUTION|>--- conflicted
+++ resolved
@@ -111,15 +111,14 @@
         showNewUserRewardsIntimationSubject.asCurrentValuePublisher()
     }
     
-<<<<<<< HEAD
+    private let primaryZeroIdSubject = CurrentValueSubject<String?, Never>(nil)
+    var primaryZeroId: CurrentValuePublisher<String?, Never> {
+        primaryZeroIdSubject.asCurrentValuePublisher()
+    }
+    
     private let zeroMessengerInviteSubject = CurrentValueSubject<ZeroMessengerInvite, Never>(ZeroMessengerInvite.empty())
     var messengerInvitePublisher: CurrentValuePublisher<ZeroMessengerInvite, Never> {
         zeroMessengerInviteSubject.asCurrentValuePublisher()
-=======
-    private let primaryZeroIdSubject = CurrentValueSubject<String?, Never>(nil)
-    var primaryZeroId: CurrentValuePublisher<String?, Never> {
-        primaryZeroIdSubject.asCurrentValuePublisher()
->>>>>>> 9c51f850
     }
     
     private var cancellables = Set<AnyCancellable>()
