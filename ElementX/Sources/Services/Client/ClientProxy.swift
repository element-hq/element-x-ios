//
// Copyright 2022-2024 New Vector Ltd.
//
// SPDX-License-Identifier: AGPL-3.0-only
// Please see LICENSE in the repository root for full details.
//

import Combine
import CryptoKit
import Foundation
import OrderedCollections

import MatrixRustSDK

class ClientProxy: ClientProxyProtocol {
    private let client: ClientProtocol
    private let networkMonitor: NetworkMonitorProtocol
    private let appSettings: AppSettings
    
    private let mediaLoader: MediaLoaderProtocol
    private let clientQueue: DispatchQueue
        
    private var roomListService: RoomListService?
    // periphery: ignore - only for retain
    private var roomListStateUpdateTaskHandle: TaskHandle?
    // periphery: ignore - only for retain
    private var roomListStateLoadingStateUpdateTaskHandle: TaskHandle?

    private var syncService: SyncService?
    // periphery: ignore - only for retain
    private var syncServiceStateUpdateTaskHandle: TaskHandle?
    
    // periphery:ignore - required for instance retention in the rust codebase
    private var ignoredUsersListenerTaskHandle: TaskHandle?
    
    // periphery:ignore - required for instance retention in the rust codebase
    private var verificationStateListenerTaskHandle: TaskHandle?
    
    // periphery:ignore - required for instance retention in the rust codebase
    private var sendQueueListenerTaskHandle: TaskHandle?
    
    private var delegateHandle: TaskHandle?
    
    // These following summary providers both operate on the same allRooms() list but
    // can apply their own filtering and pagination
    private(set) var roomSummaryProvider: RoomSummaryProviderProtocol?
    private(set) var alternateRoomSummaryProvider: RoomSummaryProviderProtocol?
    
    let notificationSettings: NotificationSettingsProxyProtocol

    let secureBackupController: SecureBackupControllerProtocol
    
    private(set) var sessionVerificationController: SessionVerificationControllerProxyProtocol?
    
    private static var roomCreationPowerLevelOverrides: PowerLevels {
        .init(usersDefault: nil,
              eventsDefault: nil,
              stateDefault: nil,
              ban: nil,
              kick: nil,
              redact: nil,
              invite: nil,
              notifications: nil,
              users: [:],
              events: [
                  "m.call.member": Int32(0),
                  "org.matrix.msc3401.call.member": Int32(0)
              ])
    }
    
    private static var knockingRoomCreationPowerLevelOverrides: PowerLevels {
        .init(usersDefault: nil,
              eventsDefault: nil,
              stateDefault: nil,
              ban: nil,
              kick: nil,
              redact: nil,
              invite: Int32(50),
              notifications: nil,
              users: [:],
              events: [
                  "m.call.member": Int32(0),
                  "org.matrix.msc3401.call.member": Int32(0)
              ])
    }

    private var loadCachedAvatarURLTask: Task<Void, Never>?
    private let userAvatarURLSubject = CurrentValueSubject<URL?, Never>(nil)
    var userAvatarURLPublisher: CurrentValuePublisher<URL?, Never> {
        userAvatarURLSubject.asCurrentValuePublisher()
    }
    
    private let userDisplayNameSubject = CurrentValueSubject<String?, Never>(nil)
    var userDisplayNamePublisher: CurrentValuePublisher<String?, Never> {
        userDisplayNameSubject.asCurrentValuePublisher()
    }
    
    private let ignoredUsersSubject = CurrentValueSubject<[String]?, Never>(nil)
    var ignoredUsersPublisher: CurrentValuePublisher<[String]?, Never> {
        ignoredUsersSubject
            .asCurrentValuePublisher()
    }
    
    private let userRewardsSubject = CurrentValueSubject<ZeroRewards, Never>(ZeroRewards.empty())
    var userRewardsPublisher: CurrentValuePublisher<ZeroRewards, Never> {
        userRewardsSubject.asCurrentValuePublisher()
    }
    
    private let showNewUserRewardsIntimationSubject = CurrentValueSubject<Bool, Never>(false)
    var showNewUserRewardsIntimationPublisher: CurrentValuePublisher<Bool, Never> {
        showNewUserRewardsIntimationSubject.asCurrentValuePublisher()
    }
    
    private var cancellables = Set<AnyCancellable>()
    
    /// Will be `true` whilst the app cleans up and forces a logout. Prevents the sync service from restarting
    /// before the client is released which ends up running in a loop. This is a workaround until the sync service
    /// can tell us *what* error occurred so we can handle restarts more gracefully.
    private var hasEncounteredAuthError = false
    
    deinit {
        stopSync { [delegateHandle] in
            // The delegate handle needs to be cancelled always after the sync stops
            delegateHandle?.cancel()
        }
    }
    
    private let actionsSubject = PassthroughSubject<ClientProxyAction, Never>()
    var actionsPublisher: AnyPublisher<ClientProxyAction, Never> {
        actionsSubject.eraseToAnyPublisher()
    }
    
    private let loadingStateSubject = CurrentValueSubject<ClientProxyLoadingState, Never>(.notLoading)
    var loadingStatePublisher: CurrentValuePublisher<ClientProxyLoadingState, Never> {
        loadingStateSubject.asCurrentValuePublisher()
    }
    
    private let verificationStateSubject = CurrentValueSubject<SessionVerificationState, Never>(.unknown)
    var verificationStatePublisher: CurrentValuePublisher<SessionVerificationState, Never> {
        verificationStateSubject.asCurrentValuePublisher()
    }
    
    var roomsToAwait: Set<String> = []
    
    private let sendQueueStatusSubject = CurrentValueSubject<Bool, Never>(false)
    
    private let zeroMatrixUsersService: ZeroMatrixUsersService
    private let zeroRewardsApi: ZeroRewardsApi
    
    init(client: ClientProtocol,
         networkMonitor: NetworkMonitorProtocol,
         appSettings: AppSettings) async {
        self.client = client
        self.networkMonitor = networkMonitor
        self.appSettings = appSettings
        
        clientQueue = .init(label: "ClientProxyQueue", attributes: .concurrent)
        
        mediaLoader = MediaLoader(client: client)
        
        notificationSettings = NotificationSettingsProxy(notificationSettings: client.getNotificationSettings())
        
        secureBackupController = SecureBackupController(encryption: client.encryption())
        
        /// Configure Zero Utlils, Services and APIs
        let zeroUsersApi = ZeroUsersApi(appSettings: appSettings)
        zeroMatrixUsersService = ZeroMatrixUsersService(zeroUsersApi: zeroUsersApi,
                                                        appSettings: appSettings,
                                                        client: client)
        zeroRewardsApi = ZeroRewardsApi(appSettings: appSettings)

        delegateHandle = client.setDelegate(delegate: ClientDelegateWrapper { [weak self] isSoftLogout in
            self?.hasEncounteredAuthError = true
            self?.actionsSubject.send(.receivedAuthError(isSoftLogout: isSoftLogout))
        })
        
        networkMonitor.reachabilityPublisher
            .removeDuplicates()
            .receive(on: DispatchQueue.main)
            .sink { [weak self] reachability in
                if reachability == .reachable {
                    self?.startSync()
                }
            }
            .store(in: &cancellables)
        
        await configureAppService()

        loadUserAvatarURLFromCache()
        
        ignoredUsersListenerTaskHandle = client.subscribeToIgnoredUsers(listener: IgnoredUsersListenerProxy { [weak self] ignoredUsers in
            self?.ignoredUsersSubject.send(ignoredUsers)
        })
        
        await updateVerificationState(client.encryption().verificationState())
        
        verificationStateListenerTaskHandle = client.encryption().verificationStateListener(listener: VerificationStateListenerProxy { [weak self] verificationState in
            Task { await self?.updateVerificationState(verificationState) }
        })
        
        sendQueueListenerTaskHandle = client.subscribeToSendQueueStatus(listener: SendQueueRoomErrorListenerProxy { [weak self] roomID, error in
            MXLog.error("Send queue failed in room: \(roomID) with error: \(error)")
            self?.sendQueueStatusSubject.send(false)
        })
        
        sendQueueStatusSubject
            .combineLatest(networkMonitor.reachabilityPublisher)
            .debounce(for: 1.0, scheduler: DispatchQueue.main)
            .sink { enabled, reachability in
                MXLog.info("Send queue status changed to enabled: \(enabled), reachability: \(reachability)")
                
                if enabled == false, reachability == .reachable {
                    MXLog.info("Enabling all send queues")
                    Task {
                        await client.enableAllSendQueues(enable: true)
                    }
                }
            }
            .store(in: &cancellables)
    }
    
    var userID: String {
        do {
            return try client.userId()
        } catch {
            MXLog.error("Failed retrieving room info with error: \(error)")
            return "Unknown user identifier"
        }
    }

    var deviceID: String? {
        do {
            return try client.deviceId()
        } catch {
            MXLog.error("Failed retrieving deviceID with error: \(error)")
            return nil
        }
    }

    var homeserver: String {
        client.homeserver()
    }
    
    var slidingSyncVersion: SlidingSyncVersion {
        client.slidingSyncVersion()
    }
    
    var availableSlidingSyncVersions: [SlidingSyncVersion] {
        get async {
            await client.availableSlidingSyncVersions()
        }
    }
    
    var canDeactivateAccount: Bool {
        client.canDeactivateAccount()
    }
    
    var userIDServerName: String? {
        do {
            return try client.userIdServerName()
        } catch {
            MXLog.error("Failed retrieving userID server name with error: \(error)")
            return nil
        }
    }

    private(set) lazy var pusherNotificationClientIdentifier: String? = {
        // NOTE: The result is stored as part of the restoration token. Any changes
        // here would require a migration to correctly match incoming notifications.
        guard let data = userID.data(using: .utf8) else { return nil }
        let digest = SHA256.hash(data: data)
        return digest.compactMap { String(format: "%02x", $0) }.joined()
    }()
    
    func isOnlyDeviceLeft() async -> Result<Bool, ClientProxyError> {
        do {
            let result = try await client.encryption().isLastDevice()
            return .success(result)
        } catch {
            MXLog.error("Failed checking isLastDevice with error: \(error)")
            return .failure(.sdkError(error))
        }
    }

    func startSync() {
        guard !hasEncounteredAuthError else {
            MXLog.warning("Ignoring request, this client has an unknown token.")
            return
        }
        
        guard networkMonitor.reachabilityPublisher.value == .reachable else {
            MXLog.warning("Ignoring request, network unreachable.")
            return
        }
        
        MXLog.info("Starting sync")
        
        Task {
            await syncService?.start()
        }
    }
    
    /// A stored task for restarting the sync after a failure. This is stored so that we can cancel
    /// it when `stopSync` is called (e.g. when signing out) to prevent an otherwise infinite
    /// loop that was triggered by trying to sync a signed out session.
    @CancellableTask private var restartTask: Task<Void, Never>?
    
    func restartSync() {
        guard restartTask == nil else { return }
        
        restartTask = Task { [weak self] in
            do {
                // Until the SDK can tell us the failure, we add a small
                // delay to avoid generating multi-gigabyte log files.
                try await Task.sleep(for: .milliseconds(250))
                self?.startSync()
            } catch {
                MXLog.error("Restart cancelled.")
            }
            self?.restartTask = nil
        }
    }
    
    func stopSync() {
        stopSync(completion: nil)
    }
    
    private func stopSync(completion: (() -> Void)?) {
        MXLog.info("Stopping sync")
        
        if restartTask != nil {
            MXLog.warning("Removing the sync service restart task.")
            restartTask = nil
        }
        
        guard let syncService else {
            MXLog.warning("No sync service to stop.")
            completion?()
            return
        }
        
        // Capture the sync service strongly as this method is called on deinit and so the
        // existence of self when the Task executes is questionable and would sometimes crash.
        // Note: This isn't strictly necessary now given the unwrap above, but leaving the code as
        // documentation. SE-0371 will allow us to fix this by using an async deinit.
        Task { [syncService] in
            do {
                defer {
                    completion?()
                }
                
                try await syncService.stop()
                MXLog.info("Sync stopped")
            } catch {
                MXLog.error("Failed stopping the sync service with error: \(error)")
            }
        }
    }
    
    func accountURL(action: AccountManagementAction) async -> URL? {
        try? await client.accountUrl(action: action).flatMap(URL.init(string:))
    }
    
    func createDirectRoomIfNeeded(with userID: String, expectedRoomName: String?) async -> Result<(roomID: String, isNewRoom: Bool), ClientProxyError> {
        let currentDirectRoom = await directRoomForUserID(userID)
        switch currentDirectRoom {
        case .success(.some(let roomID)):
            return .success((roomID: roomID, isNewRoom: false))
        case .success(.none):
            switch await createDirectRoom(with: userID, expectedRoomName: expectedRoomName) {
            case .success(let roomID):
                return .success((roomID: roomID, isNewRoom: true))
            case .failure(let error):
                return .failure(.sdkError(error))
            }
        case .failure(let error):
            return .failure(.sdkError(error))
        }
    }
    
    func directRoomForUserID(_ userID: String) async -> Result<String?, ClientProxyError> {
        await Task.dispatch(on: clientQueue) {
            do {
                let room = self.client.rooms().first(where: {
                    $0.heroes().count == 1 && $0.heroes().first?.userId == userID
                })
                // let roomID = try self.client.getDmRoom(userId: userID)?.id()
                return .success(room?.id())
            } catch {
                MXLog.error("Failed retrieving direct room for userID: \(userID) with error: \(error)")
                return .failure(.sdkError(error))
            }
        }
    }
    
    func createDirectRoom(with userID: String, expectedRoomName: String?) async -> Result<String, ClientProxyError> {
        do {
            let parameters = CreateRoomParameters(name: nil,
                                                  topic: nil,
                                                  isEncrypted: true,
                                                  isDirect: true,
                                                  visibility: .private,
                                                  preset: .trustedPrivateChat,
                                                  invite: [userID],
                                                  avatar: nil,
                                                  powerLevelContentOverride: Self.roomCreationPowerLevelOverrides)
            let roomID = try await client.createRoom(request: parameters)
            
            await waitForRoomToSync(roomID: roomID)
            
            return .success(roomID)
        } catch {
            MXLog.error("Failed creating direct room for userID: \(userID) with error: \(error)")
            return .failure(.sdkError(error))
        }
    }
    
    // swiftlint:disable:next function_parameter_count
    func createRoom(name: String,
                    topic: String?,
                    isRoomPrivate: Bool,
                    isKnockingOnly: Bool,
                    userIDs: [String],
                    avatarURL: URL?,
                    aliasLocalPart: String?) async -> Result<String, ClientProxyError> {
        do {
            let parameters = CreateRoomParameters(name: name,
                                                  topic: topic,
                                                  isEncrypted: isRoomPrivate,
                                                  isDirect: false,
                                                  visibility: isRoomPrivate ? .private : .public,
                                                  preset: isRoomPrivate ? .privateChat : .publicChat,
                                                  invite: userIDs,
                                                  avatar: avatarURL?.absoluteString,
                                                  powerLevelContentOverride: isKnockingOnly ? Self.knockingRoomCreationPowerLevelOverrides : Self.roomCreationPowerLevelOverrides,
                                                  joinRuleOverride: isKnockingOnly ? .knock : nil,
                                                  // This is an FFI naming mistake, what is required is the `aliasLocalPart` not the whole alias
                                                  canonicalAlias: aliasLocalPart)
            let roomID = try await client.createRoom(request: parameters)
            
            await waitForRoomToSync(roomID: roomID)
            
            return .success(roomID)
        } catch {
            MXLog.error("Failed creating room with error: \(error)")
            return .failure(.sdkError(error))
        }
    }
    
    func joinRoom(_ roomID: String, via: [String]) async -> Result<Void, ClientProxyError> {
        do {
            let _ = try await client.joinRoomByIdOrAlias(roomIdOrAlias: roomID, serverNames: via)
                        
            await waitForRoomToSync(roomID: roomID, timeout: .seconds(30))
            
            return .success(())
        } catch {
            MXLog.error("Failed joining roomID: \(roomID) with error: \(error)")
            return .failure(.sdkError(error))
        }
    }
    
    func joinRoomAlias(_ roomAlias: String) async -> Result<Void, ClientProxyError> {
        do {
            let room = try await client.joinRoomByIdOrAlias(roomIdOrAlias: roomAlias, serverNames: [])
            
            await waitForRoomToSync(roomID: room.id(), timeout: .seconds(30))
            
            return .success(())
        } catch {
            MXLog.error("Failed joining roomAlias: \(roomAlias) with error: \(error)")
            return .failure(.sdkError(error))
        }
    }
    
    func knockRoom(_ roomID: String, via: [String], message: String?) async -> Result<Void, ClientProxyError> {
        do {
            let _ = try await client.knock(roomIdOrAlias: roomID, reason: message, serverNames: via)
            await waitForRoomToSync(roomID: roomID, timeout: .seconds(30))
            return .success(())
        } catch {
            MXLog.error("Failed knocking roomID: \(roomID) with error: \(error)")
            return .failure(.sdkError(error))
        }
    }
    
    func knockRoomAlias(_ roomAlias: String, message: String?) async -> Result<Void, ClientProxyError> {
        do {
            let room = try await client.knock(roomIdOrAlias: roomAlias, reason: message, serverNames: [])
            await waitForRoomToSync(roomID: room.id(), timeout: .seconds(30))
            return .success(())
        } catch {
            MXLog.error("Failed knocking roomAlias: \(roomAlias) with error: \(error)")
            return .failure(.sdkError(error))
        }
    }
    
    func uploadMedia(_ media: MediaInfo) async -> Result<String, ClientProxyError> {
        guard let mimeType = media.mimeType else {
            MXLog.error("Failed uploading media, invalid mime type: \(media)")
            return .failure(ClientProxyError.invalidMedia)
        }
        
        do {
            let data = try Data(contentsOf: media.url)
            let matrixUrl = try await client.uploadMedia(mimeType: mimeType, data: data, progressWatcher: nil)
            return .success(matrixUrl)
        } catch let error as ClientError {
            MXLog.error("Failed uploading media with error: \(error)")
            return .failure(ClientProxyError.failedUploadingMedia(error, error.code))
        } catch {
            MXLog.error("Failed uploading media with error: \(error)")
            return .failure(ClientProxyError.sdkError(error))
        }
    }
        
    func roomForIdentifier(_ identifier: String) async -> RoomProxyType? {
        let shouldAwait = roomsToAwait.remove(identifier) != nil
        
        // Try fetching the room from the cold cache (if available) first
        if let room = await buildRoomForIdentifier(identifier) {
            return room
        }
        
        // Else wait for the visible rooms list to go into fully loaded
        guard let roomSummaryProvider else {
            MXLog.error("Rooms summary provider not setup yet")
            return nil
        }
        
        if !roomSummaryProvider.statePublisher.value.isLoaded {
            _ = await roomSummaryProvider.statePublisher.values.first(where: { $0.isLoaded })
        }
        
        if shouldAwait {
            await waitForRoomToSync(roomID: identifier)
        }
        
        return await buildRoomForIdentifier(identifier)
    }
    
    func roomPreviewForIdentifier(_ identifier: String, via: [String]) async -> Result<RoomPreviewDetails, ClientProxyError> {
        do {
            let roomPreview = try await client.getRoomPreviewFromRoomId(roomId: identifier, viaServers: via)
            let roomPreviewInfo = try roomPreview.info()
            return .success(.init(roomPreviewInfo))
        } catch let error as ClientError where error.code == .forbidden {
            return .failure(.roomPreviewIsPrivate)
        } catch {
            MXLog.error("Failed retrieving preview for room: \(identifier) with error: \(error)")
            return .failure(.sdkError(error))
        }
    }

    func loadUserDisplayName() async -> Result<Void, ClientProxyError> {
        do {
            let userId = try client.userId()
            let displayName = try await client.displayName()
            userDisplayNameSubject.send(displayName)
            return .success(())
        } catch {
            MXLog.error("Failed loading user display name with error: \(error)")
            return .failure(.sdkError(error))
        }
    }
    
    func setUserDisplayName(_ name: String) async -> Result<Void, ClientProxyError> {
        do {
            try await client.setDisplayName(name: name)
            try await zeroMatrixUsersService.updateUserName(displayName: name)
            Task {
                await self.loadUserDisplayName()
            }
            return .success(())
        } catch {
            MXLog.error("Failed setting user display name with error: \(error)")
            return .failure(.sdkError(error))
        }
    }

    func loadUserAvatarURL() async -> Result<Void, ClientProxyError> {
        do {
            let urlString = try await client.avatarUrl()
            loadCachedAvatarURLTask?.cancel()
            userAvatarURLSubject.send(urlString.flatMap(URL.init))
            return .success(())
        } catch {
            MXLog.error("Failed loading user avatar URL with error: \(error)")
            return .failure(.sdkError(error))
        }
    }
    
    func setUserAvatar(media: MediaInfo) async -> Result<Void, ClientProxyError> {
        guard case let .image(imageURL, _, _) = media, let mimeType = media.mimeType else {
            MXLog.error("Failed uploading, invalid media: \(media)")
            return .failure(.invalidMedia)
        }
            
        do {
            let data = try Data(contentsOf: imageURL)
            try await client.uploadAvatar(mimeType: mimeType, data: data)
            Task {
                await self.loadUserAvatarURL()
            }
            Task {
                if let urlString = try await client.avatarUrl() {
                    try await zeroMatrixUsersService.updateUserAvatar(avatarUrl: urlString)
                }
            }
            return .success(())
        } catch {
            MXLog.error("Failed setting user avatar with error: \(error)")
            return .failure(.sdkError(error))
        }
    }
    
    func removeUserAvatar() async -> Result<Void, ClientProxyError> {
        do {
            try await client.removeAvatar()
            Task {
                await self.loadUserAvatarURL()
            }
            return .success(())
        } catch {
            MXLog.error("Failed removing user avatar with error: \(error)")
            return .failure(.sdkError(error))
        }
    }

    func logout() async -> URL? {
        do {
            return try await client.logout().flatMap(URL.init(string:))
        } catch {
            MXLog.error("Failed logging out with error: \(error)")
            return nil
        }
    }
    
    func deactivateAccount(password: String?, eraseData: Bool) async -> Result<Void, ClientProxyError> {
        do {
            try await client.deactivateAccount(authData: password.map { .password(passwordDetails: .init(identifier: userID, password: $0)) },
                                               eraseData: eraseData)
            return .success(())
        } catch {
            return .failure(.sdkError(error))
        }
    }
    
    func setPusher(with configuration: PusherConfiguration) async throws {
        try await client.setPusher(identifiers: configuration.identifiers,
                                   kind: configuration.kind,
                                   appDisplayName: configuration.appDisplayName,
                                   deviceDisplayName: configuration.deviceDisplayName,
                                   profileTag: configuration.profileTag,
                                   lang: configuration.lang)
    }
    
    func searchUsers(searchTerm: String, limit: UInt) async -> Result<SearchUsersResultsProxy, ClientProxyError> {
        do {
            let zeroUsers = try await zeroMatrixUsersService.searchZeroUsers(query: searchTerm)
            let matrixUsers = try await zeroUsers.concurrentMap { zeroUser in
                let userProfile = try await self.client.getProfile(userId: zeroUser.matrixId)
                return UserProfileProxy(sdkUserProfile: userProfile)
            }
            return .success(.init(results: matrixUsers, limited: false))
        } catch {
            MXLog.error("Failed searching users with error: \(error)")
            return .failure(.sdkError(error))
        }
    }
    
    func profile(for userID: String) async -> Result<UserProfileProxy, ClientProxyError> {
        do {
            return try await .success(.init(sdkUserProfile: client.getProfile(userId: userID)))
        } catch {
            MXLog.error("Failed retrieving profile for userID: \(userID) with error: \(error)")
            return .failure(.sdkError(error))
        }
    }
    
    func roomDirectorySearchProxy() -> RoomDirectorySearchProxyProtocol {
        RoomDirectorySearchProxy(roomDirectorySearch: client.roomDirectorySearch())
    }
    
    func resolveRoomAlias(_ alias: String) async -> Result<ResolvedRoomAlias, ClientProxyError> {
        do {
            guard let resolvedAlias = try await client.resolveRoomAlias(roomAlias: alias) else {
                MXLog.error("Failed resolving room alias, is nil")
                return .failure(.failedResolvingRoomAlias)
            }
            
            // Resolving aliases is done through the directory/room API which returns too many / all known
            // vias, which in turn results in invalid join requests. Trim them to something manageable
            // https://github.com/element-hq/synapse/issues/17298
            let limitedAlias = ResolvedRoomAlias(roomId: resolvedAlias.roomId, servers: Array(resolvedAlias.servers.prefix(50)))
            
            return .success(limitedAlias)
        } catch {
            MXLog.error("Failed resolving room alias: \(alias) with error: \(error)")
            return .failure(.sdkError(error))
        }
    }
    
    func isAliasAvailable(_ alias: String) async -> Result<Bool, ClientProxyError> {
        do {
            let result = try await client.isRoomAliasAvailable(alias: alias)
            return .success(result)
        } catch {
            MXLog.error("Failed checking if alias: \(alias) is available with error: \(error)")
            return .failure(.sdkError(error))
        }
    }
    
    func getElementWellKnown() async -> Result<ElementWellKnown?, ClientProxyError> {
        await client.getElementWellKnown().map(ElementWellKnown.init)
    }
        
    // MARK: Ignored users
    
    func ignoreUser(_ userID: String) async -> Result<Void, ClientProxyError> {
        do {
            try await client.ignoreUser(userId: userID)
            return .success(())
        } catch {
            MXLog.error("Failed ignoring user with error: \(error)")
            return .failure(.sdkError(error))
        }
    }
    
    func unignoreUser(_ userID: String) async -> Result<Void, ClientProxyError> {
        do {
            try await client.unignoreUser(userId: userID)
            return .success(())
        } catch {
            MXLog.error("Failed unignoring user with error: \(error)")
            return .failure(.sdkError(error))
        }
    }
    
    // MARK: Recently visited rooms
    
    func trackRecentlyVisitedRoom(_ roomID: String) async -> Result<Void, ClientProxyError> {
        do {
            try await client.trackRecentlyVisitedRoom(room: roomID)
            return .success(())
        } catch {
            MXLog.error("Failed tracking recently visited room: \(roomID) with error: \(error)")
            return .failure(.sdkError(error))
        }
    }
    
    func recentlyVisitedRooms() async -> Result<[String], ClientProxyError> {
        do {
            let result = try await client.getRecentlyVisitedRooms()
            return .success(result)
        } catch {
            MXLog.error("Failed retrieving recently visited rooms with error: \(error)")
            return .failure(.sdkError(error))
        }
    }
    
    func recentConversationCounterparts() async -> [UserProfileProxy] {
        let maxResultsToReturn = 5
        
        guard case let .success(roomIdentifiers) = await recentlyVisitedRooms() else {
            return []
        }
        
        var users: OrderedSet<UserProfileProxy> = []
        
        for roomID in roomIdentifiers {
            guard case let .joined(roomProxy) = await roomForIdentifier(roomID),
                  roomProxy.infoPublisher.value.isDirect,
                  let members = await roomProxy.members() else {
                continue
            }
            
            for member in members where member.isActive && member.userID != userID {
                users.append(.init(userID: member.userID, displayName: member.displayName, avatarURL: member.avatarURL))
                
                // Return early to avoid unnecessary work
                if users.count >= maxResultsToReturn {
                    return users.elements
                }
            }
        }
        
        return users.elements
    }
    
    func getUserRewards(shouldCheckRewardsIntiamtion: Bool = false) async -> Result<Void, ClientProxyError> {
        do {
            let oldRewards = appSettings.zeroRewardsCredit
            if shouldCheckRewardsIntiamtion {
                userRewardsSubject.send(oldRewards)
            }
            
            let apiRewards = try await zeroRewardsApi.fetchMyRewards()
            switch apiRewards {
            case .success(let zRewards):
                let apiCurrency = try await zeroRewardsApi.loadZeroCurrenyRate()
                switch apiCurrency {
                case .success(let zCurrency):
                    let zeroRewards = ZeroRewards(rewards: zRewards, currency: zCurrency)
                    
                    if shouldCheckRewardsIntiamtion {
                        let oldCredits = oldRewards.getZeroCredits()
                        let newCredits = zeroRewards.getZeroCredits()
                        showNewUserRewardsIntimationSubject.send(newCredits > oldCredits)
                    }
                    
                    appSettings.zeroRewardsCredit = zeroRewards
                    userRewardsSubject.send(zeroRewards)
                    return .success(())
                case .failure(let error):
                    return .failure(.zeroError(error))
                }
            case .failure(let error):
                return .failure(.zeroError(error))
            }
        } catch {
            MXLog.error(error)
            return .failure(.zeroError(error))
        }
    }
    
    func dismissRewardsIntimation() {
        Task {
            try await Task.sleep(for: .seconds(3))
            showNewUserRewardsIntimationSubject.send(false)
        }
    }
    
    // MARK: - Private
    
    private func updateVerificationState(_ verificationState: VerificationState) async {
        let verificationState: SessionVerificationState = switch verificationState {
        case .unknown:
            .unknown
        case .unverified:
            .unverified
        case .verified:
            .verified
        }
        
        // The session verification controller requires the user's identity which
        // isn't available before a keys query response. Use the verification
        // state updates as an aproximation for when that happens.
        await buildSessionVerificationControllerProxyIfPossible(verificationState: verificationState)
        
        // Only update the session verification state after creating a session
        // verification proxy to avoid race conditions
        verificationStateSubject.send(verificationState)
    }
    
    private func buildSessionVerificationControllerProxyIfPossible(verificationState: SessionVerificationState) async {
        guard sessionVerificationController == nil, verificationState != .unknown else {
            return
        }
        
        do {
            let sessionVerificationController = try await client.getSessionVerificationController()
            self.sessionVerificationController = SessionVerificationControllerProxy(sessionVerificationController: sessionVerificationController)
        } catch {
            MXLog.error("Failed retrieving session verification controller proxy with error: \(error)")
        }
    }

    private func loadUserAvatarURLFromCache() {
        loadCachedAvatarURLTask = Task {
            let urlString = await Task.dispatch(on: clientQueue) {
                do {
                    return try self.client.cachedAvatarUrl()
                } catch {
                    MXLog.error("Failed to look for the avatar url in the cache: \(error)")
                    return nil
                }
            }
            guard !Task.isCancelled else { return }
            self.userAvatarURLSubject.value = urlString.flatMap(URL.init)
        }
    }

    private func configureAppService() async {
        guard syncService == nil else {
            fatalError("This shouldn't be called more than once")
        }
        
        do {
            let syncService = try await client
                .syncService()
                .withCrossProcessLock()
                .withUtdHook(delegate: ClientDecryptionErrorDelegate(actionsSubject: actionsSubject))
                .finish()
            
            let roomListService = syncService.roomListService()
            
            let roomMessageEventStringBuilder = RoomMessageEventStringBuilder(attributedStringBuilder: AttributedStringBuilder(cacheKey: "roomList",
                                                                                                                               mentionBuilder: PlainMentionBuilder()), destination: .roomList)
            let eventStringBuilder = RoomEventStringBuilder(stateEventStringBuilder: RoomStateEventStringBuilder(userID: userID, shouldDisambiguateDisplayNames: false),
                                                            messageEventStringBuilder: roomMessageEventStringBuilder,
                                                            shouldDisambiguateDisplayNames: false,
                                                            shouldPrefixSenderName: true)
            
            roomSummaryProvider = RoomSummaryProvider(roomListService: roomListService,
                                                      eventStringBuilder: eventStringBuilder,
                                                      name: "AllRooms",
                                                      shouldUpdateVisibleRange: true,
                                                      notificationSettings: notificationSettings,
                                                      appSettings: appSettings,
                                                      zeroUsersService: zeroMatrixUsersService)
            try await roomSummaryProvider?.setRoomList(roomListService.allRooms())
            
            alternateRoomSummaryProvider = RoomSummaryProvider(roomListService: roomListService,
                                                               eventStringBuilder: eventStringBuilder,
                                                               name: "AlternateAllRooms",
                                                               notificationSettings: notificationSettings,
                                                               appSettings: appSettings,
                                                               zeroUsersService: zeroMatrixUsersService)
            try await alternateRoomSummaryProvider?.setRoomList(roomListService.allRooms())
                        
            self.syncService = syncService
            self.roomListService = roomListService

            syncServiceStateUpdateTaskHandle = createSyncServiceStateObserver(syncService)
            roomListStateUpdateTaskHandle = createRoomListServiceObserver(roomListService)
            roomListStateLoadingStateUpdateTaskHandle = createRoomListLoadingStateUpdateObserver(roomListService)
        } catch {
            MXLog.error("Failed building room list service with error: \(error)")
        }
    }

    private func createSyncServiceStateObserver(_ syncService: SyncService) -> TaskHandle {
        syncService.state(listener: SyncServiceStateObserverProxy { [weak self] state in
            guard let self else { return }
            
            MXLog.info("Received sync service update: \(state)")
            
            switch state {
            case .running, .terminated, .idle:
                break
            case .error:
                restartSync()
            }
        })
    }

    private func createRoomListServiceObserver(_ roomListService: RoomListService) -> TaskHandle {
        roomListService.state(listener: RoomListStateListenerProxy { [weak self] state in
            guard let self else { return }
            
            MXLog.info("Received room list update: \(state)")
            
            guard state != .error,
                  state != .terminated else {
                // The sync service is responsible of handling error and termination
                return
            }
            
            // Hide the sync spinner as soon as we get any update back
            actionsSubject.send(.receivedSyncUpdate)
            
            if ignoredUsersSubject.value == nil {
                updateIgnoredUsers()
            }
        })
    }
    
    private func createRoomListLoadingStateUpdateObserver(_ roomListService: RoomListService) -> TaskHandle {
        roomListService.syncIndicator(delayBeforeShowingInMs: 1000, delayBeforeHidingInMs: 0, listener: RoomListServiceSyncIndicatorListenerProxy { [weak self] state in
            guard let self else { return }
            
            switch state {
            case .show:
                loadingStateSubject.send(.loading)
            case .hide:
                loadingStateSubject.send(.notLoading)
            }
        })
    }
    
    private let eventFilters: TimelineEventTypeFilter = {
        var stateEventFilters: [StateEventType] = [.roomAliases,
                                                   .roomCanonicalAlias,
                                                   .roomGuestAccess,
                                                   .roomHistoryVisibility,
                                                   .roomJoinRules,
                                                   .roomPinnedEvents,
                                                   .roomPowerLevels,
                                                   .roomServerAcl,
                                                   .roomTombstone,
                                                   .spaceChild,
                                                   .spaceParent,
                                                   .policyRuleRoom,
                                                   .policyRuleServer,
                                                   .policyRuleUser]
        return .exclude(eventTypes: stateEventFilters.map { FilterTimelineEventType.state(eventType: $0) })
    }()
    
    private func buildRoomForIdentifier(_ roomID: String) async -> RoomProxyType? {
        guard let roomListService else {
            MXLog.error("Failed retrieving room: \(roomID), room list service not set up")
            return nil
        }
                
        do {
            let roomListItem = try roomListService.room(roomId: roomID)
            
            switch roomListItem.membership() {
            case .invited:
                return try await .invited(InvitedRoomProxy(roomListItem: roomListItem,
<<<<<<< HEAD
                                                           room: roomListItem.invitedRoom(),
                                                           zeroUsersService: zeroMatrixUsersService))
=======
                                                           roomPreview: roomListItem.previewRoom(via: []),
                                                           ownUserID: userID))
>>>>>>> 19ed65bb
            case .knocked:
                if appSettings.knockingEnabled {
                    return try await .knocked(KnockedRoomProxy(roomListItem: roomListItem,
                                                               roomPreview: roomListItem.previewRoom(via: []),
<<<<<<< HEAD
                                                               ownUserID: userID,
                                                               zeroUsersService: zeroMatrixUsersService))
                } else {
                    return try await .invited(InvitedRoomProxy(roomListItem: roomListItem,
                                                               room: roomListItem.invitedRoom(),
                                                               zeroUsersService: zeroMatrixUsersService))
=======
                                                               ownUserID: userID))
>>>>>>> 19ed65bb
                }
                return nil
            case .joined:
                if roomListItem.isTimelineInitialized() == false {
                    try await roomListItem.initTimeline(eventTypeFilter: eventFilters, internalIdPrefix: nil)
                }
                let zeroChatApi = ZeroChatApi(appSettings: appSettings)
                
                let roomProxy = try await JoinedRoomProxy(roomListService: roomListService,
                                                          roomListItem: roomListItem,
                                                          room: roomListItem.fullRoom(),
                                                          zeroChatApi: zeroChatApi,
                                                          zeroUsersService: zeroMatrixUsersService)
                
                return .joined(roomProxy)
            case .left:
                return .left
            }
        } catch {
            MXLog.error("Failed retrieving room: \(roomID), with error: \(error)")
            return nil
        }
    }
    
    private func waitForRoomToSync(roomID: String, timeout: Duration = .seconds(10)) async {
        let runner = ExpiringTaskRunner { [weak self] in
            try await self?.client.awaitRoomRemoteEcho(roomId: roomID)
        }
        
        _ = try? await runner.run(timeout: timeout)
    }

    private func updateIgnoredUsers() {
        Task {
            do {
                let ignoredUsers = try await client.ignoredUsers()
                ignoredUsersSubject.send(ignoredUsers)
            } catch {
                MXLog.error("Failed fetching ignored users with error: \(error)")
            }
        }
    }
    
    // MARK: - Crypto
    
    func ed25519Base64() async -> String? {
        await client.encryption().ed25519Key()
    }
    
    func curve25519Base64() async -> String? {
        await client.encryption().curve25519Key()
    }
    
    func pinUserIdentity(_ userID: String) async -> Result<Void, ClientProxyError> {
        MXLog.info("Pinning current identity for user: \(userID)")
        
        do {
            guard let userIdentity = try await client.encryption().userIdentity(userId: userID) else {
                MXLog.error("Failed retrieving identity for user: \(userID)")
                return .failure(.failedRetrievingUserIdentity)
            }
            
            return try await .success(userIdentity.pin())
        } catch {
            MXLog.error("Failed pinning current identity for user: \(error)")
            return .failure(.sdkError(error))
        }
    }
    
    func resetIdentity() async -> Result<IdentityResetHandle?, ClientProxyError> {
        do {
            return try await .success(client.encryption().resetIdentity())
        } catch {
            return .failure(.sdkError(error))
        }
    }
    
    func userIdentity(for userID: String) async -> Result<UserIdentity?, ClientProxyError> {
        do {
            return try await .success(client.encryption().userIdentity(userId: userID))
        } catch {
            MXLog.error("Failed retrieving user identity: \(error)")
            return .failure(.sdkError(error))
        }
    }
}

extension ClientProxy: MediaLoaderProtocol {
    func loadMediaContentForSource(_ source: MediaSourceProxy) async throws -> Data {
        try await mediaLoader.loadMediaContentForSource(source)
    }

    func loadMediaThumbnailForSource(_ source: MediaSourceProxy, width: UInt, height: UInt) async throws -> Data {
        try await mediaLoader.loadMediaThumbnailForSource(source, width: width, height: height)
    }
    
    func loadMediaFileForSource(_ source: MediaSourceProxy, filename: String?) async throws -> MediaFileHandleProxy {
        try await mediaLoader.loadMediaFileForSource(source, filename: filename)
    }
}

private class SyncServiceStateObserverProxy: SyncServiceStateObserver {
    private let onUpdateClosure: (SyncServiceState) -> Void

    init(onUpdateClosure: @escaping (SyncServiceState) -> Void) {
        self.onUpdateClosure = onUpdateClosure
    }

    func onUpdate(state: SyncServiceState) {
        onUpdateClosure(state)
    }
}

private class RoomListStateListenerProxy: RoomListServiceStateListener {
    private let onUpdateClosure: (RoomListServiceState) -> Void

    init(onUpdateClosure: @escaping (RoomListServiceState) -> Void) {
        self.onUpdateClosure = onUpdateClosure
    }

    func onUpdate(state: RoomListServiceState) {
        onUpdateClosure(state)
    }
}

private class RoomListServiceSyncIndicatorListenerProxy: RoomListServiceSyncIndicatorListener {
    private let onUpdateClosure: (RoomListServiceSyncIndicator) -> Void

    init(onUpdateClosure: @escaping (RoomListServiceSyncIndicator) -> Void) {
        self.onUpdateClosure = onUpdateClosure
    }
    
    func onUpdate(syncIndicator: RoomListServiceSyncIndicator) {
        onUpdateClosure(syncIndicator)
    }
}

private class VerificationStateListenerProxy: VerificationStateListener {
    private let onUpdateClosure: (VerificationState) -> Void

    init(onUpdateClosure: @escaping (VerificationState) -> Void) {
        self.onUpdateClosure = onUpdateClosure
    }
    
    func onUpdate(status: VerificationState) {
        onUpdateClosure(status)
    }
}

private class ClientDelegateWrapper: ClientDelegate {
    private let authErrorCallback: (Bool) -> Void
    
    init(authErrorCallback: @escaping (Bool) -> Void) {
        self.authErrorCallback = authErrorCallback
    }
    
    // MARK: - ClientDelegate

    func didReceiveAuthError(isSoftLogout: Bool) {
        MXLog.error("Received authentication error, softlogout=\(isSoftLogout)")
        authErrorCallback(isSoftLogout)
    }
    
    func didRefreshTokens() {
        MXLog.info("Delegating session updates to the ClientSessionDelegate.")
    }
}

private class ClientDecryptionErrorDelegate: UnableToDecryptDelegate {
    private let actionsSubject: PassthroughSubject<ClientProxyAction, Never>
    
    init(actionsSubject: PassthroughSubject<ClientProxyAction, Never>) {
        self.actionsSubject = actionsSubject
    }
    
    func onUtd(info: UnableToDecryptInfo) {
        actionsSubject.send(.receivedDecryptionError(info))
    }
}

private class IgnoredUsersListenerProxy: IgnoredUsersListener {
    private let onUpdateClosure: ([String]) -> Void

    init(onUpdateClosure: @escaping ([String]) -> Void) {
        self.onUpdateClosure = onUpdateClosure
    }
    
    func call(ignoredUserIds: [String]) {
        onUpdateClosure(ignoredUserIds)
    }
}

private class SendQueueRoomErrorListenerProxy: SendQueueRoomErrorListener {
    private let onErrorClosure: (String, ClientError) -> Void
    
    init(onErrorClosure: @escaping (String, ClientError) -> Void) {
        self.onErrorClosure = onErrorClosure
    }
    
    func onError(roomId: String, error: ClientError) {
        onErrorClosure(roomId, error)
    }
}

private extension RoomPreviewDetails {
    init(_ roomPreviewInfo: RoomPreviewInfo) {
        self = RoomPreviewDetails(roomID: roomPreviewInfo.roomId,
                                  name: roomPreviewInfo.name,
                                  canonicalAlias: roomPreviewInfo.canonicalAlias,
                                  topic: roomPreviewInfo.topic,
                                  avatarURL: roomPreviewInfo.avatarUrl.flatMap(URL.init(string:)),
                                  memberCount: UInt(roomPreviewInfo.numJoinedMembers),
                                  isHistoryWorldReadable: roomPreviewInfo.isHistoryWorldReadable,
                                  isJoined: roomPreviewInfo.membership == .joined,
                                  isInvited: roomPreviewInfo.membership == .invited,
                                  isPublic: roomPreviewInfo.joinRule == .public,
                                  canKnock: roomPreviewInfo.joinRule == .knock)
    }
}<|MERGE_RESOLUTION|>--- conflicted
+++ resolved
@@ -1009,27 +1009,15 @@
             switch roomListItem.membership() {
             case .invited:
                 return try await .invited(InvitedRoomProxy(roomListItem: roomListItem,
-<<<<<<< HEAD
-                                                           room: roomListItem.invitedRoom(),
+                                                           roomPreview: roomListItem.previewRoom(via: []),
+                                                           ownUserID: userID,
                                                            zeroUsersService: zeroMatrixUsersService))
-=======
-                                                           roomPreview: roomListItem.previewRoom(via: []),
-                                                           ownUserID: userID))
->>>>>>> 19ed65bb
             case .knocked:
                 if appSettings.knockingEnabled {
                     return try await .knocked(KnockedRoomProxy(roomListItem: roomListItem,
                                                                roomPreview: roomListItem.previewRoom(via: []),
-<<<<<<< HEAD
                                                                ownUserID: userID,
                                                                zeroUsersService: zeroMatrixUsersService))
-                } else {
-                    return try await .invited(InvitedRoomProxy(roomListItem: roomListItem,
-                                                               room: roomListItem.invitedRoom(),
-                                                               zeroUsersService: zeroMatrixUsersService))
-=======
-                                                               ownUserID: userID))
->>>>>>> 19ed65bb
                 }
                 return nil
             case .joined:
