//
// Copyright 2022-2024 New Vector Ltd.
//
// SPDX-License-Identifier: AGPL-3.0-only
// Please see LICENSE in the repository root for full details.
//

import Combine
import CryptoKit
import Foundation
import OrderedCollections

import MatrixRustSDK

class ClientProxy: ClientProxyProtocol {
    private let client: ClientProtocol
    private let networkMonitor: NetworkMonitorProtocol
    private let appSettings: AppSettings
    
    private let mediaLoader: MediaLoaderProtocol
    private let clientQueue: DispatchQueue
        
    private var roomListService: RoomListService?
    // periphery: ignore - only for retain
    private var roomListStateUpdateTaskHandle: TaskHandle?
    // periphery: ignore - only for retain
    private var roomListStateLoadingStateUpdateTaskHandle: TaskHandle?

    private var syncService: SyncService?
    // periphery: ignore - only for retain
    private var syncServiceStateUpdateTaskHandle: TaskHandle?
    
    // periphery:ignore - required for instance retention in the rust codebase
    private var ignoredUsersListenerTaskHandle: TaskHandle?
    
    // periphery:ignore - required for instance retention in the rust codebase
    private var verificationStateListenerTaskHandle: TaskHandle?
    
    // periphery:ignore - required for instance retention in the rust codebase
    private var sendQueueListenerTaskHandle: TaskHandle?
    
    private var delegateHandle: TaskHandle?
    
    // These following summary providers both operate on the same allRooms() list but
    // can apply their own filtering and pagination
    private(set) var roomSummaryProvider: RoomSummaryProviderProtocol?
    private(set) var alternateRoomSummaryProvider: RoomSummaryProviderProtocol?
    
    let notificationSettings: NotificationSettingsProxyProtocol

    let secureBackupController: SecureBackupControllerProtocol
    
    private(set) var sessionVerificationController: SessionVerificationControllerProxyProtocol?
    
    private static var roomCreationPowerLevelOverrides: PowerLevels {
        .init(usersDefault: nil,
              eventsDefault: nil,
              stateDefault: nil,
              ban: nil,
              kick: nil,
              redact: nil,
              invite: nil,
              notifications: nil,
              users: [:],
              events: [
                  "m.call.member": Int32(0),
                  "org.matrix.msc3401.call.member": Int32(0)
              ])
    }

    private var loadCachedAvatarURLTask: Task<Void, Never>?
    private let userAvatarURLSubject = CurrentValueSubject<URL?, Never>(nil)
    var userAvatarURLPublisher: CurrentValuePublisher<URL?, Never> {
        userAvatarURLSubject.asCurrentValuePublisher()
    }
    
    private let userDisplayNameSubject = CurrentValueSubject<String?, Never>(nil)
    var userDisplayNamePublisher: CurrentValuePublisher<String?, Never> {
        userDisplayNameSubject.asCurrentValuePublisher()
    }
    
    private let ignoredUsersSubject = CurrentValueSubject<[String]?, Never>(nil)
    var ignoredUsersPublisher: CurrentValuePublisher<[String]?, Never> {
        ignoredUsersSubject
            .asCurrentValuePublisher()
    }
    
    private var cancellables = Set<AnyCancellable>()
    
    /// Will be `true` whilst the app cleans up and forces a logout. Prevents the sync service from restarting
    /// before the client is released which ends up running in a loop. This is a workaround until the sync service
    /// can tell us *what* error occurred so we can handle restarts more gracefully.
    private var hasEncounteredAuthError = false
    
    deinit {
        stopSync { [delegateHandle] in
            // The delegate handle needs to be cancelled always after the sync stops
            delegateHandle?.cancel()
        }
    }
    
    private let actionsSubject = PassthroughSubject<ClientProxyAction, Never>()
    var actionsPublisher: AnyPublisher<ClientProxyAction, Never> {
        actionsSubject.eraseToAnyPublisher()
    }
    
    private let loadingStateSubject = CurrentValueSubject<ClientProxyLoadingState, Never>(.notLoading)
    var loadingStatePublisher: CurrentValuePublisher<ClientProxyLoadingState, Never> {
        loadingStateSubject.asCurrentValuePublisher()
    }
    
    private let verificationStateSubject = CurrentValueSubject<SessionVerificationState, Never>(.unknown)
    var verificationStatePublisher: CurrentValuePublisher<SessionVerificationState, Never> {
        verificationStateSubject.asCurrentValuePublisher()
    }
    
    var roomsToAwait: Set<String> = []
    
    private let sendQueueStatusSubject = CurrentValueSubject<Bool, Never>(false)
    
    private let zeroMatrixUsersService: ZeroMatrixUsersService
    
    init(client: ClientProtocol,
         networkMonitor: NetworkMonitorProtocol,
         appSettings: AppSettings) async {
        self.client = client
        self.networkMonitor = networkMonitor
        self.appSettings = appSettings
        
        clientQueue = .init(label: "ClientProxyQueue", attributes: .concurrent)
        
        mediaLoader = MediaLoader(client: client)
        
        notificationSettings = NotificationSettingsProxy(notificationSettings: client.getNotificationSettings())
        
        secureBackupController = SecureBackupController(encryption: client.encryption())
        
        /// Configure ZeroMatrixUserUtil
        let zeroUsersApi = ZeroUsersApi(appSettings: appSettings)
        zeroMatrixUsersService = ZeroMatrixUsersService(zeroUsersApi: zeroUsersApi,
                                                        appSettings: appSettings,
                                                        client: client)

        delegateHandle = client.setDelegate(delegate: ClientDelegateWrapper { [weak self] isSoftLogout in
            self?.hasEncounteredAuthError = true
            self?.actionsSubject.send(.receivedAuthError(isSoftLogout: isSoftLogout))
        })
        
        networkMonitor.reachabilityPublisher
            .removeDuplicates()
            .receive(on: DispatchQueue.main)
            .sink { [weak self] reachability in
                if reachability == .reachable {
                    self?.startSync()
                }
            }
            .store(in: &cancellables)
        
        await configureAppService()

        loadUserAvatarURLFromCache()
        
        ignoredUsersListenerTaskHandle = client.subscribeToIgnoredUsers(listener: IgnoredUsersListenerProxy { [weak self] ignoredUsers in
            self?.ignoredUsersSubject.send(ignoredUsers)
        })
        
        updateVerificationState(client.encryption().verificationState())
        
        verificationStateListenerTaskHandle = client.encryption().verificationStateListener(listener: VerificationStateListenerProxy { [weak self] verificationState in
            guard let self else { return }
            
            updateVerificationState(verificationState)
            
            // The session verification controller requires the user's identity which
            // isn't available before a keys query response. Use the verification
            // state updates as an aproximation for when that happens.
            Task {
                await self.buildSessionVerificationControllerProxyIfPossible(verificationState: verificationState)
            }
        })
        
        sendQueueListenerTaskHandle = client.subscribeToSendQueueStatus(listener: SendQueueRoomErrorListenerProxy { [weak self] roomID, error in
            MXLog.error("Send queue failed in room: \(roomID) with error: \(error)")
            self?.sendQueueStatusSubject.send(false)
        })
        
        sendQueueStatusSubject
            .combineLatest(networkMonitor.reachabilityPublisher)
            .debounce(for: 1.0, scheduler: DispatchQueue.main)
            .sink { enabled, reachability in
                MXLog.info("Send queue status changed to enabled: \(enabled), reachability: \(reachability)")
                
                if enabled == false, reachability == .reachable {
                    MXLog.info("Enabling all send queues")
                    Task {
                        await client.enableAllSendQueues(enable: true)
                    }
                }
            }
            .store(in: &cancellables)
    }
    
    var userID: String {
        do {
            return try client.userId()
        } catch {
            MXLog.error("Failed retrieving room info with error: \(error)")
            return "Unknown user identifier"
        }
    }

    var deviceID: String? {
        do {
            return try client.deviceId()
        } catch {
            MXLog.error("Failed retrieving deviceID with error: \(error)")
            return nil
        }
    }

    var homeserver: String {
        client.homeserver()
    }
    
    var slidingSyncVersion: SlidingSyncVersion {
        client.slidingSyncVersion()
    }
    
    var availableSlidingSyncVersions: [SlidingSyncVersion] {
        get async {
            await client.availableSlidingSyncVersions()
        }
    }
    
    var canDeactivateAccount: Bool {
        client.canDeactivateAccount()
    }
    
    var userIDServerName: String? {
        do {
            return try client.userIdServerName()
        } catch {
            MXLog.error("Failed retrieving userID server name with error: \(error)")
            return nil
        }
    }

    private(set) lazy var pusherNotificationClientIdentifier: String? = {
        // NOTE: The result is stored as part of the restoration token. Any changes
        // here would require a migration to correctly match incoming notifications.
        guard let data = userID.data(using: .utf8) else { return nil }
        let digest = SHA256.hash(data: data)
        return digest.compactMap { String(format: "%02x", $0) }.joined()
    }()
    
    func isOnlyDeviceLeft() async -> Result<Bool, ClientProxyError> {
        do {
            let result = try await client.encryption().isLastDevice()
            return .success(result)
        } catch {
            MXLog.error("Failed checking isLastDevice with error: \(error)")
            return .failure(.sdkError(error))
        }
    }

    func startSync() {
        guard !hasEncounteredAuthError else {
            MXLog.warning("Ignoring request, this client has an unknown token.")
            return
        }
        
        guard networkMonitor.reachabilityPublisher.value == .reachable else {
            MXLog.warning("Ignoring request, network unreachable.")
            return
        }
        
        MXLog.info("Starting sync")
        
        Task {
            await syncService?.start()
        }
    }
    
    /// A stored task for restarting the sync after a failure. This is stored so that we can cancel
    /// it when `stopSync` is called (e.g. when signing out) to prevent an otherwise infinite
    /// loop that was triggered by trying to sync a signed out session.
    @CancellableTask private var restartTask: Task<Void, Never>?
    
    func restartSync() {
        guard restartTask == nil else { return }
        
        restartTask = Task { [weak self] in
            do {
                // Until the SDK can tell us the failure, we add a small
                // delay to avoid generating multi-gigabyte log files.
                try await Task.sleep(for: .milliseconds(250))
                self?.startSync()
            } catch {
                MXLog.error("Restart cancelled.")
            }
            self?.restartTask = nil
        }
    }
    
    func stopSync() {
        stopSync(completion: nil)
    }
    
    private func stopSync(completion: (() -> Void)?) {
        MXLog.info("Stopping sync")
        
        if restartTask != nil {
            MXLog.warning("Removing the sync service restart task.")
            restartTask = nil
        }
        
        // Capture the sync service strongly as this method is called on deinit and so the
        // existence of self when the Task executes is questionable and would sometimes crash.
        Task { [syncService] in
            do {
                defer {
                    completion?()
                }
                
                try await syncService?.stop()
            } catch {
                MXLog.error("Failed stopping the sync service with error: \(error)")
            }
        }
    }
    
    func accountURL(action: AccountManagementAction) async -> URL? {
        try? await client.accountUrl(action: action).flatMap(URL.init(string:))
    }
    
    func createDirectRoomIfNeeded(with userID: String, expectedRoomName: String?) async -> Result<(roomID: String, isNewRoom: Bool), ClientProxyError> {
        let currentDirectRoom = await directRoomForUserID(userID)
        switch currentDirectRoom {
        case .success(.some(let roomID)):
            return .success((roomID: roomID, isNewRoom: false))
        case .success(.none):
            switch await createDirectRoom(with: userID, expectedRoomName: expectedRoomName) {
            case .success(let roomID):
                return .success((roomID: roomID, isNewRoom: true))
            case .failure(let error):
                return .failure(.sdkError(error))
            }
        case .failure(let error):
            return .failure(.sdkError(error))
        }
    }
    
    func directRoomForUserID(_ userID: String) async -> Result<String?, ClientProxyError> {
        await Task.dispatch(on: clientQueue) {
            do {
                let room = self.client.rooms().first(where: {
                    $0.heroes().count == 1 && $0.heroes().first?.userId == userID
                })
                // let roomID = try self.client.getDmRoom(userId: userID)?.id()
                return .success(room?.id())
            } catch {
                MXLog.error("Failed retrieving direct room for userID: \(userID) with error: \(error)")
                return .failure(.sdkError(error))
            }
        }
    }
    
    func createDirectRoom(with userID: String, expectedRoomName: String?) async -> Result<String, ClientProxyError> {
        do {
            let parameters = CreateRoomParameters(name: nil,
                                                  topic: nil,
                                                  isEncrypted: true,
                                                  isDirect: true,
                                                  visibility: .private,
                                                  preset: .trustedPrivateChat,
                                                  invite: [userID],
                                                  avatar: nil,
                                                  powerLevelContentOverride: Self.roomCreationPowerLevelOverrides)
            let roomID = try await client.createRoom(request: parameters)
            
            await waitForRoomToSync(roomID: roomID)
            
            return .success(roomID)
        } catch {
            MXLog.error("Failed creating direct room for userID: \(userID) with error: \(error)")
            return .failure(.sdkError(error))
        }
    }
    
    // swiftlint:disable:next function_parameter_count
    func createRoom(name: String, topic: String?, isRoomPrivate: Bool, isKnockingOnly: Bool, userIDs: [String], avatarURL: URL?) async -> Result<String, ClientProxyError> {
        do {
            // TODO: Revisit once the SDK supports the knocking API
            let parameters = CreateRoomParameters(name: name,
                                                  topic: topic,
                                                  isEncrypted: isRoomPrivate,
                                                  isDirect: false,
                                                  visibility: isRoomPrivate ? .private : .public,
                                                  preset: isRoomPrivate ? .privateChat : .publicChat,
                                                  invite: userIDs,
                                                  avatar: avatarURL?.absoluteString,
                                                  powerLevelContentOverride: Self.roomCreationPowerLevelOverrides)
            let roomID = try await client.createRoom(request: parameters)
            
            await waitForRoomToSync(roomID: roomID)
            
            return .success(roomID)
        } catch {
            MXLog.error("Failed creating room with error: \(error)")
            return .failure(.sdkError(error))
        }
    }
    
    func joinRoom(_ roomID: String, via: [String]) async -> Result<Void, ClientProxyError> {
        do {
            let _ = try await client.joinRoomByIdOrAlias(roomIdOrAlias: roomID, serverNames: via)
                        
            await waitForRoomToSync(roomID: roomID, timeout: .seconds(30))
            
            return .success(())
        } catch {
            MXLog.error("Failed joining roomID: \(roomID) with error: \(error)")
            return .failure(.sdkError(error))
        }
    }
    
    func joinRoomAlias(_ roomAlias: String) async -> Result<Void, ClientProxyError> {
        do {
            let room = try await client.joinRoomByIdOrAlias(roomIdOrAlias: roomAlias, serverNames: [])
            
            await waitForRoomToSync(roomID: room.id(), timeout: .seconds(30))
            
            return .success(())
        } catch {
            MXLog.error("Failed joining roomAlias: \(roomAlias) with error: \(error)")
            return .failure(.sdkError(error))
        }
    }
    
    func knockRoom(_ roomID: String, via: [String], message: String?) async -> Result<Void, ClientProxyError> {
        do {
            let _ = try await client.knock(roomIdOrAlias: roomID, reason: message, serverNames: via)
            await waitForRoomToSync(roomID: roomID, timeout: .seconds(30))
            return .success(())
        } catch {
            MXLog.error("Failed knocking roomID: \(roomID) with error: \(error)")
            return .failure(.sdkError(error))
        }
    }
    
    func knockRoomAlias(_ roomAlias: String, message: String?) async -> Result<Void, ClientProxyError> {
        do {
            let room = try await client.knock(roomIdOrAlias: roomAlias, reason: message, serverNames: [])
            await waitForRoomToSync(roomID: room.id(), timeout: .seconds(30))
            return .success(())
        } catch {
            MXLog.error("Failed knocking roomAlias: \(roomAlias) with error: \(error)")
            return .failure(.sdkError(error))
        }
    }
    
    func uploadMedia(_ media: MediaInfo) async -> Result<String, ClientProxyError> {
        guard let mimeType = media.mimeType else {
            MXLog.error("Failed uploading media, invalid mime type: \(media)")
            return .failure(ClientProxyError.invalidMedia)
        }
        
        do {
            let data = try Data(contentsOf: media.url)
            let matrixUrl = try await client.uploadMedia(mimeType: mimeType, data: data, progressWatcher: nil)
            return .success(matrixUrl)
        } catch let error as ClientError {
            MXLog.error("Failed uploading media with error: \(error)")
            return .failure(ClientProxyError.failedUploadingMedia(error, error.code))
        } catch {
            MXLog.error("Failed uploading media with error: \(error)")
            return .failure(ClientProxyError.sdkError(error))
        }
    }
        
    func roomForIdentifier(_ identifier: String) async -> RoomProxyType? {
        let shouldAwait = roomsToAwait.remove(identifier) != nil
        
        // Try fetching the room from the cold cache (if available) first
        if let room = await buildRoomForIdentifier(identifier) {
            return room
        }
        
        // Else wait for the visible rooms list to go into fully loaded
        guard let roomSummaryProvider else {
            MXLog.error("Rooms summary provider not setup yet")
            return nil
        }
        
        if !roomSummaryProvider.statePublisher.value.isLoaded {
            _ = await roomSummaryProvider.statePublisher.values.first(where: { $0.isLoaded })
        }
        
        if shouldAwait {
            await waitForRoomToSync(roomID: identifier)
        }
        
        return await buildRoomForIdentifier(identifier)
    }
    
    func roomPreviewForIdentifier(_ identifier: String, via: [String]) async -> Result<RoomPreviewDetails, ClientProxyError> {
        do {
            let roomPreview = try await client.getRoomPreviewFromRoomId(roomId: identifier, viaServers: via)
            let roomPreviewInfo = try roomPreview.info()
            return .success(.init(roomPreviewInfo))
        } catch let error as ClientError where error.code == .forbidden {
            return .failure(.roomPreviewIsPrivate)
        } catch {
            MXLog.error("Failed retrieving preview for room: \(identifier) with error: \(error)")
            return .failure(.sdkError(error))
        }
    }

    func loadUserDisplayName() async -> Result<Void, ClientProxyError> {
        do {
            let userId = try client.userId()
            let displayName = try await client.displayName()
            userDisplayNameSubject.send(displayName)
            return .success(())
        } catch {
            MXLog.error("Failed loading user display name with error: \(error)")
            return .failure(.sdkError(error))
        }
    }
    
    func setUserDisplayName(_ name: String) async -> Result<Void, ClientProxyError> {
        do {
            try await client.setDisplayName(name: name)
            try await zeroMatrixUsersService.updateUserName(displayName: name)
            Task {
                await self.loadUserDisplayName()
            }
            return .success(())
        } catch {
            MXLog.error("Failed setting user display name with error: \(error)")
            return .failure(.sdkError(error))
        }
    }

    func loadUserAvatarURL() async -> Result<Void, ClientProxyError> {
        do {
            let urlString = try await client.avatarUrl()
            loadCachedAvatarURLTask?.cancel()
            userAvatarURLSubject.send(urlString.flatMap(URL.init))
            return .success(())
        } catch {
            MXLog.error("Failed loading user avatar URL with error: \(error)")
            return .failure(.sdkError(error))
        }
    }
    
    func setUserAvatar(media: MediaInfo) async -> Result<Void, ClientProxyError> {
        guard case let .image(imageURL, _, _) = media, let mimeType = media.mimeType else {
            MXLog.error("Failed uploading, invalid media: \(media)")
            return .failure(.invalidMedia)
        }
            
        do {
            let data = try Data(contentsOf: imageURL)
            try await client.uploadAvatar(mimeType: mimeType, data: data)
            Task {
                await self.loadUserAvatarURL()
            }
            Task {
                if let urlString = try await client.avatarUrl() {
                    try await zeroMatrixUsersService.updateUserAvatar(avatarUrl: urlString)
                }
            }
            return .success(())
        } catch {
            MXLog.error("Failed setting user avatar with error: \(error)")
            return .failure(.sdkError(error))
        }
    }
    
    func removeUserAvatar() async -> Result<Void, ClientProxyError> {
        do {
            try await client.removeAvatar()
            Task {
                await self.loadUserAvatarURL()
            }
            return .success(())
        } catch {
            MXLog.error("Failed removing user avatar with error: \(error)")
            return .failure(.sdkError(error))
        }
    }

    func logout() async -> URL? {
        do {
            return try await client.logout().flatMap(URL.init(string:))
        } catch {
            MXLog.error("Failed logging out with error: \(error)")
            return nil
        }
    }
    
    func deactivateAccount(password: String?, eraseData: Bool) async -> Result<Void, ClientProxyError> {
        do {
            try await client.deactivateAccount(authData: password.map { .password(passwordDetails: .init(identifier: userID, password: $0)) },
                                               eraseData: eraseData)
            return .success(())
        } catch {
            return .failure(.sdkError(error))
        }
    }
    
    func setPusher(with configuration: PusherConfiguration) async throws {
        try await client.setPusher(identifiers: configuration.identifiers,
                                   kind: configuration.kind,
                                   appDisplayName: configuration.appDisplayName,
                                   deviceDisplayName: configuration.deviceDisplayName,
                                   profileTag: configuration.profileTag,
                                   lang: configuration.lang)
    }
    
    func searchUsers(searchTerm: String, limit: UInt) async -> Result<SearchUsersResultsProxy, ClientProxyError> {
        do {
            let zeroUsers = try await zeroMatrixUsersService.searchZeroUsers(query: searchTerm)
            let matrixUsers = try await zeroUsers.concurrentMap { zeroUser in
                let userProfile = try await self.client.getProfile(userId: zeroUser.matrixId)
                return UserProfileProxy(sdkUserProfile: userProfile)
            }
            return .success(.init(results: matrixUsers, limited: false))
        } catch {
            MXLog.error("Failed searching users with error: \(error)")
            return .failure(.sdkError(error))
        }
    }
    
    func profile(for userID: String) async -> Result<UserProfileProxy, ClientProxyError> {
        do {
            return try await .success(.init(sdkUserProfile: client.getProfile(userId: userID)))
        } catch {
            MXLog.error("Failed retrieving profile for userID: \(userID) with error: \(error)")
            return .failure(.sdkError(error))
        }
    }
    
    func roomDirectorySearchProxy() -> RoomDirectorySearchProxyProtocol {
        RoomDirectorySearchProxy(roomDirectorySearch: client.roomDirectorySearch())
    }
    
    func resolveRoomAlias(_ alias: String) async -> Result<ResolvedRoomAlias, ClientProxyError> {
        do {
            let resolvedAlias = try await client.resolveRoomAlias(roomAlias: alias)
            
            // Resolving aliases is done through the directory/room API which returns too many / all known
            // vias, which in turn results in invalid join requests. Trim them to something manageable
            // https://github.com/element-hq/synapse/issues/17298
            let limitedAlias = ResolvedRoomAlias(roomId: resolvedAlias.roomId, servers: Array(resolvedAlias.servers.prefix(50)))
            
            return .success(limitedAlias)
        } catch {
            MXLog.error("Failed resolving room alias: \(alias) with error: \(error)")
            return .failure(.sdkError(error))
        }
    }
    
    func getElementWellKnown() async -> Result<ElementWellKnown?, ClientProxyError> {
        await client.getElementWellKnown().map(ElementWellKnown.init)
    }
        
    // MARK: Ignored users
    
    func ignoreUser(_ userID: String) async -> Result<Void, ClientProxyError> {
        do {
            try await client.ignoreUser(userId: userID)
            return .success(())
        } catch {
            MXLog.error("Failed ignoring user with error: \(error)")
            return .failure(.sdkError(error))
        }
    }
    
    func unignoreUser(_ userID: String) async -> Result<Void, ClientProxyError> {
        do {
            try await client.unignoreUser(userId: userID)
            return .success(())
        } catch {
            MXLog.error("Failed unignoring user with error: \(error)")
            return .failure(.sdkError(error))
        }
    }
    
    // MARK: Recently visited rooms
    
    func trackRecentlyVisitedRoom(_ roomID: String) async -> Result<Void, ClientProxyError> {
        do {
            try await client.trackRecentlyVisitedRoom(room: roomID)
            return .success(())
        } catch {
            MXLog.error("Failed tracking recently visited room: \(roomID) with error: \(error)")
            return .failure(.sdkError(error))
        }
    }
    
    func recentlyVisitedRooms() async -> Result<[String], ClientProxyError> {
        do {
            let result = try await client.getRecentlyVisitedRooms()
            return .success(result)
        } catch {
            MXLog.error("Failed retrieving recently visited rooms with error: \(error)")
            return .failure(.sdkError(error))
        }
    }
    
    func recentConversationCounterparts() async -> [UserProfileProxy] {
        let maxResultsToReturn = 5
        
        guard case let .success(roomIdentifiers) = await recentlyVisitedRooms() else {
            return []
        }
        
        var users: OrderedSet<UserProfileProxy> = []
        
        for roomID in roomIdentifiers {
            guard case let .joined(roomProxy) = await roomForIdentifier(roomID),
                  roomProxy.infoPublisher.value.isDirect,
                  let members = await roomProxy.members() else {
                continue
            }
            
            for member in members where member.isActive && member.userID != userID {
                users.append(.init(userID: member.userID, displayName: member.displayName, avatarURL: member.avatarURL))
                
                // Return early to avoid unnecessary work
                if users.count >= maxResultsToReturn {
                    return users.elements
                }
            }
        }
        
        return users.elements
    }
    
    // MARK: - Private
    
    private func updateVerificationState(_ verificationState: VerificationState) {
        let verificationState: SessionVerificationState = switch verificationState {
        case .unknown:
            .unknown
        case .unverified:
            .unverified
        case .verified:
            .verified
        }
        
        verificationStateSubject.send(verificationState)
    }
    
    private func buildSessionVerificationControllerProxyIfPossible(verificationState: VerificationState) async {
        guard sessionVerificationController == nil, verificationState != .unknown else {
            return
        }
        
        do {
            let sessionVerificationController = try await client.getSessionVerificationController()
            self.sessionVerificationController = SessionVerificationControllerProxy(sessionVerificationController: sessionVerificationController)
        } catch {
            MXLog.error("Failed retrieving session verification controller proxy with error: \(error)")
        }
    }

    private func loadUserAvatarURLFromCache() {
        loadCachedAvatarURLTask = Task {
            let urlString = await Task.dispatch(on: clientQueue) {
                do {
                    return try self.client.cachedAvatarUrl()
                } catch {
                    MXLog.error("Failed to look for the avatar url in the cache: \(error)")
                    return nil
                }
            }
            guard !Task.isCancelled else { return }
            self.userAvatarURLSubject.value = urlString.flatMap(URL.init)
        }
    }

    private func configureAppService() async {
        guard syncService == nil else {
            fatalError("This shouldn't be called more than once")
        }
        
        do {
            let syncService = try await client
                .syncService()
                .withCrossProcessLock(appIdentifier: "MainApp")
                .withUtdHook(delegate: ClientDecryptionErrorDelegate(actionsSubject: actionsSubject))
                .finish()
            let roomListService = syncService.roomListService()
            
            let roomMessageEventStringBuilder = RoomMessageEventStringBuilder(attributedStringBuilder: AttributedStringBuilder(cacheKey: "roomList",
                                                                                                                               mentionBuilder: PlainMentionBuilder()), prefix: .senderName)
            let eventStringBuilder = RoomEventStringBuilder(stateEventStringBuilder: RoomStateEventStringBuilder(userID: userID, shouldDisambiguateDisplayNames: false),
                                                            messageEventStringBuilder: roomMessageEventStringBuilder,
                                                            shouldDisambiguateDisplayNames: false,
                                                            shouldPrefixSenderName: true)
            
            roomSummaryProvider = RoomSummaryProvider(roomListService: roomListService,
                                                      eventStringBuilder: eventStringBuilder,
                                                      name: "AllRooms",
                                                      shouldUpdateVisibleRange: true,
                                                      notificationSettings: notificationSettings,
                                                      appSettings: appSettings,
                                                      zeroUsersService: zeroMatrixUsersService)
            try await roomSummaryProvider?.setRoomList(roomListService.allRooms())
            
            alternateRoomSummaryProvider = RoomSummaryProvider(roomListService: roomListService,
                                                               eventStringBuilder: eventStringBuilder,
                                                               name: "MessageForwarding",
                                                               notificationSettings: notificationSettings,
                                                               appSettings: appSettings,
                                                               zeroUsersService: zeroMatrixUsersService)
            try await alternateRoomSummaryProvider?.setRoomList(roomListService.allRooms())
                        
            self.syncService = syncService
            self.roomListService = roomListService

            syncServiceStateUpdateTaskHandle = createSyncServiceStateObserver(syncService)
            roomListStateUpdateTaskHandle = createRoomListServiceObserver(roomListService)
            roomListStateLoadingStateUpdateTaskHandle = createRoomListLoadingStateUpdateObserver(roomListService)
        } catch {
            MXLog.error("Failed building room list service with error: \(error)")
        }
    }

    private func createSyncServiceStateObserver(_ syncService: SyncService) -> TaskHandle {
        syncService.state(listener: SyncServiceStateObserverProxy { [weak self] state in
            guard let self else { return }
            
            MXLog.info("Received sync service update: \(state)")
            
            switch state {
            case .running, .terminated, .idle:
                break
            case .error:
                restartSync()
            }
        })
    }

    private func createRoomListServiceObserver(_ roomListService: RoomListService) -> TaskHandle {
        roomListService.state(listener: RoomListStateListenerProxy { [weak self] state in
            guard let self else { return }
            
            MXLog.info("Received room list update: \(state)")
            
            guard state != .error,
                  state != .terminated else {
                // The sync service is responsible of handling error and termination
                return
            }
            
            // Hide the sync spinner as soon as we get any update back
            actionsSubject.send(.receivedSyncUpdate)
            
            if ignoredUsersSubject.value == nil {
                updateIgnoredUsers()
            }
        })
    }
    
    private func createRoomListLoadingStateUpdateObserver(_ roomListService: RoomListService) -> TaskHandle {
        roomListService.syncIndicator(delayBeforeShowingInMs: 1000, delayBeforeHidingInMs: 0, listener: RoomListServiceSyncIndicatorListenerProxy { [weak self] state in
            guard let self else { return }
            
            switch state {
            case .show:
                loadingStateSubject.send(.loading)
            case .hide:
                loadingStateSubject.send(.notLoading)
            }
        })
    }
    
    private let eventFilters: TimelineEventTypeFilter = {
        var stateEventFilters: [StateEventType] = [.roomAliases,
                                                   .roomCanonicalAlias,
                                                   .roomGuestAccess,
                                                   .roomHistoryVisibility,
                                                   .roomJoinRules,
                                                   .roomPinnedEvents,
                                                   .roomPowerLevels,
                                                   .roomServerAcl,
                                                   .roomTombstone,
                                                   .spaceChild,
                                                   .spaceParent,
                                                   .policyRuleRoom,
                                                   .policyRuleServer,
                                                   .policyRuleUser]
        return .exclude(eventTypes: stateEventFilters.map { FilterTimelineEventType.state(eventType: $0) })
    }()
    
    private func buildRoomForIdentifier(_ roomID: String) async -> RoomProxyType? {
        guard let roomListService else {
            MXLog.error("Failed retrieving room: \(roomID), room list service not set up")
            return nil
        }
                
        do {
            let roomListItem = try roomListService.room(roomId: roomID)
            
            switch roomListItem.membership() {
            case .invited:
                return try await .invited(InvitedRoomProxy(roomListItem: roomListItem,
<<<<<<< HEAD
                                                           room: roomListItem.invitedRoom(),
                                                           zeroUsersService: zeroMatrixUsersService))
            case .knocked:
                if appSettings.knockingEnabled {
                    return try await .knocked(KnockedRoomProxy(roomListItem: roomListItem,
                                                               room: roomListItem.invitedRoom(),
                                                               zeroUsersService: zeroMatrixUsersService))
                } else {
                    return try await .invited(InvitedRoomProxy(roomListItem: roomListItem,
                                                               room: roomListItem.invitedRoom(),
                                                               zeroUsersService: zeroMatrixUsersService))
=======
                                                           room: roomListItem.invitedRoom()))
            case .knocked:
                if appSettings.knockingEnabled {
                    return try await .knocked(KnockedRoomProxy(roomListItem: roomListItem,
                                                               room: roomListItem.invitedRoom()))
                } else {
                    return try await .invited(InvitedRoomProxy(roomListItem: roomListItem,
                                                               room: roomListItem.invitedRoom()))
>>>>>>> 1f90f1a9
                }
            case .joined:
                if roomListItem.isTimelineInitialized() == false {
                    try await roomListItem.initTimeline(eventTypeFilter: eventFilters, internalIdPrefix: nil)
                }
                let zeroChatApi = ZeroChatApi(appSettings: appSettings)
                
                let roomProxy = try await JoinedRoomProxy(roomListService: roomListService,
                                                          roomListItem: roomListItem,
                                                          room: roomListItem.fullRoom(),
                                                          zeroChatApi: zeroChatApi,
                                                          zeroUsersService: zeroMatrixUsersService)
                
                return .joined(roomProxy)
            case .left:
                return .left
            }
        } catch {
            MXLog.error("Failed retrieving room: \(roomID), with error: \(error)")
            return nil
        }
    }
    
    private func waitForRoomToSync(roomID: String, timeout: Duration = .seconds(10)) async {
        let runner = ExpiringTaskRunner { [weak self] in
            try await self?.client.awaitRoomRemoteEcho(roomId: roomID)
        }
        
        _ = try? await runner.run(timeout: timeout)
    }

    private func updateIgnoredUsers() {
        Task {
            do {
                let ignoredUsers = try await client.ignoredUsers()
                ignoredUsersSubject.send(ignoredUsers)
            } catch {
                MXLog.error("Failed fetching ignored users with error: \(error)")
            }
        }
    }
    
    // MARK: - Crypto
    
    func ed25519Base64() async -> String? {
        await client.encryption().ed25519Key()
    }
    
    func curve25519Base64() async -> String? {
        await client.encryption().curve25519Key()
    }
    
    func pinUserIdentity(_ userID: String) async -> Result<Void, ClientProxyError> {
        MXLog.info("Pinning current identity for user: \(userID)")
        
        do {
            guard let userIdentity = try await client.encryption().userIdentity(userId: userID) else {
                MXLog.error("Failed retrieving identity for user: \(userID)")
                return .failure(.failedRetrievingUserIdentity)
            }
            
            return try await .success(userIdentity.pin())
        } catch {
            MXLog.error("Failed pinning current identity for user: \(error)")
            return .failure(.sdkError(error))
        }
    }
    
    func resetIdentity() async -> Result<IdentityResetHandle?, ClientProxyError> {
        do {
            return try await .success(client.encryption().resetIdentity())
        } catch {
            return .failure(.sdkError(error))
        }
    }
    
    func userIdentity(for userID: String) async -> Result<UserIdentity?, ClientProxyError> {
        do {
            return try await .success(client.encryption().userIdentity(userId: userID))
        } catch {
            MXLog.error("Failed retrieving user identity: \(error)")
            return .failure(.sdkError(error))
        }
    }
}

extension ClientProxy: MediaLoaderProtocol {
    func loadMediaContentForSource(_ source: MediaSourceProxy) async throws -> Data {
        try await mediaLoader.loadMediaContentForSource(source)
    }

    func loadMediaThumbnailForSource(_ source: MediaSourceProxy, width: UInt, height: UInt) async throws -> Data {
        try await mediaLoader.loadMediaThumbnailForSource(source, width: width, height: height)
    }
    
    func loadMediaFileForSource(_ source: MediaSourceProxy, filename: String?) async throws -> MediaFileHandleProxy {
        try await mediaLoader.loadMediaFileForSource(source, filename: filename)
    }
}

private class SyncServiceStateObserverProxy: SyncServiceStateObserver {
    private let onUpdateClosure: (SyncServiceState) -> Void

    init(onUpdateClosure: @escaping (SyncServiceState) -> Void) {
        self.onUpdateClosure = onUpdateClosure
    }

    func onUpdate(state: SyncServiceState) {
        onUpdateClosure(state)
    }
}

private class RoomListStateListenerProxy: RoomListServiceStateListener {
    private let onUpdateClosure: (RoomListServiceState) -> Void

    init(onUpdateClosure: @escaping (RoomListServiceState) -> Void) {
        self.onUpdateClosure = onUpdateClosure
    }

    func onUpdate(state: RoomListServiceState) {
        onUpdateClosure(state)
    }
}

private class RoomListServiceSyncIndicatorListenerProxy: RoomListServiceSyncIndicatorListener {
    private let onUpdateClosure: (RoomListServiceSyncIndicator) -> Void

    init(onUpdateClosure: @escaping (RoomListServiceSyncIndicator) -> Void) {
        self.onUpdateClosure = onUpdateClosure
    }
    
    func onUpdate(syncIndicator: RoomListServiceSyncIndicator) {
        onUpdateClosure(syncIndicator)
    }
}

private class VerificationStateListenerProxy: VerificationStateListener {
    private let onUpdateClosure: (VerificationState) -> Void

    init(onUpdateClosure: @escaping (VerificationState) -> Void) {
        self.onUpdateClosure = onUpdateClosure
    }
    
    func onUpdate(status: VerificationState) {
        onUpdateClosure(status)
    }
}

private class ClientDelegateWrapper: ClientDelegate {
    private let authErrorCallback: (Bool) -> Void
    
    init(authErrorCallback: @escaping (Bool) -> Void) {
        self.authErrorCallback = authErrorCallback
    }
    
    // MARK: - ClientDelegate

    func didReceiveAuthError(isSoftLogout: Bool) {
        MXLog.error("Received authentication error, softlogout=\(isSoftLogout)")
        authErrorCallback(isSoftLogout)
    }
    
    func didRefreshTokens() {
        MXLog.info("Delegating session updates to the ClientSessionDelegate.")
    }
}

private class ClientDecryptionErrorDelegate: UnableToDecryptDelegate {
    private let actionsSubject: PassthroughSubject<ClientProxyAction, Never>
    
    init(actionsSubject: PassthroughSubject<ClientProxyAction, Never>) {
        self.actionsSubject = actionsSubject
    }
    
    func onUtd(info: UnableToDecryptInfo) {
        actionsSubject.send(.receivedDecryptionError(info))
    }
}

private class IgnoredUsersListenerProxy: IgnoredUsersListener {
    private let onUpdateClosure: ([String]) -> Void

    init(onUpdateClosure: @escaping ([String]) -> Void) {
        self.onUpdateClosure = onUpdateClosure
    }
    
    func call(ignoredUserIds: [String]) {
        onUpdateClosure(ignoredUserIds)
    }
}

private class SendQueueRoomErrorListenerProxy: SendQueueRoomErrorListener {
    private let onErrorClosure: (String, ClientError) -> Void
    
    init(onErrorClosure: @escaping (String, ClientError) -> Void) {
        self.onErrorClosure = onErrorClosure
    }
    
    func onError(roomId: String, error: ClientError) {
        onErrorClosure(roomId, error)
    }
}

private extension RoomPreviewDetails {
    init(_ roomPreviewInfo: RoomPreviewInfo) {
        self = RoomPreviewDetails(roomID: roomPreviewInfo.roomId,
                                  name: roomPreviewInfo.name,
                                  canonicalAlias: roomPreviewInfo.canonicalAlias,
                                  topic: roomPreviewInfo.topic,
                                  avatarURL: roomPreviewInfo.avatarUrl.flatMap(URL.init(string:)),
                                  memberCount: UInt(roomPreviewInfo.numJoinedMembers),
                                  isHistoryWorldReadable: roomPreviewInfo.isHistoryWorldReadable,
                                  isJoined: roomPreviewInfo.membership == .joined,
                                  isInvited: roomPreviewInfo.membership == .invited,
                                  isPublic: roomPreviewInfo.joinRule == .public,
                                  canKnock: roomPreviewInfo.joinRule == .knock)
    }
}<|MERGE_RESOLUTION|>--- conflicted
+++ resolved
@@ -909,7 +909,6 @@
             switch roomListItem.membership() {
             case .invited:
                 return try await .invited(InvitedRoomProxy(roomListItem: roomListItem,
-<<<<<<< HEAD
                                                            room: roomListItem.invitedRoom(),
                                                            zeroUsersService: zeroMatrixUsersService))
             case .knocked:
@@ -921,16 +920,6 @@
                     return try await .invited(InvitedRoomProxy(roomListItem: roomListItem,
                                                                room: roomListItem.invitedRoom(),
                                                                zeroUsersService: zeroMatrixUsersService))
-=======
-                                                           room: roomListItem.invitedRoom()))
-            case .knocked:
-                if appSettings.knockingEnabled {
-                    return try await .knocked(KnockedRoomProxy(roomListItem: roomListItem,
-                                                               room: roomListItem.invitedRoom()))
-                } else {
-                    return try await .invited(InvitedRoomProxy(roomListItem: roomListItem,
-                                                               room: roomListItem.invitedRoom()))
->>>>>>> 1f90f1a9
                 }
             case .joined:
                 if roomListItem.isTimelineInitialized() == false {
