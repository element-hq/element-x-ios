//
// Copyright 2022-2024 New Vector Ltd.
//
// SPDX-License-Identifier: AGPL-3.0-only
// Please see LICENSE in the repository root for full details.
//

import Combine
import CryptoKit
import Foundation
import OrderedCollections

import MatrixRustSDK

class ClientProxy: ClientProxyProtocol {
    private let client: ClientProtocol
    private let networkMonitor: NetworkMonitorProtocol
    private let appSettings: AppSettings
    
    private let mediaLoader: MediaLoaderProtocol
    private let clientQueue: DispatchQueue
        
    private var roomListService: RoomListService?
    // periphery: ignore - only for retain
    private var roomListStateUpdateTaskHandle: TaskHandle?
    // periphery: ignore - only for retain
    private var roomListStateLoadingStateUpdateTaskHandle: TaskHandle?

    private var syncService: SyncService?
    // periphery: ignore - only for retain
    private var syncServiceStateUpdateTaskHandle: TaskHandle?
    
    // periphery:ignore - required for instance retention in the rust codebase
    private var ignoredUsersListenerTaskHandle: TaskHandle?
    
    // periphery:ignore - required for instance retention in the rust codebase
    private var verificationStateListenerTaskHandle: TaskHandle?
    
    // periphery:ignore - required for instance retention in the rust codebase
    private var sendQueueListenerTaskHandle: TaskHandle?
    
    private var delegateHandle: TaskHandle?
    
    // These following summary providers both operate on the same allRooms() list but
    // can apply their own filtering and pagination
    private(set) var roomSummaryProvider: RoomSummaryProviderProtocol?
    private(set) var alternateRoomSummaryProvider: RoomSummaryProviderProtocol?
    
    let notificationSettings: NotificationSettingsProxyProtocol

    let secureBackupController: SecureBackupControllerProtocol
    
    private static var roomCreationPowerLevelOverrides: PowerLevels {
        .init(usersDefault: nil,
              eventsDefault: nil,
              stateDefault: nil,
              ban: nil,
              kick: nil,
              redact: nil,
              invite: nil,
              notifications: nil,
              users: [:],
              events: [
                  "m.call.member": Int32(0),
                  "org.matrix.msc3401.call.member": Int32(0)
              ])
    }

    private var loadCachedAvatarURLTask: Task<Void, Never>?
    private let userAvatarURLSubject = CurrentValueSubject<URL?, Never>(nil)
    var userAvatarURLPublisher: CurrentValuePublisher<URL?, Never> {
        userAvatarURLSubject.asCurrentValuePublisher()
    }
    
    private let userDisplayNameSubject = CurrentValueSubject<String?, Never>(nil)
    var userDisplayNamePublisher: CurrentValuePublisher<String?, Never> {
        userDisplayNameSubject.asCurrentValuePublisher()
    }
    
    private let ignoredUsersSubject = CurrentValueSubject<[String]?, Never>(nil)
    var ignoredUsersPublisher: CurrentValuePublisher<[String]?, Never> {
        ignoredUsersSubject
            .asCurrentValuePublisher()
    }
    
    private var cancellables = Set<AnyCancellable>()
    
    /// Will be `true` whilst the app cleans up and forces a logout. Prevents the sync service from restarting
    /// before the client is released which ends up running in a loop. This is a workaround until the sync service
    /// can tell us *what* error occurred so we can handle restarts more gracefully.
    private var hasEncounteredAuthError = false
    
    deinit {
        stopSync { [delegateHandle] in
            // The delegate handle needs to be cancelled always after the sync stops
            delegateHandle?.cancel()
        }
    }
    
    private let actionsSubject = PassthroughSubject<ClientProxyAction, Never>()
    var actionsPublisher: AnyPublisher<ClientProxyAction, Never> {
        actionsSubject.eraseToAnyPublisher()
    }
    
    private let loadingStateSubject = CurrentValueSubject<ClientProxyLoadingState, Never>(.notLoading)
    var loadingStatePublisher: CurrentValuePublisher<ClientProxyLoadingState, Never> {
        loadingStateSubject.asCurrentValuePublisher()
    }
    
    private let verificationStateSubject = CurrentValueSubject<SessionVerificationState, Never>(.unknown)
    var verificationStatePublisher: CurrentValuePublisher<SessionVerificationState, Never> {
        verificationStateSubject.asCurrentValuePublisher()
    }
    
    var roomsToAwait: Set<String> = []
    
    private let sendQueueStatusSubject = CurrentValueSubject<Bool, Never>(false)
    
    private let zeroMatrixUsersService: ZeroMatrixUsersService
    
    init(client: ClientProtocol,
         networkMonitor: NetworkMonitorProtocol,
         appSettings: AppSettings) async {
        self.client = client
        self.networkMonitor = networkMonitor
        self.appSettings = appSettings
        
        clientQueue = .init(label: "ClientProxyQueue", attributes: .concurrent)
        
        mediaLoader = MediaLoader(client: client)
        
        notificationSettings = NotificationSettingsProxy(notificationSettings: client.getNotificationSettings())
        
        secureBackupController = SecureBackupController(encryption: client.encryption())
        
        /// Configure ZeroMatrixUserUtil
        var loggedInUser: String = (try? client.userId()) ?? ""
        let zeroUsersApi = ZeroUsersApi(appSettings: appSettings)
        zeroMatrixUsersService = ZeroMatrixUsersService(zeroUsersApi: zeroUsersApi, appSettings: appSettings, loggedInUserId: loggedInUser)

        delegateHandle = client.setDelegate(delegate: ClientDelegateWrapper { [weak self] isSoftLogout in
            self?.hasEncounteredAuthError = true
            self?.actionsSubject.send(.receivedAuthError(isSoftLogout: isSoftLogout))
        })
        
        networkMonitor.reachabilityPublisher
            .removeDuplicates()
            .receive(on: DispatchQueue.main)
            .sink { [weak self] reachability in
                if reachability == .reachable {
                    self?.startSync()
                }
            }
            .store(in: &cancellables)
        
        await configureAppService()

        loadUserAvatarURLFromCache()
        
        ignoredUsersListenerTaskHandle = client.subscribeToIgnoredUsers(listener: IgnoredUsersListenerProxy { [weak self] ignoredUsers in
            self?.ignoredUsersSubject.send(ignoredUsers)
        })
        
        updateVerificationState(client.encryption().verificationState())
        
        verificationStateListenerTaskHandle = client.encryption().verificationStateListener(listener: VerificationStateListenerProxy { [weak self] verificationState in
            self?.updateVerificationState(verificationState)
        })
        
        sendQueueListenerTaskHandle = client.subscribeToSendQueueStatus(listener: SendQueueRoomErrorListenerProxy { [weak self] roomID, error in
            MXLog.error("Send queue failed in room: \(roomID) with error: \(error)")
            self?.sendQueueStatusSubject.send(false)
        })
        
        sendQueueStatusSubject
            .combineLatest(networkMonitor.reachabilityPublisher)
            .debounce(for: 1.0, scheduler: DispatchQueue.main)
            .sink { enabled, reachability in
                MXLog.info("Send queue status changed to enabled: \(enabled), reachability: \(reachability)")
                
                if enabled == false, reachability == .reachable {
                    MXLog.info("Enabling all send queues")
                    Task {
                        await client.enableAllSendQueues(enable: true)
                    }
                }
            }
            .store(in: &cancellables)
    }
    
    var userID: String {
        do {
            return try client.userId()
        } catch {
            MXLog.error("Failed retrieving room info with error: \(error)")
            return "Unknown user identifier"
        }
    }

    var deviceID: String? {
        do {
            return try client.deviceId()
        } catch {
            MXLog.error("Failed retrieving deviceID with error: \(error)")
            return nil
        }
    }

    var homeserver: String {
        client.homeserver()
    }
    
    var slidingSyncVersion: SlidingSyncVersion {
        client.slidingSyncVersion()
    }
    
    var availableSlidingSyncVersions: [SlidingSyncVersion] {
        get async {
            await client.availableSlidingSyncVersions()
        }
    }
    
    var canDeactivateAccount: Bool {
        client.canDeactivateAccount()
    }
    
    var userIDServerName: String? {
        do {
            return try client.userIdServerName()
        } catch {
            MXLog.error("Failed retrieving userID server name with error: \(error)")
            return nil
        }
    }

    private(set) lazy var pusherNotificationClientIdentifier: String? = {
        // NOTE: The result is stored as part of the restoration token. Any changes
        // here would require a migration to correctly match incoming notifications.
        guard let data = userID.data(using: .utf8) else { return nil }
        let digest = SHA256.hash(data: data)
        return digest.compactMap { String(format: "%02x", $0) }.joined()
    }()
    
    func isOnlyDeviceLeft() async -> Result<Bool, ClientProxyError> {
        do {
            let result = try await client.encryption().isLastDevice()
            return .success(result)
        } catch {
            MXLog.error("Failed checking isLastDevice with error: \(error)")
            return .failure(.sdkError(error))
        }
    }

    func startSync() {
        guard !hasEncounteredAuthError else {
            MXLog.warning("Ignoring request, this client has an unknown token.")
            return
        }
        
        guard networkMonitor.reachabilityPublisher.value == .reachable else {
            MXLog.warning("Ignoring request, network unreachable.")
            return
        }
        
        MXLog.info("Starting sync")
        
        Task {
            await syncService?.start()
        }
    }
    
    /// A stored task for restarting the sync after a failure. This is stored so that we can cancel
    /// it when `stopSync` is called (e.g. when signing out) to prevent an otherwise infinite
    /// loop that was triggered by trying to sync a signed out session.
    @CancellableTask private var restartTask: Task<Void, Never>?
    
    func restartSync() {
        guard restartTask == nil else { return }
        
        restartTask = Task { [weak self] in
            do {
                // Until the SDK can tell us the failure, we add a small
                // delay to avoid generating multi-gigabyte log files.
                try await Task.sleep(for: .milliseconds(250))
                self?.startSync()
            } catch {
                MXLog.error("Restart cancelled.")
            }
            self?.restartTask = nil
        }
    }
    
    func stopSync() {
        stopSync(completion: nil)
    }
    
    private func stopSync(completion: (() -> Void)?) {
        MXLog.info("Stopping sync")
        
        if restartTask != nil {
            MXLog.warning("Removing the sync service restart task.")
            restartTask = nil
        }
        
        // Capture the sync service strongly as this method is called on deinit and so the
        // existence of self when the Task executes is questionable and would sometimes crash.
        Task { [syncService] in
            do {
                defer {
                    completion?()
                }
                
                try await syncService?.stop()
            } catch {
                MXLog.error("Failed stopping the sync service with error: \(error)")
            }
        }
    }
    
    func accountURL(action: AccountManagementAction) async -> URL? {
        try? await client.accountUrl(action: action).flatMap(URL.init(string:))
    }
    
    func createDirectRoomIfNeeded(with userID: String, expectedRoomName: String?) async -> Result<(roomID: String, isNewRoom: Bool), ClientProxyError> {
        let currentDirectRoom = await directRoomForUserID(userID)
        switch currentDirectRoom {
        case .success(.some(let roomID)):
            return .success((roomID: roomID, isNewRoom: false))
        case .success(.none):
            switch await createDirectRoom(with: userID, expectedRoomName: expectedRoomName) {
            case .success(let roomID):
                return .success((roomID: roomID, isNewRoom: true))
            case .failure(let error):
                return .failure(.sdkError(error))
            }
        case .failure(let error):
            return .failure(.sdkError(error))
        }
    }
    
    func directRoomForUserID(_ userID: String) async -> Result<String?, ClientProxyError> {
        await Task.dispatch(on: clientQueue) {
            do {
                let room = self.client.rooms().first(where: {
                    $0.heroes().count == 1 && $0.heroes().first?.userId == userID
                })
                //let roomID = try self.client.getDmRoom(userId: userID)?.id()
                return .success(room?.id())
            } catch {
                MXLog.error("Failed retrieving direct room for userID: \(userID) with error: \(error)")
                return .failure(.sdkError(error))
            }
        }
    }
    
    func createDirectRoom(with userID: String, expectedRoomName: String?) async -> Result<String, ClientProxyError> {
        do {
            let parameters = CreateRoomParameters(name: nil,
                                                  topic: nil,
                                                  isEncrypted: true,
                                                  isDirect: true,
                                                  visibility: .private,
                                                  preset: .trustedPrivateChat,
                                                  invite: [userID],
                                                  avatar: nil,
                                                  powerLevelContentOverride: Self.roomCreationPowerLevelOverrides)
            let roomID = try await client.createRoom(request: parameters)
            
            await waitForRoomToSync(roomID: roomID)
            
            return .success(roomID)
        } catch {
            MXLog.error("Failed creating direct room for userID: \(userID) with error: \(error)")
            return .failure(.sdkError(error))
        }
    }
    
<<<<<<< HEAD
=======
    // swiftlint:disable:next function_parameter_count
>>>>>>> bd4ecdd0
    func createRoom(name: String, topic: String?, isRoomPrivate: Bool, isKnockingOnly: Bool, userIDs: [String], avatarURL: URL?) async -> Result<String, ClientProxyError> {
        do {
            // TODO: Revisit once the SDK supports the knocking API
            let parameters = CreateRoomParameters(name: name,
                                                  topic: topic,
                                                  isEncrypted: isRoomPrivate,
                                                  isDirect: false,
                                                  visibility: isRoomPrivate ? .private : .public,
                                                  preset: isRoomPrivate ? .privateChat : .publicChat,
                                                  invite: userIDs,
                                                  avatar: avatarURL?.absoluteString,
                                                  powerLevelContentOverride: Self.roomCreationPowerLevelOverrides)
            let roomID = try await client.createRoom(request: parameters)
            
            await waitForRoomToSync(roomID: roomID)
            
            return .success(roomID)
        } catch {
            MXLog.error("Failed creating room with error: \(error)")
            return .failure(.sdkError(error))
        }
    }
    
    func joinRoom(_ roomID: String, via: [String]) async -> Result<Void, ClientProxyError> {
        do {
            let _ = try await client.joinRoomByIdOrAlias(roomIdOrAlias: roomID, serverNames: via)
                        
            await waitForRoomToSync(roomID: roomID, timeout: .seconds(30))
            
            return .success(())
        } catch {
            MXLog.error("Failed joining roomID: \(roomID) with error: \(error)")
            return .failure(.sdkError(error))
        }
    }
    
    func joinRoomAlias(_ roomAlias: String) async -> Result<Void, ClientProxyError> {
        do {
            let room = try await client.joinRoomByIdOrAlias(roomIdOrAlias: roomAlias, serverNames: [])
            
            await waitForRoomToSync(roomID: room.id(), timeout: .seconds(30))
            
            return .success(())
        } catch {
            MXLog.error("Failed joining roomAlias: \(roomAlias) with error: \(error)")
            return .failure(.sdkError(error))
        }
    }
    
    func knockRoom(_ roomID: String, message: String?) async -> Result<Void, ClientProxyError> {
        do {
            // TODO: It should also include a message but the API for is not available yet
            let _ = try await client.knock(roomIdOrAlias: roomID)
            await waitForRoomToSync(roomID: roomID, timeout: .seconds(30))
            return .success(())
        } catch {
            MXLog.error("Failed knocking roomID: \(roomID) with error: \(error)")
            return .failure(.sdkError(error))
        }
    }
    
    func knockRoomAlias(_ roomAlias: String, message: String?) async -> Result<Void, ClientProxyError> {
        do {
            // TODO: It should also include a message but the API for is not available yet
            let room = try await client.knock(roomIdOrAlias: roomAlias)
            await waitForRoomToSync(roomID: room.id(), timeout: .seconds(30))
            return .success(())
        } catch {
            MXLog.error("Failed knocking roomAlias: \(roomAlias) with error: \(error)")
            return .failure(.sdkError(error))
        }
    }
    
    func uploadMedia(_ media: MediaInfo) async -> Result<String, ClientProxyError> {
        guard let mimeType = media.mimeType else {
            MXLog.error("Failed uploading media, invalid mime type: \(media)")
            return .failure(ClientProxyError.invalidMedia)
        }
        
        do {
            let data = try Data(contentsOf: media.url)
            let matrixUrl = try await client.uploadMedia(mimeType: mimeType, data: data, progressWatcher: nil)
            return .success(matrixUrl)
        } catch let error as ClientError {
            MXLog.error("Failed uploading media with error: \(error)")
            return .failure(ClientProxyError.failedUploadingMedia(error, error.code))
        } catch {
            MXLog.error("Failed uploading media with error: \(error)")
            return .failure(ClientProxyError.sdkError(error))
        }
    }
        
    func roomForIdentifier(_ identifier: String) async -> RoomProxyType? {
        let shouldAwait = roomsToAwait.remove(identifier) != nil
        
        // Try fetching the room from the cold cache (if available) first
        if let room = await buildRoomForIdentifier(identifier) {
            return room
        }
        
        // Else wait for the visible rooms list to go into fully loaded
        guard let roomSummaryProvider else {
            MXLog.error("Rooms summary provider not setup yet")
            return nil
        }
        
        if !roomSummaryProvider.statePublisher.value.isLoaded {
            _ = await roomSummaryProvider.statePublisher.values.first(where: { $0.isLoaded })
        }
        
        if shouldAwait {
            await waitForRoomToSync(roomID: identifier)
        }
        
        return await buildRoomForIdentifier(identifier)
    }
    
    func roomPreviewForIdentifier(_ identifier: String, via: [String]) async -> Result<RoomPreviewDetails, ClientProxyError> {
        do {
            let roomPreview = try await client.getRoomPreviewFromRoomId(roomId: identifier, viaServers: via)
            return .success(.init(roomPreview))
        } catch let error as ClientError where error.code == .forbidden {
            return .failure(.roomPreviewIsPrivate)
        } catch {
            MXLog.error("Failed retrieving preview for room: \(identifier) with error: \(error)")
            return .failure(.sdkError(error))
        }
    }

    func loadUserDisplayName() async -> Result<Void, ClientProxyError> {
        do {
            let userId = try client.userId()
            let displayName = try await zeroMatrixUsersService.fetchZeroUser(userId: userId)?.displayName
            userDisplayNameSubject.send(displayName)
            return .success(())
        } catch {
            MXLog.error("Failed loading user display name with error: \(error)")
            return .failure(.sdkError(error))
        }
    }
    
    func setUserDisplayName(_ name: String) async -> Result<Void, ClientProxyError> {
        do {
            try await client.setDisplayName(name: name)
            Task {
                await self.loadUserDisplayName()
            }
            return .success(())
        } catch {
            MXLog.error("Failed setting user display name with error: \(error)")
            return .failure(.sdkError(error))
        }
    }

    func loadUserAvatarURL() async -> Result<Void, ClientProxyError> {
        do {
            let urlString = try await client.avatarUrl()
            loadCachedAvatarURLTask?.cancel()
            userAvatarURLSubject.send(urlString.flatMap(URL.init))
            return .success(())
        } catch {
            MXLog.error("Failed loading user avatar URL with error: \(error)")
            return .failure(.sdkError(error))
        }
    }
    
    func setUserAvatar(media: MediaInfo) async -> Result<Void, ClientProxyError> {
        guard case let .image(imageURL, _, _) = media, let mimeType = media.mimeType else {
            MXLog.error("Failed uploading, invalid media: \(media)")
            return .failure(.invalidMedia)
        }
            
        do {
            let data = try Data(contentsOf: imageURL)
            try await client.uploadAvatar(mimeType: mimeType, data: data)
            Task {
                await self.loadUserAvatarURL()
            }
            return .success(())
        } catch {
            MXLog.error("Failed setting user avatar with error: \(error)")
            return .failure(.sdkError(error))
        }
    }
    
    func removeUserAvatar() async -> Result<Void, ClientProxyError> {
        do {
            try await client.removeAvatar()
            Task {
                await self.loadUserAvatarURL()
            }
            return .success(())
        } catch {
            MXLog.error("Failed removing user avatar with error: \(error)")
            return .failure(.sdkError(error))
        }
    }

    func sessionVerificationControllerProxy() async -> Result<SessionVerificationControllerProxyProtocol, ClientProxyError> {
        do {
            let sessionVerificationController = try await client.getSessionVerificationController()
            return .success(SessionVerificationControllerProxy(sessionVerificationController: sessionVerificationController))
        } catch {
            MXLog.error("Failed retrieving session verification controller proxy with error: \(error)")
            return .failure(.sdkError(error))
        }
    }

    func logout() async -> URL? {
        do {
            return try await client.logout().flatMap(URL.init(string:))
        } catch {
            MXLog.error("Failed logging out with error: \(error)")
            return nil
        }
    }
    
    func deactivateAccount(password: String?, eraseData: Bool) async -> Result<Void, ClientProxyError> {
        do {
            try await client.deactivateAccount(authData: password.map { .password(passwordDetails: .init(identifier: userID, password: $0)) },
                                               eraseData: eraseData)
            return .success(())
        } catch {
            return .failure(.sdkError(error))
        }
    }
    
    func setPusher(with configuration: PusherConfiguration) async throws {
        try await client.setPusher(identifiers: configuration.identifiers,
                                   kind: configuration.kind,
                                   appDisplayName: configuration.appDisplayName,
                                   deviceDisplayName: configuration.deviceDisplayName,
                                   profileTag: configuration.profileTag,
                                   lang: configuration.lang)
    }
    
    func searchUsers(searchTerm: String, limit: UInt) async -> Result<SearchUsersResultsProxy, ClientProxyError> {
        do {
            // return try await .success(.init(sdkResults: client.searchUsers(searchTerm: searchTerm, limit: UInt64(limit))))
            
            let zeroSearchUsers = try await zeroMatrixUsersService.searchZeroUsers(query: searchTerm)
            let mappedMatrixUsers = try await zeroSearchUsers.concurrentMap { zeroUser in
                try await self.client.getProfile(userId: zeroUser.matrixId)
            }
            return .success(.init(zeroSearchResults: zeroSearchUsers, mappedMatrixUsers: mappedMatrixUsers))
        } catch {
            MXLog.error("Failed searching users with error: \(error)")
            return .failure(.sdkError(error))
        }
    }
    
    func profile(for userID: String) async -> Result<UserProfileProxy, ClientProxyError> {
        do {
            return try await .success(.init(sdkUserProfile: client.getProfile(userId: userID)))
        } catch {
            MXLog.error("Failed retrieving profile for userID: \(userID) with error: \(error)")
            return .failure(.sdkError(error))
        }
    }
    
    func roomDirectorySearchProxy() -> RoomDirectorySearchProxyProtocol {
        RoomDirectorySearchProxy(roomDirectorySearch: client.roomDirectorySearch())
    }
    
    func resolveRoomAlias(_ alias: String) async -> Result<ResolvedRoomAlias, ClientProxyError> {
        do {
            let resolvedAlias = try await client.resolveRoomAlias(roomAlias: alias)
            
            // Resolving aliases is done through the directory/room API which returns too many / all known
            // vias, which in turn results in invalid join requests. Trim them to something manageable
            // https://github.com/element-hq/synapse/issues/17298
            let limitedAlias = ResolvedRoomAlias(roomId: resolvedAlias.roomId, servers: Array(resolvedAlias.servers.prefix(50)))
            
            return .success(limitedAlias)
        } catch {
            MXLog.error("Failed resolving room alias: \(alias) with error: \(error)")
            return .failure(.sdkError(error))
        }
    }
    
    func getElementWellKnown() async -> Result<ElementWellKnown?, ClientProxyError> {
        await client.getElementWellKnown().map(ElementWellKnown.init)
    }
        
    // MARK: Ignored users
    
    func ignoreUser(_ userID: String) async -> Result<Void, ClientProxyError> {
        do {
            try await client.ignoreUser(userId: userID)
            return .success(())
        } catch {
            MXLog.error("Failed ignoring user with error: \(error)")
            return .failure(.sdkError(error))
        }
    }
    
    func unignoreUser(_ userID: String) async -> Result<Void, ClientProxyError> {
        do {
            try await client.unignoreUser(userId: userID)
            return .success(())
        } catch {
            MXLog.error("Failed unignoring user with error: \(error)")
            return .failure(.sdkError(error))
        }
    }
    
    // MARK: Recently visited rooms
    
    func trackRecentlyVisitedRoom(_ roomID: String) async -> Result<Void, ClientProxyError> {
        do {
            try await client.trackRecentlyVisitedRoom(room: roomID)
            return .success(())
        } catch {
            MXLog.error("Failed tracking recently visited room: \(roomID) with error: \(error)")
            return .failure(.sdkError(error))
        }
    }
    
    func recentlyVisitedRooms() async -> Result<[String], ClientProxyError> {
        do {
            let result = try await client.getRecentlyVisitedRooms()
            return .success(result)
        } catch {
            MXLog.error("Failed retrieving recently visited rooms with error: \(error)")
            return .failure(.sdkError(error))
        }
    }
    
    func recentConversationCounterparts() async -> [UserProfileProxy] {
        let maxResultsToReturn = 5
        
        guard case let .success(roomIdentifiers) = await recentlyVisitedRooms() else {
            return []
        }
        
        var users: OrderedSet<UserProfileProxy> = []
        
        for roomID in roomIdentifiers {
            guard case let .joined(roomProxy) = await roomForIdentifier(roomID),
                  roomProxy.isDirect,
                  let members = await roomProxy.members() else {
                continue
            }
            
            for member in members where member.isActive && member.userID != userID {
                users.append(.init(userID: member.userID, displayName: member.displayName, avatarURL: member.avatarURL))
                
                // Return early to avoid unnecessary work
                if users.count >= maxResultsToReturn {
                    return users.elements
                }
            }
        }
        
        return users.elements
    }
    
    // MARK: - Private
    
    private func updateVerificationState(_ verificationState: VerificationState) {
        let verificationState: SessionVerificationState = switch verificationState {
        case .unknown:
            .unknown
        case .unverified:
            .unverified
        case .verified:
            .verified
        }
        
        verificationStateSubject.send(verificationState)
    }

    private func loadUserAvatarURLFromCache() {
        loadCachedAvatarURLTask = Task {
            let urlString = await Task.dispatch(on: clientQueue) {
                do {
                    return try self.client.cachedAvatarUrl()
                } catch {
                    MXLog.error("Failed to look for the avatar url in the cache: \(error)")
                    return nil
                }
            }
            guard !Task.isCancelled else { return }
            self.userAvatarURLSubject.value = urlString.flatMap(URL.init)
        }
    }

    private func configureAppService() async {
        guard syncService == nil else {
            fatalError("This shouldn't be called more than once")
        }
        
        do {
            let syncService = try await client
                .syncService()
                .withCrossProcessLock(appIdentifier: "MainApp")
                .withUtdHook(delegate: ClientDecryptionErrorDelegate(actionsSubject: actionsSubject))
                .finish()
            let roomListService = syncService.roomListService()
            
            let roomMessageEventStringBuilder = RoomMessageEventStringBuilder(attributedStringBuilder: AttributedStringBuilder(cacheKey: "roomList",
                                                                                                                               mentionBuilder: PlainMentionBuilder()), prefix: .senderName)
            let eventStringBuilder = RoomEventStringBuilder(stateEventStringBuilder: RoomStateEventStringBuilder(userID: userID, shouldDisambiguateDisplayNames: false),
                                                            messageEventStringBuilder: roomMessageEventStringBuilder,
                                                            shouldDisambiguateDisplayNames: false,
                                                            shouldPrefixSenderName: true)
            
            roomSummaryProvider = RoomSummaryProvider(roomListService: roomListService,
                                                      eventStringBuilder: eventStringBuilder,
                                                      name: "AllRooms",
                                                      shouldUpdateVisibleRange: true,
                                                      notificationSettings: notificationSettings,
                                                      appSettings: appSettings,
                                                      zeroMatrixUsersService: zeroMatrixUsersService)
            try await roomSummaryProvider?.setRoomList(roomListService.allRooms())
            
            alternateRoomSummaryProvider = RoomSummaryProvider(roomListService: roomListService,
                                                               eventStringBuilder: eventStringBuilder,
                                                               name: "MessageForwarding",
                                                               notificationSettings: notificationSettings,
                                                               appSettings: appSettings,
                                                               zeroMatrixUsersService: zeroMatrixUsersService)
            try await alternateRoomSummaryProvider?.setRoomList(roomListService.allRooms())
                        
            self.syncService = syncService
            self.roomListService = roomListService

            syncServiceStateUpdateTaskHandle = createSyncServiceStateObserver(syncService)
            roomListStateUpdateTaskHandle = createRoomListServiceObserver(roomListService)
            roomListStateLoadingStateUpdateTaskHandle = createRoomListLoadingStateUpdateObserver(roomListService)

        } catch {
            MXLog.error("Failed building room list service with error: \(error)")
        }
    }

    private func createSyncServiceStateObserver(_ syncService: SyncService) -> TaskHandle {
        syncService.state(listener: SyncServiceStateObserverProxy { [weak self] state in
            guard let self else { return }
            
            MXLog.info("Received sync service update: \(state)")
            
            switch state {
            case .running, .terminated, .idle:
                break
            case .error:
                restartSync()
            }
        })
    }

    private func createRoomListServiceObserver(_ roomListService: RoomListService) -> TaskHandle {
        roomListService.state(listener: RoomListStateListenerProxy { [weak self] state in
            guard let self else { return }
            
            MXLog.info("Received room list update: \(state)")
            
            guard state != .error,
                  state != .terminated else {
                // The sync service is responsible of handling error and termination
                return
            }
            
            // Hide the sync spinner as soon as we get any update back
            actionsSubject.send(.receivedSyncUpdate)
            
            if ignoredUsersSubject.value == nil {
                updateIgnoredUsers()
            }
        })
    }
    
    private func createRoomListLoadingStateUpdateObserver(_ roomListService: RoomListService) -> TaskHandle {
        roomListService.syncIndicator(delayBeforeShowingInMs: 1000, delayBeforeHidingInMs: 0, listener: RoomListServiceSyncIndicatorListenerProxy { [weak self] state in
            guard let self else { return }
            
            switch state {
            case .show:
                loadingStateSubject.send(.loading)
            case .hide:
                loadingStateSubject.send(.notLoading)
            }
        })
    }
    
    private let eventFilters: TimelineEventTypeFilter = {
        var stateEventFilters: [StateEventType] = [.roomAliases,
                                                   .roomCanonicalAlias,
                                                   .roomGuestAccess,
                                                   .roomHistoryVisibility,
                                                   .roomJoinRules,
                                                   .roomPinnedEvents,
                                                   .roomPowerLevels,
                                                   .roomServerAcl,
                                                   .roomTombstone,
                                                   .spaceChild,
                                                   .spaceParent,
                                                   .policyRuleRoom,
                                                   .policyRuleServer,
                                                   .policyRuleUser]
        return .exclude(eventTypes: stateEventFilters.map { FilterTimelineEventType.state(eventType: $0) })
    }()
    
    private func buildRoomForIdentifier(_ roomID: String) async -> RoomProxyType? {
        guard let roomListService else {
            MXLog.error("Failed retrieving room: \(roomID), room list service not set up")
            return nil
        }
                
        do {
            let roomListItem = try roomListService.room(roomId: roomID)
            
            switch roomListItem.membership() {
            case .invited, .knocked:
                return try .invited(InvitedRoomProxy(roomListItem: roomListItem,
                                                     room: roomListItem.invitedRoom()))
            case .knocked:
                if appSettings.knockingEnabled {
                    return try .knocked(KnockedRoomProxy(roomListItem: roomListItem,
                                                         room: roomListItem.invitedRoom()))
                } else {
                    return try .invited(InvitedRoomProxy(roomListItem: roomListItem,
                                                         room: roomListItem.invitedRoom()))
                }
            case .joined:
                if roomListItem.isTimelineInitialized() == false {
                    try await roomListItem.initTimeline(eventTypeFilter: eventFilters, internalIdPrefix: nil)
                }
                let zeroChatApi = ZeroChatApi(appSettings: appSettings)
                
                let roomProxy = try await JoinedRoomProxy(roomListService: roomListService,
                                                          roomListItem: roomListItem,
                                                          room: roomListItem.fullRoom(),
                                                          zeroMatrixUsersService: zeroMatrixUsersService,
                                                          zeroChatApi: zeroChatApi)
                
                return .joined(roomProxy)
            case .left:
                return .left
            }
        } catch {
            MXLog.error("Failed retrieving room: \(roomID), with error: \(error)")
            return nil
        }
    }
    
    private func waitForRoomToSync(roomID: String, timeout: Duration = .seconds(10)) async {
        let runner = ExpiringTaskRunner { [weak self] in
            try await self?.client.awaitRoomRemoteEcho(roomId: roomID)
        }
        
        _ = try? await runner.run(timeout: timeout)
    }

    private func updateIgnoredUsers() {
        Task {
            do {
                let ignoredUsers = try await client.ignoredUsers()
                ignoredUsersSubject.send(ignoredUsers)
            } catch {
                MXLog.error("Failed fetching ignored users with error: \(error)")
            }
        }
    }
    
    // MARK: - Crypto
    
    func ed25519Base64() async -> String? {
        await client.encryption().ed25519Key()
    }
    
    func curve25519Base64() async -> String? {
        await client.encryption().curve25519Key()
    }
    
    func pinUserIdentity(_ userID: String) async -> Result<Void, ClientProxyError> {
        MXLog.info("Pinning current identity for user: \(userID)")
        
        do {
            guard let userIdentity = try await client.encryption().getUserIdentity(userId: userID) else {
                MXLog.error("Failed retrieving identity for user: \(userID)")
                return .failure(.failedRetrievingUserIdentity)
            }
            
            return try await .success(userIdentity.pin())
        } catch {
            MXLog.error("Failed pinning current identity for user: \(error)")
            return .failure(.sdkError(error))
        }
    }
    
    func resetIdentity() async -> Result<IdentityResetHandle?, ClientProxyError> {
        do {
            return try await .success(client.encryption().resetIdentity())
        } catch {
            return .failure(.sdkError(error))
        }
    }
}

extension ClientProxy: MediaLoaderProtocol {
    func loadMediaContentForSource(_ source: MediaSourceProxy) async throws -> Data {
        try await mediaLoader.loadMediaContentForSource(source)
    }

    func loadMediaThumbnailForSource(_ source: MediaSourceProxy, width: UInt, height: UInt) async throws -> Data {
        try await mediaLoader.loadMediaThumbnailForSource(source, width: width, height: height)
    }
    
    func loadMediaFileForSource(_ source: MediaSourceProxy, filename: String?) async throws -> MediaFileHandleProxy {
        try await mediaLoader.loadMediaFileForSource(source, filename: filename)
    }
}

private class SyncServiceStateObserverProxy: SyncServiceStateObserver {
    private let onUpdateClosure: (SyncServiceState) -> Void

    init(onUpdateClosure: @escaping (SyncServiceState) -> Void) {
        self.onUpdateClosure = onUpdateClosure
    }

    func onUpdate(state: SyncServiceState) {
        onUpdateClosure(state)
    }
}

private class RoomListStateListenerProxy: RoomListServiceStateListener {
    private let onUpdateClosure: (RoomListServiceState) -> Void

    init(onUpdateClosure: @escaping (RoomListServiceState) -> Void) {
        self.onUpdateClosure = onUpdateClosure
    }

    func onUpdate(state: RoomListServiceState) {
        onUpdateClosure(state)
    }
}

private class RoomListServiceSyncIndicatorListenerProxy: RoomListServiceSyncIndicatorListener {
    private let onUpdateClosure: (RoomListServiceSyncIndicator) -> Void

    init(onUpdateClosure: @escaping (RoomListServiceSyncIndicator) -> Void) {
        self.onUpdateClosure = onUpdateClosure
    }
    
    func onUpdate(syncIndicator: RoomListServiceSyncIndicator) {
        onUpdateClosure(syncIndicator)
    }
}

private class VerificationStateListenerProxy: VerificationStateListener {
    private let onUpdateClosure: (VerificationState) -> Void

    init(onUpdateClosure: @escaping (VerificationState) -> Void) {
        self.onUpdateClosure = onUpdateClosure
    }
    
    func onUpdate(status: VerificationState) {
        onUpdateClosure(status)
    }
}

private class ClientDelegateWrapper: ClientDelegate {
    private let authErrorCallback: (Bool) -> Void
    
    init(authErrorCallback: @escaping (Bool) -> Void) {
        self.authErrorCallback = authErrorCallback
    }
    
    // MARK: - ClientDelegate

    func didReceiveAuthError(isSoftLogout: Bool) {
        MXLog.error("Received authentication error, softlogout=\(isSoftLogout)")
        authErrorCallback(isSoftLogout)
    }
    
    func didRefreshTokens() {
        MXLog.info("Delegating session updates to the ClientSessionDelegate.")
    }
}

private class ClientDecryptionErrorDelegate: UnableToDecryptDelegate {
    private let actionsSubject: PassthroughSubject<ClientProxyAction, Never>
    
    init(actionsSubject: PassthroughSubject<ClientProxyAction, Never>) {
        self.actionsSubject = actionsSubject
    }
    
    func onUtd(info: UnableToDecryptInfo) {
        actionsSubject.send(.receivedDecryptionError(info))
    }
}

private class IgnoredUsersListenerProxy: IgnoredUsersListener {
    private let onUpdateClosure: ([String]) -> Void

    init(onUpdateClosure: @escaping ([String]) -> Void) {
        self.onUpdateClosure = onUpdateClosure
    }
    
    func call(ignoredUserIds: [String]) {
        onUpdateClosure(ignoredUserIds)
    }
}

private class SendQueueRoomErrorListenerProxy: SendQueueRoomErrorListener {
    private let onErrorClosure: (String, ClientError) -> Void
    
    init(onErrorClosure: @escaping (String, ClientError) -> Void) {
        self.onErrorClosure = onErrorClosure
    }
    
    func onError(roomId: String, error: ClientError) {
        onErrorClosure(roomId, error)
    }
}

private extension RoomPreviewDetails {
    init(_ roomPreview: RoomPreview) {
        self = RoomPreviewDetails(roomID: roomPreview.roomId,
                                  name: roomPreview.name,
                                  canonicalAlias: roomPreview.canonicalAlias,
                                  topic: roomPreview.topic,
                                  avatarURL: roomPreview.avatarUrl.flatMap(URL.init(string:)),
                                  memberCount: UInt(roomPreview.numJoinedMembers),
                                  isHistoryWorldReadable: roomPreview.isHistoryWorldReadable,
                                  isJoined: roomPreview.isJoined,
                                  isInvited: roomPreview.isInvited,
                                  isPublic: roomPreview.isPublic,
                                  canKnock: roomPreview.canKnock)
    }
}<|MERGE_RESOLUTION|>--- conflicted
+++ resolved
@@ -375,10 +375,7 @@
         }
     }
     
-<<<<<<< HEAD
-=======
     // swiftlint:disable:next function_parameter_count
->>>>>>> bd4ecdd0
     func createRoom(name: String, topic: String?, isRoomPrivate: Bool, isKnockingOnly: Bool, userIDs: [String], avatarURL: URL?) async -> Result<String, ClientProxyError> {
         do {
             // TODO: Revisit once the SDK supports the knocking API
