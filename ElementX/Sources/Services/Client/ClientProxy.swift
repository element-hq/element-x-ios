//
// Copyright 2022-2024 New Vector Ltd.
//
// SPDX-License-Identifier: AGPL-3.0-only OR LicenseRef-Element-Commercial
// Please see LICENSE files in the repository root for full details.
//

import Combine
import CryptoKit
import Foundation
import OrderedCollections

import MatrixRustSDK

class ClientProxy: ClientProxyProtocol {
    private let client: ClientProtocol
    private let networkMonitor: NetworkMonitorProtocol
    private let appSettings: AppSettings
    
    private let mediaLoader: MediaLoaderProtocol
    private let clientQueue: DispatchQueue
    
    private var roomListService: RoomListService
    // periphery: ignore - only for retain
    private var roomListStateUpdateTaskHandle: TaskHandle?
    // periphery: ignore - only for retain
    private var roomListStateLoadingStateUpdateTaskHandle: TaskHandle?

    private var syncService: SyncService
    // periphery: ignore - only for retain
    private var syncServiceStateUpdateTaskHandle: TaskHandle?
    
    // periphery:ignore - required for instance retention in the rust codebase
    private var ignoredUsersListenerTaskHandle: TaskHandle?
    
    // periphery:ignore - required for instance retention in the rust codebase
    private var verificationStateListenerTaskHandle: TaskHandle?
    
    // periphery:ignore - required for instance retention in the rust codebase
    private var sendQueueListenerTaskHandle: TaskHandle?
    
    private var delegateHandle: TaskHandle?
    
    // These following summary providers both operate on the same allRooms() list but
    // can apply their own filtering and pagination
    private(set) var roomSummaryProvider: RoomSummaryProviderProtocol
    private(set) var alternateRoomSummaryProvider: RoomSummaryProviderProtocol
    
    private(set) var staticRoomSummaryProvider: StaticRoomSummaryProviderProtocol
    
    let notificationSettings: NotificationSettingsProxyProtocol

    let secureBackupController: SecureBackupControllerProtocol
    
    private(set) var sessionVerificationController: SessionVerificationControllerProxyProtocol?
    
    private static var roomCreationPowerLevelOverrides: PowerLevels {
        .init(usersDefault: nil,
              eventsDefault: nil,
              stateDefault: nil,
              ban: nil,
              kick: nil,
              redact: nil,
              invite: nil,
              notifications: nil,
              users: [:],
              events: [
                  "m.call.member": Int32(0),
                  "org.matrix.msc3401.call.member": Int32(0)
              ])
    }
    
    private static var knockingRoomCreationPowerLevelOverrides: PowerLevels {
        .init(usersDefault: nil,
              eventsDefault: nil,
              stateDefault: nil,
              ban: nil,
              kick: nil,
              redact: nil,
              invite: Int32(50),
              notifications: nil,
              users: [:],
              events: [
                  "m.call.member": Int32(0),
                  "org.matrix.msc3401.call.member": Int32(0)
              ])
    }

    private var loadCachedAvatarURLTask: Task<Void, Never>?
    private let userAvatarURLSubject = CurrentValueSubject<URL?, Never>(nil)
    var userAvatarURLPublisher: CurrentValuePublisher<URL?, Never> {
        userAvatarURLSubject.asCurrentValuePublisher()
    }
    
    private let userDisplayNameSubject = CurrentValueSubject<String?, Never>(nil)
    var userDisplayNamePublisher: CurrentValuePublisher<String?, Never> {
        userDisplayNameSubject.asCurrentValuePublisher()
    }
    
    private let ignoredUsersSubject = CurrentValueSubject<[String]?, Never>(nil)
    var ignoredUsersPublisher: CurrentValuePublisher<[String]?, Never> {
        ignoredUsersSubject
            .asCurrentValuePublisher()
    }
    
    private let userRewardsSubject = CurrentValueSubject<ZeroRewards, Never>(ZeroRewards.empty())
    var userRewardsPublisher: CurrentValuePublisher<ZeroRewards, Never> {
        userRewardsSubject.asCurrentValuePublisher()
    }
    
    private let showNewUserRewardsIntimationSubject = CurrentValueSubject<Bool, Never>(false)
    var showNewUserRewardsIntimationPublisher: CurrentValuePublisher<Bool, Never> {
        showNewUserRewardsIntimationSubject.asCurrentValuePublisher()
    }
    
    private let primaryZeroIdSubject = CurrentValueSubject<String?, Never>(nil)
    var primaryZeroId: CurrentValuePublisher<String?, Never> {
        primaryZeroIdSubject.asCurrentValuePublisher()
    }
    
    private let zeroMessengerInviteSubject = CurrentValueSubject<ZeroMessengerInvite, Never>(ZeroMessengerInvite.empty())
    var messengerInvitePublisher: CurrentValuePublisher<ZeroMessengerInvite, Never> {
        zeroMessengerInviteSubject.asCurrentValuePublisher()
    }
    
    private var cancellables = Set<AnyCancellable>()
    
    /// Will be `true` whilst the app cleans up and forces a logout. Prevents the sync service from restarting
    /// before the client is released which ends up running in a loop. This is a workaround until the sync service
    /// can tell us *what* error occurred so we can handle restarts more gracefully.
    private var hasEncounteredAuthError = false
    
    deinit {
        stopSync { [delegateHandle] in
            // The delegate handle needs to be cancelled always after the sync stops
            delegateHandle?.cancel()
        }
    }
    
    private let actionsSubject = PassthroughSubject<ClientProxyAction, Never>()
    var actionsPublisher: AnyPublisher<ClientProxyAction, Never> {
        actionsSubject.eraseToAnyPublisher()
    }
    
    private let loadingStateSubject = CurrentValueSubject<ClientProxyLoadingState, Never>(.notLoading)
    var loadingStatePublisher: CurrentValuePublisher<ClientProxyLoadingState, Never> {
        loadingStateSubject.asCurrentValuePublisher()
    }
    
    private let verificationStateSubject = CurrentValueSubject<SessionVerificationState, Never>(.unknown)
    var verificationStatePublisher: CurrentValuePublisher<SessionVerificationState, Never> {
        verificationStateSubject.asCurrentValuePublisher()
    }
    
    private let directMemberZeroProfileSubject = CurrentValueSubject<ZMatrixUser?, Never>(nil)
    var directMemberZeroProfilePublisher: CurrentValuePublisher<ZMatrixUser?, Never> {
        directMemberZeroProfileSubject.asCurrentValuePublisher()
    }
    
    private let zeroCurrentUserSubject = CurrentValueSubject<ZCurrentUser, Never>(ZCurrentUser.placeholder)
    var zeroCurrentUserPublisher: CurrentValuePublisher<ZCurrentUser, Never> {
        zeroCurrentUserSubject.asCurrentValuePublisher()
    }
    
    var roomsToAwait: Set<String> = []
    
    private let sendQueueStatusSubject = CurrentValueSubject<Bool, Never>(false)
    
    private let zeroApiProxy: ZeroApiProxyProtocol
    
    private var roomNotificationModeUpdateProtocol: RoomNotificationModeUpdatedProtocol? = nil
    
    init(client: ClientProtocol,
         needsSlidingSyncMigration: Bool,
         networkMonitor: NetworkMonitorProtocol,
         appSettings: AppSettings) async throws {
        self.client = client
        self.networkMonitor = networkMonitor
        self.appSettings = appSettings
        
        clientQueue = .init(label: "ClientProxyQueue", attributes: .concurrent)
        
        mediaLoader = MediaLoader(client: client)
        
        notificationSettings = await NotificationSettingsProxy(notificationSettings: client.getNotificationSettings())
        
        secureBackupController = SecureBackupController(encryption: client.encryption())
        
        zeroApiProxy = ZeroApiProxy(client: client, appSettings: appSettings)
        
        self.needsSlidingSyncMigration = needsSlidingSyncMigration
        
        let configuredAppService = try await ClientProxyServices(client: client,
                                                                 actionsSubject: actionsSubject,
                                                                 notificationSettings: notificationSettings,
                                                                 appSettings: appSettings,
                                                                 zeroApiProxy: zeroApiProxy)
        
        syncService = configuredAppService.syncService
        roomListService = configuredAppService.roomListService
        roomSummaryProvider = configuredAppService.roomSummaryProvider
        alternateRoomSummaryProvider = configuredAppService.alternateRoomSummaryProvider
        staticRoomSummaryProvider = configuredAppService.staticRoomSummaryProvider
        
        syncServiceStateUpdateTaskHandle = createSyncServiceStateObserver(syncService)
        roomListStateUpdateTaskHandle = createRoomListServiceObserver(roomListService)
        roomListStateLoadingStateUpdateTaskHandle = createRoomListLoadingStateUpdateObserver(roomListService)
<<<<<<< HEAD

=======
                
>>>>>>> 3262fb4c
        delegateHandle = client.setDelegate(delegate: ClientDelegateWrapper { [weak self] isSoftLogout in
            self?.hasEncounteredAuthError = true
            self?.actionsSubject.send(.receivedAuthError(isSoftLogout: isSoftLogout))
        })
        
        networkMonitor.reachabilityPublisher
            .removeDuplicates()
            .receive(on: DispatchQueue.main)
            .sink { [weak self] reachability in
                if reachability == .reachable {
                    self?.startSync()
                }
            }
            .store(in: &cancellables)

        loadUserAvatarURLFromCache()
        
        ignoredUsersListenerTaskHandle = client.subscribeToIgnoredUsers(listener: IgnoredUsersListenerProxy { [weak self] ignoredUsers in
            self?.ignoredUsersSubject.send(ignoredUsers)
        })
        
        await updateVerificationState(client.encryption().verificationState())
        
        verificationStateListenerTaskHandle = client.encryption().verificationStateListener(listener: SDKListener { [weak self] verificationState in
            Task { await self?.updateVerificationState(verificationState) }
        })
        
        sendQueueListenerTaskHandle = client.subscribeToSendQueueStatus(listener: SendQueueRoomErrorListenerProxy { [weak self] roomID, error in
            MXLog.error("Send queue failed in room: \(roomID) with error: \(error)")
            self?.sendQueueStatusSubject.send(false)
        })
        
        sendQueueStatusSubject
            .combineLatest(networkMonitor.reachabilityPublisher)
            .debounce(for: 1.0, scheduler: DispatchQueue.main)
            .sink { enabled, reachability in
                MXLog.info("Send queue status changed to enabled: \(enabled), reachability: \(reachability)")
                
                if enabled == false, reachability == .reachable {
                    MXLog.info("Enabling all send queues")
                    Task {
                        await client.enableAllSendQueues(enable: true)
                    }
                }
            }
            .store(in: &cancellables)
        
        Task {
            do {
                try await client.setMediaRetentionPolicy(policy: .init(maxCacheSize: nil,
                                                                       maxFileSize: nil,
                                                                       // 30 days in seconds
                                                                       lastAccessExpiry: 30 * 24 * 60 * 60,
                                                                       // 1 day in seconds
                                                                       cleanupFrequency: 24 * 60 * 60))
            } catch {
                MXLog.error("Failed setting media retention policy with error: \(error)")
            }
        }
        
        _ = await loadZeroMessengerInvite()
    }
    
    var userID: String {
        do {
            return try client.userId()
        } catch {
            MXLog.error("Failed retrieving room info with error: \(error)")
            return "Unknown user identifier"
        }
    }

    var deviceID: String? {
        do {
            return try client.deviceId()
        } catch {
            MXLog.error("Failed retrieving deviceID with error: \(error)")
            return nil
        }
    }

    var homeserver: String {
        client.homeserver()
    }
    
    let needsSlidingSyncMigration: Bool
    var slidingSyncVersion: SlidingSyncVersion {
        client.slidingSyncVersion()
    }
    
    var canDeactivateAccount: Bool {
        client.canDeactivateAccount()
    }
    
    var userIDServerName: String? {
        do {
            return try client.userIdServerName()
        } catch {
            MXLog.error("Failed retrieving userID server name with error: \(error)")
            return nil
        }
    }
    
    var isReportRoomSupported: Bool {
        get async {
            do {
                return try await client.isReportRoomApiSupported()
            } catch {
                MXLog.error("Failed checking report room support with error: \(error)")
                return false
            }
        }
    }

    private(set) lazy var pusherNotificationClientIdentifier: String? = {
        // NOTE: The result is stored as part of the restoration token. Any changes
        // here would require a migration to correctly match incoming notifications.
        guard let data = userID.data(using: .utf8) else { return nil }
        let digest = SHA256.hash(data: data)
        return digest.compactMap { String(format: "%02x", $0) }.joined()
    }()
    
    func isOnlyDeviceLeft() async -> Result<Bool, ClientProxyError> {
        do {
            let result = try await client.encryption().isLastDevice()
            return .success(result)
        } catch {
            MXLog.error("Failed checking isLastDevice with error: \(error)")
            return .failure(.sdkError(error))
        }
    }

    func startSync() {
        guard !needsSlidingSyncMigration else {
            MXLog.warning("Ignoring request, this client needs to be migrated to native sliding sync.")
            return
        }
        
        guard !hasEncounteredAuthError else {
            MXLog.warning("Ignoring request, this client has an unknown token.")
            return
        }
        
        guard networkMonitor.reachabilityPublisher.value == .reachable else {
            MXLog.warning("Ignoring request, network unreachable.")
            return
        }
        
        MXLog.info("Starting sync")
        
        Task {
            await syncService.start()
            
            // If we are using OIDC we want to cache the account management URL in volatile memory on the SDK side.
            // To avoid the cache being invalidated while the app is backgrounded, we cache at every sync start.
            await cacheAccountURL()
        }
    }
    
    /// A stored task for restarting the sync after a failure. This is stored so that we can cancel
    /// it when `stopSync` is called (e.g. when signing out) to prevent an otherwise infinite
    /// loop that was triggered by trying to sync a signed out session.
    @CancellableTask private var restartTask: Task<Void, Never>?
    
    func restartSync() {
        guard restartTask == nil else { return }
        
        restartTask = Task { [weak self] in
            do {
                // Until the SDK can tell us the failure, we add a small
                // delay to avoid generating multi-gigabyte log files.
                try await Task.sleep(for: .milliseconds(250))
                self?.startSync()
            } catch {
                MXLog.error("Restart cancelled.")
            }
            self?.restartTask = nil
        }
    }
    
    func stopSync() {
        stopSync(completion: nil)
    }
    
    func stopSync(completion: (() -> Void)?) {
        MXLog.info("Stopping sync")
        
        if restartTask != nil {
            MXLog.warning("Removing the sync service restart task.")
            restartTask = nil
        }
        
        // Capture the sync service strongly as this method is called on deinit and so the
        // existence of self when the Task executes is questionable and would sometimes crash.
        // Note: This isn't strictly necessary now given the unwrap above, but leaving the code as
        // documentation. SE-0371 will allow us to fix this by using an async deinit.
        Task { [syncService] in
            defer {
                completion?()
            }
            
            await syncService.stop()
            MXLog.info("Sync stopped")
        }
    }
    
    func accountURL(action: AccountManagementAction) async -> URL? {
        try? await client.accountUrl(action: action).flatMap(URL.init(string:))
    }
    
    func directRoomForUserID(_ userID: String) -> Result<String?, ClientProxyError> {
        do {
            let room = self.client.rooms().first(where: {
                $0.heroes().count == 1 && $0.heroes().first?.userId == userID
            })
            // let roomID = try self.client.getDmRoom(userId: userID)?.id()
            return .success(room?.id())
        } catch {
            MXLog.error("Failed retrieving direct room for userID: \(userID) with error: \(error)")
            return .failure(.sdkError(error))
        }
    }
    
    func createDirectRoom(with userID: String, expectedRoomName: String?) async -> Result<String, ClientProxyError> {
        do {
            let parameters = CreateRoomParameters(name: nil,
                                                  topic: nil,
                                                  isEncrypted: true,
                                                  isDirect: true,
                                                  visibility: .private,
                                                  preset: .trustedPrivateChat,
                                                  invite: [userID],
                                                  avatar: nil,
                                                  powerLevelContentOverride: Self.roomCreationPowerLevelOverrides)
            let roomID = try await client.createRoom(request: parameters)
            
            await waitForRoomToSync(roomID: roomID)
            
            return .success(roomID)
        } catch {
            MXLog.error("Failed creating direct room for userID: \(userID) with error: \(error)")
            return .failure(.sdkError(error))
        }
    }
    
    func createRoom(name: String,
                    topic: String?,
                    isRoomPrivate: Bool,
                    isKnockingOnly: Bool,
                    userIDs: [String],
                    avatarURL: URL?,
                    aliasLocalPart: String?) async -> Result<String, ClientProxyError> {
        do {
            let parameters = CreateRoomParameters(name: name,
                                                  topic: topic,
                                                  isEncrypted: isRoomPrivate,
                                                  isDirect: false,
                                                  visibility: isRoomPrivate ? .private : .public,
                                                  preset: isRoomPrivate ? .privateChat : .publicChat,
                                                  invite: userIDs,
                                                  avatar: avatarURL?.absoluteString,
                                                  powerLevelContentOverride: isKnockingOnly ? Self.knockingRoomCreationPowerLevelOverrides : Self.roomCreationPowerLevelOverrides,
                                                  joinRuleOverride: isKnockingOnly ? .knock : nil,
                                                  historyVisibilityOverride: isRoomPrivate ? .invited : nil,
                                                  // This is an FFI naming mistake, what is required is the `aliasLocalPart` not the whole alias
                                                  canonicalAlias: aliasLocalPart)
            let roomID = try await client.createRoom(request: parameters)
            
            await waitForRoomToSync(roomID: roomID)
            
            return .success(roomID)
        } catch {
            MXLog.error("Failed creating room with error: \(error)")
            return .failure(.sdkError(error))
        }
    }
    
    func joinRoom(_ roomID: String, via: [String]) async -> Result<Void, ClientProxyError> {
        do {
            let _ = try await client.joinRoomByIdOrAlias(roomIdOrAlias: roomID, serverNames: via)
                        
            await waitForRoomToSync(roomID: roomID, timeout: .seconds(30))
            
            return .success(())
        } catch ClientError.MatrixApi(.forbidden, _, _, _) {
            MXLog.error("Failed joining roomAlias: \(roomID) forbidden")
            return .failure(.forbiddenAccess)
        } catch {
            MXLog.error("Failed joining roomID: \(roomID) with error: \(error)")
            return .failure(.sdkError(error))
        }
    }
    
    func joinRoomAlias(_ roomAlias: String) async -> Result<Void, ClientProxyError> {
        do {
            let room = try await client.joinRoomByIdOrAlias(roomIdOrAlias: roomAlias, serverNames: [])
            
            await waitForRoomToSync(roomID: room.id(), timeout: .seconds(30))
            
            return .success(())
        } catch ClientError.MatrixApi(.forbidden, _, _, _) {
            MXLog.error("Failed joining roomAlias: \(roomAlias) forbidden")
            return .failure(.forbiddenAccess)
        } catch {
            MXLog.error("Failed joining roomAlias: \(roomAlias) with error: \(error)")
            return .failure(.sdkError(error))
        }
    }
    
    func knockRoom(_ roomID: String, via: [String], message: String?) async -> Result<Void, ClientProxyError> {
        do {
            let _ = try await client.knock(roomIdOrAlias: roomID, reason: message, serverNames: via)
            await waitForRoomToSync(roomID: roomID, timeout: .seconds(30))
            return .success(())
        } catch {
            MXLog.error("Failed knocking roomID: \(roomID) with error: \(error)")
            return .failure(.sdkError(error))
        }
    }
    
    func knockRoomAlias(_ roomAlias: String, message: String?) async -> Result<Void, ClientProxyError> {
        do {
            let room = try await client.knock(roomIdOrAlias: roomAlias, reason: message, serverNames: [])
            await waitForRoomToSync(roomID: room.id(), timeout: .seconds(30))
            return .success(())
        } catch {
            MXLog.error("Failed knocking roomAlias: \(roomAlias) with error: \(error)")
            return .failure(.sdkError(error))
        }
    }
    
    func uploadMedia(_ media: MediaInfo) async -> Result<String, ClientProxyError> {
        guard let mimeType = media.mimeType else {
            MXLog.error("Failed uploading media, invalid mime type: \(media)")
            return .failure(ClientProxyError.invalidMedia)
        }
        
        do {
            let data = try Data(contentsOf: media.url)
            let matrixUrl = try await client.uploadMedia(mimeType: mimeType, data: data, progressWatcher: nil)
            return .success(matrixUrl)
        } catch let ClientError.MatrixApi(errorKind, _, _, _) {
            MXLog.error("Failed uploading media with error kind: \(errorKind)")
            return .failure(ClientProxyError.failedUploadingMedia(errorKind))
        } catch {
            MXLog.error("Failed uploading media with error: \(error)")
            return .failure(ClientProxyError.sdkError(error))
        }
    }
        
    func roomForIdentifier(_ identifier: String) async -> RoomProxyType? {
        let shouldAwait = roomsToAwait.remove(identifier) != nil
        
        // Try fetching the room from the cold cache (if available) first
        if let room = await buildRoomForIdentifier(identifier) {
            return room
        }
        
        if !roomSummaryProvider.statePublisher.value.isLoaded {
            _ = await roomSummaryProvider.statePublisher.values.first { $0.isLoaded }
        }
        
        if shouldAwait {
            await waitForRoomToSync(roomID: identifier)
        }
        
        return await buildRoomForIdentifier(identifier)
    }
    
    func leaveRoom(_ roomID: String) async -> Result<Void, ClientProxyError> {
        do {
            let roomListItem = try roomListService.room(roomId: roomID)
            let invitedRoomPreview = try await roomListItem.previewRoom(via: [])
            try await invitedRoomPreview.leave()
            return .success(())
        } catch {
            MXLog.error(error)
            return .failure(.zeroError(error))
        }
    }
    
    func roomPreviewForIdentifier(_ identifier: String, via: [String]) async -> Result<RoomPreviewProxyProtocol, ClientProxyError> {
        do {
            let roomPreview = try await client.getRoomPreviewFromRoomId(roomId: identifier, viaServers: via)
            return try .success(RoomPreviewProxy(roomId: identifier, roomPreview: roomPreview, zeroUsersService: zeroApiProxy.matrixUsersService))
        } catch ClientError.MatrixApi(.forbidden, _, _, _) {
            MXLog.error("Failed retrieving preview for room: \(identifier) is private")
            return .failure(.roomPreviewIsPrivate)
        } catch {
            MXLog.error("Failed retrieving preview for room: \(identifier) with error: \(error)")
            return .failure(.sdkError(error))
        }
    }
    
    func roomSummaryForIdentifier(_ identifier: String) -> RoomSummary? {
        staticRoomSummaryProvider.roomListPublisher.value.first { $0.id == identifier }
    }
    
    func roomSummaryForAlias(_ alias: String) -> RoomSummary? {
        staticRoomSummaryProvider.roomListPublisher.value.first { $0.canonicalAlias == alias || $0.alternativeAliases.contains(alias) }
    }
    
    func reportRoomForIdentifier(_ identifier: String, reason: String?) async -> Result<Void, ClientProxyError> {
        do {
            guard let room = try client.getRoom(roomId: identifier) else {
                MXLog.error("Failed reporting room with identifier: \(identifier), room not in local store")
                return .failure(.roomNotInLocalStore)
            }
            try await room.reportRoom(reason: reason)
            return .success(())
        } catch {
            MXLog.error("Failed reporting room with identifier: \(identifier), with error: \(error)")
            return .failure(.sdkError(error))
        }
    }
    
    func roomInfoForAlias(_ alias: String) async -> RoomInfoProxy? {
        do {
            if let resolvedRoomAlias = try await client.resolveRoomAlias(roomAlias: alias) {
                let roomId = resolvedRoomAlias.roomId
                let roomInfo = try await roomListService.room(roomId: roomId).roomInfo()
                return RoomInfoProxy(roomInfo: roomInfo, roomAvatarCached: nil)
            } else {
                return nil
            }
        } catch {
            MXLog.error("Failed to load room for alias with error: \(error)")
            return nil
        }
    }

    func loadUserDisplayName() async -> Result<Void, ClientProxyError> {
        do {
            userDisplayNameSubject.send(appSettings.zeroLoggedInUser.displayName)
            
            let displayName = try await client.displayName()
            userDisplayNameSubject.send(displayName)
            return .success(())
        } catch {
            MXLog.error("Failed loading user display name Owith error: \(error)")
            return .failure(.sdkError(error))
        }
    }
    
    func setUserInfo(_ name: String, primaryZId: String?) async -> Result<Void, ClientProxyError> {
        do {
            try await client.setDisplayName(name: name)
            try await zeroApiProxy.matrixUsersService.updateUserInfo(displayName: name, primaryZId: primaryZId)
            Task {
                await self.loadUserDisplayName()
                
            }
            _ = try await fetchZeroCurrentUser()
            return .success(())
        } catch {
            MXLog.error("Failed setting user display name with error: \(error)")
            return .failure(.sdkError(error))
        }
    }

    func loadUserAvatarURL() async -> Result<Void, ClientProxyError> {
        do {
            let urlString = try await client.avatarUrl()
            loadCachedAvatarURLTask?.cancel()
            userAvatarURLSubject.send(urlString.flatMap(URL.init))
            return .success(())
        } catch {
            MXLog.error("Failed loading user avatar URL with error: \(error)")
            return .failure(.sdkError(error))
        }
    }
    
    func setUserAvatar(media: MediaInfo) async -> Result<Void, ClientProxyError> {
        guard case let .image(imageURL, _, _) = media, let mimeType = media.mimeType else {
            MXLog.error("Failed uploading, invalid media: \(media)")
            return .failure(.invalidMedia)
        }
            
        do {
            let data = try Data(contentsOf: imageURL)
            try await client.uploadAvatar(mimeType: mimeType, data: data)
            Task {
                await self.loadUserAvatarURL()
            }
            Task {
                if let urlString = try await client.avatarUrl() {
                    try await zeroApiProxy.matrixUsersService.updateUserAvatar(avatarUrl: urlString)
                }
            }
            return .success(())
        } catch {
            MXLog.error("Failed setting user avatar with error: \(error)")
            return .failure(.sdkError(error))
        }
    }
    
    func removeUserAvatar() async -> Result<Void, ClientProxyError> {
        do {
            try await client.removeAvatar()
            Task {
                await self.loadUserAvatarURL()
            }
            return .success(())
        } catch {
            MXLog.error("Failed removing user avatar with error: \(error)")
            return .failure(.sdkError(error))
        }
    }

    func logout() async {
        do {
            try await client.logout()
        } catch {
            MXLog.error("Failed logging out with error: \(error)")
        }
    }
    
    func deactivateAccount(password: String?, eraseData: Bool) async -> Result<Void, ClientProxyError> {
        do {
            try await client.deactivateAccount(authData: password.map { .password(passwordDetails: .init(identifier: userID, password: $0)) },
                                               eraseData: eraseData)
            return .success(())
        } catch {
            return .failure(.sdkError(error))
        }
    }
    
    func setPusher(with configuration: PusherConfiguration) async throws {
        try await client.setPusher(identifiers: configuration.identifiers,
                                   kind: configuration.kind,
                                   appDisplayName: configuration.appDisplayName,
                                   deviceDisplayName: configuration.deviceDisplayName,
                                   profileTag: configuration.profileTag,
                                   lang: configuration.lang)
    }
    
    func searchUsers(searchTerm: String, limit: UInt) async -> Result<SearchUsersResultsProxy, ClientProxyError> {
        do {
            let zeroUsers = try await zeroApiProxy.matrixUsersService.searchZeroUsers(query: searchTerm)
            let matrixUsers = try await zeroUsers.concurrentMap { zeroUser in
                let userProfile = try await self.client.getProfile(userId: zeroUser.matrixId)
                return UserProfileProxy(sdkUserProfile: userProfile, zeroUserProfile: zeroUser)
            }
            return .success(.init(results: matrixUsers, limited: false))
        } catch {
            MXLog.error("Failed searching users with error: \(error)")
            return .failure(.sdkError(error))
        }
    }
    
    func profile(for userID: String) async -> Result<UserProfileProxy, ClientProxyError> {
        do {
            async let sdkProfile = client.getProfile(userId: userID)
            async let zeroProfile = zeroApiProxy.matrixUsersService.fetchZeroUser(userId: userID)
            // Await both results
            let (sdkProfileResult, zeroProfileResult) = try await (sdkProfile, zeroProfile)
            return .success(.init(zeroUserProfile: zeroProfileResult, sdkUserProfile: sdkProfileResult))
        } catch {
            MXLog.error("Failed retrieving profile for userID: \(userID) with error: \(error)")
            return .failure(.sdkError(error))
        }
    }
    
    func zeroProfile(userId: String) async {
        do {
            let zeroProfile = try await zeroApiProxy.matrixUsersService.fetchZeroUser(userId: userId)
            directMemberZeroProfileSubject.send(zeroProfile)
        } catch {
            MXLog.error("Failed retrieving zero profile for userID: \(userID) with error: \(error)")
        }
    }
    
    func roomDirectorySearchProxy() -> RoomDirectorySearchProxyProtocol {
        RoomDirectorySearchProxy(roomDirectorySearch: client.roomDirectorySearch(), appSettings: appSettings)
    }
    
    func resolveRoomAlias(_ alias: String) async -> Result<ResolvedRoomAlias, ClientProxyError> {
        do {
            guard let resolvedAlias = try await client.resolveRoomAlias(roomAlias: alias) else {
                MXLog.error("Failed resolving room alias, is nil")
                return .failure(.failedResolvingRoomAlias)
            }
            
            // Resolving aliases is done through the directory/room API which returns too many / all known
            // vias, which in turn results in invalid join requests. Trim them to something manageable
            // https://github.com/element-hq/synapse/issues/17298
            let limitedAlias = ResolvedRoomAlias(roomId: resolvedAlias.roomId, servers: Array(resolvedAlias.servers.prefix(50)))
            
            return .success(limitedAlias)
        } catch {
            MXLog.error("Failed resolving room alias: \(alias) with error: \(error)")
            return .failure(.sdkError(error))
        }
    }
    
    func isAliasAvailable(_ alias: String) async -> Result<Bool, ClientProxyError> {
        do {
            let result = try await client.isRoomAliasAvailable(alias: alias)
            return .success(result)
        } catch {
            MXLog.error("Failed checking if alias: \(alias) is available with error: \(error)")
            return .failure(.sdkError(error))
        }
    }
    
    func clearCaches() async -> Result<Void, ClientProxyError> {
        do {
            return try await .success(client.clearCaches())
        } catch {
            MXLog.error("Failed clearing client caches with error: \(error)")
            return .failure(.sdkError(error))
        }
    }
        
    // MARK: Ignored users
    
    func ignoreUser(_ userID: String) async -> Result<Void, ClientProxyError> {
        do {
            try await client.ignoreUser(userId: userID)
            return .success(())
        } catch {
            MXLog.error("Failed ignoring user with error: \(error)")
            return .failure(.sdkError(error))
        }
    }
    
    func unignoreUser(_ userID: String) async -> Result<Void, ClientProxyError> {
        do {
            try await client.unignoreUser(userId: userID)
            return .success(())
        } catch {
            MXLog.error("Failed unignoring user with error: \(error)")
            return .failure(.sdkError(error))
        }
    }
    
    // MARK: Recently visited rooms
    
    func trackRecentlyVisitedRoom(_ roomID: String) async -> Result<Void, ClientProxyError> {
        do {
            try await client.trackRecentlyVisitedRoom(room: roomID)
            return .success(())
        } catch {
            MXLog.error("Failed tracking recently visited room: \(roomID) with error: \(error)")
            return .failure(.sdkError(error))
        }
    }
    
    func recentlyVisitedRooms() async -> Result<[String], ClientProxyError> {
        do {
            let result = try await client.getRecentlyVisitedRooms()
            return .success(result)
        } catch {
            MXLog.error("Failed retrieving recently visited rooms with error: \(error)")
            return .failure(.sdkError(error))
        }
    }
    
    func recentConversationCounterparts() async -> [UserProfileProxy] {
        let maxResultsToReturn = 5
        
        guard case let .success(roomIdentifiers) = await recentlyVisitedRooms() else {
            return []
        }
        
        var users: OrderedSet<UserProfileProxy> = []
        
        for roomID in roomIdentifiers {
            guard case let .joined(roomProxy) = await roomForIdentifier(roomID),
                  roomProxy.infoPublisher.value.isDirect,
                  let members = await roomProxy.members() else {
                continue
            }
            
            for member in members where member.isActive && member.userID != userID {
                users.append(.init(userID: member.userID, displayName: member.displayName, avatarURL: member.avatarURL))
                
                // Return early to avoid unnecessary work
                if users.count >= maxResultsToReturn {
                    return users.elements
                }
            }
        }
        
        return users.elements
    }
    
    func getUserRewards(shouldCheckRewardsIntiamtion: Bool = false) async -> Result<Void, ClientProxyError> {
        do {
            let oldRewards = appSettings.zeroRewardsCredit
            if shouldCheckRewardsIntiamtion {
                userRewardsSubject.send(oldRewards)
            }
            
            let apiRewards = try await zeroApiProxy.rewardsApi.fetchMyRewards()
            switch apiRewards {
            case .success(let zRewards):
                let apiCurrency = try await zeroApiProxy.rewardsApi.loadZeroCurrenyRate()
                switch apiCurrency {
                case .success(let zCurrency):
                    let zeroRewards = ZeroRewards(rewards: zRewards, currency: zCurrency)
                    
                    if shouldCheckRewardsIntiamtion {
                        let oldCredits = oldRewards.getZeroCredits()
                        let newCredits = zeroRewards.getZeroCredits()
                        showNewUserRewardsIntimationSubject.send(newCredits > oldCredits)
                    }
                    
                    appSettings.zeroRewardsCredit = zeroRewards
                    userRewardsSubject.send(zeroRewards)
                    return .success(())
                case .failure(let error):
                    return .failure(.zeroError(error))
                }
            case .failure(let error):
                return .failure(.zeroError(error))
            }
        } catch {
            MXLog.error(error)
            return .failure(.zeroError(error))
        }
    }
    
    func dismissRewardsIntimation() {
        Task {
            try await Task.sleep(for: .seconds(3))
            showNewUserRewardsIntimationSubject.send(false)
        }
    }
    
    func loadZeroMessengerInvite() async -> Result<Void, ClientProxyError> {
        do {
            let apiMessengerInvite = try await zeroApiProxy.messengerInviteApi.fetchMessengerInvite()
            switch apiMessengerInvite {
            case .success(let invite):
                let zeroMessengerInvite = ZeroMessengerInvite(messengerInvite: invite)
                zeroMessengerInviteSubject.send(zeroMessengerInvite)
                return .success(())
            case .failure(let error):
                return .failure(.zeroError(error))
            }
        } catch {
            MXLog.error(error)
            return .failure(.zeroError(error))
        }
    }
    
    func isProfileCompletionRequired() async -> Bool {
        do {
            let currentUser = try await zeroApiProxy.matrixUsersService.fetchCurrentUser()
            if let user = currentUser {
                return user.displayName.isEmpty || user.displayName.stringMatchesUserIdFormatRegex()
            } else {
                return false
            }
        } catch {
            MXLog.error(error)
            return false
        }
    }
    
    func completeUserAccountProfile(avatar: MediaInfo?, displayName: String, inviteCode: String) async -> Result<Void, ClientProxyError> {
        do {
            try await withThrowingTaskGroup(of: Void.self) { group in
                group.addTask {
                    if let localMedia = avatar {
                        try await self.setUserAvatar(media: localMedia).get()
                    }
                }
                group.addTask {
                    try await self.setUserInfo(displayName, primaryZId: nil).get()
                }
                try await group.waitForAll()
            }
            let userId = try client.userId().matrixIdToCleanHex()
            let avatarUrl = try await client.avatarUrl() ?? ""
            let result = try await zeroApiProxy.createAccountApi
                .finaliseCreateAccount(request: ZFinaliseCreateAccount(inviteCode: inviteCode, name: displayName, userId: userId, profileImageUrl: avatarUrl))
            
            switch result {
            case .success(let user):
                /// create a room with the user who invited
                _ = await createDirectRoom(with: user.inviter.matrixId, expectedRoomName: user.inviter.displayName)
                return .success(())
                
            case .failure(let failure):
                return .failure(.failedCompletingUserProfile)
            }
        } catch {
            MXLog.error(error)
            return .failure(.failedCompletingUserProfile)
        }
    }
    
    func deleteUserAccount() async -> Result<Void, ClientProxyError> {
        do {
            let deleteAccountResult = try await zeroApiProxy.userAccountApi.deleteAccount()
            switch deleteAccountResult {
            case .success(_):
                return .success(())
            case .failure(let error):
                return .failure(.zeroError(error))
            }
        } catch {
            MXLog.error(error)
            return .failure(.zeroError(error))
        }
    }
    
    func checkAndLinkZeroUser() async {
        do {
            zeroCurrentUserSubject.send(appSettings.zeroLoggedInUser)
            guard let currentUser = try await fetchZeroCurrentUser() else { return }
            if currentUser.matrixId == nil {
                _ = try await zeroApiProxy.createAccountApi.linkMatrixUserToZero(matrixUserId: userID)
            }
            let thirdWebWalletAddress = currentUser.wallets?.first(where: { $0.isThirdWeb })
            if thirdWebWalletAddress == nil {
                _ = try await zeroApiProxy.walletsApi.initializeThirdWebWallet()
                _ = try await fetchZeroCurrentUser()
            }
        } catch {
            MXLog.error("Failed linking matrixId to zero user. Error: \(error)")
        }
    }
    
    func fetchZeroFeeds(channelZId: String?, limit: Int, skip: Int) async -> Result<[ZPost], ClientProxyError> {
        do {
            let zeroPostsResult = try await zeroApiProxy.postsApi.fetchPosts(channelZId: channelZId, limit: limit, skip: skip)
            switch zeroPostsResult {
            case .success(let posts):
                return .success(posts)
            case .failure(let error):
                return .failure(checkPostFetchError(error))
            }
        } catch {
            MXLog.error(error)
            return .failure(.zeroError(error))
        }
    }
    
    func fetchFeedDetails(feedId: String) async -> Result<ZPost, ClientProxyError> {
        do {
            let zeroPostResult = try await zeroApiProxy.postsApi.fetchPostDetails(postId: feedId)
            switch zeroPostResult {
            case .success(let post):
                return .success(post)
            case .failure(let error):
                return .failure(.zeroError(error))
            }
        } catch {
            MXLog.error(error)
            return .failure(.zeroError(error))
        }
    }
    
    func fetchFeedReplies(feedId: String, limit: Int, skip: Int) async -> Result<[ZPost], ClientProxyError> {
        do {
            let zeroFeedRepliesResult = try await zeroApiProxy.postsApi.fetchPostReplies(postId: feedId, limit: limit, skip: skip)
            switch zeroFeedRepliesResult {
            case .success(let replies):
                return .success(replies)
            case .failure(let error):
                return .failure(checkPostFetchError(error))
            }
        } catch {
            MXLog.error(error)
            return .failure(.zeroError(error))
        }
    }
    
    func addMeowsToFeed(feedId: String, amount: Int) async -> Result<ZPost, ClientProxyError> {
        do {
            let zeroAddPostMeowResult = try await zeroApiProxy.postsApi.addMeowsToPst(amount: amount, postId: feedId)
            switch zeroAddPostMeowResult {
            case .success(let post):
                return .success(post)
            case .failure(let error):
                return .failure(.zeroError(error))
            }
        } catch {
            MXLog.error(error)
            return .failure(.zeroError(error))
        }
    }
    
    func postNewFeed(channelZId: String, content: String, replyToPost: String?) async -> Result<Void, ClientProxyError> {
        do {
            let postFeedResult = try await zeroApiProxy.postsApi.createNewPost(channelZId: channelZId,
                                                                               content: content,
                                                                               replyToPost: replyToPost)
            switch postFeedResult {
            case .success:
                return .success(())
            case .failure(let error):
                return .failure(.zeroError(error))
            }
        } catch {
            MXLog.error(error)
            return .failure(.zeroError(error))
        }
    }
    
    func fetchUserZIds() async -> Result<[String], ClientProxyError> {
        do {
            let zIdsResult = try await zeroApiProxy.channelsApi.fetchZeroIds()
            switch zIdsResult {
            case .success(let zIds):
                return .success(zIds)
            case .failure(let error):
                return .failure(.zeroError(error))
            }
        } catch {
            MXLog.error(error)
            return .failure(.zeroError(error))
        }
    }
    
    func joinChannel(roomAliasOrId: String) async -> Result<String, ClientProxyError> {
        do {
            let joinChannelResult = try await zeroApiProxy.channelsApi.joinChannel(roomAliasOrId: roomAliasOrId)
            switch joinChannelResult {
            case .success(let roomId):
                _ = await joinRoom(roomAliasOrId, via: [])
                return .success(roomId)
            case .failure(let error):
                return .failure(.zeroError(error))
            }
        } catch {
            MXLog.error(error)
            return .failure(.zeroError(error))
        }
    }
    
    func initializeThirdWebWalletForUser() async -> Result<Void, ClientProxyError> {
        do {
            let result = try await zeroApiProxy.walletsApi.initializeThirdWebWallet()
            switch result {
            case .success:
                return .success(())
            case .failure(let error):
                return .failure(.zeroError(error))
            }
        } catch {
            MXLog.error("Failed to initialize third web wallet for user: \(error)")
            return .failure(.zeroError(error))
        }
    }
    
    func getLinkPreviewMetaData(url: String) async -> Result<ZLinkPreview, ClientProxyError> {
        do {
            let result = try await zeroApiProxy.metaDataApi.getLinkPreview(url: url)
            switch result {
            case .success(let linkPreview):
                return .success(linkPreview)
            case .failure(let error):
                return .failure(.zeroError(error))
            }
        } catch {
            MXLog.error("Failed to fetch link preview of url: \(url), with error: \(error)")
            return .failure(.zeroError(error))
        }
    }
    
    // MARK: - Private
    
    private func cacheAccountURL() async {
        // Calling this function for the first time will cache the account URL in volatile memory for 24 hrs on the SDK.
        _ = try? await client.accountUrl(action: nil)
    }
    
    private func updateVerificationState(_ verificationState: VerificationState) async {
        let verificationState: SessionVerificationState = switch verificationState {
        case .unknown:
            .unknown
        case .unverified:
            .unverified
        case .verified:
            .verified
        }
        
        // The session verification controller requires the user's identity which
        // isn't available before a keys query response. Use the verification
        // state updates as an aproximation for when that happens.
        await buildSessionVerificationControllerProxyIfPossible(verificationState: verificationState)
        
        // Only update the session verification state after creating a session
        // verification proxy to avoid race conditions
        verificationStateSubject.send(verificationState)
    }
    
    private func buildSessionVerificationControllerProxyIfPossible(verificationState: SessionVerificationState) async {
        guard sessionVerificationController == nil, verificationState != .unknown else {
            return
        }
        
        do {
            let sessionVerificationController = try await client.getSessionVerificationController()
            self.sessionVerificationController = SessionVerificationControllerProxy(sessionVerificationController: sessionVerificationController)
        } catch {
            MXLog.error("Failed retrieving session verification controller proxy with error: \(error)")
        }
    }

    private func loadUserAvatarURLFromCache() {
        loadCachedAvatarURLTask = Task {
            do {
                let urlString = try await self.client.cachedAvatarUrl()
                guard !Task.isCancelled else { return }
                self.userAvatarURLSubject.value = urlString.flatMap(URL.init)
            } catch {
                MXLog.error("Failed to look for the avatar url in the cache: \(error)")
            }
        }
    }
    
    private func createSyncServiceStateObserver(_ syncService: SyncService) -> TaskHandle {
        syncService.state(listener: SDKListener { [weak self] state in
            guard let self else { return }
            
            MXLog.info("Received sync service update: \(state)")
            
            switch state {
            case .running, .terminated, .idle:
                break
            case .error:
                restartSync()
            case .offline:
                // This needs to be enabled in the client builder first to be actually used
                break
            }
        })
    }

    private func createRoomListServiceObserver(_ roomListService: RoomListService) -> TaskHandle {
        roomListService.state(listener: SDKListener { [weak self] state in
            guard let self else { return }
            
            MXLog.info("Received room list update: \(state)")
            
            guard state != .error,
                  state != .terminated else {
                // The sync service is responsible of handling error and termination
                return
            }
            
            // Hide the sync spinner as soon as we get any update back
            actionsSubject.send(.receivedSyncUpdate)
            
            if ignoredUsersSubject.value == nil {
                updateIgnoredUsers()
            }
        })
    }
    
    private func createRoomListLoadingStateUpdateObserver(_ roomListService: RoomListService) -> TaskHandle {
        roomListService.syncIndicator(delayBeforeShowingInMs: 1000, delayBeforeHidingInMs: 0, listener: SDKListener { [weak self] state in
            guard let self else { return }
            
            switch state {
            case .show:
                loadingStateSubject.send(.loading)
            case .hide:
                loadingStateSubject.send(.notLoading)
            }
        })
    }
    
    private let eventFilters: TimelineEventTypeFilter = {
        var stateEventFilters: [StateEventType] = [.roomAliases,
                                                   .roomCanonicalAlias,
                                                   .roomGuestAccess,
                                                   .roomHistoryVisibility,
                                                   .roomJoinRules,
                                                   .roomPinnedEvents,
                                                   .roomPowerLevels,
                                                   .roomServerAcl,
                                                   .roomTombstone,
                                                   .spaceChild,
                                                   .spaceParent,
                                                   .policyRuleRoom,
                                                   .policyRuleServer,
                                                   .policyRuleUser]
        return .exclude(eventTypes: stateEventFilters.map { FilterTimelineEventType.state(eventType: $0) })
    }()
    
    private func buildRoomForIdentifier(_ roomID: String) async -> RoomProxyType? {
        do {
            let roomListItem = try roomListService.room(roomId: roomID)
            
            switch roomListItem.membership() {
            case .invited:
                return try await .invited(InvitedRoomProxy(roomListItem: roomListItem,
                                                           roomPreview: roomListItem.previewRoom(via: []),
                                                           ownUserID: userID,
                                                           zeroUsersService: zeroApiProxy.matrixUsersService))
            case .knocked:
                if appSettings.knockingEnabled {
                    return try await .knocked(KnockedRoomProxy(roomListItem: roomListItem,
                                                               roomPreview: roomListItem.previewRoom(via: []),
                                                               ownUserID: userID,
                                                               zeroUsersService: zeroApiProxy.matrixUsersService))
                }
                return nil
            case .joined:
                if roomListItem.isTimelineInitialized() == false {
                    try await roomListItem.initTimeline(eventTypeFilter: eventFilters, internalIdPrefix: nil)
                }                
                let roomProxy = try await JoinedRoomProxy(roomListService: roomListService,
                                                          roomListItem: roomListItem,
                                                          room: roomListItem.fullRoom(),
                                                          zeroChatApi: zeroApiProxy.chatApi,
                                                          zeroUsersService: zeroApiProxy.matrixUsersService)
                
                return .joined(roomProxy)
            case .left:
                return .left
            case .banned:
                return try await .banned(BannedRoomProxy(roomListItem: roomListItem,
                                                         roomPreview: roomListItem.previewRoom(via: []),
                                                         ownUserID: userID,
                                                         zeroUsersService: zeroApiProxy.matrixUsersService))
            }
        } catch {
            MXLog.error("Failed retrieving room: \(roomID), with error: \(error)")
            return nil
        }
    }
    
    private func waitForRoomToSync(roomID: String, timeout: Duration = .seconds(10)) async {
        let runner = ExpiringTaskRunner { [weak self] in
            try await self?.client.awaitRoomRemoteEcho(roomId: roomID)
        }
        
        _ = try? await runner.run(timeout: timeout)
    }

    private func updateIgnoredUsers() {
        Task {
            do {
                let ignoredUsers = try await client.ignoredUsers()
                ignoredUsersSubject.send(ignoredUsers)
            } catch {
                MXLog.error("Failed fetching ignored users with error: \(error)")
            }
        }
    }
    
    private func checkPostFetchError(_ error: Error) -> ClientProxyError {
        let postLimitReachedError = "The data couldn’t be read because it is missing."
        if error.asAFError?.underlyingError?.localizedDescription.contains(postLimitReachedError) == true {
            return .postsLimitReached
        } else {
            return .zeroError(error)
        }
    }
    
    // MARK: - Crypto
    
    func ed25519Base64() async -> String? {
        await client.encryption().ed25519Key()
    }
    
    func curve25519Base64() async -> String? {
        await client.encryption().curve25519Key()
    }
    
    func pinUserIdentity(_ userID: String) async -> Result<Void, ClientProxyError> {
        MXLog.info("Pinning current identity for user: \(userID)")
        
        do {
            guard let userIdentity = try await client.encryption().userIdentity(userId: userID) else {
                MXLog.error("Failed retrieving identity for user: \(userID)")
                return .failure(.failedRetrievingUserIdentity)
            }
            
            return try await .success(userIdentity.pin())
        } catch {
            MXLog.error("Failed pinning current identity for user: \(error)")
            return .failure(.sdkError(error))
        }
    }
    
    func withdrawUserIdentityVerification(_ userID: String) async -> Result<Void, ClientProxyError> {
        MXLog.info("Withdrawing current identity verification for user: \(userID)")
        
        do {
            guard let userIdentity = try await client.encryption().userIdentity(userId: userID) else {
                MXLog.error("Failed retrieving identity for user: \(userID)")
                return .failure(.failedRetrievingUserIdentity)
            }
            
            return try await .success(userIdentity.withdrawVerification())
        } catch {
            MXLog.error("Failed withdrawing current identity verification for user: \(error)")
            return .failure(.sdkError(error))
        }
    }
    
    func resetIdentity() async -> Result<IdentityResetHandle?, ClientProxyError> {
        do {
            return try await .success(client.encryption().resetIdentity())
        } catch {
            return .failure(.sdkError(error))
        }
    }
    
    func userIdentity(for userID: String) async -> Result<UserIdentityProxyProtocol?, ClientProxyError> {
        do {
            return try await .success(client.encryption().userIdentity(userId: userID).map(UserIdentityProxy.init))
        } catch {
            MXLog.error("Failed retrieving user identity: \(error)")
            return .failure(.sdkError(error))
        }
    }
    
    func verifyUserPassword(_ password: String) async -> Result<Void, ClientProxyError> {
        do {
            let verifyPasswordResult = try await zeroApiProxy.userAccountApi.verifyPassword(password: password)
            switch verifyPasswordResult {
            case .success:
                return .success(())
            case .failure(let error):
                MXLog.error("Failed to verify password: \(error)")
                return .failure(.zeroError(error))
            }
        } catch {
            MXLog.error("Failed to verify password: \(error)")
            return .failure(.zeroError(error))
        }
    }
    
    private func joinRoomExplicitly(_ roomId: String) async {
        do {
            _ = try await client.joinRoomById(roomId: roomId)
        } catch {
            MXLog.error("Failed to join invited room: \(roomId) with error: \(error)")
        }
    }
    
    private func fetchZeroCurrentUser() async throws -> ZCurrentUser? {
        let currentUser = try await zeroApiProxy.matrixUsersService.fetchCurrentUser()
        if currentUser != nil {
            zeroCurrentUserSubject.send(currentUser!)
        }
        return currentUser
    }
    
    func setRoomNotificationModeProtocol(_ listener: any RoomNotificationModeUpdatedProtocol) {
        roomNotificationModeUpdateProtocol = listener
    }
    
    func roomNotificationModeUpdated(roomId: String, notificationMode: RoomNotificationModeProxy) {
        roomNotificationModeUpdateProtocol?.onRoomNotificationModeUpdated(for: roomId, mode: notificationMode)
    }
}

extension ClientProxy: MediaLoaderProtocol {
    func loadMediaContentForSource(_ source: MediaSourceProxy) async throws -> Data {
        try await mediaLoader.loadMediaContentForSource(source)
    }

    func loadMediaThumbnailForSource(_ source: MediaSourceProxy, width: UInt, height: UInt) async throws -> Data {
        try await mediaLoader.loadMediaThumbnailForSource(source, width: width, height: height)
    }
    
    func loadMediaFileForSource(_ source: MediaSourceProxy, filename: String?) async throws -> MediaFileHandleProxy {
        try await mediaLoader.loadMediaFileForSource(source, filename: filename)
    }
}

private class ClientDelegateWrapper: ClientDelegate {
    private let authErrorCallback: (Bool) -> Void
    
    init(authErrorCallback: @escaping (Bool) -> Void) {
        self.authErrorCallback = authErrorCallback
    }
    
    // MARK: - ClientDelegate

    func didReceiveAuthError(isSoftLogout: Bool) {
        MXLog.error("Received authentication error, softlogout=\(isSoftLogout)")
        authErrorCallback(isSoftLogout)
    }
    
    func didRefreshTokens() {
        MXLog.info("Delegating session updates to the ClientSessionDelegate.")
    }
}

private class ClientDecryptionErrorDelegate: UnableToDecryptDelegate {
    private let actionsSubject: PassthroughSubject<ClientProxyAction, Never>
    
    init(actionsSubject: PassthroughSubject<ClientProxyAction, Never>) {
        self.actionsSubject = actionsSubject
    }
    
    func onUtd(info: UnableToDecryptInfo) {
        actionsSubject.send(.receivedDecryptionError(info))
    }
}

private class IgnoredUsersListenerProxy: IgnoredUsersListener {
    private let onUpdateClosure: ([String]) -> Void

    init(onUpdateClosure: @escaping ([String]) -> Void) {
        self.onUpdateClosure = onUpdateClosure
    }
    
    func call(ignoredUserIds: [String]) {
        onUpdateClosure(ignoredUserIds)
    }
}

private class SendQueueRoomErrorListenerProxy: SendQueueRoomErrorListener {
    private let onErrorClosure: (String, ClientError) -> Void
    
    init(onErrorClosure: @escaping (String, ClientError) -> Void) {
        self.onErrorClosure = onErrorClosure
    }
    
    func onError(roomId: String, error: ClientError) {
        onErrorClosure(roomId, error)
    }
}

private struct ClientProxyServices {
    let syncService: SyncService
    let roomListService: RoomListService
    let roomSummaryProvider: RoomSummaryProviderProtocol
    let alternateRoomSummaryProvider: RoomSummaryProviderProtocol
    let staticRoomSummaryProvider: StaticRoomSummaryProviderProtocol
    
    init(client: ClientProtocol,
         actionsSubject: PassthroughSubject<ClientProxyAction, Never>,
         notificationSettings: NotificationSettingsProxyProtocol,
         appSettings: AppSettings,
         zeroApiProxy: ZeroApiProxyProtocol) async throws {
        let syncService = try await client
            .syncService()
            .withCrossProcessLock()
            .withUtdHook(delegate: ClientDecryptionErrorDelegate(actionsSubject: actionsSubject))
            .finish()
        
        let roomListService = syncService.roomListService()
        
        let roomMessageEventStringBuilder = RoomMessageEventStringBuilder(attributedStringBuilder: AttributedStringBuilder(cacheKey: "roomList",
                                                                                                                           mentionBuilder: PlainMentionBuilder()), destination: .roomList)
        let eventStringBuilder = try RoomEventStringBuilder(stateEventStringBuilder: RoomStateEventStringBuilder(userID: client.userId(), shouldDisambiguateDisplayNames: false),
                                                            messageEventStringBuilder: roomMessageEventStringBuilder,
                                                            shouldDisambiguateDisplayNames: false,
                                                            shouldPrefixSenderName: true)
        
        roomSummaryProvider = RoomSummaryProvider(roomListService: roomListService,
                                                  eventStringBuilder: eventStringBuilder,
                                                  name: "AllRooms",
                                                  shouldUpdateVisibleRange: true,
                                                  notificationSettings: notificationSettings,
                                                  appSettings: appSettings,
                                                  zeroUsersService: zeroApiProxy.matrixUsersService)
        try await roomSummaryProvider.setRoomList(roomListService.allRooms())
        
        alternateRoomSummaryProvider = RoomSummaryProvider(roomListService: roomListService,
                                                           eventStringBuilder: eventStringBuilder,
                                                           name: "AlternateAllRooms",
                                                           notificationSettings: notificationSettings,
                                                           appSettings: appSettings,
                                                           zeroUsersService: zeroApiProxy.matrixUsersService)
        try await alternateRoomSummaryProvider.setRoomList(roomListService.allRooms())
        
        staticRoomSummaryProvider = RoomSummaryProvider(roomListService: roomListService,
                                                        eventStringBuilder: eventStringBuilder,
                                                        name: "StaticAllRooms",
                                                        roomListPageSize: .max,
                                                        notificationSettings: notificationSettings,
                                                        appSettings: appSettings,
                                                        zeroUsersService: zeroApiProxy.matrixUsersService)
        try await staticRoomSummaryProvider.setRoomList(roomListService.allRooms())
        
        self.syncService = syncService
        self.roomListService = roomListService
    }
}<|MERGE_RESOLUTION|>--- conflicted
+++ resolved
@@ -205,11 +205,7 @@
         syncServiceStateUpdateTaskHandle = createSyncServiceStateObserver(syncService)
         roomListStateUpdateTaskHandle = createRoomListServiceObserver(roomListService)
         roomListStateLoadingStateUpdateTaskHandle = createRoomListLoadingStateUpdateObserver(roomListService)
-<<<<<<< HEAD
-
-=======
                 
->>>>>>> 3262fb4c
         delegateHandle = client.setDelegate(delegate: ClientDelegateWrapper { [weak self] isSoftLogout in
             self?.hasEncounteredAuthError = true
             self?.actionsSubject.send(.receivedAuthError(isSoftLogout: isSoftLogout))
