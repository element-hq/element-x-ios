--- conflicted
+++ resolved
@@ -1490,12 +1490,9 @@
             case .joined:
                 let roomProxy = try await JoinedRoomProxy(roomListService: roomListService,
                                                           room: room,
-<<<<<<< HEAD
+                                                          appSettings: appSettings,
                                                           zeroChatApi: zeroApiProxy.chatApi,
                                                           zeroUsersService: zeroApiProxy.matrixUsersService)
-=======
-                                                          appSettings: appSettings)
->>>>>>> c1f6ffab
                 
                 return .joined(roomProxy)
             case .left:
