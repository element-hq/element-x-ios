--- conflicted
+++ resolved
@@ -1014,13 +1014,9 @@
             case .knocked:
                 if appSettings.knockingEnabled {
                     return try await .knocked(KnockedRoomProxy(roomListItem: roomListItem,
-<<<<<<< HEAD
-                                                               room: roomListItem.invitedRoom(),
-                                                               zeroUsersService: zeroMatrixUsersService))
-=======
                                                                roomPreview: roomListItem.previewRoom(via: []),
                                                                ownUserID: userID))
->>>>>>> 6b6420a2
+                                                               zeroUsersService: zeroMatrixUsersService))
                 } else {
                     return try await .invited(InvitedRoomProxy(roomListItem: roomListItem,
                                                                room: roomListItem.invitedRoom(),
