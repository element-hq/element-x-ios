//
// Copyright 2022-2024 New Vector Ltd.
//
// SPDX-License-Identifier: AGPL-3.0-only OR LicenseRef-Element-Commercial
// Please see LICENSE files in the repository root for full details.
//

import Combine
import CryptoKit
import Foundation
import OrderedCollections

import MatrixRustSDK

class ClientProxy: ClientProxyProtocol {
    private let client: ClientProtocol
    private let networkMonitor: NetworkMonitorProtocol
    private let appSettings: AppSettings
    
    private let mediaLoader: MediaLoaderProtocol
    private let clientQueue: DispatchQueue
    
    private var roomListService: RoomListService?
    // periphery: ignore - only for retain
    private var roomListStateUpdateTaskHandle: TaskHandle?
    // periphery: ignore - only for retain
    private var roomListStateLoadingStateUpdateTaskHandle: TaskHandle?

    private var syncService: SyncService?
    // periphery: ignore - only for retain
    private var syncServiceStateUpdateTaskHandle: TaskHandle?
    
    // periphery:ignore - required for instance retention in the rust codebase
    private var ignoredUsersListenerTaskHandle: TaskHandle?
    
    // periphery:ignore - required for instance retention in the rust codebase
    private var verificationStateListenerTaskHandle: TaskHandle?
    
    // periphery:ignore - required for instance retention in the rust codebase
    private var sendQueueListenerTaskHandle: TaskHandle?
    
    private var delegateHandle: TaskHandle?
    
    // These following summary providers both operate on the same allRooms() list but
    // can apply their own filtering and pagination
    private(set) var roomSummaryProvider: RoomSummaryProviderProtocol?
    private(set) var alternateRoomSummaryProvider: RoomSummaryProviderProtocol?
    
    let notificationSettings: NotificationSettingsProxyProtocol

    let secureBackupController: SecureBackupControllerProtocol
    
    private(set) var sessionVerificationController: SessionVerificationControllerProxyProtocol?
    
    private static var roomCreationPowerLevelOverrides: PowerLevels {
        .init(usersDefault: nil,
              eventsDefault: nil,
              stateDefault: nil,
              ban: nil,
              kick: nil,
              redact: nil,
              invite: nil,
              notifications: nil,
              users: [:],
              events: [
                  "m.call.member": Int32(0),
                  "org.matrix.msc3401.call.member": Int32(0)
              ])
    }
    
    private static var knockingRoomCreationPowerLevelOverrides: PowerLevels {
        .init(usersDefault: nil,
              eventsDefault: nil,
              stateDefault: nil,
              ban: nil,
              kick: nil,
              redact: nil,
              invite: Int32(50),
              notifications: nil,
              users: [:],
              events: [
                  "m.call.member": Int32(0),
                  "org.matrix.msc3401.call.member": Int32(0)
              ])
    }

    private var loadCachedAvatarURLTask: Task<Void, Never>?
    private let userAvatarURLSubject = CurrentValueSubject<URL?, Never>(nil)
    var userAvatarURLPublisher: CurrentValuePublisher<URL?, Never> {
        userAvatarURLSubject.asCurrentValuePublisher()
    }
    
    private let userDisplayNameSubject = CurrentValueSubject<String?, Never>(nil)
    var userDisplayNamePublisher: CurrentValuePublisher<String?, Never> {
        userDisplayNameSubject.asCurrentValuePublisher()
    }
    
    private let ignoredUsersSubject = CurrentValueSubject<[String]?, Never>(nil)
    var ignoredUsersPublisher: CurrentValuePublisher<[String]?, Never> {
        ignoredUsersSubject
            .asCurrentValuePublisher()
    }
    
    private let userRewardsSubject = CurrentValueSubject<ZeroRewards, Never>(ZeroRewards.empty())
    var userRewardsPublisher: CurrentValuePublisher<ZeroRewards, Never> {
        userRewardsSubject.asCurrentValuePublisher()
    }
    
    private let showNewUserRewardsIntimationSubject = CurrentValueSubject<Bool, Never>(false)
    var showNewUserRewardsIntimationPublisher: CurrentValuePublisher<Bool, Never> {
        showNewUserRewardsIntimationSubject.asCurrentValuePublisher()
    }
    
    private let primaryZeroIdSubject = CurrentValueSubject<String?, Never>(nil)
    var primaryZeroId: CurrentValuePublisher<String?, Never> {
        primaryZeroIdSubject.asCurrentValuePublisher()
    }
    
    private let zeroMessengerInviteSubject = CurrentValueSubject<ZeroMessengerInvite, Never>(ZeroMessengerInvite.empty())
    var messengerInvitePublisher: CurrentValuePublisher<ZeroMessengerInvite, Never> {
        zeroMessengerInviteSubject.asCurrentValuePublisher()
    }
    
    private var cancellables = Set<AnyCancellable>()
    
    /// Will be `true` whilst the app cleans up and forces a logout. Prevents the sync service from restarting
    /// before the client is released which ends up running in a loop. This is a workaround until the sync service
    /// can tell us *what* error occurred so we can handle restarts more gracefully.
    private var hasEncounteredAuthError = false
    
    deinit {
        stopSync { [delegateHandle] in
            // The delegate handle needs to be cancelled always after the sync stops
            delegateHandle?.cancel()
        }
    }
    
    private let actionsSubject = PassthroughSubject<ClientProxyAction, Never>()
    var actionsPublisher: AnyPublisher<ClientProxyAction, Never> {
        actionsSubject.eraseToAnyPublisher()
    }
    
    private let loadingStateSubject = CurrentValueSubject<ClientProxyLoadingState, Never>(.notLoading)
    var loadingStatePublisher: CurrentValuePublisher<ClientProxyLoadingState, Never> {
        loadingStateSubject.asCurrentValuePublisher()
    }
    
    private let verificationStateSubject = CurrentValueSubject<SessionVerificationState, Never>(.unknown)
    var verificationStatePublisher: CurrentValuePublisher<SessionVerificationState, Never> {
        verificationStateSubject.asCurrentValuePublisher()
    }
    
    private let directMemberZeroProfileSubject = CurrentValueSubject<ZMatrixUser?, Never>(nil)
    var directMemberZeroProfilePublisher: CurrentValuePublisher<ZMatrixUser?, Never> {
        directMemberZeroProfileSubject.asCurrentValuePublisher()
    }
    
    var roomsToAwait: Set<String> = []
    
    private let sendQueueStatusSubject = CurrentValueSubject<Bool, Never>(false)
    
    private let zeroMatrixUsersService: ZeroMatrixUsersService
    private let zeroRewardsApi: ZeroRewardsApiProtocol
    private let zeroMessengerInviteApi: ZeroMessengerInviteApiProtocol
    private let zeroCreateAccountApi: ZeroCreateAccountApiProtocol
    private let zeroUserAccountApi: ZeroAccountApiProtocol
    private let zeroPostsApi: ZeroPostsApiProtocol
    
    init(client: ClientProtocol,
         needsSlidingSyncMigration: Bool,
         networkMonitor: NetworkMonitorProtocol,
         appSettings: AppSettings) async {
        self.client = client
        self.networkMonitor = networkMonitor
        self.appSettings = appSettings
        
        clientQueue = .init(label: "ClientProxyQueue", attributes: .concurrent)
        
        mediaLoader = MediaLoader(client: client)
        
        notificationSettings = NotificationSettingsProxy(notificationSettings: client.getNotificationSettings())
        
        secureBackupController = SecureBackupController(encryption: client.encryption())
        
<<<<<<< HEAD
        /// Configure Zero Utlils, Services and APIs
        let zeroUsersApi = ZeroUsersApi(appSettings: appSettings)
        zeroMatrixUsersService = ZeroMatrixUsersService(zeroUsersApi: zeroUsersApi,
                                                        appSettings: appSettings,
                                                        client: client)
        zeroRewardsApi = ZeroRewardsApi(appSettings: appSettings)
        zeroMessengerInviteApi = ZeroMessengerInviteApi(appSettings: appSettings)
        zeroCreateAccountApi = ZeroCreateAccountApi(appSettings: appSettings)
        zeroUserAccountApi = ZeroAccountApi(appSettings: appSettings)
        zeroPostsApi = ZeroPostsApi(appSettings: appSettings)
=======
        self.needsSlidingSyncMigration = needsSlidingSyncMigration
>>>>>>> d8b88f1c

        delegateHandle = client.setDelegate(delegate: ClientDelegateWrapper { [weak self] isSoftLogout in
            self?.hasEncounteredAuthError = true
            self?.actionsSubject.send(.receivedAuthError(isSoftLogout: isSoftLogout))
        })
        
        networkMonitor.reachabilityPublisher
            .removeDuplicates()
            .receive(on: DispatchQueue.main)
            .sink { [weak self] reachability in
                if reachability == .reachable {
                    self?.startSync()
                }
            }
            .store(in: &cancellables)
        
        await configureAppService()

        loadUserAvatarURLFromCache()
        
        ignoredUsersListenerTaskHandle = client.subscribeToIgnoredUsers(listener: IgnoredUsersListenerProxy { [weak self] ignoredUsers in
            self?.ignoredUsersSubject.send(ignoredUsers)
        })
        
        await updateVerificationState(client.encryption().verificationState())
        
        verificationStateListenerTaskHandle = client.encryption().verificationStateListener(listener: VerificationStateListenerProxy { [weak self] verificationState in
            Task { await self?.updateVerificationState(verificationState) }
        })
        
        sendQueueListenerTaskHandle = client.subscribeToSendQueueStatus(listener: SendQueueRoomErrorListenerProxy { [weak self] roomID, error in
            MXLog.error("Send queue failed in room: \(roomID) with error: \(error)")
            self?.sendQueueStatusSubject.send(false)
        })
        
        sendQueueStatusSubject
            .combineLatest(networkMonitor.reachabilityPublisher)
            .debounce(for: 1.0, scheduler: DispatchQueue.main)
            .sink { enabled, reachability in
                MXLog.info("Send queue status changed to enabled: \(enabled), reachability: \(reachability)")
                
                if enabled == false, reachability == .reachable {
                    MXLog.info("Enabling all send queues")
                    Task {
                        await client.enableAllSendQueues(enable: true)
                    }
                }
            }
            .store(in: &cancellables)
        
        await loadZeroMessengerInvite()
    }
    
    var userID: String {
        do {
            return try client.userId()
        } catch {
            MXLog.error("Failed retrieving room info with error: \(error)")
            return "Unknown user identifier"
        }
    }

    var deviceID: String? {
        do {
            return try client.deviceId()
        } catch {
            MXLog.error("Failed retrieving deviceID with error: \(error)")
            return nil
        }
    }

    var homeserver: String {
        client.homeserver()
    }
    
    let needsSlidingSyncMigration: Bool
    var slidingSyncVersion: SlidingSyncVersion {
        client.slidingSyncVersion()
    }
    
    var canDeactivateAccount: Bool {
        client.canDeactivateAccount()
    }
    
    var userIDServerName: String? {
        do {
            return try client.userIdServerName()
        } catch {
            MXLog.error("Failed retrieving userID server name with error: \(error)")
            return nil
        }
    }

    private(set) lazy var pusherNotificationClientIdentifier: String? = {
        // NOTE: The result is stored as part of the restoration token. Any changes
        // here would require a migration to correctly match incoming notifications.
        guard let data = userID.data(using: .utf8) else { return nil }
        let digest = SHA256.hash(data: data)
        return digest.compactMap { String(format: "%02x", $0) }.joined()
    }()
    
    func isOnlyDeviceLeft() async -> Result<Bool, ClientProxyError> {
        do {
            let result = try await client.encryption().isLastDevice()
            return .success(result)
        } catch {
            MXLog.error("Failed checking isLastDevice with error: \(error)")
            return .failure(.sdkError(error))
        }
    }

    func startSync() {
        guard !needsSlidingSyncMigration else {
            MXLog.warning("Ignoring request, this client needs to be migrated to native sliding sync.")
            return
        }
        
        guard !hasEncounteredAuthError else {
            MXLog.warning("Ignoring request, this client has an unknown token.")
            return
        }
        
        guard networkMonitor.reachabilityPublisher.value == .reachable else {
            MXLog.warning("Ignoring request, network unreachable.")
            return
        }
        
        MXLog.info("Starting sync")
        
        Task {
            await syncService?.start()
        }
    }
    
    /// A stored task for restarting the sync after a failure. This is stored so that we can cancel
    /// it when `stopSync` is called (e.g. when signing out) to prevent an otherwise infinite
    /// loop that was triggered by trying to sync a signed out session.
    @CancellableTask private var restartTask: Task<Void, Never>?
    
    func restartSync() {
        guard restartTask == nil else { return }
        
        restartTask = Task { [weak self] in
            do {
                // Until the SDK can tell us the failure, we add a small
                // delay to avoid generating multi-gigabyte log files.
                try await Task.sleep(for: .milliseconds(250))
                self?.startSync()
            } catch {
                MXLog.error("Restart cancelled.")
            }
            self?.restartTask = nil
        }
    }
    
    func stopSync() {
        stopSync(completion: nil)
    }
    
    func stopSync(completion: (() -> Void)?) {
        MXLog.info("Stopping sync")
        
        if restartTask != nil {
            MXLog.warning("Removing the sync service restart task.")
            restartTask = nil
        }
        
        guard let syncService else {
            MXLog.warning("No sync service to stop.")
            completion?()
            return
        }
        
        // Capture the sync service strongly as this method is called on deinit and so the
        // existence of self when the Task executes is questionable and would sometimes crash.
        // Note: This isn't strictly necessary now given the unwrap above, but leaving the code as
        // documentation. SE-0371 will allow us to fix this by using an async deinit.
        Task { [syncService] in
            defer {
                completion?()
            }
            
            await syncService.stop()
            MXLog.info("Sync stopped")
        }
    }
    
    func accountURL(action: AccountManagementAction) async -> URL? {
        try? await client.accountUrl(action: action).flatMap(URL.init(string:))
    }
    
    func directRoomForUserID(_ userID: String) async -> Result<String?, ClientProxyError> {
        await Task.dispatch(on: clientQueue) {
            do {
                let room = self.client.rooms().first(where: {
                    $0.heroes().count == 1 && $0.heroes().first?.userId == userID
                })
                // let roomID = try self.client.getDmRoom(userId: userID)?.id()
                return .success(room?.id())
            } catch {
                MXLog.error("Failed retrieving direct room for userID: \(userID) with error: \(error)")
                return .failure(.sdkError(error))
            }
        }
    }
    
    func createDirectRoom(with userID: String, expectedRoomName: String?) async -> Result<String, ClientProxyError> {
        do {
            let parameters = CreateRoomParameters(name: nil,
                                                  topic: nil,
                                                  isEncrypted: true,
                                                  isDirect: true,
                                                  visibility: .private,
                                                  preset: .trustedPrivateChat,
                                                  invite: [userID],
                                                  avatar: nil,
                                                  powerLevelContentOverride: Self.roomCreationPowerLevelOverrides)
            let roomID = try await client.createRoom(request: parameters)
            
            await waitForRoomToSync(roomID: roomID)
            
            return .success(roomID)
        } catch {
            MXLog.error("Failed creating direct room for userID: \(userID) with error: \(error)")
            return .failure(.sdkError(error))
        }
    }
    
    func createRoom(name: String,
                    topic: String?,
                    isRoomPrivate: Bool,
                    isKnockingOnly: Bool,
                    userIDs: [String],
                    avatarURL: URL?,
                    aliasLocalPart: String?) async -> Result<String, ClientProxyError> {
        do {
            let parameters = CreateRoomParameters(name: name,
                                                  topic: topic,
                                                  isEncrypted: isRoomPrivate,
                                                  isDirect: false,
                                                  visibility: isRoomPrivate ? .private : .public,
                                                  preset: isRoomPrivate ? .privateChat : .publicChat,
                                                  invite: userIDs,
                                                  avatar: avatarURL?.absoluteString,
                                                  powerLevelContentOverride: isKnockingOnly ? Self.knockingRoomCreationPowerLevelOverrides : Self.roomCreationPowerLevelOverrides,
                                                  joinRuleOverride: isKnockingOnly ? .knock : nil,
                                                  // This is an FFI naming mistake, what is required is the `aliasLocalPart` not the whole alias
                                                  canonicalAlias: aliasLocalPart)
            let roomID = try await client.createRoom(request: parameters)
            
            await waitForRoomToSync(roomID: roomID)
            
            return .success(roomID)
        } catch {
            MXLog.error("Failed creating room with error: \(error)")
            return .failure(.sdkError(error))
        }
    }
    
    func joinRoom(_ roomID: String, via: [String]) async -> Result<Void, ClientProxyError> {
        do {
            let _ = try await client.joinRoomByIdOrAlias(roomIdOrAlias: roomID, serverNames: via)
                        
            await waitForRoomToSync(roomID: roomID, timeout: .seconds(30))
            
            return .success(())
        } catch ClientError.MatrixApi(.forbidden, _, _) {
            MXLog.error("Failed joining roomAlias: \(roomID) forbidden")
            return .failure(.forbiddenAccess)
        } catch {
            MXLog.error("Failed joining roomID: \(roomID) with error: \(error)")
            return .failure(.sdkError(error))
        }
    }
    
    func joinRoomAlias(_ roomAlias: String) async -> Result<Void, ClientProxyError> {
        do {
            let room = try await client.joinRoomByIdOrAlias(roomIdOrAlias: roomAlias, serverNames: [])
            
            await waitForRoomToSync(roomID: room.id(), timeout: .seconds(30))
            
            return .success(())
        } catch ClientError.MatrixApi(.forbidden, _, _) {
            MXLog.error("Failed joining roomAlias: \(roomAlias) forbidden")
            return .failure(.forbiddenAccess)
        } catch {
            MXLog.error("Failed joining roomAlias: \(roomAlias) with error: \(error)")
            return .failure(.sdkError(error))
        }
    }
    
    func knockRoom(_ roomID: String, via: [String], message: String?) async -> Result<Void, ClientProxyError> {
        do {
            let _ = try await client.knock(roomIdOrAlias: roomID, reason: message, serverNames: via)
            await waitForRoomToSync(roomID: roomID, timeout: .seconds(30))
            return .success(())
        } catch {
            MXLog.error("Failed knocking roomID: \(roomID) with error: \(error)")
            return .failure(.sdkError(error))
        }
    }
    
    func knockRoomAlias(_ roomAlias: String, message: String?) async -> Result<Void, ClientProxyError> {
        do {
            let room = try await client.knock(roomIdOrAlias: roomAlias, reason: message, serverNames: [])
            await waitForRoomToSync(roomID: room.id(), timeout: .seconds(30))
            return .success(())
        } catch {
            MXLog.error("Failed knocking roomAlias: \(roomAlias) with error: \(error)")
            return .failure(.sdkError(error))
        }
    }
    
    func uploadMedia(_ media: MediaInfo) async -> Result<String, ClientProxyError> {
        guard let mimeType = media.mimeType else {
            MXLog.error("Failed uploading media, invalid mime type: \(media)")
            return .failure(ClientProxyError.invalidMedia)
        }
        
        do {
            let data = try Data(contentsOf: media.url)
            let matrixUrl = try await client.uploadMedia(mimeType: mimeType, data: data, progressWatcher: nil)
            return .success(matrixUrl)
        } catch let ClientError.MatrixApi(errorKind, _, _) {
            MXLog.error("Failed uploading media with error kind: \(errorKind)")
            return .failure(ClientProxyError.failedUploadingMedia(errorKind))
        } catch {
            MXLog.error("Failed uploading media with error: \(error)")
            return .failure(ClientProxyError.sdkError(error))
        }
    }
        
    func roomForIdentifier(_ identifier: String) async -> RoomProxyType? {
        let shouldAwait = roomsToAwait.remove(identifier) != nil
        
        // Try fetching the room from the cold cache (if available) first
        if let room = await buildRoomForIdentifier(identifier) {
            return room
        }
        
        // Else wait for the visible rooms list to go into fully loaded
        guard let roomSummaryProvider else {
            MXLog.error("Rooms summary provider not setup yet")
            return nil
        }
        
        if !roomSummaryProvider.statePublisher.value.isLoaded {
            _ = await roomSummaryProvider.statePublisher.values.first { $0.isLoaded }
        }
        
        if shouldAwait {
            await waitForRoomToSync(roomID: identifier)
        }
        
        return await buildRoomForIdentifier(identifier)
    }
    
    func leaveRoom(_ roomID: String) async -> Result<Void, ClientProxyError> {
        guard let roomListService else {
            MXLog.error("Failed retrieving room: \(roomID), room list service not set up")
            return .failure(.failedResolvingRoomAlias)
        }
        do {
            let roomListItem = try roomListService.room(roomId: roomID)
            let invitedRoom = try roomListItem.invitedRoom()
            try await invitedRoom.leave()
            return .success(())
        } catch {
            MXLog.error(error)
            return .failure(.zeroError(error))
        }
    }
    
    func roomPreviewForIdentifier(_ identifier: String, via: [String]) async -> Result<RoomPreviewProxyProtocol, ClientProxyError> {
        do {
            let roomPreview = try await client.getRoomPreviewFromRoomId(roomId: identifier, viaServers: via)
            return try .success(RoomPreviewProxy(roomId: identifier, roomPreview: roomPreview, zeroUsersService: zeroMatrixUsersService))
        } catch ClientError.MatrixApi(.forbidden, _, _) {
            MXLog.error("Failed retrieving preview for room: \(identifier) is private")
            return .failure(.roomPreviewIsPrivate)
        } catch {
            MXLog.error("Failed retrieving preview for room: \(identifier) with error: \(error)")
            return .failure(.sdkError(error))
        }
    }

    func loadUserDisplayName() async -> Result<Void, ClientProxyError> {
        do {
            let displayName = try await client.displayName()
            userDisplayNameSubject.send(displayName)
            return .success(())
        } catch {
            MXLog.error("Failed loading user display name with error: \(error)")
            return .failure(.sdkError(error))
        }
    }
    
    func setUserDisplayName(_ name: String) async -> Result<Void, ClientProxyError> {
        do {
            try await client.setDisplayName(name: name)
            try await zeroMatrixUsersService.updateUserName(displayName: name)
            Task {
                await self.loadUserDisplayName()
            }
            return .success(())
        } catch {
            MXLog.error("Failed setting user display name with error: \(error)")
            return .failure(.sdkError(error))
        }
    }

    func loadUserAvatarURL() async -> Result<Void, ClientProxyError> {
        do {
            let urlString = try await client.avatarUrl()
            loadCachedAvatarURLTask?.cancel()
            userAvatarURLSubject.send(urlString.flatMap(URL.init))
            return .success(())
        } catch {
            MXLog.error("Failed loading user avatar URL with error: \(error)")
            return .failure(.sdkError(error))
        }
    }
    
    func setUserAvatar(media: MediaInfo) async -> Result<Void, ClientProxyError> {
        guard case let .image(imageURL, _, _) = media, let mimeType = media.mimeType else {
            MXLog.error("Failed uploading, invalid media: \(media)")
            return .failure(.invalidMedia)
        }
            
        do {
            let data = try Data(contentsOf: imageURL)
            try await client.uploadAvatar(mimeType: mimeType, data: data)
            Task {
                await self.loadUserAvatarURL()
            }
            Task {
                if let urlString = try await client.avatarUrl() {
                    try await zeroMatrixUsersService.updateUserAvatar(avatarUrl: urlString)
                }
            }
            return .success(())
        } catch {
            MXLog.error("Failed setting user avatar with error: \(error)")
            return .failure(.sdkError(error))
        }
    }
    
    func loadUserPrimaryZeroId() {
        Task {
            do {
                let userId = try client.userId()
                let zeroProfile = try await zeroMatrixUsersService.fetchZeroUser(userId: userId)
                primaryZeroIdSubject.send(zeroProfile?.primaryZID)
            } catch {
                MXLog.error("Failed loading user primary zero id with error: \(error)")
            }
        }
    }
    
    func removeUserAvatar() async -> Result<Void, ClientProxyError> {
        do {
            try await client.removeAvatar()
            Task {
                await self.loadUserAvatarURL()
            }
            return .success(())
        } catch {
            MXLog.error("Failed removing user avatar with error: \(error)")
            return .failure(.sdkError(error))
        }
    }

    func logout() async -> URL? {
        do {
            return try await client.logout().flatMap(URL.init(string:))
        } catch {
            MXLog.error("Failed logging out with error: \(error)")
            return nil
        }
    }
    
    func deactivateAccount(password: String?, eraseData: Bool) async -> Result<Void, ClientProxyError> {
        do {
            try await client.deactivateAccount(authData: password.map { .password(passwordDetails: .init(identifier: userID, password: $0)) },
                                               eraseData: eraseData)
            return .success(())
        } catch {
            return .failure(.sdkError(error))
        }
    }
    
    func setPusher(with configuration: PusherConfiguration) async throws {
        try await client.setPusher(identifiers: configuration.identifiers,
                                   kind: configuration.kind,
                                   appDisplayName: configuration.appDisplayName,
                                   deviceDisplayName: configuration.deviceDisplayName,
                                   profileTag: configuration.profileTag,
                                   lang: configuration.lang)
    }
    
    func searchUsers(searchTerm: String, limit: UInt) async -> Result<SearchUsersResultsProxy, ClientProxyError> {
        do {
            let zeroUsers = try await zeroMatrixUsersService.searchZeroUsers(query: searchTerm)
            let matrixUsers = try await zeroUsers.concurrentMap { zeroUser in
                let userProfile = try await self.client.getProfile(userId: zeroUser.matrixId)
                return UserProfileProxy(sdkUserProfile: userProfile, zeroUserProfile: zeroUser)
            }
            return .success(.init(results: matrixUsers, limited: false))
        } catch {
            MXLog.error("Failed searching users with error: \(error)")
            return .failure(.sdkError(error))
        }
    }
    
    func profile(for userID: String) async -> Result<UserProfileProxy, ClientProxyError> {
        do {
            async let sdkProfile = client.getProfile(userId: userID)
            async let zeroProfile = zeroMatrixUsersService.fetchZeroUser(userId: userID)
            // Await both results
            let (sdkProfileResult, zeroProfileResult) = try await (sdkProfile, zeroProfile)
            return .success(.init(zeroUserProfile: zeroProfileResult, sdkUserProfile: sdkProfileResult))
        } catch {
            MXLog.error("Failed retrieving profile for userID: \(userID) with error: \(error)")
            return .failure(.sdkError(error))
        }
    }
    
    func zeroProfile(userId: String) async {
        do {
            let zeroProfile = try await zeroMatrixUsersService.fetchZeroUser(userId: userId)
            directMemberZeroProfileSubject.send(zeroProfile)
        } catch {
            MXLog.error("Failed retrieving zero profile for userID: \(userID) with error: \(error)")
        }
    }
    
    func roomDirectorySearchProxy() -> RoomDirectorySearchProxyProtocol {
        RoomDirectorySearchProxy(roomDirectorySearch: client.roomDirectorySearch(), appSettings: appSettings)
    }
    
    func resolveRoomAlias(_ alias: String) async -> Result<ResolvedRoomAlias, ClientProxyError> {
        do {
            guard let resolvedAlias = try await client.resolveRoomAlias(roomAlias: alias) else {
                MXLog.error("Failed resolving room alias, is nil")
                return .failure(.failedResolvingRoomAlias)
            }
            
            // Resolving aliases is done through the directory/room API which returns too many / all known
            // vias, which in turn results in invalid join requests. Trim them to something manageable
            // https://github.com/element-hq/synapse/issues/17298
            let limitedAlias = ResolvedRoomAlias(roomId: resolvedAlias.roomId, servers: Array(resolvedAlias.servers.prefix(50)))
            
            return .success(limitedAlias)
        } catch {
            MXLog.error("Failed resolving room alias: \(alias) with error: \(error)")
            return .failure(.sdkError(error))
        }
    }
    
    func isAliasAvailable(_ alias: String) async -> Result<Bool, ClientProxyError> {
        do {
            let result = try await client.isRoomAliasAvailable(alias: alias)
            return .success(result)
        } catch {
            MXLog.error("Failed checking if alias: \(alias) is available with error: \(error)")
            return .failure(.sdkError(error))
        }
    }
    
    func getElementWellKnown() async -> Result<ElementWellKnown?, ClientProxyError> {
        await client.getElementWellKnown().map(ElementWellKnown.init)
    }
        
    // MARK: Ignored users
    
    func ignoreUser(_ userID: String) async -> Result<Void, ClientProxyError> {
        do {
            try await client.ignoreUser(userId: userID)
            return .success(())
        } catch {
            MXLog.error("Failed ignoring user with error: \(error)")
            return .failure(.sdkError(error))
        }
    }
    
    func unignoreUser(_ userID: String) async -> Result<Void, ClientProxyError> {
        do {
            try await client.unignoreUser(userId: userID)
            return .success(())
        } catch {
            MXLog.error("Failed unignoring user with error: \(error)")
            return .failure(.sdkError(error))
        }
    }
    
    // MARK: Recently visited rooms
    
    func trackRecentlyVisitedRoom(_ roomID: String) async -> Result<Void, ClientProxyError> {
        do {
            try await client.trackRecentlyVisitedRoom(room: roomID)
            return .success(())
        } catch {
            MXLog.error("Failed tracking recently visited room: \(roomID) with error: \(error)")
            return .failure(.sdkError(error))
        }
    }
    
    func recentlyVisitedRooms() async -> Result<[String], ClientProxyError> {
        do {
            let result = try await client.getRecentlyVisitedRooms()
            return .success(result)
        } catch {
            MXLog.error("Failed retrieving recently visited rooms with error: \(error)")
            return .failure(.sdkError(error))
        }
    }
    
    func recentConversationCounterparts() async -> [UserProfileProxy] {
        let maxResultsToReturn = 5
        
        guard case let .success(roomIdentifiers) = await recentlyVisitedRooms() else {
            return []
        }
        
        var users: OrderedSet<UserProfileProxy> = []
        
        for roomID in roomIdentifiers {
            guard case let .joined(roomProxy) = await roomForIdentifier(roomID),
                  roomProxy.infoPublisher.value.isDirect,
                  let members = await roomProxy.members() else {
                continue
            }
            
            for member in members where member.isActive && member.userID != userID {
                users.append(.init(userID: member.userID, displayName: member.displayName, avatarURL: member.avatarURL))
                
                // Return early to avoid unnecessary work
                if users.count >= maxResultsToReturn {
                    return users.elements
                }
            }
        }
        
        return users.elements
    }
    
    func getUserRewards(shouldCheckRewardsIntiamtion: Bool = false) async -> Result<Void, ClientProxyError> {
        do {
            let oldRewards = appSettings.zeroRewardsCredit
            if shouldCheckRewardsIntiamtion {
                userRewardsSubject.send(oldRewards)
            }
            
            let apiRewards = try await zeroRewardsApi.fetchMyRewards()
            switch apiRewards {
            case .success(let zRewards):
                let apiCurrency = try await zeroRewardsApi.loadZeroCurrenyRate()
                switch apiCurrency {
                case .success(let zCurrency):
                    let zeroRewards = ZeroRewards(rewards: zRewards, currency: zCurrency)
                    
                    if shouldCheckRewardsIntiamtion {
                        let oldCredits = oldRewards.getZeroCredits()
                        let newCredits = zeroRewards.getZeroCredits()
                        showNewUserRewardsIntimationSubject.send(newCredits > oldCredits)
                    }
                    
                    appSettings.zeroRewardsCredit = zeroRewards
                    userRewardsSubject.send(zeroRewards)
                    return .success(())
                case .failure(let error):
                    return .failure(.zeroError(error))
                }
            case .failure(let error):
                return .failure(.zeroError(error))
            }
        } catch {
            MXLog.error(error)
            return .failure(.zeroError(error))
        }
    }
    
    func dismissRewardsIntimation() {
        Task {
            try await Task.sleep(for: .seconds(3))
            showNewUserRewardsIntimationSubject.send(false)
        }
    }
    
    func loadZeroMessengerInvite() async -> Result<Void, ClientProxyError> {
        do {
            let apiMessengerInvite = try await zeroMessengerInviteApi.fetchMessengerInvite()
            switch apiMessengerInvite {
            case .success(let invite):
                let zeroMessengerInvite = ZeroMessengerInvite(messengerInvite: invite)
                zeroMessengerInviteSubject.send(zeroMessengerInvite)
                return .success(())
            case .failure(let error):
                return .failure(.zeroError(error))
            }
        } catch {
            MXLog.error(error)
            return .failure(.zeroError(error))
        }
    }
    
    func isProfileCompletionRequired() async -> Bool {
        do {
            let currentUser = try await zeroMatrixUsersService.fetchCurrentUser()
            if let user = currentUser {
                return user.displayName.isEmpty || user.displayName.stringMatchesUserIdFormatRegex()
            } else {
                return false
            }
        } catch {
            MXLog.error(error)
            return false
        }
    }
    
    func completeUserAccountProfile(avatar: MediaInfo?, displayName: String, inviteCode: String) async -> Result<Void, ClientProxyError> {
        do {
            try await withThrowingTaskGroup(of: Void.self) { group in
                group.addTask {
                    if let localMedia = avatar {
                        try await self.setUserAvatar(media: localMedia).get()
                    }
                }
                group.addTask {
                    try await self.setUserDisplayName(displayName).get()
                }
                try await group.waitForAll()
            }
            let userId = try client.userId().matrixIdToCleanHex()
            let avatarUrl = try await client.avatarUrl() ?? ""
            let result = try await zeroCreateAccountApi
                .finaliseCreateAccount(request: ZFinaliseCreateAccount(inviteCode: inviteCode, name: displayName, userId: userId, profileImageUrl: avatarUrl))
            
            switch result {
            case .success(let user):
                /// create a room with the user who invited
                _ = await createDirectRoom(with: user.inviter.matrixId, expectedRoomName: user.inviter.displayName)
                return .success(())
                
            case .failure(let failure):
                return .failure(.failedCompletingUserProfile)
            }
        } catch {
            MXLog.error(error)
            return .failure(.failedCompletingUserProfile)
        }
    }
    
    func deleteUserAccount() async -> Result<Void, ClientProxyError> {
        do {
            let deleteAccountResult = try await zeroUserAccountApi.deleteAccount()
            switch deleteAccountResult {
            case .success(let success):
                return .success(())
            case .failure(let error):
                return .failure(.zeroError(error))
            }
        } catch {
            MXLog.error(error)
            return .failure(.zeroError(error))
        }
    }
    
    func checkAndLinkZeroUser() {
        Task {
            do {
                guard let currentUser = try await zeroMatrixUsersService.fetchCurrentUser() else { return }
                if currentUser.matrixId == nil {
                    _ = try await zeroCreateAccountApi.linkMatrixUserToZero(matrixUserId: userID)
                }
            } catch {
                MXLog.error("Failed linking matrixId to zero user. Error: \(error)")
            }
        }
    }
    
    func fetchZeroFeeds(limit: Int, skip: Int) async -> Result<[ZPost], ClientProxyError> {
        do {
            let zeroPostsResult = try await zeroPostsApi.fetchPosts(limit: limit, skip: skip)
            switch zeroPostsResult {
            case .success(let posts):
                return .success(posts)
            case .failure(let error):
                return .failure(checkPostFetchError(error))
            }
        } catch {
            MXLog.error(error)
            return .failure(.zeroError(error))
        }
    }
    
    func fetchFeedDetails(feedId: String) async -> Result<ZPost, ClientProxyError> {
        do {
            let zeroPostResult = try await zeroPostsApi.fetchPostDetails(postId: feedId)
            switch zeroPostResult {
            case .success(let post):
                return .success(post)
            case .failure(let error):
                return .failure(.zeroError(error))
            }
        } catch {
            MXLog.error(error)
            return .failure(.zeroError(error))
        }
    }
    
    func fetchFeedReplies(feedId: String, limit: Int, skip: Int) async -> Result<[ZPost], ClientProxyError> {
        do {
            let zeroFeedRepliesResult = try await zeroPostsApi.fetchPostReplies(postId: feedId, limit: limit, skip: skip)
            switch zeroFeedRepliesResult {
            case .success(let replies):
                return .success(replies)
            case .failure(let error):
                return .failure(checkPostFetchError(error))
            }
        } catch {
            MXLog.error(error)
            return .failure(.zeroError(error))
        }
    }
    
    func addMeowsToFeed(feedId: String, amount: Int) async -> Result<ZPost, ClientProxyError> {
        do {
            let zeroAddPostMeowResult = try await zeroPostsApi.addMeowsToPst(amount: amount, postId: feedId)
            switch zeroAddPostMeowResult {
            case .success(let post):
                return .success(post)
            case .failure(let error):
                return .failure(.zeroError(error))
            }
        } catch {
            MXLog.error(error)
            return .failure(.zeroError(error))
        }
    }
    
    // MARK: - Private
    
    private func updateVerificationState(_ verificationState: VerificationState) async {
        let verificationState: SessionVerificationState = switch verificationState {
        case .unknown:
            .unknown
        case .unverified:
            .unverified
        case .verified:
            .verified
        }
        
        // The session verification controller requires the user's identity which
        // isn't available before a keys query response. Use the verification
        // state updates as an aproximation for when that happens.
        await buildSessionVerificationControllerProxyIfPossible(verificationState: verificationState)
        
        // Only update the session verification state after creating a session
        // verification proxy to avoid race conditions
        verificationStateSubject.send(verificationState)
    }
    
    private func buildSessionVerificationControllerProxyIfPossible(verificationState: SessionVerificationState) async {
        guard sessionVerificationController == nil, verificationState != .unknown else {
            return
        }
        
        do {
            let sessionVerificationController = try await client.getSessionVerificationController()
            self.sessionVerificationController = SessionVerificationControllerProxy(sessionVerificationController: sessionVerificationController)
        } catch {
            MXLog.error("Failed retrieving session verification controller proxy with error: \(error)")
        }
    }

    private func loadUserAvatarURLFromCache() {
        loadCachedAvatarURLTask = Task {
            let urlString = await Task.dispatch(on: clientQueue) {
                do {
                    return try self.client.cachedAvatarUrl()
                } catch {
                    MXLog.error("Failed to look for the avatar url in the cache: \(error)")
                    return nil
                }
            }
            guard !Task.isCancelled else { return }
            self.userAvatarURLSubject.value = urlString.flatMap(URL.init)
        }
    }

    private func configureAppService() async {
        guard syncService == nil else {
            fatalError("This shouldn't be called more than once")
        }
        
        do {
            let syncService = try await client
                .syncService()
                .withCrossProcessLock()
                .withUtdHook(delegate: ClientDecryptionErrorDelegate(actionsSubject: actionsSubject))
                .finish()
            
            let roomListService = syncService.roomListService()
            
            let roomMessageEventStringBuilder = RoomMessageEventStringBuilder(attributedStringBuilder: AttributedStringBuilder(cacheKey: "roomList",
                                                                                                                               mentionBuilder: PlainMentionBuilder()), destination: .roomList)
            let eventStringBuilder = RoomEventStringBuilder(stateEventStringBuilder: RoomStateEventStringBuilder(userID: userID, shouldDisambiguateDisplayNames: false),
                                                            messageEventStringBuilder: roomMessageEventStringBuilder,
                                                            shouldDisambiguateDisplayNames: false,
                                                            shouldPrefixSenderName: true)
            
            roomSummaryProvider = RoomSummaryProvider(roomListService: roomListService,
                                                      eventStringBuilder: eventStringBuilder,
                                                      name: "AllRooms",
                                                      shouldUpdateVisibleRange: true,
                                                      notificationSettings: notificationSettings,
                                                      appSettings: appSettings,
                                                      zeroUsersService: zeroMatrixUsersService,
                                                      onJoinRoomExplicitly: { [weak self] roomId in
                await self?.joinRoomExplicitly(roomId)
            })
            try await roomSummaryProvider?.setRoomList(roomListService.allRooms())
            
            alternateRoomSummaryProvider = RoomSummaryProvider(roomListService: roomListService,
                                                               eventStringBuilder: eventStringBuilder,
                                                               name: "AlternateAllRooms",
                                                               notificationSettings: notificationSettings,
                                                               appSettings: appSettings,
                                                               zeroUsersService: zeroMatrixUsersService,
                                                               onJoinRoomExplicitly: { [weak self] roomId in
                await self?.joinRoomExplicitly(roomId)
            })
            try await alternateRoomSummaryProvider?.setRoomList(roomListService.allRooms())
                        
            self.syncService = syncService
            self.roomListService = roomListService

            syncServiceStateUpdateTaskHandle = createSyncServiceStateObserver(syncService)
            roomListStateUpdateTaskHandle = createRoomListServiceObserver(roomListService)
            roomListStateLoadingStateUpdateTaskHandle = createRoomListLoadingStateUpdateObserver(roomListService)
        } catch {
            MXLog.error("Failed building room list service with error: \(error)")
        }
    }

    private func createSyncServiceStateObserver(_ syncService: SyncService) -> TaskHandle {
        syncService.state(listener: SyncServiceStateObserverProxy { [weak self] state in
            guard let self else { return }
            
            MXLog.info("Received sync service update: \(state)")
            
            switch state {
            case .running, .terminated, .idle:
                break
            case .error:
                restartSync()
            case .offline:
                // This needs to be enabled in the client builder first to be actually used
                break
            }
        })
    }

    private func createRoomListServiceObserver(_ roomListService: RoomListService) -> TaskHandle {
        roomListService.state(listener: RoomListStateListenerProxy { [weak self] state in
            guard let self else { return }
            
            MXLog.info("Received room list update: \(state)")
            
            guard state != .error,
                  state != .terminated else {
                // The sync service is responsible of handling error and termination
                return
            }
            
            // Hide the sync spinner as soon as we get any update back
            actionsSubject.send(.receivedSyncUpdate)
            
            if ignoredUsersSubject.value == nil {
                updateIgnoredUsers()
            }
        })
    }
    
    private func createRoomListLoadingStateUpdateObserver(_ roomListService: RoomListService) -> TaskHandle {
        roomListService.syncIndicator(delayBeforeShowingInMs: 1000, delayBeforeHidingInMs: 0, listener: RoomListServiceSyncIndicatorListenerProxy { [weak self] state in
            guard let self else { return }
            
            switch state {
            case .show:
                loadingStateSubject.send(.loading)
            case .hide:
                loadingStateSubject.send(.notLoading)
            }
        })
    }
    
    private let eventFilters: TimelineEventTypeFilter = {
        var stateEventFilters: [StateEventType] = [.roomAliases,
                                                   .roomCanonicalAlias,
                                                   .roomGuestAccess,
                                                   .roomHistoryVisibility,
                                                   .roomJoinRules,
                                                   .roomPinnedEvents,
                                                   .roomPowerLevels,
                                                   .roomServerAcl,
                                                   .roomTombstone,
                                                   .spaceChild,
                                                   .spaceParent,
                                                   .policyRuleRoom,
                                                   .policyRuleServer,
                                                   .policyRuleUser]
        return .exclude(eventTypes: stateEventFilters.map { FilterTimelineEventType.state(eventType: $0) })
    }()
    
    private func buildRoomForIdentifier(_ roomID: String) async -> RoomProxyType? {
        guard let roomListService else {
            MXLog.error("Failed retrieving room: \(roomID), room list service not set up")
            return nil
        }
                
        do {
            let roomListItem = try roomListService.room(roomId: roomID)
            
            switch roomListItem.membership() {
            case .invited:
                return try await .invited(InvitedRoomProxy(roomListItem: roomListItem,
                                                           roomPreview: roomListItem.previewRoom(via: []),
                                                           ownUserID: userID,
                                                           zeroUsersService: zeroMatrixUsersService))
            case .knocked:
                if appSettings.knockingEnabled {
                    return try await .knocked(KnockedRoomProxy(roomListItem: roomListItem,
                                                               roomPreview: roomListItem.previewRoom(via: []),
                                                               ownUserID: userID,
                                                               zeroUsersService: zeroMatrixUsersService))
                }
                return nil
            case .joined:
                if roomListItem.isTimelineInitialized() == false {
                    try await roomListItem.initTimeline(eventTypeFilter: eventFilters, internalIdPrefix: nil)
                }
                let zeroChatApi = ZeroChatApi(appSettings: appSettings)
                
                let roomProxy = try await JoinedRoomProxy(roomListService: roomListService,
                                                          roomListItem: roomListItem,
                                                          room: roomListItem.fullRoom(),
                                                          zeroChatApi: zeroChatApi,
                                                          zeroUsersService: zeroMatrixUsersService)
                
                return .joined(roomProxy)
            case .left:
                return .left
            case .banned:
                return try await .banned(BannedRoomProxy(roomListItem: roomListItem,
                                                         roomPreview: roomListItem.previewRoom(via: []),
                                                         ownUserID: userID,
                                                         zeroUsersService: zeroMatrixUsersService))
            }
        } catch {
            MXLog.error("Failed retrieving room: \(roomID), with error: \(error)")
            return nil
        }
    }
    
    private func waitForRoomToSync(roomID: String, timeout: Duration = .seconds(10)) async {
        let runner = ExpiringTaskRunner { [weak self] in
            try await self?.client.awaitRoomRemoteEcho(roomId: roomID)
        }
        
        _ = try? await runner.run(timeout: timeout)
    }

    private func updateIgnoredUsers() {
        Task {
            do {
                let ignoredUsers = try await client.ignoredUsers()
                ignoredUsersSubject.send(ignoredUsers)
            } catch {
                MXLog.error("Failed fetching ignored users with error: \(error)")
            }
        }
    }
    
    private func checkPostFetchError(_ error: Error) -> ClientProxyError {
        let postLimitReachedError = "The data couldn’t be read because it is missing."
        if error.asAFError?.underlyingError?.localizedDescription.contains(postLimitReachedError) == true {
            return .postsLimitReached
        } else {
            return .zeroError(error)
        }
    }
    
    // MARK: - Crypto
    
    func ed25519Base64() async -> String? {
        await client.encryption().ed25519Key()
    }
    
    func curve25519Base64() async -> String? {
        await client.encryption().curve25519Key()
    }
    
    func pinUserIdentity(_ userID: String) async -> Result<Void, ClientProxyError> {
        MXLog.info("Pinning current identity for user: \(userID)")
        
        do {
            guard let userIdentity = try await client.encryption().userIdentity(userId: userID) else {
                MXLog.error("Failed retrieving identity for user: \(userID)")
                return .failure(.failedRetrievingUserIdentity)
            }
            
            return try await .success(userIdentity.pin())
        } catch {
            MXLog.error("Failed pinning current identity for user: \(error)")
            return .failure(.sdkError(error))
        }
    }
    
    func withdrawUserIdentityVerification(_ userID: String) async -> Result<Void, ClientProxyError> {
        MXLog.info("Withdrawing current identity verification for user: \(userID)")
        
        do {
            guard let userIdentity = try await client.encryption().userIdentity(userId: userID) else {
                MXLog.error("Failed retrieving identity for user: \(userID)")
                return .failure(.failedRetrievingUserIdentity)
            }
            
            return try await .success(userIdentity.withdrawVerification())
        } catch {
            MXLog.error("Failed withdrawing current identity verification for user: \(error)")
            return .failure(.sdkError(error))
        }
    }
    
    func resetIdentity() async -> Result<IdentityResetHandle?, ClientProxyError> {
        do {
            return try await .success(client.encryption().resetIdentity())
        } catch {
            return .failure(.sdkError(error))
        }
    }
    
    func userIdentity(for userID: String) async -> Result<UserIdentityProxyProtocol?, ClientProxyError> {
        do {
            return try await .success(client.encryption().userIdentity(userId: userID).map(UserIdentityProxy.init))
        } catch {
            MXLog.error("Failed retrieving user identity: \(error)")
            return .failure(.sdkError(error))
        }
    }
    
    private func joinRoomExplicitly(_ roomId: String) async {
        do {
            _ = try await client.joinRoomById(roomId: roomId)
        } catch {
            MXLog.error("Failed to join invited room: \(roomId) with error: \(error)")
        }
    }
}

extension ClientProxy: MediaLoaderProtocol {
    func loadMediaContentForSource(_ source: MediaSourceProxy) async throws -> Data {
        try await mediaLoader.loadMediaContentForSource(source)
    }

    func loadMediaThumbnailForSource(_ source: MediaSourceProxy, width: UInt, height: UInt) async throws -> Data {
        try await mediaLoader.loadMediaThumbnailForSource(source, width: width, height: height)
    }
    
    func loadMediaFileForSource(_ source: MediaSourceProxy, filename: String?) async throws -> MediaFileHandleProxy {
        try await mediaLoader.loadMediaFileForSource(source, filename: filename)
    }
}

private class SyncServiceStateObserverProxy: SyncServiceStateObserver {
    private let onUpdateClosure: (SyncServiceState) -> Void

    init(onUpdateClosure: @escaping (SyncServiceState) -> Void) {
        self.onUpdateClosure = onUpdateClosure
    }

    func onUpdate(state: SyncServiceState) {
        onUpdateClosure(state)
    }
}

private class RoomListStateListenerProxy: RoomListServiceStateListener {
    private let onUpdateClosure: (RoomListServiceState) -> Void

    init(onUpdateClosure: @escaping (RoomListServiceState) -> Void) {
        self.onUpdateClosure = onUpdateClosure
    }

    func onUpdate(state: RoomListServiceState) {
        onUpdateClosure(state)
    }
}

private class RoomListServiceSyncIndicatorListenerProxy: RoomListServiceSyncIndicatorListener {
    private let onUpdateClosure: (RoomListServiceSyncIndicator) -> Void

    init(onUpdateClosure: @escaping (RoomListServiceSyncIndicator) -> Void) {
        self.onUpdateClosure = onUpdateClosure
    }
    
    func onUpdate(syncIndicator: RoomListServiceSyncIndicator) {
        onUpdateClosure(syncIndicator)
    }
}

private class VerificationStateListenerProxy: VerificationStateListener {
    private let onUpdateClosure: (VerificationState) -> Void

    init(onUpdateClosure: @escaping (VerificationState) -> Void) {
        self.onUpdateClosure = onUpdateClosure
    }
    
    func onUpdate(status: VerificationState) {
        onUpdateClosure(status)
    }
}

private class ClientDelegateWrapper: ClientDelegate {
    private let authErrorCallback: (Bool) -> Void
    
    init(authErrorCallback: @escaping (Bool) -> Void) {
        self.authErrorCallback = authErrorCallback
    }
    
    // MARK: - ClientDelegate

    func didReceiveAuthError(isSoftLogout: Bool) {
        MXLog.error("Received authentication error, softlogout=\(isSoftLogout)")
        authErrorCallback(isSoftLogout)
    }
    
    func didRefreshTokens() {
        MXLog.info("Delegating session updates to the ClientSessionDelegate.")
    }
}

private class ClientDecryptionErrorDelegate: UnableToDecryptDelegate {
    private let actionsSubject: PassthroughSubject<ClientProxyAction, Never>
    
    init(actionsSubject: PassthroughSubject<ClientProxyAction, Never>) {
        self.actionsSubject = actionsSubject
    }
    
    func onUtd(info: UnableToDecryptInfo) {
        actionsSubject.send(.receivedDecryptionError(info))
    }
}

private class IgnoredUsersListenerProxy: IgnoredUsersListener {
    private let onUpdateClosure: ([String]) -> Void

    init(onUpdateClosure: @escaping ([String]) -> Void) {
        self.onUpdateClosure = onUpdateClosure
    }
    
    func call(ignoredUserIds: [String]) {
        onUpdateClosure(ignoredUserIds)
    }
}

private class SendQueueRoomErrorListenerProxy: SendQueueRoomErrorListener {
    private let onErrorClosure: (String, ClientError) -> Void
    
    init(onErrorClosure: @escaping (String, ClientError) -> Void) {
        self.onErrorClosure = onErrorClosure
    }
    
    func onError(roomId: String, error: ClientError) {
        onErrorClosure(roomId, error)
    }
}<|MERGE_RESOLUTION|>--- conflicted
+++ resolved
@@ -182,7 +182,8 @@
         
         secureBackupController = SecureBackupController(encryption: client.encryption())
         
-<<<<<<< HEAD
+        self.needsSlidingSyncMigration = needsSlidingSyncMigration
+        
         /// Configure Zero Utlils, Services and APIs
         let zeroUsersApi = ZeroUsersApi(appSettings: appSettings)
         zeroMatrixUsersService = ZeroMatrixUsersService(zeroUsersApi: zeroUsersApi,
@@ -193,9 +194,6 @@
         zeroCreateAccountApi = ZeroCreateAccountApi(appSettings: appSettings)
         zeroUserAccountApi = ZeroAccountApi(appSettings: appSettings)
         zeroPostsApi = ZeroPostsApi(appSettings: appSettings)
-=======
-        self.needsSlidingSyncMigration = needsSlidingSyncMigration
->>>>>>> d8b88f1c
 
         delegateHandle = client.setDelegate(delegate: ClientDelegateWrapper { [weak self] isSoftLogout in
             self?.hasEncounteredAuthError = true
