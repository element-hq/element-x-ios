//
// Copyright 2022-2024 New Vector Ltd.
//
// SPDX-License-Identifier: AGPL-3.0-only OR LicenseRef-Element-Commercial
// Please see LICENSE files in the repository root for full details.
//

import Combine
import CryptoKit
import Foundation
import OrderedCollections

import MatrixRustSDK

class ClientProxy: ClientProxyProtocol {
    private let client: ClientProtocol
    private let networkMonitor: NetworkMonitorProtocol
    private let appSettings: AppSettings
    
    private let mediaLoader: MediaLoaderProtocol
    private let clientQueue: DispatchQueue
    
    private var roomListService: RoomListService
    // periphery: ignore - only for retain
    private var roomListStateUpdateTaskHandle: TaskHandle?
    // periphery: ignore - only for retain
    private var roomListStateLoadingStateUpdateTaskHandle: TaskHandle?

    private var syncService: SyncService
    // periphery: ignore - only for retain
    private var syncServiceStateUpdateTaskHandle: TaskHandle?
    
    // periphery:ignore - required for instance retention in the rust codebase
    private var ignoredUsersListenerTaskHandle: TaskHandle?
    
    // periphery:ignore - required for instance retention in the rust codebase
    private var verificationStateListenerTaskHandle: TaskHandle?
    
    // periphery:ignore - required for instance retention in the rust codebase
    private var sendQueueListenerTaskHandle: TaskHandle?
    
    private var delegateHandle: TaskHandle?
    
    // These following summary providers both operate on the same allRooms() list but
    // can apply their own filtering and pagination
    private(set) var roomSummaryProvider: RoomSummaryProviderProtocol
    private(set) var alternateRoomSummaryProvider: RoomSummaryProviderProtocol
    
    private(set) var staticRoomSummaryProvider: StaticRoomSummaryProviderProtocol
    
    let notificationSettings: NotificationSettingsProxyProtocol

    let secureBackupController: SecureBackupControllerProtocol
    
    private(set) var sessionVerificationController: SessionVerificationControllerProxyProtocol?
    
    private static var roomCreationPowerLevelOverrides: PowerLevels {
        .init(usersDefault: nil,
              eventsDefault: nil,
              stateDefault: nil,
              ban: nil,
              kick: nil,
              redact: nil,
              invite: nil,
              notifications: nil,
              users: [:],
              events: [
                  "m.call.member": Int32(0),
                  "org.matrix.msc3401.call.member": Int32(0)
              ])
    }
    
    private static var knockingRoomCreationPowerLevelOverrides: PowerLevels {
        .init(usersDefault: nil,
              eventsDefault: nil,
              stateDefault: nil,
              ban: nil,
              kick: nil,
              redact: nil,
              invite: Int32(50),
              notifications: nil,
              users: [:],
              events: [
                  "m.call.member": Int32(0),
                  "org.matrix.msc3401.call.member": Int32(0)
              ])
    }

    private var loadCachedAvatarURLTask: Task<Void, Never>?
    private let userAvatarURLSubject = CurrentValueSubject<URL?, Never>(nil)
    var userAvatarURLPublisher: CurrentValuePublisher<URL?, Never> {
        userAvatarURLSubject.asCurrentValuePublisher()
    }
    
    private let userDisplayNameSubject = CurrentValueSubject<String?, Never>(nil)
    var userDisplayNamePublisher: CurrentValuePublisher<String?, Never> {
        userDisplayNameSubject.asCurrentValuePublisher()
    }
    
    private let ignoredUsersSubject = CurrentValueSubject<[String]?, Never>(nil)
    var ignoredUsersPublisher: CurrentValuePublisher<[String]?, Never> {
        ignoredUsersSubject
            .asCurrentValuePublisher()
    }
    
    private let userRewardsSubject = CurrentValueSubject<ZeroRewards, Never>(ZeroRewards.empty())
    var userRewardsPublisher: CurrentValuePublisher<ZeroRewards, Never> {
        userRewardsSubject.asCurrentValuePublisher()
    }
    
    private let showNewUserRewardsIntimationSubject = CurrentValueSubject<Bool, Never>(false)
    var showNewUserRewardsIntimationPublisher: CurrentValuePublisher<Bool, Never> {
        showNewUserRewardsIntimationSubject.asCurrentValuePublisher()
    }
    
    private let primaryZeroIdSubject = CurrentValueSubject<String?, Never>(nil)
    var primaryZeroId: CurrentValuePublisher<String?, Never> {
        primaryZeroIdSubject.asCurrentValuePublisher()
    }
    
    private let zeroMessengerInviteSubject = CurrentValueSubject<ZeroMessengerInvite, Never>(ZeroMessengerInvite.empty())
    var messengerInvitePublisher: CurrentValuePublisher<ZeroMessengerInvite, Never> {
        zeroMessengerInviteSubject.asCurrentValuePublisher()
    }
    
    private var cancellables = Set<AnyCancellable>()
    
    /// Will be `true` whilst the app cleans up and forces a logout. Prevents the sync service from restarting
    /// before the client is released which ends up running in a loop. This is a workaround until the sync service
    /// can tell us *what* error occurred so we can handle restarts more gracefully.
    private var hasEncounteredAuthError = false
    
    deinit {
        stopSync { [delegateHandle] in
            // The delegate handle needs to be cancelled always after the sync stops
            delegateHandle?.cancel()
        }
    }
    
    private let actionsSubject = PassthroughSubject<ClientProxyAction, Never>()
    var actionsPublisher: AnyPublisher<ClientProxyAction, Never> {
        actionsSubject.eraseToAnyPublisher()
    }
    
    private let loadingStateSubject = CurrentValueSubject<ClientProxyLoadingState, Never>(.notLoading)
    var loadingStatePublisher: CurrentValuePublisher<ClientProxyLoadingState, Never> {
        loadingStateSubject.asCurrentValuePublisher()
    }
    
    private let verificationStateSubject = CurrentValueSubject<SessionVerificationState, Never>(.unknown)
    var verificationStatePublisher: CurrentValuePublisher<SessionVerificationState, Never> {
        verificationStateSubject.asCurrentValuePublisher()
    }
    
    private let directMemberZeroProfileSubject = CurrentValueSubject<ZMatrixUser?, Never>(nil)
    var directMemberZeroProfilePublisher: CurrentValuePublisher<ZMatrixUser?, Never> {
        directMemberZeroProfileSubject.asCurrentValuePublisher()
    }
    
    private let zeroCurrentUserSubject = CurrentValueSubject<ZCurrentUser, Never>(ZCurrentUser.placeholder)
    var zeroCurrentUserPublisher: CurrentValuePublisher<ZCurrentUser, Never> {
        zeroCurrentUserSubject.asCurrentValuePublisher()
    }
    
    var roomsToAwait: Set<String> = []
    
    private let sendQueueStatusSubject = CurrentValueSubject<Bool, Never>(false)
    
    private let zeroApiProxy: ZeroApiProxyProtocol
    
    private var roomNotificationModeUpdateProtocol: RoomNotificationModeUpdatedProtocol? = nil
    
    init(client: ClientProtocol,
         needsSlidingSyncMigration: Bool,
         networkMonitor: NetworkMonitorProtocol,
         appSettings: AppSettings) async throws {
        self.client = client
        self.networkMonitor = networkMonitor
        self.appSettings = appSettings
        
        clientQueue = .init(label: "ClientProxyQueue", attributes: .concurrent)
        
        mediaLoader = MediaLoader(client: client)
        
        notificationSettings = await NotificationSettingsProxy(notificationSettings: client.getNotificationSettings())
        
        secureBackupController = SecureBackupController(encryption: client.encryption())
        
        zeroApiProxy = ZeroApiProxy(client: client, appSettings: appSettings)
        
        self.needsSlidingSyncMigration = needsSlidingSyncMigration
        
        let configuredAppService = try await ClientProxyServices(client: client,
                                                                 actionsSubject: actionsSubject,
                                                                 notificationSettings: notificationSettings,
                                                                 appSettings: appSettings,
                                                                 zeroApiProxy: zeroApiProxy)
        
        syncService = configuredAppService.syncService
        roomListService = configuredAppService.roomListService
        roomSummaryProvider = configuredAppService.roomSummaryProvider
        alternateRoomSummaryProvider = configuredAppService.alternateRoomSummaryProvider
        staticRoomSummaryProvider = configuredAppService.staticRoomSummaryProvider
        
        syncServiceStateUpdateTaskHandle = createSyncServiceStateObserver(syncService)
        roomListStateUpdateTaskHandle = createRoomListServiceObserver(roomListService)
        roomListStateLoadingStateUpdateTaskHandle = createRoomListLoadingStateUpdateObserver(roomListService)

        delegateHandle = client.setDelegate(delegate: ClientDelegateWrapper { [weak self] isSoftLogout in
            self?.hasEncounteredAuthError = true
            self?.actionsSubject.send(.receivedAuthError(isSoftLogout: isSoftLogout))
        })
        
        networkMonitor.reachabilityPublisher
            .removeDuplicates()
            .receive(on: DispatchQueue.main)
            .sink { [weak self] reachability in
                if reachability == .reachable {
                    self?.startSync()
                }
            }
            .store(in: &cancellables)

        loadUserAvatarURLFromCache()
        
        ignoredUsersListenerTaskHandle = client.subscribeToIgnoredUsers(listener: IgnoredUsersListenerProxy { [weak self] ignoredUsers in
            self?.ignoredUsersSubject.send(ignoredUsers)
        })
        
        await updateVerificationState(client.encryption().verificationState())
        
        verificationStateListenerTaskHandle = client.encryption().verificationStateListener(listener: VerificationStateListenerProxy { [weak self] verificationState in
            Task { await self?.updateVerificationState(verificationState) }
        })
        
        sendQueueListenerTaskHandle = client.subscribeToSendQueueStatus(listener: SendQueueRoomErrorListenerProxy { [weak self] roomID, error in
            MXLog.error("Send queue failed in room: \(roomID) with error: \(error)")
            self?.sendQueueStatusSubject.send(false)
        })
        
        sendQueueStatusSubject
            .combineLatest(networkMonitor.reachabilityPublisher)
            .debounce(for: 1.0, scheduler: DispatchQueue.main)
            .sink { enabled, reachability in
                MXLog.info("Send queue status changed to enabled: \(enabled), reachability: \(reachability)")
                
                if enabled == false, reachability == .reachable {
                    MXLog.info("Enabling all send queues")
                    Task {
                        await client.enableAllSendQueues(enable: true)
                    }
                }
            }
            .store(in: &cancellables)
        
        Task {
            do {
                try await client.setMediaRetentionPolicy(policy: .init(maxCacheSize: nil,
                                                                       maxFileSize: nil,
                                                                       // 30 days in seconds
                                                                       lastAccessExpiry: 30 * 24 * 60 * 60,
                                                                       // 1 day in seconds
                                                                       cleanupFrequency: 24 * 60 * 60))
            } catch {
                MXLog.error("Failed setting media retention policy with error: \(error)")
            }
        }
        
        _ = await loadZeroMessengerInvite()
    }
    
    var userID: String {
        do {
            return try client.userId()
        } catch {
            MXLog.error("Failed retrieving room info with error: \(error)")
            return "Unknown user identifier"
        }
    }

    var deviceID: String? {
        do {
            return try client.deviceId()
        } catch {
            MXLog.error("Failed retrieving deviceID with error: \(error)")
            return nil
        }
    }

    var homeserver: String {
        client.homeserver()
    }
    
    let needsSlidingSyncMigration: Bool
    var slidingSyncVersion: SlidingSyncVersion {
        client.slidingSyncVersion()
    }
    
    var canDeactivateAccount: Bool {
        client.canDeactivateAccount()
    }
    
    var userIDServerName: String? {
        do {
            return try client.userIdServerName()
        } catch {
            MXLog.error("Failed retrieving userID server name with error: \(error)")
            return nil
        }
    }

    private(set) lazy var pusherNotificationClientIdentifier: String? = {
        // NOTE: The result is stored as part of the restoration token. Any changes
        // here would require a migration to correctly match incoming notifications.
        guard let data = userID.data(using: .utf8) else { return nil }
        let digest = SHA256.hash(data: data)
        return digest.compactMap { String(format: "%02x", $0) }.joined()
    }()
    
    func isOnlyDeviceLeft() async -> Result<Bool, ClientProxyError> {
        do {
            let result = try await client.encryption().isLastDevice()
            return .success(result)
        } catch {
            MXLog.error("Failed checking isLastDevice with error: \(error)")
            return .failure(.sdkError(error))
        }
    }

    func startSync() {
        guard !needsSlidingSyncMigration else {
            MXLog.warning("Ignoring request, this client needs to be migrated to native sliding sync.")
            return
        }
        
        guard !hasEncounteredAuthError else {
            MXLog.warning("Ignoring request, this client has an unknown token.")
            return
        }
        
        guard networkMonitor.reachabilityPublisher.value == .reachable else {
            MXLog.warning("Ignoring request, network unreachable.")
            return
        }
        
        MXLog.info("Starting sync")
        
        Task {
            await syncService.start()
            
            // If we are using OIDC we want to cache the account management URL in volatile memory on the SDK side.
            // To avoid the cache being invalidated while the app is backgrounded, we cache at every sync start.
            await cacheAccountURL()
        }
    }
    
    /// A stored task for restarting the sync after a failure. This is stored so that we can cancel
    /// it when `stopSync` is called (e.g. when signing out) to prevent an otherwise infinite
    /// loop that was triggered by trying to sync a signed out session.
    @CancellableTask private var restartTask: Task<Void, Never>?
    
    func restartSync() {
        guard restartTask == nil else { return }
        
        restartTask = Task { [weak self] in
            do {
                // Until the SDK can tell us the failure, we add a small
                // delay to avoid generating multi-gigabyte log files.
                try await Task.sleep(for: .milliseconds(250))
                self?.startSync()
            } catch {
                MXLog.error("Restart cancelled.")
            }
            self?.restartTask = nil
        }
    }
    
    func stopSync() {
        stopSync(completion: nil)
    }
    
    func stopSync(completion: (() -> Void)?) {
        MXLog.info("Stopping sync")
        
        if restartTask != nil {
            MXLog.warning("Removing the sync service restart task.")
            restartTask = nil
        }
        
        // Capture the sync service strongly as this method is called on deinit and so the
        // existence of self when the Task executes is questionable and would sometimes crash.
        // Note: This isn't strictly necessary now given the unwrap above, but leaving the code as
        // documentation. SE-0371 will allow us to fix this by using an async deinit.
        Task { [syncService] in
            defer {
                completion?()
            }
            
            await syncService.stop()
            MXLog.info("Sync stopped")
        }
    }
    
    func accountURL(action: AccountManagementAction) async -> URL? {
        try? await client.accountUrl(action: action).flatMap(URL.init(string:))
    }
    
    func directRoomForUserID(_ userID: String) -> Result<String?, ClientProxyError> {
        do {
            let room = self.client.rooms().first(where: {
                $0.heroes().count == 1 && $0.heroes().first?.userId == userID
            })
            // let roomID = try self.client.getDmRoom(userId: userID)?.id()
            return .success(room?.id())
        } catch {
            MXLog.error("Failed retrieving direct room for userID: \(userID) with error: \(error)")
            return .failure(.sdkError(error))
        }
    }
    
    func createDirectRoom(with userID: String, expectedRoomName: String?) async -> Result<String, ClientProxyError> {
        do {
            let parameters = CreateRoomParameters(name: nil,
                                                  topic: nil,
                                                  isEncrypted: true,
                                                  isDirect: true,
                                                  visibility: .private,
                                                  preset: .trustedPrivateChat,
                                                  invite: [userID],
                                                  avatar: nil,
                                                  powerLevelContentOverride: Self.roomCreationPowerLevelOverrides)
            let roomID = try await client.createRoom(request: parameters)
            
            await waitForRoomToSync(roomID: roomID)
            
            return .success(roomID)
        } catch {
            MXLog.error("Failed creating direct room for userID: \(userID) with error: \(error)")
            return .failure(.sdkError(error))
        }
    }
    
    func createRoom(name: String,
                    topic: String?,
                    isRoomPrivate: Bool,
                    isKnockingOnly: Bool,
                    userIDs: [String],
                    avatarURL: URL?,
                    aliasLocalPart: String?) async -> Result<String, ClientProxyError> {
        do {
            let parameters = CreateRoomParameters(name: name,
                                                  topic: topic,
                                                  isEncrypted: isRoomPrivate,
                                                  isDirect: false,
                                                  visibility: isRoomPrivate ? .private : .public,
                                                  preset: isRoomPrivate ? .privateChat : .publicChat,
                                                  invite: userIDs,
                                                  avatar: avatarURL?.absoluteString,
                                                  powerLevelContentOverride: isKnockingOnly ? Self.knockingRoomCreationPowerLevelOverrides : Self.roomCreationPowerLevelOverrides,
                                                  joinRuleOverride: isKnockingOnly ? .knock : nil,
                                                  historyVisibilityOverride: isRoomPrivate ? .invited : nil,
                                                  // This is an FFI naming mistake, what is required is the `aliasLocalPart` not the whole alias
                                                  canonicalAlias: aliasLocalPart)
            let roomID = try await client.createRoom(request: parameters)
            
            await waitForRoomToSync(roomID: roomID)
            
            return .success(roomID)
        } catch {
            MXLog.error("Failed creating room with error: \(error)")
            return .failure(.sdkError(error))
        }
    }
    
    func joinRoom(_ roomID: String, via: [String]) async -> Result<Void, ClientProxyError> {
        do {
            let _ = try await client.joinRoomByIdOrAlias(roomIdOrAlias: roomID, serverNames: via)
                        
            await waitForRoomToSync(roomID: roomID, timeout: .seconds(30))
            
            return .success(())
        } catch ClientError.MatrixApi(.forbidden, _, _, _) {
            MXLog.error("Failed joining roomAlias: \(roomID) forbidden")
            return .failure(.forbiddenAccess)
        } catch {
            MXLog.error("Failed joining roomID: \(roomID) with error: \(error)")
            return .failure(.sdkError(error))
        }
    }
    
    func joinRoomAlias(_ roomAlias: String) async -> Result<Void, ClientProxyError> {
        do {
            let room = try await client.joinRoomByIdOrAlias(roomIdOrAlias: roomAlias, serverNames: [])
            
            await waitForRoomToSync(roomID: room.id(), timeout: .seconds(30))
            
            return .success(())
        } catch ClientError.MatrixApi(.forbidden, _, _, _) {
            MXLog.error("Failed joining roomAlias: \(roomAlias) forbidden")
            return .failure(.forbiddenAccess)
        } catch {
            MXLog.error("Failed joining roomAlias: \(roomAlias) with error: \(error)")
            return .failure(.sdkError(error))
        }
    }
    
    func knockRoom(_ roomID: String, via: [String], message: String?) async -> Result<Void, ClientProxyError> {
        do {
            let _ = try await client.knock(roomIdOrAlias: roomID, reason: message, serverNames: via)
            await waitForRoomToSync(roomID: roomID, timeout: .seconds(30))
            return .success(())
        } catch {
            MXLog.error("Failed knocking roomID: \(roomID) with error: \(error)")
            return .failure(.sdkError(error))
        }
    }
    
    func knockRoomAlias(_ roomAlias: String, message: String?) async -> Result<Void, ClientProxyError> {
        do {
            let room = try await client.knock(roomIdOrAlias: roomAlias, reason: message, serverNames: [])
            await waitForRoomToSync(roomID: room.id(), timeout: .seconds(30))
            return .success(())
        } catch {
            MXLog.error("Failed knocking roomAlias: \(roomAlias) with error: \(error)")
            return .failure(.sdkError(error))
        }
    }
    
    func uploadMedia(_ media: MediaInfo) async -> Result<String, ClientProxyError> {
        guard let mimeType = media.mimeType else {
            MXLog.error("Failed uploading media, invalid mime type: \(media)")
            return .failure(ClientProxyError.invalidMedia)
        }
        
        do {
            let data = try Data(contentsOf: media.url)
            let matrixUrl = try await client.uploadMedia(mimeType: mimeType, data: data, progressWatcher: nil)
            return .success(matrixUrl)
        } catch let ClientError.MatrixApi(errorKind, _, _, _) {
            MXLog.error("Failed uploading media with error kind: \(errorKind)")
            return .failure(ClientProxyError.failedUploadingMedia(errorKind))
        } catch {
            MXLog.error("Failed uploading media with error: \(error)")
            return .failure(ClientProxyError.sdkError(error))
        }
    }
        
    func roomForIdentifier(_ identifier: String) async -> RoomProxyType? {
        let shouldAwait = roomsToAwait.remove(identifier) != nil
        
        // Try fetching the room from the cold cache (if available) first
        if let room = await buildRoomForIdentifier(identifier) {
            return room
        }
        
        if !roomSummaryProvider.statePublisher.value.isLoaded {
            _ = await roomSummaryProvider.statePublisher.values.first { $0.isLoaded }
        }
        
        if shouldAwait {
            await waitForRoomToSync(roomID: identifier)
        }
        
        return await buildRoomForIdentifier(identifier)
    }
    
    func leaveRoom(_ roomID: String) async -> Result<Void, ClientProxyError> {
        do {
            let roomListItem = try roomListService.room(roomId: roomID)
            let invitedRoomPreview = try await roomListItem.previewRoom(via: [])
            try await invitedRoomPreview.leave()
            return .success(())
        } catch {
            MXLog.error(error)
            return .failure(.zeroError(error))
        }
    }
    
    func roomPreviewForIdentifier(_ identifier: String, via: [String]) async -> Result<RoomPreviewProxyProtocol, ClientProxyError> {
        do {
            let roomPreview = try await client.getRoomPreviewFromRoomId(roomId: identifier, viaServers: via)
<<<<<<< HEAD
            return try .success(RoomPreviewProxy(roomId: identifier, roomPreview: roomPreview, zeroUsersService: zeroApiProxy.matrixUsersService))
        } catch ClientError.MatrixApi(.forbidden, _, _) {
=======
            return try .success(RoomPreviewProxy(roomPreview: roomPreview))
        } catch ClientError.MatrixApi(.forbidden, _, _, _) {
>>>>>>> 5b003856
            MXLog.error("Failed retrieving preview for room: \(identifier) is private")
            return .failure(.roomPreviewIsPrivate)
        } catch {
            MXLog.error("Failed retrieving preview for room: \(identifier) with error: \(error)")
            return .failure(.sdkError(error))
        }
    }
    
    func roomSummaryForIdentifier(_ identifier: String) -> RoomSummary? {
        staticRoomSummaryProvider.roomListPublisher.value.first { $0.id == identifier }
    }
    
    func roomSummaryForAlias(_ alias: String) -> RoomSummary? {
        staticRoomSummaryProvider.roomListPublisher.value.first { $0.canonicalAlias == alias || $0.alternativeAliases.contains(alias) }
    }
    
    func reportRoomForIdentifier(_ identifier: String, reason: String?) async -> Result<Void, ClientProxyError> {
        do {
            guard let room = try client.getRoom(roomId: identifier) else {
                MXLog.error("Failed reporting room with identifier: \(identifier), room not in local store")
                return .failure(.roomNotInLocalStore)
            }
            try await room.reportRoom(reason: reason)
            return .success(())
        } catch {
            MXLog.error("Failed reporting room with identifier: \(identifier), with error: \(error)")
            return .failure(.sdkError(error))
        }
    }
    
    func roomInfoForAlias(_ alias: String) async -> RoomInfoProxy? {
        do {
            if let resolvedRoomAlias = try await client.resolveRoomAlias(roomAlias: alias) {
                let roomId = resolvedRoomAlias.roomId
                let roomInfo = try await roomListService.room(roomId: roomId).roomInfo()
                return RoomInfoProxy(roomInfo: roomInfo, roomAvatarCached: nil)
            } else {
                return nil
            }
        } catch {
            MXLog.error("Failed to load room for alias with error: \(error)")
            return nil
        }
    }

    func loadUserDisplayName() async -> Result<Void, ClientProxyError> {
        do {
            userDisplayNameSubject.send(appSettings.zeroLoggedInUser.displayName)
            
            let displayName = try await client.displayName()
            userDisplayNameSubject.send(displayName)
            return .success(())
        } catch {
            MXLog.error("Failed loading user display name Owith error: \(error)")
            return .failure(.sdkError(error))
        }
    }
    
    func setUserInfo(_ name: String, primaryZId: String?) async -> Result<Void, ClientProxyError> {
        do {
            try await client.setDisplayName(name: name)
            try await zeroApiProxy.matrixUsersService.updateUserInfo(displayName: name, primaryZId: primaryZId)
            Task {
                await self.loadUserDisplayName()
                
            }
            _ = try await fetchZeroCurrentUser()
            return .success(())
        } catch {
            MXLog.error("Failed setting user display name with error: \(error)")
            return .failure(.sdkError(error))
        }
    }

    func loadUserAvatarURL() async -> Result<Void, ClientProxyError> {
        do {
            let urlString = try await client.avatarUrl()
            loadCachedAvatarURLTask?.cancel()
            userAvatarURLSubject.send(urlString.flatMap(URL.init))
            return .success(())
        } catch {
            MXLog.error("Failed loading user avatar URL with error: \(error)")
            return .failure(.sdkError(error))
        }
    }
    
    func setUserAvatar(media: MediaInfo) async -> Result<Void, ClientProxyError> {
        guard case let .image(imageURL, _, _) = media, let mimeType = media.mimeType else {
            MXLog.error("Failed uploading, invalid media: \(media)")
            return .failure(.invalidMedia)
        }
            
        do {
            let data = try Data(contentsOf: imageURL)
            try await client.uploadAvatar(mimeType: mimeType, data: data)
            Task {
                await self.loadUserAvatarURL()
            }
            Task {
                if let urlString = try await client.avatarUrl() {
                    try await zeroApiProxy.matrixUsersService.updateUserAvatar(avatarUrl: urlString)
                }
            }
            return .success(())
        } catch {
            MXLog.error("Failed setting user avatar with error: \(error)")
            return .failure(.sdkError(error))
        }
    }
    
    func removeUserAvatar() async -> Result<Void, ClientProxyError> {
        do {
            try await client.removeAvatar()
            Task {
                await self.loadUserAvatarURL()
            }
            return .success(())
        } catch {
            MXLog.error("Failed removing user avatar with error: \(error)")
            return .failure(.sdkError(error))
        }
    }

    func logout() async {
        do {
            try await client.logout()
        } catch {
            MXLog.error("Failed logging out with error: \(error)")
        }
    }
    
    func deactivateAccount(password: String?, eraseData: Bool) async -> Result<Void, ClientProxyError> {
        do {
            try await client.deactivateAccount(authData: password.map { .password(passwordDetails: .init(identifier: userID, password: $0)) },
                                               eraseData: eraseData)
            return .success(())
        } catch {
            return .failure(.sdkError(error))
        }
    }
    
    func setPusher(with configuration: PusherConfiguration) async throws {
        try await client.setPusher(identifiers: configuration.identifiers,
                                   kind: configuration.kind,
                                   appDisplayName: configuration.appDisplayName,
                                   deviceDisplayName: configuration.deviceDisplayName,
                                   profileTag: configuration.profileTag,
                                   lang: configuration.lang)
    }
    
    func searchUsers(searchTerm: String, limit: UInt) async -> Result<SearchUsersResultsProxy, ClientProxyError> {
        do {
            let zeroUsers = try await zeroApiProxy.matrixUsersService.searchZeroUsers(query: searchTerm)
            let matrixUsers = try await zeroUsers.concurrentMap { zeroUser in
                let userProfile = try await self.client.getProfile(userId: zeroUser.matrixId)
                return UserProfileProxy(sdkUserProfile: userProfile, zeroUserProfile: zeroUser)
            }
            return .success(.init(results: matrixUsers, limited: false))
        } catch {
            MXLog.error("Failed searching users with error: \(error)")
            return .failure(.sdkError(error))
        }
    }
    
    func profile(for userID: String) async -> Result<UserProfileProxy, ClientProxyError> {
        do {
            async let sdkProfile = client.getProfile(userId: userID)
            async let zeroProfile = zeroApiProxy.matrixUsersService.fetchZeroUser(userId: userID)
            // Await both results
            let (sdkProfileResult, zeroProfileResult) = try await (sdkProfile, zeroProfile)
            return .success(.init(zeroUserProfile: zeroProfileResult, sdkUserProfile: sdkProfileResult))
        } catch {
            MXLog.error("Failed retrieving profile for userID: \(userID) with error: \(error)")
            return .failure(.sdkError(error))
        }
    }
    
    func zeroProfile(userId: String) async {
        do {
            let zeroProfile = try await zeroApiProxy.matrixUsersService.fetchZeroUser(userId: userId)
            directMemberZeroProfileSubject.send(zeroProfile)
        } catch {
            MXLog.error("Failed retrieving zero profile for userID: \(userID) with error: \(error)")
        }
    }
    
    func roomDirectorySearchProxy() -> RoomDirectorySearchProxyProtocol {
        RoomDirectorySearchProxy(roomDirectorySearch: client.roomDirectorySearch(), appSettings: appSettings)
    }
    
    func resolveRoomAlias(_ alias: String) async -> Result<ResolvedRoomAlias, ClientProxyError> {
        do {
            guard let resolvedAlias = try await client.resolveRoomAlias(roomAlias: alias) else {
                MXLog.error("Failed resolving room alias, is nil")
                return .failure(.failedResolvingRoomAlias)
            }
            
            // Resolving aliases is done through the directory/room API which returns too many / all known
            // vias, which in turn results in invalid join requests. Trim them to something manageable
            // https://github.com/element-hq/synapse/issues/17298
            let limitedAlias = ResolvedRoomAlias(roomId: resolvedAlias.roomId, servers: Array(resolvedAlias.servers.prefix(50)))
            
            return .success(limitedAlias)
        } catch {
            MXLog.error("Failed resolving room alias: \(alias) with error: \(error)")
            return .failure(.sdkError(error))
        }
    }
    
    func isAliasAvailable(_ alias: String) async -> Result<Bool, ClientProxyError> {
        do {
            let result = try await client.isRoomAliasAvailable(alias: alias)
            return .success(result)
        } catch {
            MXLog.error("Failed checking if alias: \(alias) is available with error: \(error)")
            return .failure(.sdkError(error))
        }
    }
    
    func clearCaches() async -> Result<Void, ClientProxyError> {
        do {
            return try await .success(client.clearCaches())
        } catch {
            MXLog.error("Failed clearing client caches with error: \(error)")
            return .failure(.sdkError(error))
        }
    }
        
    // MARK: Ignored users
    
    func ignoreUser(_ userID: String) async -> Result<Void, ClientProxyError> {
        do {
            try await client.ignoreUser(userId: userID)
            return .success(())
        } catch {
            MXLog.error("Failed ignoring user with error: \(error)")
            return .failure(.sdkError(error))
        }
    }
    
    func unignoreUser(_ userID: String) async -> Result<Void, ClientProxyError> {
        do {
            try await client.unignoreUser(userId: userID)
            return .success(())
        } catch {
            MXLog.error("Failed unignoring user with error: \(error)")
            return .failure(.sdkError(error))
        }
    }
    
    // MARK: Recently visited rooms
    
    func trackRecentlyVisitedRoom(_ roomID: String) async -> Result<Void, ClientProxyError> {
        do {
            try await client.trackRecentlyVisitedRoom(room: roomID)
            return .success(())
        } catch {
            MXLog.error("Failed tracking recently visited room: \(roomID) with error: \(error)")
            return .failure(.sdkError(error))
        }
    }
    
    func recentlyVisitedRooms() async -> Result<[String], ClientProxyError> {
        do {
            let result = try await client.getRecentlyVisitedRooms()
            return .success(result)
        } catch {
            MXLog.error("Failed retrieving recently visited rooms with error: \(error)")
            return .failure(.sdkError(error))
        }
    }
    
    func recentConversationCounterparts() async -> [UserProfileProxy] {
        let maxResultsToReturn = 5
        
        guard case let .success(roomIdentifiers) = await recentlyVisitedRooms() else {
            return []
        }
        
        var users: OrderedSet<UserProfileProxy> = []
        
        for roomID in roomIdentifiers {
            guard case let .joined(roomProxy) = await roomForIdentifier(roomID),
                  roomProxy.infoPublisher.value.isDirect,
                  let members = await roomProxy.members() else {
                continue
            }
            
            for member in members where member.isActive && member.userID != userID {
                users.append(.init(userID: member.userID, displayName: member.displayName, avatarURL: member.avatarURL))
                
                // Return early to avoid unnecessary work
                if users.count >= maxResultsToReturn {
                    return users.elements
                }
            }
        }
        
        return users.elements
    }
    
    func getUserRewards(shouldCheckRewardsIntiamtion: Bool = false) async -> Result<Void, ClientProxyError> {
        do {
            let oldRewards = appSettings.zeroRewardsCredit
            if shouldCheckRewardsIntiamtion {
                userRewardsSubject.send(oldRewards)
            }
            
            let apiRewards = try await zeroApiProxy.rewardsApi.fetchMyRewards()
            switch apiRewards {
            case .success(let zRewards):
                let apiCurrency = try await zeroApiProxy.rewardsApi.loadZeroCurrenyRate()
                switch apiCurrency {
                case .success(let zCurrency):
                    let zeroRewards = ZeroRewards(rewards: zRewards, currency: zCurrency)
                    
                    if shouldCheckRewardsIntiamtion {
                        let oldCredits = oldRewards.getZeroCredits()
                        let newCredits = zeroRewards.getZeroCredits()
                        showNewUserRewardsIntimationSubject.send(newCredits > oldCredits)
                    }
                    
                    appSettings.zeroRewardsCredit = zeroRewards
                    userRewardsSubject.send(zeroRewards)
                    return .success(())
                case .failure(let error):
                    return .failure(.zeroError(error))
                }
            case .failure(let error):
                return .failure(.zeroError(error))
            }
        } catch {
            MXLog.error(error)
            return .failure(.zeroError(error))
        }
    }
    
    func dismissRewardsIntimation() {
        Task {
            try await Task.sleep(for: .seconds(3))
            showNewUserRewardsIntimationSubject.send(false)
        }
    }
    
    func loadZeroMessengerInvite() async -> Result<Void, ClientProxyError> {
        do {
            let apiMessengerInvite = try await zeroApiProxy.messengerInviteApi.fetchMessengerInvite()
            switch apiMessengerInvite {
            case .success(let invite):
                let zeroMessengerInvite = ZeroMessengerInvite(messengerInvite: invite)
                zeroMessengerInviteSubject.send(zeroMessengerInvite)
                return .success(())
            case .failure(let error):
                return .failure(.zeroError(error))
            }
        } catch {
            MXLog.error(error)
            return .failure(.zeroError(error))
        }
    }
    
    func isProfileCompletionRequired() async -> Bool {
        do {
            let currentUser = try await zeroApiProxy.matrixUsersService.fetchCurrentUser()
            if let user = currentUser {
                return user.displayName.isEmpty || user.displayName.stringMatchesUserIdFormatRegex()
            } else {
                return false
            }
        } catch {
            MXLog.error(error)
            return false
        }
    }
    
    func completeUserAccountProfile(avatar: MediaInfo?, displayName: String, inviteCode: String) async -> Result<Void, ClientProxyError> {
        do {
            try await withThrowingTaskGroup(of: Void.self) { group in
                group.addTask {
                    if let localMedia = avatar {
                        try await self.setUserAvatar(media: localMedia).get()
                    }
                }
                group.addTask {
                    try await self.setUserInfo(displayName, primaryZId: nil).get()
                }
                try await group.waitForAll()
            }
            let userId = try client.userId().matrixIdToCleanHex()
            let avatarUrl = try await client.avatarUrl() ?? ""
            let result = try await zeroApiProxy.createAccountApi
                .finaliseCreateAccount(request: ZFinaliseCreateAccount(inviteCode: inviteCode, name: displayName, userId: userId, profileImageUrl: avatarUrl))
            
            switch result {
            case .success(let user):
                /// create a room with the user who invited
                _ = await createDirectRoom(with: user.inviter.matrixId, expectedRoomName: user.inviter.displayName)
                return .success(())
                
            case .failure(let failure):
                return .failure(.failedCompletingUserProfile)
            }
        } catch {
            MXLog.error(error)
            return .failure(.failedCompletingUserProfile)
        }
    }
    
    func deleteUserAccount() async -> Result<Void, ClientProxyError> {
        do {
            let deleteAccountResult = try await zeroApiProxy.userAccountApi.deleteAccount()
            switch deleteAccountResult {
            case .success(_):
                return .success(())
            case .failure(let error):
                return .failure(.zeroError(error))
            }
        } catch {
            MXLog.error(error)
            return .failure(.zeroError(error))
        }
    }
    
    func checkAndLinkZeroUser() async {
        do {
            zeroCurrentUserSubject.send(appSettings.zeroLoggedInUser)
            guard let currentUser = try await fetchZeroCurrentUser() else { return }
            if currentUser.matrixId == nil {
                _ = try await zeroApiProxy.createAccountApi.linkMatrixUserToZero(matrixUserId: userID)
            }
            let thirdWebWalletAddress = currentUser.wallets?.first(where: { $0.isThirdWeb })
            if thirdWebWalletAddress == nil {
                _ = try await zeroApiProxy.walletsApi.initializeThirdWebWallet()
                _ = try await fetchZeroCurrentUser()
            }
        } catch {
            MXLog.error("Failed linking matrixId to zero user. Error: \(error)")
        }
    }
    
    func fetchZeroFeeds(channelZId: String?, limit: Int, skip: Int) async -> Result<[ZPost], ClientProxyError> {
        do {
            let zeroPostsResult = try await zeroApiProxy.postsApi.fetchPosts(channelZId: channelZId, limit: limit, skip: skip)
            switch zeroPostsResult {
            case .success(let posts):
                return .success(posts)
            case .failure(let error):
                return .failure(checkPostFetchError(error))
            }
        } catch {
            MXLog.error(error)
            return .failure(.zeroError(error))
        }
    }
    
    func fetchFeedDetails(feedId: String) async -> Result<ZPost, ClientProxyError> {
        do {
            let zeroPostResult = try await zeroApiProxy.postsApi.fetchPostDetails(postId: feedId)
            switch zeroPostResult {
            case .success(let post):
                return .success(post)
            case .failure(let error):
                return .failure(.zeroError(error))
            }
        } catch {
            MXLog.error(error)
            return .failure(.zeroError(error))
        }
    }
    
    func fetchFeedReplies(feedId: String, limit: Int, skip: Int) async -> Result<[ZPost], ClientProxyError> {
        do {
            let zeroFeedRepliesResult = try await zeroApiProxy.postsApi.fetchPostReplies(postId: feedId, limit: limit, skip: skip)
            switch zeroFeedRepliesResult {
            case .success(let replies):
                return .success(replies)
            case .failure(let error):
                return .failure(checkPostFetchError(error))
            }
        } catch {
            MXLog.error(error)
            return .failure(.zeroError(error))
        }
    }
    
    func addMeowsToFeed(feedId: String, amount: Int) async -> Result<ZPost, ClientProxyError> {
        do {
            let zeroAddPostMeowResult = try await zeroApiProxy.postsApi.addMeowsToPst(amount: amount, postId: feedId)
            switch zeroAddPostMeowResult {
            case .success(let post):
                return .success(post)
            case .failure(let error):
                return .failure(.zeroError(error))
            }
        } catch {
            MXLog.error(error)
            return .failure(.zeroError(error))
        }
    }
    
    func postNewFeed(channelZId: String, content: String, replyToPost: String?) async -> Result<Void, ClientProxyError> {
        do {
            let postFeedResult = try await zeroApiProxy.postsApi.createNewPost(channelZId: channelZId,
                                                                               content: content,
                                                                               replyToPost: replyToPost)
            switch postFeedResult {
            case .success:
                return .success(())
            case .failure(let error):
                return .failure(.zeroError(error))
            }
        } catch {
            MXLog.error(error)
            return .failure(.zeroError(error))
        }
    }
    
    func fetchUserZIds() async -> Result<[String], ClientProxyError> {
        do {
            let zIdsResult = try await zeroApiProxy.channelsApi.fetchZeroIds()
            switch zIdsResult {
            case .success(let zIds):
                return .success(zIds)
            case .failure(let error):
                return .failure(.zeroError(error))
            }
        } catch {
            MXLog.error(error)
            return .failure(.zeroError(error))
        }
    }
    
    func joinChannel(roomAliasOrId: String) async -> Result<String, ClientProxyError> {
        do {
            let joinChannelResult = try await zeroApiProxy.channelsApi.joinChannel(roomAliasOrId: roomAliasOrId)
            switch joinChannelResult {
            case .success(let roomId):
                _ = await joinRoom(roomAliasOrId, via: [])
                return .success(roomId)
            case .failure(let error):
                return .failure(.zeroError(error))
            }
        } catch {
            MXLog.error(error)
            return .failure(.zeroError(error))
        }
    }
    
    func initializeThirdWebWalletForUser() async -> Result<Void, ClientProxyError> {
        do {
            let result = try await zeroApiProxy.walletsApi.initializeThirdWebWallet()
            switch result {
            case .success:
                return .success(())
            case .failure(let error):
                return .failure(.zeroError(error))
            }
        } catch {
            MXLog.error("Failed to initialize third web wallet for user: \(error)")
            return .failure(.zeroError(error))
        }
    }
    
    // MARK: - Private
    
    private func cacheAccountURL() async {
        // Calling this function for the first time will cache the account URL in volatile memory for 24 hrs on the SDK.
        _ = try? await client.accountUrl(action: nil)
    }
    
    private func updateVerificationState(_ verificationState: VerificationState) async {
        let verificationState: SessionVerificationState = switch verificationState {
        case .unknown:
            .unknown
        case .unverified:
            .unverified
        case .verified:
            .verified
        }
        
        // The session verification controller requires the user's identity which
        // isn't available before a keys query response. Use the verification
        // state updates as an aproximation for when that happens.
        await buildSessionVerificationControllerProxyIfPossible(verificationState: verificationState)
        
        // Only update the session verification state after creating a session
        // verification proxy to avoid race conditions
        verificationStateSubject.send(verificationState)
    }
    
    private func buildSessionVerificationControllerProxyIfPossible(verificationState: SessionVerificationState) async {
        guard sessionVerificationController == nil, verificationState != .unknown else {
            return
        }
        
        do {
            let sessionVerificationController = try await client.getSessionVerificationController()
            self.sessionVerificationController = SessionVerificationControllerProxy(sessionVerificationController: sessionVerificationController)
        } catch {
            MXLog.error("Failed retrieving session verification controller proxy with error: \(error)")
        }
    }

    private func loadUserAvatarURLFromCache() {
        loadCachedAvatarURLTask = Task {
            do {
                let urlString = try await self.client.cachedAvatarUrl()
                guard !Task.isCancelled else { return }
                self.userAvatarURLSubject.value = urlString.flatMap(URL.init)
            } catch {
                MXLog.error("Failed to look for the avatar url in the cache: \(error)")
            }
        }
    }
    
    private func createSyncServiceStateObserver(_ syncService: SyncService) -> TaskHandle {
        syncService.state(listener: SyncServiceStateObserverProxy { [weak self] state in
            guard let self else { return }
            
            MXLog.info("Received sync service update: \(state)")
            
            switch state {
            case .running, .terminated, .idle:
                break
            case .error:
                restartSync()
            case .offline:
                // This needs to be enabled in the client builder first to be actually used
                break
            }
        })
    }

    private func createRoomListServiceObserver(_ roomListService: RoomListService) -> TaskHandle {
        roomListService.state(listener: RoomListStateListenerProxy { [weak self] state in
            guard let self else { return }
            
            MXLog.info("Received room list update: \(state)")
            
            guard state != .error,
                  state != .terminated else {
                // The sync service is responsible of handling error and termination
                return
            }
            
            // Hide the sync spinner as soon as we get any update back
            actionsSubject.send(.receivedSyncUpdate)
            
            if ignoredUsersSubject.value == nil {
                updateIgnoredUsers()
            }
        })
    }
    
    private func createRoomListLoadingStateUpdateObserver(_ roomListService: RoomListService) -> TaskHandle {
        roomListService.syncIndicator(delayBeforeShowingInMs: 1000, delayBeforeHidingInMs: 0, listener: RoomListServiceSyncIndicatorListenerProxy { [weak self] state in
            guard let self else { return }
            
            switch state {
            case .show:
                loadingStateSubject.send(.loading)
            case .hide:
                loadingStateSubject.send(.notLoading)
            }
        })
    }
    
    private let eventFilters: TimelineEventTypeFilter = {
        var stateEventFilters: [StateEventType] = [.roomAliases,
                                                   .roomCanonicalAlias,
                                                   .roomGuestAccess,
                                                   .roomHistoryVisibility,
                                                   .roomJoinRules,
                                                   .roomPinnedEvents,
                                                   .roomPowerLevels,
                                                   .roomServerAcl,
                                                   .roomTombstone,
                                                   .spaceChild,
                                                   .spaceParent,
                                                   .policyRuleRoom,
                                                   .policyRuleServer,
                                                   .policyRuleUser]
        return .exclude(eventTypes: stateEventFilters.map { FilterTimelineEventType.state(eventType: $0) })
    }()
    
    private func buildRoomForIdentifier(_ roomID: String) async -> RoomProxyType? {
        do {
            let roomListItem = try roomListService.room(roomId: roomID)
            
            switch roomListItem.membership() {
            case .invited:
                return try await .invited(InvitedRoomProxy(roomListItem: roomListItem,
                                                           roomPreview: roomListItem.previewRoom(via: []),
                                                           ownUserID: userID,
                                                           zeroUsersService: zeroApiProxy.matrixUsersService))
            case .knocked:
                if appSettings.knockingEnabled {
                    return try await .knocked(KnockedRoomProxy(roomListItem: roomListItem,
                                                               roomPreview: roomListItem.previewRoom(via: []),
                                                               ownUserID: userID,
                                                               zeroUsersService: zeroApiProxy.matrixUsersService))
                }
                return nil
            case .joined:
                if roomListItem.isTimelineInitialized() == false {
                    try await roomListItem.initTimeline(eventTypeFilter: eventFilters, internalIdPrefix: nil)
                }                
                let roomProxy = try await JoinedRoomProxy(roomListService: roomListService,
                                                          roomListItem: roomListItem,
                                                          room: roomListItem.fullRoom(),
                                                          zeroChatApi: zeroApiProxy.chatApi,
                                                          zeroUsersService: zeroApiProxy.matrixUsersService)
                
                return .joined(roomProxy)
            case .left:
                return .left
            case .banned:
                return try await .banned(BannedRoomProxy(roomListItem: roomListItem,
                                                         roomPreview: roomListItem.previewRoom(via: []),
                                                         ownUserID: userID,
                                                         zeroUsersService: zeroApiProxy.matrixUsersService))
            }
        } catch {
            MXLog.error("Failed retrieving room: \(roomID), with error: \(error)")
            return nil
        }
    }
    
    private func waitForRoomToSync(roomID: String, timeout: Duration = .seconds(10)) async {
        let runner = ExpiringTaskRunner { [weak self] in
            try await self?.client.awaitRoomRemoteEcho(roomId: roomID)
        }
        
        _ = try? await runner.run(timeout: timeout)
    }

    private func updateIgnoredUsers() {
        Task {
            do {
                let ignoredUsers = try await client.ignoredUsers()
                ignoredUsersSubject.send(ignoredUsers)
            } catch {
                MXLog.error("Failed fetching ignored users with error: \(error)")
            }
        }
    }
    
    private func checkPostFetchError(_ error: Error) -> ClientProxyError {
        let postLimitReachedError = "The data couldn’t be read because it is missing."
        if error.asAFError?.underlyingError?.localizedDescription.contains(postLimitReachedError) == true {
            return .postsLimitReached
        } else {
            return .zeroError(error)
        }
    }
    
    // MARK: - Crypto
    
    func ed25519Base64() async -> String? {
        await client.encryption().ed25519Key()
    }
    
    func curve25519Base64() async -> String? {
        await client.encryption().curve25519Key()
    }
    
    func pinUserIdentity(_ userID: String) async -> Result<Void, ClientProxyError> {
        MXLog.info("Pinning current identity for user: \(userID)")
        
        do {
            guard let userIdentity = try await client.encryption().userIdentity(userId: userID) else {
                MXLog.error("Failed retrieving identity for user: \(userID)")
                return .failure(.failedRetrievingUserIdentity)
            }
            
            return try await .success(userIdentity.pin())
        } catch {
            MXLog.error("Failed pinning current identity for user: \(error)")
            return .failure(.sdkError(error))
        }
    }
    
    func withdrawUserIdentityVerification(_ userID: String) async -> Result<Void, ClientProxyError> {
        MXLog.info("Withdrawing current identity verification for user: \(userID)")
        
        do {
            guard let userIdentity = try await client.encryption().userIdentity(userId: userID) else {
                MXLog.error("Failed retrieving identity for user: \(userID)")
                return .failure(.failedRetrievingUserIdentity)
            }
            
            return try await .success(userIdentity.withdrawVerification())
        } catch {
            MXLog.error("Failed withdrawing current identity verification for user: \(error)")
            return .failure(.sdkError(error))
        }
    }
    
    func resetIdentity() async -> Result<IdentityResetHandle?, ClientProxyError> {
        do {
            return try await .success(client.encryption().resetIdentity())
        } catch {
            return .failure(.sdkError(error))
        }
    }
    
    func userIdentity(for userID: String) async -> Result<UserIdentityProxyProtocol?, ClientProxyError> {
        do {
            return try await .success(client.encryption().userIdentity(userId: userID).map(UserIdentityProxy.init))
        } catch {
            MXLog.error("Failed retrieving user identity: \(error)")
            return .failure(.sdkError(error))
        }
    }
    
    func verifyUserPassword(_ password: String) async -> Result<Void, ClientProxyError> {
        do {
            let verifyPasswordResult = try await zeroApiProxy.userAccountApi.verifyPassword(password: password)
            switch verifyPasswordResult {
            case .success:
                return .success(())
            case .failure(let error):
                MXLog.error("Failed to verify password: \(error)")
                return .failure(.zeroError(error))
            }
        } catch {
            MXLog.error("Failed to verify password: \(error)")
            return .failure(.zeroError(error))
        }
    }
    
    private func joinRoomExplicitly(_ roomId: String) async {
        do {
            _ = try await client.joinRoomById(roomId: roomId)
        } catch {
            MXLog.error("Failed to join invited room: \(roomId) with error: \(error)")
        }
    }
    
    private func fetchZeroCurrentUser() async throws -> ZCurrentUser? {
        let currentUser = try await zeroApiProxy.matrixUsersService.fetchCurrentUser()
        if currentUser != nil {
            zeroCurrentUserSubject.send(currentUser!)
        }
        return currentUser
    }
    
    func setRoomNotificationModeProtocol(_ listener: any RoomNotificationModeUpdatedProtocol) {
        roomNotificationModeUpdateProtocol = listener
    }
    
    func roomNotificationModeUpdated(roomId: String, notificationMode: RoomNotificationModeProxy) {
        roomNotificationModeUpdateProtocol?.onRoomNotificationModeUpdated(for: roomId, mode: notificationMode)
    }
}

extension ClientProxy: MediaLoaderProtocol {
    func loadMediaContentForSource(_ source: MediaSourceProxy) async throws -> Data {
        try await mediaLoader.loadMediaContentForSource(source)
    }

    func loadMediaThumbnailForSource(_ source: MediaSourceProxy, width: UInt, height: UInt) async throws -> Data {
        try await mediaLoader.loadMediaThumbnailForSource(source, width: width, height: height)
    }
    
    func loadMediaFileForSource(_ source: MediaSourceProxy, filename: String?) async throws -> MediaFileHandleProxy {
        try await mediaLoader.loadMediaFileForSource(source, filename: filename)
    }
}

private class SyncServiceStateObserverProxy: SyncServiceStateObserver {
    private let onUpdateClosure: (SyncServiceState) -> Void

    init(onUpdateClosure: @escaping (SyncServiceState) -> Void) {
        self.onUpdateClosure = onUpdateClosure
    }

    func onUpdate(state: SyncServiceState) {
        onUpdateClosure(state)
    }
}

private class RoomListStateListenerProxy: RoomListServiceStateListener {
    private let onUpdateClosure: (RoomListServiceState) -> Void

    init(onUpdateClosure: @escaping (RoomListServiceState) -> Void) {
        self.onUpdateClosure = onUpdateClosure
    }

    func onUpdate(state: RoomListServiceState) {
        onUpdateClosure(state)
    }
}

private class RoomListServiceSyncIndicatorListenerProxy: RoomListServiceSyncIndicatorListener {
    private let onUpdateClosure: (RoomListServiceSyncIndicator) -> Void

    init(onUpdateClosure: @escaping (RoomListServiceSyncIndicator) -> Void) {
        self.onUpdateClosure = onUpdateClosure
    }
    
    func onUpdate(syncIndicator: RoomListServiceSyncIndicator) {
        onUpdateClosure(syncIndicator)
    }
}

private class VerificationStateListenerProxy: VerificationStateListener {
    private let onUpdateClosure: (VerificationState) -> Void

    init(onUpdateClosure: @escaping (VerificationState) -> Void) {
        self.onUpdateClosure = onUpdateClosure
    }
    
    func onUpdate(status: VerificationState) {
        onUpdateClosure(status)
    }
}

private class ClientDelegateWrapper: ClientDelegate {
    private let authErrorCallback: (Bool) -> Void
    
    init(authErrorCallback: @escaping (Bool) -> Void) {
        self.authErrorCallback = authErrorCallback
    }
    
    // MARK: - ClientDelegate

    func didReceiveAuthError(isSoftLogout: Bool) {
        MXLog.error("Received authentication error, softlogout=\(isSoftLogout)")
        authErrorCallback(isSoftLogout)
    }
    
    func didRefreshTokens() {
        MXLog.info("Delegating session updates to the ClientSessionDelegate.")
    }
}

private class ClientDecryptionErrorDelegate: UnableToDecryptDelegate {
    private let actionsSubject: PassthroughSubject<ClientProxyAction, Never>
    
    init(actionsSubject: PassthroughSubject<ClientProxyAction, Never>) {
        self.actionsSubject = actionsSubject
    }
    
    func onUtd(info: UnableToDecryptInfo) {
        actionsSubject.send(.receivedDecryptionError(info))
    }
}

private class IgnoredUsersListenerProxy: IgnoredUsersListener {
    private let onUpdateClosure: ([String]) -> Void

    init(onUpdateClosure: @escaping ([String]) -> Void) {
        self.onUpdateClosure = onUpdateClosure
    }
    
    func call(ignoredUserIds: [String]) {
        onUpdateClosure(ignoredUserIds)
    }
}

private class SendQueueRoomErrorListenerProxy: SendQueueRoomErrorListener {
    private let onErrorClosure: (String, ClientError) -> Void
    
    init(onErrorClosure: @escaping (String, ClientError) -> Void) {
        self.onErrorClosure = onErrorClosure
    }
    
    func onError(roomId: String, error: ClientError) {
        onErrorClosure(roomId, error)
    }
}

private struct ClientProxyServices {
    let syncService: SyncService
    let roomListService: RoomListService
    let roomSummaryProvider: RoomSummaryProviderProtocol
    let alternateRoomSummaryProvider: RoomSummaryProviderProtocol
    let staticRoomSummaryProvider: StaticRoomSummaryProviderProtocol
    
    init(client: ClientProtocol,
         actionsSubject: PassthroughSubject<ClientProxyAction, Never>,
         notificationSettings: NotificationSettingsProxyProtocol,
         appSettings: AppSettings,
         zeroApiProxy: ZeroApiProxyProtocol) async throws {
        let syncService = try await client
            .syncService()
            .withCrossProcessLock()
            .withUtdHook(delegate: ClientDecryptionErrorDelegate(actionsSubject: actionsSubject))
            .finish()
        
        let roomListService = syncService.roomListService()
        
        let roomMessageEventStringBuilder = RoomMessageEventStringBuilder(attributedStringBuilder: AttributedStringBuilder(cacheKey: "roomList",
                                                                                                                           mentionBuilder: PlainMentionBuilder()), destination: .roomList)
        let eventStringBuilder = try RoomEventStringBuilder(stateEventStringBuilder: RoomStateEventStringBuilder(userID: client.userId(), shouldDisambiguateDisplayNames: false),
                                                            messageEventStringBuilder: roomMessageEventStringBuilder,
                                                            shouldDisambiguateDisplayNames: false,
                                                            shouldPrefixSenderName: true)
        
        roomSummaryProvider = RoomSummaryProvider(roomListService: roomListService,
                                                  eventStringBuilder: eventStringBuilder,
                                                  name: "AllRooms",
                                                  shouldUpdateVisibleRange: true,
                                                  notificationSettings: notificationSettings,
                                                  appSettings: appSettings,
                                                  zeroUsersService: zeroApiProxy.matrixUsersService)
        try await roomSummaryProvider.setRoomList(roomListService.allRooms())
        
        alternateRoomSummaryProvider = RoomSummaryProvider(roomListService: roomListService,
                                                           eventStringBuilder: eventStringBuilder,
                                                           name: "AlternateAllRooms",
                                                           notificationSettings: notificationSettings,
                                                           appSettings: appSettings,
                                                           zeroUsersService: zeroApiProxy.matrixUsersService)
        try await alternateRoomSummaryProvider.setRoomList(roomListService.allRooms())
        
        staticRoomSummaryProvider = RoomSummaryProvider(roomListService: roomListService,
                                                        eventStringBuilder: eventStringBuilder,
                                                        name: "StaticAllRooms",
                                                        roomListPageSize: .max,
                                                        notificationSettings: notificationSettings,
                                                        appSettings: appSettings,
                                                        zeroUsersService: zeroApiProxy.matrixUsersService)
        try await staticRoomSummaryProvider.setRoomList(roomListService.allRooms())
        
        self.syncService = syncService
        self.roomListService = roomListService
    }
}<|MERGE_RESOLUTION|>--- conflicted
+++ resolved
@@ -579,13 +579,8 @@
     func roomPreviewForIdentifier(_ identifier: String, via: [String]) async -> Result<RoomPreviewProxyProtocol, ClientProxyError> {
         do {
             let roomPreview = try await client.getRoomPreviewFromRoomId(roomId: identifier, viaServers: via)
-<<<<<<< HEAD
-            return try .success(RoomPreviewProxy(roomId: identifier, roomPreview: roomPreview, zeroUsersService: zeroApiProxy.matrixUsersService))
-        } catch ClientError.MatrixApi(.forbidden, _, _) {
-=======
             return try .success(RoomPreviewProxy(roomPreview: roomPreview))
         } catch ClientError.MatrixApi(.forbidden, _, _, _) {
->>>>>>> 5b003856
             MXLog.error("Failed retrieving preview for room: \(identifier) is private")
             return .failure(.roomPreviewIsPrivate)
         } catch {
