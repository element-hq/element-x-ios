//
// Copyright 2022-2024 New Vector Ltd.
//
// SPDX-License-Identifier: AGPL-3.0-only OR LicenseRef-Element-Commercial
// Please see LICENSE files in the repository root for full details.
//

import Combine
import CryptoKit
import Foundation
import OrderedCollections

import MatrixRustSDK

class ClientProxy: ClientProxyProtocol {
    private let client: ClientProtocol
    private let networkMonitor: NetworkMonitorProtocol
    private let appSettings: AppSettings
    
    private let mediaLoader: MediaLoaderProtocol
    private let clientQueue: DispatchQueue
    
    private var roomListService: RoomListService
    // periphery: ignore - only for retain
    private var roomListStateUpdateTaskHandle: TaskHandle?
    // periphery: ignore - only for retain
    private var roomListStateLoadingStateUpdateTaskHandle: TaskHandle?

    private var syncService: SyncService
    // periphery: ignore - only for retain
    private var syncServiceStateUpdateTaskHandle: TaskHandle?
    
    // periphery:ignore - required for instance retention in the rust codebase
    private var ignoredUsersListenerTaskHandle: TaskHandle?
    
    // periphery:ignore - required for instance retention in the rust codebase
    private var verificationStateListenerTaskHandle: TaskHandle?
    
    // periphery:ignore - required for instance retention in the rust codebase
    private var sendQueueListenerTaskHandle: TaskHandle?
    
    private var delegateHandle: TaskHandle?
    
    // These following summary providers both operate on the same allRooms() list but
    // can apply their own filtering and pagination
    private(set) var roomSummaryProvider: RoomSummaryProviderProtocol
    private(set) var alternateRoomSummaryProvider: RoomSummaryProviderProtocol
    
    private(set) var staticRoomSummaryProvider: StaticRoomSummaryProviderProtocol
    
    let notificationSettings: NotificationSettingsProxyProtocol

    let secureBackupController: SecureBackupControllerProtocol
    
    private(set) var sessionVerificationController: SessionVerificationControllerProxyProtocol?
    
    private static var roomCreationPowerLevelOverrides: PowerLevels {
        .init(usersDefault: nil,
              eventsDefault: nil,
              stateDefault: nil,
              ban: nil,
              kick: nil,
              redact: nil,
              invite: nil,
              notifications: nil,
              users: [:],
              events: [
                  "m.call.member": Int32(0),
                  "org.matrix.msc3401.call.member": Int32(0)
              ])
    }
    
    private static var knockingRoomCreationPowerLevelOverrides: PowerLevels {
        .init(usersDefault: nil,
              eventsDefault: nil,
              stateDefault: nil,
              ban: nil,
              kick: nil,
              redact: nil,
              invite: Int32(50),
              notifications: nil,
              users: [:],
              events: [
                  "m.call.member": Int32(0),
                  "org.matrix.msc3401.call.member": Int32(0)
              ])
    }

    private var loadCachedAvatarURLTask: Task<Void, Never>?
    private let userAvatarURLSubject = CurrentValueSubject<URL?, Never>(nil)
    var userAvatarURLPublisher: CurrentValuePublisher<URL?, Never> {
        userAvatarURLSubject.asCurrentValuePublisher()
    }
    
    private let userDisplayNameSubject = CurrentValueSubject<String?, Never>(nil)
    var userDisplayNamePublisher: CurrentValuePublisher<String?, Never> {
        userDisplayNameSubject.asCurrentValuePublisher()
    }
    
    private let ignoredUsersSubject = CurrentValueSubject<[String]?, Never>(nil)
    var ignoredUsersPublisher: CurrentValuePublisher<[String]?, Never> {
        ignoredUsersSubject
            .asCurrentValuePublisher()
    }
    
    private let userRewardsSubject = CurrentValueSubject<ZeroRewards, Never>(ZeroRewards.empty())
    var userRewardsPublisher: CurrentValuePublisher<ZeroRewards, Never> {
        userRewardsSubject.asCurrentValuePublisher()
    }
    
    private let showNewUserRewardsIntimationSubject = CurrentValueSubject<Bool, Never>(false)
    var showNewUserRewardsIntimationPublisher: CurrentValuePublisher<Bool, Never> {
        showNewUserRewardsIntimationSubject.asCurrentValuePublisher()
    }
    
    private let primaryZeroIdSubject = CurrentValueSubject<String?, Never>(nil)
    var primaryZeroId: CurrentValuePublisher<String?, Never> {
        primaryZeroIdSubject.asCurrentValuePublisher()
    }
    
    private let zeroMessengerInviteSubject = CurrentValueSubject<ZeroMessengerInvite, Never>(ZeroMessengerInvite.empty())
    var messengerInvitePublisher: CurrentValuePublisher<ZeroMessengerInvite, Never> {
        zeroMessengerInviteSubject.asCurrentValuePublisher()
    }
    
    private var cancellables = Set<AnyCancellable>()
    
    /// Will be `true` whilst the app cleans up and forces a logout. Prevents the sync service from restarting
    /// before the client is released which ends up running in a loop. This is a workaround until the sync service
    /// can tell us *what* error occurred so we can handle restarts more gracefully.
    private var hasEncounteredAuthError = false
    
    deinit {
        stopSync { [delegateHandle] in
            // The delegate handle needs to be cancelled always after the sync stops
            delegateHandle?.cancel()
        }
    }
    
    private let actionsSubject = PassthroughSubject<ClientProxyAction, Never>()
    var actionsPublisher: AnyPublisher<ClientProxyAction, Never> {
        actionsSubject.eraseToAnyPublisher()
    }
    
    private let loadingStateSubject = CurrentValueSubject<ClientProxyLoadingState, Never>(.notLoading)
    var loadingStatePublisher: CurrentValuePublisher<ClientProxyLoadingState, Never> {
        loadingStateSubject.asCurrentValuePublisher()
    }
    
    private let verificationStateSubject = CurrentValueSubject<SessionVerificationState, Never>(.unknown)
    var verificationStatePublisher: CurrentValuePublisher<SessionVerificationState, Never> {
        verificationStateSubject.asCurrentValuePublisher()
    }
    
    private let directMemberZeroProfileSubject = CurrentValueSubject<ZMatrixUser?, Never>(nil)
    var directMemberZeroProfilePublisher: CurrentValuePublisher<ZMatrixUser?, Never> {
        directMemberZeroProfileSubject.asCurrentValuePublisher()
    }
    
    private let zeroCurrentUserSubject = CurrentValueSubject<ZCurrentUser, Never>(ZCurrentUser.placeholder)
    var zeroCurrentUserPublisher: CurrentValuePublisher<ZCurrentUser, Never> {
        zeroCurrentUserSubject.asCurrentValuePublisher()
    }
    
    var roomsToAwait: Set<String> = []
    
    private let sendQueueStatusSubject = CurrentValueSubject<Bool, Never>(false)
    
    private let zeroApiProxy: ZeroApiProxyProtocol
    
    init(client: ClientProtocol,
         needsSlidingSyncMigration: Bool,
         networkMonitor: NetworkMonitorProtocol,
         appSettings: AppSettings) async throws {
        self.client = client
        self.networkMonitor = networkMonitor
        self.appSettings = appSettings
        
        clientQueue = .init(label: "ClientProxyQueue", attributes: .concurrent)
        
        mediaLoader = MediaLoader(client: client)
        
        notificationSettings = await NotificationSettingsProxy(notificationSettings: client.getNotificationSettings())
        
        secureBackupController = SecureBackupController(encryption: client.encryption())
        
        zeroApiProxy = ZeroApiProxy(client: client, appSettings: appSettings)
        
        self.needsSlidingSyncMigration = needsSlidingSyncMigration
        
        let configuredAppService = try await ClientProxyServices(client: client,
                                                                 actionsSubject: actionsSubject,
                                                                 notificationSettings: notificationSettings,
                                                                 appSettings: appSettings,
                                                                 zeroApiProxy: zeroApiProxy)
        
        syncService = configuredAppService.syncService
        roomListService = configuredAppService.roomListService
        roomSummaryProvider = configuredAppService.roomSummaryProvider
        alternateRoomSummaryProvider = configuredAppService.alternateRoomSummaryProvider
        staticRoomSummaryProvider = configuredAppService.staticRoomSummaryProvider
        
        syncServiceStateUpdateTaskHandle = createSyncServiceStateObserver(syncService)
        roomListStateUpdateTaskHandle = createRoomListServiceObserver(roomListService)
        roomListStateLoadingStateUpdateTaskHandle = createRoomListLoadingStateUpdateObserver(roomListService)

        delegateHandle = client.setDelegate(delegate: ClientDelegateWrapper { [weak self] isSoftLogout in
            self?.hasEncounteredAuthError = true
            self?.actionsSubject.send(.receivedAuthError(isSoftLogout: isSoftLogout))
        })
        
        networkMonitor.reachabilityPublisher
            .removeDuplicates()
            .receive(on: DispatchQueue.main)
            .sink { [weak self] reachability in
                if reachability == .reachable {
                    self?.startSync()
                }
            }
            .store(in: &cancellables)

        loadUserAvatarURLFromCache()
        
        ignoredUsersListenerTaskHandle = client.subscribeToIgnoredUsers(listener: IgnoredUsersListenerProxy { [weak self] ignoredUsers in
            self?.ignoredUsersSubject.send(ignoredUsers)
        })
        
        await updateVerificationState(client.encryption().verificationState())
        
        verificationStateListenerTaskHandle = client.encryption().verificationStateListener(listener: VerificationStateListenerProxy { [weak self] verificationState in
            Task { await self?.updateVerificationState(verificationState) }
        })
        
        sendQueueListenerTaskHandle = client.subscribeToSendQueueStatus(listener: SendQueueRoomErrorListenerProxy { [weak self] roomID, error in
            MXLog.error("Send queue failed in room: \(roomID) with error: \(error)")
            self?.sendQueueStatusSubject.send(false)
        })
        
        sendQueueStatusSubject
            .combineLatest(networkMonitor.reachabilityPublisher)
            .debounce(for: 1.0, scheduler: DispatchQueue.main)
            .sink { enabled, reachability in
                MXLog.info("Send queue status changed to enabled: \(enabled), reachability: \(reachability)")
                
                if enabled == false, reachability == .reachable {
                    MXLog.info("Enabling all send queues")
                    Task {
                        await client.enableAllSendQueues(enable: true)
                    }
                }
            }
            .store(in: &cancellables)
        
        _ = await loadZeroMessengerInvite()
    }
    
    var userID: String {
        do {
            return try client.userId()
        } catch {
            MXLog.error("Failed retrieving room info with error: \(error)")
            return "Unknown user identifier"
        }
    }

    var deviceID: String? {
        do {
            return try client.deviceId()
        } catch {
            MXLog.error("Failed retrieving deviceID with error: \(error)")
            return nil
        }
    }

    var homeserver: String {
        client.homeserver()
    }
    
    let needsSlidingSyncMigration: Bool
    var slidingSyncVersion: SlidingSyncVersion {
        client.slidingSyncVersion()
    }
    
    var canDeactivateAccount: Bool {
        client.canDeactivateAccount()
    }
    
    var userIDServerName: String? {
        do {
            return try client.userIdServerName()
        } catch {
            MXLog.error("Failed retrieving userID server name with error: \(error)")
            return nil
        }
    }

    private(set) lazy var pusherNotificationClientIdentifier: String? = {
        // NOTE: The result is stored as part of the restoration token. Any changes
        // here would require a migration to correctly match incoming notifications.
        guard let data = userID.data(using: .utf8) else { return nil }
        let digest = SHA256.hash(data: data)
        return digest.compactMap { String(format: "%02x", $0) }.joined()
    }()
    
    func isOnlyDeviceLeft() async -> Result<Bool, ClientProxyError> {
        do {
            let result = try await client.encryption().isLastDevice()
            return .success(result)
        } catch {
            MXLog.error("Failed checking isLastDevice with error: \(error)")
            return .failure(.sdkError(error))
        }
    }

    func startSync() {
        guard !needsSlidingSyncMigration else {
            MXLog.warning("Ignoring request, this client needs to be migrated to native sliding sync.")
            return
        }
        
        guard !hasEncounteredAuthError else {
            MXLog.warning("Ignoring request, this client has an unknown token.")
            return
        }
        
        guard networkMonitor.reachabilityPublisher.value == .reachable else {
            MXLog.warning("Ignoring request, network unreachable.")
            return
        }
        
        MXLog.info("Starting sync")
        
        Task {
            await syncService.start()
            
            // If we are using OIDC we want to cache the account management URL in volatile memory on the SDK side.
            // To avoid the cache being invalidated while the app is backgrounded, we cache at every sync start.
            await cacheAccountURL()
        }
    }
    
    /// A stored task for restarting the sync after a failure. This is stored so that we can cancel
    /// it when `stopSync` is called (e.g. when signing out) to prevent an otherwise infinite
    /// loop that was triggered by trying to sync a signed out session.
    @CancellableTask private var restartTask: Task<Void, Never>?
    
    func restartSync() {
        guard restartTask == nil else { return }
        
        restartTask = Task { [weak self] in
            do {
                // Until the SDK can tell us the failure, we add a small
                // delay to avoid generating multi-gigabyte log files.
                try await Task.sleep(for: .milliseconds(250))
                self?.startSync()
            } catch {
                MXLog.error("Restart cancelled.")
            }
            self?.restartTask = nil
        }
    }
    
    func stopSync() {
        stopSync(completion: nil)
    }
    
    func stopSync(completion: (() -> Void)?) {
        MXLog.info("Stopping sync")
        
        if restartTask != nil {
            MXLog.warning("Removing the sync service restart task.")
            restartTask = nil
        }
        
        // Capture the sync service strongly as this method is called on deinit and so the
        // existence of self when the Task executes is questionable and would sometimes crash.
        // Note: This isn't strictly necessary now given the unwrap above, but leaving the code as
        // documentation. SE-0371 will allow us to fix this by using an async deinit.
        Task { [syncService] in
            defer {
                completion?()
            }
            
            await syncService.stop()
            MXLog.info("Sync stopped")
        }
    }
    
    func accountURL(action: AccountManagementAction) async -> URL? {
        try? await client.accountUrl(action: action).flatMap(URL.init(string:))
    }
    
    func directRoomForUserID(_ userID: String) -> Result<String?, ClientProxyError> {
        do {
            let room = self.client.rooms().first(where: {
                $0.heroes().count == 1 && $0.heroes().first?.userId == userID
            })
            // let roomID = try self.client.getDmRoom(userId: userID)?.id()
            return .success(room?.id())
        } catch {
            MXLog.error("Failed retrieving direct room for userID: \(userID) with error: \(error)")
            return .failure(.sdkError(error))
        }
    }
    
    func createDirectRoom(with userID: String, expectedRoomName: String?) async -> Result<String, ClientProxyError> {
        do {
            let parameters = CreateRoomParameters(name: nil,
                                                  topic: nil,
                                                  isEncrypted: true,
                                                  isDirect: true,
                                                  visibility: .private,
                                                  preset: .trustedPrivateChat,
                                                  invite: [userID],
                                                  avatar: nil,
                                                  powerLevelContentOverride: Self.roomCreationPowerLevelOverrides)
            let roomID = try await client.createRoom(request: parameters)
            
            await waitForRoomToSync(roomID: roomID)
            
            return .success(roomID)
        } catch {
            MXLog.error("Failed creating direct room for userID: \(userID) with error: \(error)")
            return .failure(.sdkError(error))
        }
    }
    
    func createRoom(name: String,
                    topic: String?,
                    isRoomPrivate: Bool,
                    isKnockingOnly: Bool,
                    userIDs: [String],
                    avatarURL: URL?,
                    aliasLocalPart: String?) async -> Result<String, ClientProxyError> {
        do {
            let parameters = CreateRoomParameters(name: name,
                                                  topic: topic,
                                                  isEncrypted: isRoomPrivate,
                                                  isDirect: false,
                                                  visibility: isRoomPrivate ? .private : .public,
                                                  preset: isRoomPrivate ? .privateChat : .publicChat,
                                                  invite: userIDs,
                                                  avatar: avatarURL?.absoluteString,
                                                  powerLevelContentOverride: isKnockingOnly ? Self.knockingRoomCreationPowerLevelOverrides : Self.roomCreationPowerLevelOverrides,
                                                  joinRuleOverride: isKnockingOnly ? .knock : nil,
                                                  historyVisibilityOverride: isRoomPrivate ? .invited : nil,
                                                  // This is an FFI naming mistake, what is required is the `aliasLocalPart` not the whole alias
                                                  canonicalAlias: aliasLocalPart)
            let roomID = try await client.createRoom(request: parameters)
            
            await waitForRoomToSync(roomID: roomID)
            
            return .success(roomID)
        } catch {
            MXLog.error("Failed creating room with error: \(error)")
            return .failure(.sdkError(error))
        }
    }
    
    func joinRoom(_ roomID: String, via: [String]) async -> Result<Void, ClientProxyError> {
        do {
            let _ = try await client.joinRoomByIdOrAlias(roomIdOrAlias: roomID, serverNames: via)
                        
            await waitForRoomToSync(roomID: roomID, timeout: .seconds(30))
            
            return .success(())
        } catch ClientError.MatrixApi(.forbidden, _, _) {
            MXLog.error("Failed joining roomAlias: \(roomID) forbidden")
            return .failure(.forbiddenAccess)
        } catch {
            MXLog.error("Failed joining roomID: \(roomID) with error: \(error)")
            return .failure(.sdkError(error))
        }
    }
    
    func joinRoomAlias(_ roomAlias: String) async -> Result<Void, ClientProxyError> {
        do {
            let room = try await client.joinRoomByIdOrAlias(roomIdOrAlias: roomAlias, serverNames: [])
            
            await waitForRoomToSync(roomID: room.id(), timeout: .seconds(30))
            
            return .success(())
        } catch ClientError.MatrixApi(.forbidden, _, _) {
            MXLog.error("Failed joining roomAlias: \(roomAlias) forbidden")
            return .failure(.forbiddenAccess)
        } catch {
            MXLog.error("Failed joining roomAlias: \(roomAlias) with error: \(error)")
            return .failure(.sdkError(error))
        }
    }
    
    func knockRoom(_ roomID: String, via: [String], message: String?) async -> Result<Void, ClientProxyError> {
        do {
            let _ = try await client.knock(roomIdOrAlias: roomID, reason: message, serverNames: via)
            await waitForRoomToSync(roomID: roomID, timeout: .seconds(30))
            return .success(())
        } catch {
            MXLog.error("Failed knocking roomID: \(roomID) with error: \(error)")
            return .failure(.sdkError(error))
        }
    }
    
    func knockRoomAlias(_ roomAlias: String, message: String?) async -> Result<Void, ClientProxyError> {
        do {
            let room = try await client.knock(roomIdOrAlias: roomAlias, reason: message, serverNames: [])
            await waitForRoomToSync(roomID: room.id(), timeout: .seconds(30))
            return .success(())
        } catch {
            MXLog.error("Failed knocking roomAlias: \(roomAlias) with error: \(error)")
            return .failure(.sdkError(error))
        }
    }
    
    func uploadMedia(_ media: MediaInfo) async -> Result<String, ClientProxyError> {
        guard let mimeType = media.mimeType else {
            MXLog.error("Failed uploading media, invalid mime type: \(media)")
            return .failure(ClientProxyError.invalidMedia)
        }
        
        do {
            let data = try Data(contentsOf: media.url)
            let matrixUrl = try await client.uploadMedia(mimeType: mimeType, data: data, progressWatcher: nil)
            return .success(matrixUrl)
        } catch let ClientError.MatrixApi(errorKind, _, _) {
            MXLog.error("Failed uploading media with error kind: \(errorKind)")
            return .failure(ClientProxyError.failedUploadingMedia(errorKind))
        } catch {
            MXLog.error("Failed uploading media with error: \(error)")
            return .failure(ClientProxyError.sdkError(error))
        }
    }
        
    func roomForIdentifier(_ identifier: String) async -> RoomProxyType? {
        let shouldAwait = roomsToAwait.remove(identifier) != nil
        
        // Try fetching the room from the cold cache (if available) first
        if let room = await buildRoomForIdentifier(identifier) {
            return room
        }
        
        if !roomSummaryProvider.statePublisher.value.isLoaded {
            _ = await roomSummaryProvider.statePublisher.values.first { $0.isLoaded }
        }
        
        if shouldAwait {
            await waitForRoomToSync(roomID: identifier)
        }
        
        return await buildRoomForIdentifier(identifier)
    }
    
    func leaveRoom(_ roomID: String) async -> Result<Void, ClientProxyError> {
        do {
            let roomListItem = try roomListService.room(roomId: roomID)
            let invitedRoomPreview = try await roomListItem.previewRoom(via: [])
            try await invitedRoomPreview.leave()
            return .success(())
        } catch {
            MXLog.error(error)
            return .failure(.zeroError(error))
        }
    }
    
    func roomPreviewForIdentifier(_ identifier: String, via: [String]) async -> Result<RoomPreviewProxyProtocol, ClientProxyError> {
        do {
            let roomPreview = try await client.getRoomPreviewFromRoomId(roomId: identifier, viaServers: via)
            return try .success(RoomPreviewProxy(roomId: identifier, roomPreview: roomPreview, zeroUsersService: zeroApiProxy.matrixUsersService))
        } catch ClientError.MatrixApi(.forbidden, _, _) {
            MXLog.error("Failed retrieving preview for room: \(identifier) is private")
            return .failure(.roomPreviewIsPrivate)
        } catch {
            MXLog.error("Failed retrieving preview for room: \(identifier) with error: \(error)")
            return .failure(.sdkError(error))
        }
    }
    
    func roomSummaryForIdentifier(_ identifier: String) -> RoomSummary? {
        staticRoomSummaryProvider.roomListPublisher.value.first { $0.id == identifier }
    }
    
    func roomSummaryForAlias(_ alias: String) -> RoomSummary? {
        staticRoomSummaryProvider.roomListPublisher.value.first { $0.canonicalAlias == alias || $0.alternativeAliases.contains(alias) }
    }
    
<<<<<<< HEAD
    func roomInfoForAlias(_ alias: String) async -> RoomInfoProxy? {
        do {
            if let resolvedRoomAlias = try await client.resolveRoomAlias(roomAlias: alias) {
                let roomId = resolvedRoomAlias.roomId
                let roomInfo = try await roomListService.room(roomId: roomId).roomInfo()
                return RoomInfoProxy(roomInfo: roomInfo, roomAvatarCached: nil)
            } else {
                return nil
            }
        } catch {
            MXLog.error("Failed to load room for alias with error: \(error)")
            return nil
=======
    func reportRoomForIdentifier(_ identifier: String, reason: String?) async -> Result<Void, ClientProxyError> {
        do {
            guard let room = try client.getRoom(roomId: identifier) else {
                MXLog.error("Failed reporting room with identifier: \(identifier), room not in local store")
                return .failure(.roomNotInLocalStore)
            }
            try await room.reportRoom(reason: reason)
            return .success(())
        } catch {
            MXLog.error("Failed reporting room with identifier: \(identifier), with error: \(error)")
            return .failure(.sdkError(error))
>>>>>>> c2f6c408
        }
    }

    func loadUserDisplayName() async -> Result<Void, ClientProxyError> {
        do {
            userDisplayNameSubject.send(appSettings.zeroLoggedInUser.displayName)
            
            let displayName = try await client.displayName()
            userDisplayNameSubject.send(displayName)
            return .success(())
        } catch {
            MXLog.error("Failed loading user display name Owith error: \(error)")
            return .failure(.sdkError(error))
        }
    }
    
    func setUserInfo(_ name: String, primaryZId: String?) async -> Result<Void, ClientProxyError> {
        do {
            try await client.setDisplayName(name: name)
            try await zeroApiProxy.matrixUsersService.updateUserInfo(displayName: name, primaryZId: primaryZId)
            Task {
                await self.loadUserDisplayName()
                
            }
            _ = try await fetchZeroCurrentUser()
            return .success(())
        } catch {
            MXLog.error("Failed setting user display name with error: \(error)")
            return .failure(.sdkError(error))
        }
    }

    func loadUserAvatarURL() async -> Result<Void, ClientProxyError> {
        do {
            let urlString = try await client.avatarUrl()
            loadCachedAvatarURLTask?.cancel()
            userAvatarURLSubject.send(urlString.flatMap(URL.init))
            return .success(())
        } catch {
            MXLog.error("Failed loading user avatar URL with error: \(error)")
            return .failure(.sdkError(error))
        }
    }
    
    func setUserAvatar(media: MediaInfo) async -> Result<Void, ClientProxyError> {
        guard case let .image(imageURL, _, _) = media, let mimeType = media.mimeType else {
            MXLog.error("Failed uploading, invalid media: \(media)")
            return .failure(.invalidMedia)
        }
            
        do {
            let data = try Data(contentsOf: imageURL)
            try await client.uploadAvatar(mimeType: mimeType, data: data)
            Task {
                await self.loadUserAvatarURL()
            }
            Task {
                if let urlString = try await client.avatarUrl() {
                    try await zeroApiProxy.matrixUsersService.updateUserAvatar(avatarUrl: urlString)
                }
            }
            return .success(())
        } catch {
            MXLog.error("Failed setting user avatar with error: \(error)")
            return .failure(.sdkError(error))
        }
    }
    
    func removeUserAvatar() async -> Result<Void, ClientProxyError> {
        do {
            try await client.removeAvatar()
            Task {
                await self.loadUserAvatarURL()
            }
            return .success(())
        } catch {
            MXLog.error("Failed removing user avatar with error: \(error)")
            return .failure(.sdkError(error))
        }
    }

    func logout() async {
        do {
            try await client.logout()
        } catch {
            MXLog.error("Failed logging out with error: \(error)")
        }
    }
    
    func deactivateAccount(password: String?, eraseData: Bool) async -> Result<Void, ClientProxyError> {
        do {
            try await client.deactivateAccount(authData: password.map { .password(passwordDetails: .init(identifier: userID, password: $0)) },
                                               eraseData: eraseData)
            return .success(())
        } catch {
            return .failure(.sdkError(error))
        }
    }
    
    func setPusher(with configuration: PusherConfiguration) async throws {
        try await client.setPusher(identifiers: configuration.identifiers,
                                   kind: configuration.kind,
                                   appDisplayName: configuration.appDisplayName,
                                   deviceDisplayName: configuration.deviceDisplayName,
                                   profileTag: configuration.profileTag,
                                   lang: configuration.lang)
    }
    
    func searchUsers(searchTerm: String, limit: UInt) async -> Result<SearchUsersResultsProxy, ClientProxyError> {
        do {
            let zeroUsers = try await zeroApiProxy.matrixUsersService.searchZeroUsers(query: searchTerm)
            let matrixUsers = try await zeroUsers.concurrentMap { zeroUser in
                let userProfile = try await self.client.getProfile(userId: zeroUser.matrixId)
                return UserProfileProxy(sdkUserProfile: userProfile, zeroUserProfile: zeroUser)
            }
            return .success(.init(results: matrixUsers, limited: false))
        } catch {
            MXLog.error("Failed searching users with error: \(error)")
            return .failure(.sdkError(error))
        }
    }
    
    func profile(for userID: String) async -> Result<UserProfileProxy, ClientProxyError> {
        do {
            async let sdkProfile = client.getProfile(userId: userID)
            async let zeroProfile = zeroApiProxy.matrixUsersService.fetchZeroUser(userId: userID)
            // Await both results
            let (sdkProfileResult, zeroProfileResult) = try await (sdkProfile, zeroProfile)
            return .success(.init(zeroUserProfile: zeroProfileResult, sdkUserProfile: sdkProfileResult))
        } catch {
            MXLog.error("Failed retrieving profile for userID: \(userID) with error: \(error)")
            return .failure(.sdkError(error))
        }
    }
    
    func zeroProfile(userId: String) async {
        do {
            let zeroProfile = try await zeroApiProxy.matrixUsersService.fetchZeroUser(userId: userId)
            directMemberZeroProfileSubject.send(zeroProfile)
        } catch {
            MXLog.error("Failed retrieving zero profile for userID: \(userID) with error: \(error)")
        }
    }
    
    func roomDirectorySearchProxy() -> RoomDirectorySearchProxyProtocol {
        RoomDirectorySearchProxy(roomDirectorySearch: client.roomDirectorySearch(), appSettings: appSettings)
    }
    
    func resolveRoomAlias(_ alias: String) async -> Result<ResolvedRoomAlias, ClientProxyError> {
        do {
            guard let resolvedAlias = try await client.resolveRoomAlias(roomAlias: alias) else {
                MXLog.error("Failed resolving room alias, is nil")
                return .failure(.failedResolvingRoomAlias)
            }
            
            // Resolving aliases is done through the directory/room API which returns too many / all known
            // vias, which in turn results in invalid join requests. Trim them to something manageable
            // https://github.com/element-hq/synapse/issues/17298
            let limitedAlias = ResolvedRoomAlias(roomId: resolvedAlias.roomId, servers: Array(resolvedAlias.servers.prefix(50)))
            
            return .success(limitedAlias)
        } catch {
            MXLog.error("Failed resolving room alias: \(alias) with error: \(error)")
            return .failure(.sdkError(error))
        }
    }
    
    func isAliasAvailable(_ alias: String) async -> Result<Bool, ClientProxyError> {
        do {
            let result = try await client.isRoomAliasAvailable(alias: alias)
            return .success(result)
        } catch {
            MXLog.error("Failed checking if alias: \(alias) is available with error: \(error)")
            return .failure(.sdkError(error))
        }
    }
    
    func getElementWellKnown() async -> Result<ElementWellKnown?, ClientProxyError> {
        await client.getElementWellKnown().map(ElementWellKnown.init)
    }
    
    func clearCaches() async -> Result<Void, ClientProxyError> {
        do {
            return try await .success(client.clearCaches())
        } catch {
            MXLog.error("Failed clearing client caches with error: \(error)")
            return .failure(.sdkError(error))
        }
    }
        
    // MARK: Ignored users
    
    func ignoreUser(_ userID: String) async -> Result<Void, ClientProxyError> {
        do {
            try await client.ignoreUser(userId: userID)
            return .success(())
        } catch {
            MXLog.error("Failed ignoring user with error: \(error)")
            return .failure(.sdkError(error))
        }
    }
    
    func unignoreUser(_ userID: String) async -> Result<Void, ClientProxyError> {
        do {
            try await client.unignoreUser(userId: userID)
            return .success(())
        } catch {
            MXLog.error("Failed unignoring user with error: \(error)")
            return .failure(.sdkError(error))
        }
    }
    
    // MARK: Recently visited rooms
    
    func trackRecentlyVisitedRoom(_ roomID: String) async -> Result<Void, ClientProxyError> {
        do {
            try await client.trackRecentlyVisitedRoom(room: roomID)
            return .success(())
        } catch {
            MXLog.error("Failed tracking recently visited room: \(roomID) with error: \(error)")
            return .failure(.sdkError(error))
        }
    }
    
    func recentlyVisitedRooms() async -> Result<[String], ClientProxyError> {
        do {
            let result = try await client.getRecentlyVisitedRooms()
            return .success(result)
        } catch {
            MXLog.error("Failed retrieving recently visited rooms with error: \(error)")
            return .failure(.sdkError(error))
        }
    }
    
    func recentConversationCounterparts() async -> [UserProfileProxy] {
        let maxResultsToReturn = 5
        
        guard case let .success(roomIdentifiers) = await recentlyVisitedRooms() else {
            return []
        }
        
        var users: OrderedSet<UserProfileProxy> = []
        
        for roomID in roomIdentifiers {
            guard case let .joined(roomProxy) = await roomForIdentifier(roomID),
                  roomProxy.infoPublisher.value.isDirect,
                  let members = await roomProxy.members() else {
                continue
            }
            
            for member in members where member.isActive && member.userID != userID {
                users.append(.init(userID: member.userID, displayName: member.displayName, avatarURL: member.avatarURL))
                
                // Return early to avoid unnecessary work
                if users.count >= maxResultsToReturn {
                    return users.elements
                }
            }
        }
        
        return users.elements
    }
    
    func getUserRewards(shouldCheckRewardsIntiamtion: Bool = false) async -> Result<Void, ClientProxyError> {
        do {
            let oldRewards = appSettings.zeroRewardsCredit
            if shouldCheckRewardsIntiamtion {
                userRewardsSubject.send(oldRewards)
            }
            
            let apiRewards = try await zeroApiProxy.rewardsApi.fetchMyRewards()
            switch apiRewards {
            case .success(let zRewards):
                let apiCurrency = try await zeroApiProxy.rewardsApi.loadZeroCurrenyRate()
                switch apiCurrency {
                case .success(let zCurrency):
                    let zeroRewards = ZeroRewards(rewards: zRewards, currency: zCurrency)
                    
                    if shouldCheckRewardsIntiamtion {
                        let oldCredits = oldRewards.getZeroCredits()
                        let newCredits = zeroRewards.getZeroCredits()
                        showNewUserRewardsIntimationSubject.send(newCredits > oldCredits)
                    }
                    
                    appSettings.zeroRewardsCredit = zeroRewards
                    userRewardsSubject.send(zeroRewards)
                    return .success(())
                case .failure(let error):
                    return .failure(.zeroError(error))
                }
            case .failure(let error):
                return .failure(.zeroError(error))
            }
        } catch {
            MXLog.error(error)
            return .failure(.zeroError(error))
        }
    }
    
    func dismissRewardsIntimation() {
        Task {
            try await Task.sleep(for: .seconds(3))
            showNewUserRewardsIntimationSubject.send(false)
        }
    }
    
    func loadZeroMessengerInvite() async -> Result<Void, ClientProxyError> {
        do {
            let apiMessengerInvite = try await zeroApiProxy.messengerInviteApi.fetchMessengerInvite()
            switch apiMessengerInvite {
            case .success(let invite):
                let zeroMessengerInvite = ZeroMessengerInvite(messengerInvite: invite)
                zeroMessengerInviteSubject.send(zeroMessengerInvite)
                return .success(())
            case .failure(let error):
                return .failure(.zeroError(error))
            }
        } catch {
            MXLog.error(error)
            return .failure(.zeroError(error))
        }
    }
    
    func isProfileCompletionRequired() async -> Bool {
        do {
            let currentUser = try await zeroApiProxy.matrixUsersService.fetchCurrentUser()
            if let user = currentUser {
                return user.displayName.isEmpty || user.displayName.stringMatchesUserIdFormatRegex()
            } else {
                return false
            }
        } catch {
            MXLog.error(error)
            return false
        }
    }
    
    func completeUserAccountProfile(avatar: MediaInfo?, displayName: String, inviteCode: String) async -> Result<Void, ClientProxyError> {
        do {
            try await withThrowingTaskGroup(of: Void.self) { group in
                group.addTask {
                    if let localMedia = avatar {
                        try await self.setUserAvatar(media: localMedia).get()
                    }
                }
                group.addTask {
                    try await self.setUserInfo(displayName, primaryZId: nil).get()
                }
                try await group.waitForAll()
            }
            let userId = try client.userId().matrixIdToCleanHex()
            let avatarUrl = try await client.avatarUrl() ?? ""
            let result = try await zeroApiProxy.createAccountApi
                .finaliseCreateAccount(request: ZFinaliseCreateAccount(inviteCode: inviteCode, name: displayName, userId: userId, profileImageUrl: avatarUrl))
            
            switch result {
            case .success(let user):
                /// create a room with the user who invited
                _ = await createDirectRoom(with: user.inviter.matrixId, expectedRoomName: user.inviter.displayName)
                return .success(())
                
            case .failure(let failure):
                return .failure(.failedCompletingUserProfile)
            }
        } catch {
            MXLog.error(error)
            return .failure(.failedCompletingUserProfile)
        }
    }
    
    func deleteUserAccount() async -> Result<Void, ClientProxyError> {
        do {
            let deleteAccountResult = try await zeroApiProxy.userAccountApi.deleteAccount()
            switch deleteAccountResult {
            case .success(_):
                return .success(())
            case .failure(let error):
                return .failure(.zeroError(error))
            }
        } catch {
            MXLog.error(error)
            return .failure(.zeroError(error))
        }
    }
    
    func checkAndLinkZeroUser() async {
        do {
            zeroCurrentUserSubject.send(appSettings.zeroLoggedInUser)
            guard let currentUser = try await fetchZeroCurrentUser() else { return }
            if currentUser.matrixId == nil {
                _ = try await zeroApiProxy.createAccountApi.linkMatrixUserToZero(matrixUserId: userID)
            }
            let thirdWebWalletAddress = currentUser.wallets?.first(where: { $0.isThirdWeb })
            if thirdWebWalletAddress == nil {
                _ = try await zeroApiProxy.walletsApi.initializeThirdWebWallet()
                _ = try await fetchZeroCurrentUser()
            }
        } catch {
            MXLog.error("Failed linking matrixId to zero user. Error: \(error)")
        }
    }
    
    func fetchZeroFeeds(channelZId: String?, limit: Int, skip: Int) async -> Result<[ZPost], ClientProxyError> {
        do {
            let zeroPostsResult = try await zeroApiProxy.postsApi.fetchPosts(channelZId: channelZId, limit: limit, skip: skip)
            switch zeroPostsResult {
            case .success(let posts):
                return .success(posts)
            case .failure(let error):
                return .failure(checkPostFetchError(error))
            }
        } catch {
            MXLog.error(error)
            return .failure(.zeroError(error))
        }
    }
    
    func fetchFeedDetails(feedId: String) async -> Result<ZPost, ClientProxyError> {
        do {
            let zeroPostResult = try await zeroApiProxy.postsApi.fetchPostDetails(postId: feedId)
            switch zeroPostResult {
            case .success(let post):
                return .success(post)
            case .failure(let error):
                return .failure(.zeroError(error))
            }
        } catch {
            MXLog.error(error)
            return .failure(.zeroError(error))
        }
    }
    
    func fetchFeedReplies(feedId: String, limit: Int, skip: Int) async -> Result<[ZPost], ClientProxyError> {
        do {
            let zeroFeedRepliesResult = try await zeroApiProxy.postsApi.fetchPostReplies(postId: feedId, limit: limit, skip: skip)
            switch zeroFeedRepliesResult {
            case .success(let replies):
                return .success(replies)
            case .failure(let error):
                return .failure(checkPostFetchError(error))
            }
        } catch {
            MXLog.error(error)
            return .failure(.zeroError(error))
        }
    }
    
    func addMeowsToFeed(feedId: String, amount: Int) async -> Result<ZPost, ClientProxyError> {
        do {
            let zeroAddPostMeowResult = try await zeroApiProxy.postsApi.addMeowsToPst(amount: amount, postId: feedId)
            switch zeroAddPostMeowResult {
            case .success(let post):
                return .success(post)
            case .failure(let error):
                return .failure(.zeroError(error))
            }
        } catch {
            MXLog.error(error)
            return .failure(.zeroError(error))
        }
    }
    
    func postNewFeed(channelZId: String, content: String, replyToPost: String?) async -> Result<Void, ClientProxyError> {
        do {
            let postFeedResult = try await zeroApiProxy.postsApi.createNewPost(channelZId: channelZId,
                                                                               content: content,
                                                                               replyToPost: replyToPost)
            switch postFeedResult {
            case .success:
                return .success(())
            case .failure(let error):
                return .failure(.zeroError(error))
            }
        } catch {
            MXLog.error(error)
            return .failure(.zeroError(error))
        }
    }
    
    func fetchUserZIds() async -> Result<[String], ClientProxyError> {
        do {
            let zIdsResult = try await zeroApiProxy.channelsApi.fetchZeroIds()
            switch zIdsResult {
            case .success(let zIds):
                return .success(zIds)
            case .failure(let error):
                return .failure(.zeroError(error))
            }
        } catch {
            MXLog.error(error)
            return .failure(.zeroError(error))
        }
    }
    
    func joinChannel(roomAliasOrId: String) async -> Result<String, ClientProxyError> {
        do {
            let joinChannelResult = try await zeroApiProxy.channelsApi.joinChannel(roomAliasOrId: roomAliasOrId)
            switch joinChannelResult {
            case .success(let roomId):
                _ = await joinRoom(roomAliasOrId, via: [])
                return .success(roomId)
            case .failure(let error):
                return .failure(.zeroError(error))
            }
        } catch {
            MXLog.error(error)
            return .failure(.zeroError(error))
        }
    }
    
    func initializeThirdWebWalletForUser() async -> Result<Void, ClientProxyError> {
        do {
            let result = try await zeroApiProxy.walletsApi.initializeThirdWebWallet()
            switch result {
            case .success:
                return .success(())
            case .failure(let error):
                return .failure(.zeroError(error))
            }
        } catch {
            MXLog.error("Failed to initialize third web wallet for user: \(error)")
            return .failure(.zeroError(error))
        }
    }
    
    // MARK: - Private
    
    private func cacheAccountURL() async {
        // Calling this function for the first time will cache the account URL in volatile memory for 24 hrs on the SDK.
        _ = try? await client.accountUrl(action: nil)
    }
    
    private func updateVerificationState(_ verificationState: VerificationState) async {
        let verificationState: SessionVerificationState = switch verificationState {
        case .unknown:
            .unknown
        case .unverified:
            .unverified
        case .verified:
            .verified
        }
        
        // The session verification controller requires the user's identity which
        // isn't available before a keys query response. Use the verification
        // state updates as an aproximation for when that happens.
        await buildSessionVerificationControllerProxyIfPossible(verificationState: verificationState)
        
        // Only update the session verification state after creating a session
        // verification proxy to avoid race conditions
        verificationStateSubject.send(verificationState)
    }
    
    private func buildSessionVerificationControllerProxyIfPossible(verificationState: SessionVerificationState) async {
        guard sessionVerificationController == nil, verificationState != .unknown else {
            return
        }
        
        do {
            let sessionVerificationController = try await client.getSessionVerificationController()
            self.sessionVerificationController = SessionVerificationControllerProxy(sessionVerificationController: sessionVerificationController)
        } catch {
            MXLog.error("Failed retrieving session verification controller proxy with error: \(error)")
        }
    }

    private func loadUserAvatarURLFromCache() {
        loadCachedAvatarURLTask = Task {
            do {
                let urlString = try await self.client.cachedAvatarUrl()
                guard !Task.isCancelled else { return }
                self.userAvatarURLSubject.value = urlString.flatMap(URL.init)
            } catch {
                MXLog.error("Failed to look for the avatar url in the cache: \(error)")
            }
        }
    }
    
    private func createSyncServiceStateObserver(_ syncService: SyncService) -> TaskHandle {
        syncService.state(listener: SyncServiceStateObserverProxy { [weak self] state in
            guard let self else { return }
            
            MXLog.info("Received sync service update: \(state)")
            
            switch state {
            case .running, .terminated, .idle:
                break
            case .error:
                restartSync()
            case .offline:
                // This needs to be enabled in the client builder first to be actually used
                break
            }
        })
    }

    private func createRoomListServiceObserver(_ roomListService: RoomListService) -> TaskHandle {
        roomListService.state(listener: RoomListStateListenerProxy { [weak self] state in
            guard let self else { return }
            
            MXLog.info("Received room list update: \(state)")
            
            guard state != .error,
                  state != .terminated else {
                // The sync service is responsible of handling error and termination
                return
            }
            
            // Hide the sync spinner as soon as we get any update back
            actionsSubject.send(.receivedSyncUpdate)
            
            if ignoredUsersSubject.value == nil {
                updateIgnoredUsers()
            }
        })
    }
    
    private func createRoomListLoadingStateUpdateObserver(_ roomListService: RoomListService) -> TaskHandle {
        roomListService.syncIndicator(delayBeforeShowingInMs: 1000, delayBeforeHidingInMs: 0, listener: RoomListServiceSyncIndicatorListenerProxy { [weak self] state in
            guard let self else { return }
            
            switch state {
            case .show:
                loadingStateSubject.send(.loading)
            case .hide:
                loadingStateSubject.send(.notLoading)
            }
        })
    }
    
    private let eventFilters: TimelineEventTypeFilter = {
        var stateEventFilters: [StateEventType] = [.roomAliases,
                                                   .roomCanonicalAlias,
                                                   .roomGuestAccess,
                                                   .roomHistoryVisibility,
                                                   .roomJoinRules,
                                                   .roomPinnedEvents,
                                                   .roomPowerLevels,
                                                   .roomServerAcl,
                                                   .roomTombstone,
                                                   .spaceChild,
                                                   .spaceParent,
                                                   .policyRuleRoom,
                                                   .policyRuleServer,
                                                   .policyRuleUser]
        return .exclude(eventTypes: stateEventFilters.map { FilterTimelineEventType.state(eventType: $0) })
    }()
    
    private func buildRoomForIdentifier(_ roomID: String) async -> RoomProxyType? {
        do {
            let roomListItem = try roomListService.room(roomId: roomID)
            
            switch roomListItem.membership() {
            case .invited:
                return try await .invited(InvitedRoomProxy(roomListItem: roomListItem,
                                                           roomPreview: roomListItem.previewRoom(via: []),
                                                           ownUserID: userID,
                                                           zeroUsersService: zeroApiProxy.matrixUsersService))
            case .knocked:
                if appSettings.knockingEnabled {
                    return try await .knocked(KnockedRoomProxy(roomListItem: roomListItem,
                                                               roomPreview: roomListItem.previewRoom(via: []),
                                                               ownUserID: userID,
                                                               zeroUsersService: zeroApiProxy.matrixUsersService))
                }
                return nil
            case .joined:
                if roomListItem.isTimelineInitialized() == false {
                    try await roomListItem.initTimeline(eventTypeFilter: eventFilters, internalIdPrefix: nil)
                }                
                let roomProxy = try await JoinedRoomProxy(roomListService: roomListService,
                                                          roomListItem: roomListItem,
                                                          room: roomListItem.fullRoom(),
                                                          zeroChatApi: zeroApiProxy.chatApi,
                                                          zeroUsersService: zeroApiProxy.matrixUsersService)
                
                return .joined(roomProxy)
            case .left:
                return .left
            case .banned:
                return try await .banned(BannedRoomProxy(roomListItem: roomListItem,
                                                         roomPreview: roomListItem.previewRoom(via: []),
                                                         ownUserID: userID,
                                                         zeroUsersService: zeroApiProxy.matrixUsersService))
            }
        } catch {
            MXLog.error("Failed retrieving room: \(roomID), with error: \(error)")
            return nil
        }
    }
    
    private func waitForRoomToSync(roomID: String, timeout: Duration = .seconds(10)) async {
        let runner = ExpiringTaskRunner { [weak self] in
            try await self?.client.awaitRoomRemoteEcho(roomId: roomID)
        }
        
        _ = try? await runner.run(timeout: timeout)
    }

    private func updateIgnoredUsers() {
        Task {
            do {
                let ignoredUsers = try await client.ignoredUsers()
                ignoredUsersSubject.send(ignoredUsers)
            } catch {
                MXLog.error("Failed fetching ignored users with error: \(error)")
            }
        }
    }
    
    private func checkPostFetchError(_ error: Error) -> ClientProxyError {
        let postLimitReachedError = "The data couldn’t be read because it is missing."
        if error.asAFError?.underlyingError?.localizedDescription.contains(postLimitReachedError) == true {
            return .postsLimitReached
        } else {
            return .zeroError(error)
        }
    }
    
    // MARK: - Crypto
    
    func ed25519Base64() async -> String? {
        await client.encryption().ed25519Key()
    }
    
    func curve25519Base64() async -> String? {
        await client.encryption().curve25519Key()
    }
    
    func pinUserIdentity(_ userID: String) async -> Result<Void, ClientProxyError> {
        MXLog.info("Pinning current identity for user: \(userID)")
        
        do {
            guard let userIdentity = try await client.encryption().userIdentity(userId: userID) else {
                MXLog.error("Failed retrieving identity for user: \(userID)")
                return .failure(.failedRetrievingUserIdentity)
            }
            
            return try await .success(userIdentity.pin())
        } catch {
            MXLog.error("Failed pinning current identity for user: \(error)")
            return .failure(.sdkError(error))
        }
    }
    
    func withdrawUserIdentityVerification(_ userID: String) async -> Result<Void, ClientProxyError> {
        MXLog.info("Withdrawing current identity verification for user: \(userID)")
        
        do {
            guard let userIdentity = try await client.encryption().userIdentity(userId: userID) else {
                MXLog.error("Failed retrieving identity for user: \(userID)")
                return .failure(.failedRetrievingUserIdentity)
            }
            
            return try await .success(userIdentity.withdrawVerification())
        } catch {
            MXLog.error("Failed withdrawing current identity verification for user: \(error)")
            return .failure(.sdkError(error))
        }
    }
    
    func resetIdentity() async -> Result<IdentityResetHandle?, ClientProxyError> {
        do {
            return try await .success(client.encryption().resetIdentity())
        } catch {
            return .failure(.sdkError(error))
        }
    }
    
    func userIdentity(for userID: String) async -> Result<UserIdentityProxyProtocol?, ClientProxyError> {
        do {
            return try await .success(client.encryption().userIdentity(userId: userID).map(UserIdentityProxy.init))
        } catch {
            MXLog.error("Failed retrieving user identity: \(error)")
            return .failure(.sdkError(error))
        }
    }
    
    func verifyUserPassword(_ password: String) async -> Result<Void, ClientProxyError> {
        do {
            let verifyPasswordResult = try await zeroApiProxy.userAccountApi.verifyPassword(password: password)
            switch verifyPasswordResult {
            case .success:
                return .success(())
            case .failure(let error):
                MXLog.error("Failed to verify password: \(error)")
                return .failure(.zeroError(error))
            }
        } catch {
            MXLog.error("Failed to verify password: \(error)")
            return .failure(.zeroError(error))
        }
    }
    
    private func joinRoomExplicitly(_ roomId: String) async {
        do {
            _ = try await client.joinRoomById(roomId: roomId)
        } catch {
            MXLog.error("Failed to join invited room: \(roomId) with error: \(error)")
        }
    }
    
    private func fetchZeroCurrentUser() async throws -> ZCurrentUser? {
        let currentUser = try await zeroApiProxy.matrixUsersService.fetchCurrentUser()
        if currentUser != nil {
            zeroCurrentUserSubject.send(currentUser!)
        }
        return currentUser
    }
}

extension ClientProxy: MediaLoaderProtocol {
    func loadMediaContentForSource(_ source: MediaSourceProxy) async throws -> Data {
        try await mediaLoader.loadMediaContentForSource(source)
    }

    func loadMediaThumbnailForSource(_ source: MediaSourceProxy, width: UInt, height: UInt) async throws -> Data {
        try await mediaLoader.loadMediaThumbnailForSource(source, width: width, height: height)
    }
    
    func loadMediaFileForSource(_ source: MediaSourceProxy, filename: String?) async throws -> MediaFileHandleProxy {
        try await mediaLoader.loadMediaFileForSource(source, filename: filename)
    }
}

private class SyncServiceStateObserverProxy: SyncServiceStateObserver {
    private let onUpdateClosure: (SyncServiceState) -> Void

    init(onUpdateClosure: @escaping (SyncServiceState) -> Void) {
        self.onUpdateClosure = onUpdateClosure
    }

    func onUpdate(state: SyncServiceState) {
        onUpdateClosure(state)
    }
}

private class RoomListStateListenerProxy: RoomListServiceStateListener {
    private let onUpdateClosure: (RoomListServiceState) -> Void

    init(onUpdateClosure: @escaping (RoomListServiceState) -> Void) {
        self.onUpdateClosure = onUpdateClosure
    }

    func onUpdate(state: RoomListServiceState) {
        onUpdateClosure(state)
    }
}

private class RoomListServiceSyncIndicatorListenerProxy: RoomListServiceSyncIndicatorListener {
    private let onUpdateClosure: (RoomListServiceSyncIndicator) -> Void

    init(onUpdateClosure: @escaping (RoomListServiceSyncIndicator) -> Void) {
        self.onUpdateClosure = onUpdateClosure
    }
    
    func onUpdate(syncIndicator: RoomListServiceSyncIndicator) {
        onUpdateClosure(syncIndicator)
    }
}

private class VerificationStateListenerProxy: VerificationStateListener {
    private let onUpdateClosure: (VerificationState) -> Void

    init(onUpdateClosure: @escaping (VerificationState) -> Void) {
        self.onUpdateClosure = onUpdateClosure
    }
    
    func onUpdate(status: VerificationState) {
        onUpdateClosure(status)
    }
}

private class ClientDelegateWrapper: ClientDelegate {
    private let authErrorCallback: (Bool) -> Void
    
    init(authErrorCallback: @escaping (Bool) -> Void) {
        self.authErrorCallback = authErrorCallback
    }
    
    // MARK: - ClientDelegate

    func didReceiveAuthError(isSoftLogout: Bool) {
        MXLog.error("Received authentication error, softlogout=\(isSoftLogout)")
        authErrorCallback(isSoftLogout)
    }
    
    func didRefreshTokens() {
        MXLog.info("Delegating session updates to the ClientSessionDelegate.")
    }
}

private class ClientDecryptionErrorDelegate: UnableToDecryptDelegate {
    private let actionsSubject: PassthroughSubject<ClientProxyAction, Never>
    
    init(actionsSubject: PassthroughSubject<ClientProxyAction, Never>) {
        self.actionsSubject = actionsSubject
    }
    
    func onUtd(info: UnableToDecryptInfo) {
        actionsSubject.send(.receivedDecryptionError(info))
    }
}

private class IgnoredUsersListenerProxy: IgnoredUsersListener {
    private let onUpdateClosure: ([String]) -> Void

    init(onUpdateClosure: @escaping ([String]) -> Void) {
        self.onUpdateClosure = onUpdateClosure
    }
    
    func call(ignoredUserIds: [String]) {
        onUpdateClosure(ignoredUserIds)
    }
}

private class SendQueueRoomErrorListenerProxy: SendQueueRoomErrorListener {
    private let onErrorClosure: (String, ClientError) -> Void
    
    init(onErrorClosure: @escaping (String, ClientError) -> Void) {
        self.onErrorClosure = onErrorClosure
    }
    
    func onError(roomId: String, error: ClientError) {
        onErrorClosure(roomId, error)
    }
}

private struct ClientProxyServices {
    let syncService: SyncService
    let roomListService: RoomListService
    let roomSummaryProvider: RoomSummaryProviderProtocol
    let alternateRoomSummaryProvider: RoomSummaryProviderProtocol
    let staticRoomSummaryProvider: StaticRoomSummaryProviderProtocol
    
    init(client: ClientProtocol,
         actionsSubject: PassthroughSubject<ClientProxyAction, Never>,
         notificationSettings: NotificationSettingsProxyProtocol,
         appSettings: AppSettings,
         zeroApiProxy: ZeroApiProxyProtocol) async throws {
        let syncService = try await client
            .syncService()
            .withCrossProcessLock()
            .withUtdHook(delegate: ClientDecryptionErrorDelegate(actionsSubject: actionsSubject))
            .finish()
        
        let roomListService = syncService.roomListService()
        
        let roomMessageEventStringBuilder = RoomMessageEventStringBuilder(attributedStringBuilder: AttributedStringBuilder(cacheKey: "roomList",
                                                                                                                           mentionBuilder: PlainMentionBuilder()), destination: .roomList)
        let eventStringBuilder = try RoomEventStringBuilder(stateEventStringBuilder: RoomStateEventStringBuilder(userID: client.userId(), shouldDisambiguateDisplayNames: false),
                                                            messageEventStringBuilder: roomMessageEventStringBuilder,
                                                            shouldDisambiguateDisplayNames: false,
                                                            shouldPrefixSenderName: true)
        
        roomSummaryProvider = RoomSummaryProvider(roomListService: roomListService,
                                                  eventStringBuilder: eventStringBuilder,
                                                  name: "AllRooms",
                                                  shouldUpdateVisibleRange: true,
                                                  notificationSettings: notificationSettings,
                                                  appSettings: appSettings,
                                                  zeroUsersService: zeroApiProxy.matrixUsersService)
        try await roomSummaryProvider.setRoomList(roomListService.allRooms())
        
        alternateRoomSummaryProvider = RoomSummaryProvider(roomListService: roomListService,
                                                           eventStringBuilder: eventStringBuilder,
                                                           name: "AlternateAllRooms",
                                                           notificationSettings: notificationSettings,
                                                           appSettings: appSettings,
                                                           zeroUsersService: zeroApiProxy.matrixUsersService)
        try await alternateRoomSummaryProvider.setRoomList(roomListService.allRooms())
        
        staticRoomSummaryProvider = RoomSummaryProvider(roomListService: roomListService,
                                                        eventStringBuilder: eventStringBuilder,
                                                        name: "StaticAllRooms",
                                                        roomListPageSize: .max,
                                                        notificationSettings: notificationSettings,
                                                        appSettings: appSettings,
                                                        zeroUsersService: zeroApiProxy.matrixUsersService)
        try await staticRoomSummaryProvider.setRoomList(roomListService.allRooms())
        
        self.syncService = syncService
        self.roomListService = roomListService
    }
}<|MERGE_RESOLUTION|>--- conflicted
+++ resolved
@@ -582,7 +582,20 @@
         staticRoomSummaryProvider.roomListPublisher.value.first { $0.canonicalAlias == alias || $0.alternativeAliases.contains(alias) }
     }
     
-<<<<<<< HEAD
+    func reportRoomForIdentifier(_ identifier: String, reason: String?) async -> Result<Void, ClientProxyError> {
+        do {
+            guard let room = try client.getRoom(roomId: identifier) else {
+                MXLog.error("Failed reporting room with identifier: \(identifier), room not in local store")
+                return .failure(.roomNotInLocalStore)
+            }
+            try await room.reportRoom(reason: reason)
+            return .success(())
+        } catch {
+            MXLog.error("Failed reporting room with identifier: \(identifier), with error: \(error)")
+            return .failure(.sdkError(error))
+        }
+    }
+    
     func roomInfoForAlias(_ alias: String) async -> RoomInfoProxy? {
         do {
             if let resolvedRoomAlias = try await client.resolveRoomAlias(roomAlias: alias) {
@@ -595,19 +608,6 @@
         } catch {
             MXLog.error("Failed to load room for alias with error: \(error)")
             return nil
-=======
-    func reportRoomForIdentifier(_ identifier: String, reason: String?) async -> Result<Void, ClientProxyError> {
-        do {
-            guard let room = try client.getRoom(roomId: identifier) else {
-                MXLog.error("Failed reporting room with identifier: \(identifier), room not in local store")
-                return .failure(.roomNotInLocalStore)
-            }
-            try await room.reportRoom(reason: reason)
-            return .success(())
-        } catch {
-            MXLog.error("Failed reporting room with identifier: \(identifier), with error: \(error)")
-            return .failure(.sdkError(error))
->>>>>>> c2f6c408
         }
     }
 
