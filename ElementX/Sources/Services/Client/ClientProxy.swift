--- conflicted
+++ resolved
@@ -171,10 +171,7 @@
         await Task.dispatch(on: clientQueue) {
             do {
                 let urlString = try self.client.avatarUrl()
-<<<<<<< HEAD
                 self.loadCachedAvatarURLTask?.cancel()
-=======
->>>>>>> fb27efee
                 self.avatarURLSubject.value = urlString.flatMap(URL.init)
             } catch {
                 MXLog.error("Failed fetching the user avatar url: \(error)")
