//
// Copyright 2023, 2024 New Vector Ltd.
//
// SPDX-License-Identifier: AGPL-3.0-only OR LicenseRef-Element-Commercial
// Please see LICENSE files in the repository root for full details.
//

import MatrixRustSDK
import UIKit

struct RoomStateEventStringBuilder {
    let userID: String
    var shouldDisambiguateDisplayNames = true
    
    func buildString(for change: MembershipChange?,
                     memberUserID: String,
                     memberDisplayName: String?,
                     sender: TimelineItemSender,
                     isOutgoing: Bool) -> String? {
        guard let change else {
            MXLog.verbose("Filtering timeline item for membership change that is nil")
            return nil
        }
        
        let senderIsYou = isOutgoing
        let memberIsYou = memberUserID == userID
        let member = memberDisplayName ?? memberUserID
        let senderDisplayName = if shouldDisambiguateDisplayNames {
            sender.disambiguatedDisplayName ?? sender.id
        } else {
            sender.displayName ?? sender.id
        }
        
        switch change {
        case .joined:
            return memberIsYou ? L10n.stateEventRoomJoinByYou : L10n.stateEventRoomJoin(senderDisplayName)
        case .left:
            return memberIsYou ? L10n.stateEventRoomLeaveByYou : L10n.stateEventRoomLeave(member)
        case .banned, .kickedAndBanned:
            return senderIsYou ? L10n.stateEventRoomBanByYou(member) : L10n.stateEventRoomBan(senderDisplayName, member)
        case .unbanned:
            return senderIsYou ? L10n.stateEventRoomUnbanByYou(member) : L10n.stateEventRoomUnban(senderDisplayName, member)
        case .kicked:
            return senderIsYou ? L10n.stateEventRoomRemoveByYou(member) : L10n.stateEventRoomRemove(senderDisplayName, member)
        case .invited:
            if senderIsYou {
                return L10n.stateEventRoomInviteByYou(member)
            } else if memberIsYou {
                return L10n.stateEventRoomInviteYou(senderDisplayName)
            } else {
                return L10n.stateEventRoomInvite(senderDisplayName, member)
            }
        case .invitationAccepted:
            return memberIsYou ? L10n.stateEventRoomInviteAcceptedByYou : L10n.stateEventRoomInviteAccepted(member)
        case .invitationRejected:
            return memberIsYou ? L10n.stateEventRoomRejectByYou : L10n.stateEventRoomReject(senderDisplayName)
        case .invitationRevoked:
            return senderIsYou ? L10n.stateEventRoomThirdPartyRevokedInviteByYou(member) : L10n.stateEventRoomThirdPartyRevokedInvite(senderDisplayName, member)
        case .knocked:
            return memberIsYou ? L10n.stateEventRoomKnockByYou : L10n.stateEventRoomKnock(member)
        case .knockAccepted:
            return senderIsYou ? L10n.stateEventRoomKnockAcceptedByYou(member) : L10n.stateEventRoomKnockAccepted(senderDisplayName, member)
        case .knockRetracted:
            return memberIsYou ? L10n.stateEventRoomKnockRetractedByYou : L10n.stateEventRoomKnockRetracted(member)
        case .knockDenied:
            if senderIsYou {
                return L10n.stateEventRoomKnockDeniedByYou(member)
            } else if memberIsYou {
                return L10n.stateEventRoomKnockDeniedYou(senderDisplayName)
            } else {
                return L10n.stateEventRoomKnockDenied(senderDisplayName, member)
            }
        case .none, .error, .notImplemented: // Not useful information for the user.
            MXLog.verbose("Filtering timeline item for membership change: \(change)")
            return nil
        }
    }
    
<<<<<<< HEAD
    func buildString(for change: MembershipChange?,
                     member: ZMatrixUser?,
                     sender: ZMatrixUser?,
                     isOutgoing: Bool) -> String? {
        guard let change else {
            MXLog.verbose("Filtering timeline item for membership change that is nil")
            return nil
        }
        
        let senderIsYou = isOutgoing
        let memberIsYou = member?.matrixId == userID
        let member = member?.displayName ?? ""
        let senderDisplayName = sender?.displayName ?? ""
        
        switch change {
        case .joined:
            return memberIsYou ? L10n.stateEventRoomJoinByYou : L10n.stateEventRoomJoin(senderDisplayName)
        case .left:
            return memberIsYou ? L10n.stateEventRoomLeaveByYou : L10n.stateEventRoomLeave(member)
        case .banned, .kickedAndBanned:
            return senderIsYou ? L10n.stateEventRoomBanByYou(member) : L10n.stateEventRoomBan(senderDisplayName, member)
        case .unbanned:
            return senderIsYou ? L10n.stateEventRoomUnbanByYou(member) : L10n.stateEventRoomUnban(senderDisplayName, member)
        case .kicked:
            return senderIsYou ? L10n.stateEventRoomRemoveByYou(member) : L10n.stateEventRoomRemove(senderDisplayName, member)
        case .invited:
            if senderIsYou {
                return L10n.stateEventRoomInviteByYou(member)
            } else if memberIsYou {
                return L10n.stateEventRoomInviteYou(senderDisplayName)
            } else {
                return L10n.stateEventRoomInvite(senderDisplayName, member)
            }
        case .invitationAccepted:
            return memberIsYou ? L10n.stateEventRoomInviteAcceptedByYou : L10n.stateEventRoomInviteAccepted(member)
        case .invitationRejected:
            return memberIsYou ? L10n.stateEventRoomRejectByYou : L10n.stateEventRoomReject(senderDisplayName)
        case .invitationRevoked:
            return senderIsYou ? L10n.stateEventRoomThirdPartyRevokedInviteByYou(member) : L10n.stateEventRoomThirdPartyRevokedInvite(senderDisplayName, member)
        case .knocked:
            return memberIsYou ? L10n.stateEventRoomKnockByYou : L10n.stateEventRoomKnock(member)
        case .knockAccepted:
            return senderIsYou ? L10n.stateEventRoomKnockAcceptedByYou(senderDisplayName) : L10n.stateEventRoomKnockAccepted(senderDisplayName, member)
        case .knockRetracted:
            return memberIsYou ? L10n.stateEventRoomKnockRetractedByYou : L10n.stateEventRoomKnockRetracted(member)
        case .knockDenied:
            if senderIsYou {
                return L10n.stateEventRoomKnockDeniedByYou(member)
            } else if memberIsYou {
                return L10n.stateEventRoomKnockDeniedYou(senderDisplayName)
            } else {
                return L10n.stateEventRoomKnockDenied(senderDisplayName, member)
            }
        case .none, .error, .notImplemented: // Not useful information for the user.
            MXLog.verbose("Filtering timeline item for membership change: \(change)")
            return nil
        }
    }
    
    // swiftlint:disable:next function_parameter_count
=======
>>>>>>> 3839025c
    func buildProfileChangeString(displayName: String?, previousDisplayName: String?,
                                  avatarURLString: String?, previousAvatarURLString: String?,
                                  member: String, memberIsYou: Bool) -> String? {
        let displayNameChanged = displayName != previousDisplayName
        let avatarChanged = avatarURLString != previousAvatarURLString
        
        switch (displayNameChanged, avatarChanged, memberIsYou) {
        case (true, false, false):
            if let displayName, let previousDisplayName {
                return L10n.stateEventDisplayNameChangedFrom(member, previousDisplayName, displayName)
            } else if let displayName {
                return L10n.stateEventDisplayNameSet(member, displayName)
            } else if let previousDisplayName {
                return L10n.stateEventDisplayNameRemoved(member, previousDisplayName)
            } else {
                MXLog.error("The display name changed from nil to nil, filtering the item.")
                return nil
            }
        case (false, true, false):
            return L10n.stateEventAvatarUrlChanged(displayName ?? member)
        case (true, false, true):
            if let displayName, let previousDisplayName {
                return L10n.stateEventDisplayNameChangedFromByYou(previousDisplayName, displayName)
            } else if let displayName {
                return L10n.stateEventDisplayNameSetByYou(displayName)
            } else if let previousDisplayName {
                return L10n.stateEventDisplayNameRemovedByYou(previousDisplayName)
            } else {
                MXLog.error("The display name changed from nil to nil, filtering the item.")
                return nil
            }
        case (false, true, true):
            return L10n.stateEventAvatarUrlChangedByYou
        case (true, true, _):
            // When both have changed, get the string for the display name and tack on that the avatar changed too.
            guard let string = buildProfileChangeString(displayName: displayName, previousDisplayName: previousDisplayName,
                                                        avatarURLString: nil, previousAvatarURLString: nil,
                                                        member: member, memberIsYou: memberIsYou) else { return nil }
            return string + "\n" + L10n.stateEventAvatarChangedToo
        case (false, false, _):
            MXLog.error("Nothing changed, shouldn't be possible. Filtering the item.")
            return nil
        }
    }
    
    func buildString(for state: OtherState, sender: TimelineItemSender, isOutgoing: Bool) -> String? {
        let displayName = if shouldDisambiguateDisplayNames {
            sender.disambiguatedDisplayName ?? sender.id
        } else {
            sender.displayName ?? sender.id
        }
        
        switch state {
        case .roomAvatar(let url):
            switch (url, isOutgoing) {
            case (.some, false):
                return L10n.stateEventRoomAvatarChanged(displayName)
            case (nil, false):
                return L10n.stateEventRoomAvatarRemoved(displayName)
            case (.some, true):
                return L10n.stateEventRoomAvatarChangedByYou
            case (nil, true):
                return L10n.stateEventRoomAvatarRemovedByYou
            }
        case .roomCreate:
            return isOutgoing ? L10n.stateEventRoomCreatedByYou : L10n.stateEventRoomCreated(displayName)
        case .roomEncryption:
            return L10n.commonEncryptionEnabled
        case .roomName(let name):
            switch (name, isOutgoing) {
            case (.some(let name), false):
                return L10n.stateEventRoomNameChanged(displayName, name)
            case (nil, false):
                return L10n.stateEventRoomNameRemoved(displayName)
            case (.some(let name), true):
                return L10n.stateEventRoomNameChangedByYou(name)
            case (nil, true):
                return L10n.stateEventRoomNameRemovedByYou
            }
        case .roomThirdPartyInvite(let displayName):
            guard let displayName else {
                MXLog.error("roomThirdPartyInvite undisplayable due to missing name.")
                return nil
            }
            
            if isOutgoing {
                return L10n.stateEventRoomThirdPartyInviteByYou(displayName)
            } else {
                return L10n.stateEventRoomThirdPartyInvite(displayName, displayName)
            }
        case .roomTopic(let topic):
            switch (topic, isOutgoing) {
            case (.some(let topic), false) where !topic.isBlank:
                return L10n.stateEventRoomTopicChanged(displayName, topic)
            case (_, false):
                return L10n.stateEventRoomTopicRemoved(displayName)
            case (.some(let topic), true) where !topic.isBlank:
                return L10n.stateEventRoomTopicChangedByYou(topic)
            case (_, true):
                return L10n.stateEventRoomTopicRemovedByYou
            }
        case .roomPinnedEvents(let change):
            switch change {
            case .added:
                return isOutgoing ? L10n.stateEventRoomPinnedEventsPinnedByYou : L10n.stateEventRoomPinnedEventsPinned(displayName)
            case .changed:
                return isOutgoing ? L10n.stateEventRoomPinnedEventsChangedByYou : L10n.stateEventRoomPinnedEventsChanged(displayName)
            case .removed:
                return isOutgoing ? L10n.stateEventRoomPinnedEventsUnpinnedByYou : L10n.stateEventRoomPinnedEventsUnpinned(displayName)
            }
        case .roomPowerLevels: // Long term we might show only the user changes, but we need an SDK filter to fix read receipts in that case.
            break
        case .policyRuleRoom, .policyRuleServer, .policyRuleUser: // No strings available.
            break
        case .roomAliases, .roomCanonicalAlias: // Doesn't provide the alias.
            break
        case .roomGuestAccess, .roomHistoryVisibility: // Doesn't provide information about the change.
            break
        case .roomJoinRules: // Doesn't provide information about the change.
            break
        case .roomServerAcl: // Doesn't provide information about the change.
            break
        case .roomTombstone: // Handle as a virtual timeline item with a link to the upgraded room.
            break
        case .spaceChild, .spaceParent: // Users shouldn't see the timeline of a Space.
            break
        case .custom: // Won't provide actionable information to the user.
            break
        }
        
        MXLog.verbose("Filtering timeline item for state: \(state)")
        return nil
    }
    
    func buildString(for state: OtherState, sender: ZMatrixUser?, isOutgoing: Bool) -> String? {
        let displayName = sender?.displayName ?? ""
        
        switch state {
        case .roomAvatar(let url):
            switch (url, isOutgoing) {
            case (.some, false):
                return L10n.stateEventRoomAvatarChanged(displayName)
            case (nil, false):
                return L10n.stateEventRoomAvatarRemoved(displayName)
            case (.some, true):
                return L10n.stateEventRoomAvatarChangedByYou
            case (nil, true):
                return L10n.stateEventRoomAvatarRemovedByYou
            }
        case .roomCreate:
            return isOutgoing ? L10n.stateEventRoomCreatedByYou : L10n.stateEventRoomCreated(displayName)
        case .roomEncryption:
            return L10n.commonEncryptionEnabled
        case .roomName(let name):
            switch (name, isOutgoing) {
            case (.some(let name), false):
                return L10n.stateEventRoomNameChanged(displayName, name)
            case (nil, false):
                return L10n.stateEventRoomNameRemoved(displayName)
            case (.some(let name), true):
                return L10n.stateEventRoomNameChangedByYou(name)
            case (nil, true):
                return L10n.stateEventRoomNameRemovedByYou
            }
        case .roomThirdPartyInvite(let displayName):
            guard let displayName else {
                MXLog.error("roomThirdPartyInvite undisplayable due to missing name.")
                return nil
            }
            
            if isOutgoing {
                return L10n.stateEventRoomThirdPartyInviteByYou(displayName)
            } else {
                return L10n.stateEventRoomThirdPartyInvite(displayName, displayName)
            }
        case .roomTopic(let topic):
            switch (topic, isOutgoing) {
            case (.some(let topic), false):
                return L10n.stateEventRoomTopicChanged(displayName, topic)
            case (nil, false):
                return L10n.stateEventRoomTopicRemoved(displayName)
            case (.some(let name), true):
                return L10n.stateEventRoomTopicChangedByYou(name)
            case (nil, true):
                return L10n.stateEventRoomTopicRemovedByYou
            }
        case .roomPinnedEvents(let change):
            switch change {
            case .added:
                return isOutgoing ? L10n.stateEventRoomPinnedEventsPinnedByYou : L10n.stateEventRoomPinnedEventsPinned(displayName)
            case .changed:
                return isOutgoing ? L10n.stateEventRoomPinnedEventsChangedByYou : L10n.stateEventRoomPinnedEventsChanged(displayName)
            case .removed:
                return isOutgoing ? L10n.stateEventRoomPinnedEventsUnpinnedByYou : L10n.stateEventRoomPinnedEventsUnpinned(displayName)
            }
        case .roomPowerLevels: // Long term we might show only the user changes, but we need an SDK filter to fix read receipts in that case.
            break
        case .policyRuleRoom, .policyRuleServer, .policyRuleUser: // No strings available.
            break
        case .roomAliases, .roomCanonicalAlias: // Doesn't provide the alias.
            break
        case .roomGuestAccess, .roomHistoryVisibility: // Doesn't provide information about the change.
            break
        case .roomJoinRules: // Doesn't provide information about the change.
            break
        case .roomServerAcl: // Doesn't provide information about the change.
            break
        case .roomTombstone: // Handle as a virtual timeline item with a link to the upgraded room.
            break
        case .spaceChild, .spaceParent: // Users shouldn't see the timeline of a Space.
            break
        case .custom: // Won't provide actionable information to the user.
            break
        }
        
        MXLog.verbose("Filtering timeline item for state: \(state)")
        return nil
    }
}<|MERGE_RESOLUTION|>--- conflicted
+++ resolved
@@ -76,69 +76,6 @@
         }
     }
     
-<<<<<<< HEAD
-    func buildString(for change: MembershipChange?,
-                     member: ZMatrixUser?,
-                     sender: ZMatrixUser?,
-                     isOutgoing: Bool) -> String? {
-        guard let change else {
-            MXLog.verbose("Filtering timeline item for membership change that is nil")
-            return nil
-        }
-        
-        let senderIsYou = isOutgoing
-        let memberIsYou = member?.matrixId == userID
-        let member = member?.displayName ?? ""
-        let senderDisplayName = sender?.displayName ?? ""
-        
-        switch change {
-        case .joined:
-            return memberIsYou ? L10n.stateEventRoomJoinByYou : L10n.stateEventRoomJoin(senderDisplayName)
-        case .left:
-            return memberIsYou ? L10n.stateEventRoomLeaveByYou : L10n.stateEventRoomLeave(member)
-        case .banned, .kickedAndBanned:
-            return senderIsYou ? L10n.stateEventRoomBanByYou(member) : L10n.stateEventRoomBan(senderDisplayName, member)
-        case .unbanned:
-            return senderIsYou ? L10n.stateEventRoomUnbanByYou(member) : L10n.stateEventRoomUnban(senderDisplayName, member)
-        case .kicked:
-            return senderIsYou ? L10n.stateEventRoomRemoveByYou(member) : L10n.stateEventRoomRemove(senderDisplayName, member)
-        case .invited:
-            if senderIsYou {
-                return L10n.stateEventRoomInviteByYou(member)
-            } else if memberIsYou {
-                return L10n.stateEventRoomInviteYou(senderDisplayName)
-            } else {
-                return L10n.stateEventRoomInvite(senderDisplayName, member)
-            }
-        case .invitationAccepted:
-            return memberIsYou ? L10n.stateEventRoomInviteAcceptedByYou : L10n.stateEventRoomInviteAccepted(member)
-        case .invitationRejected:
-            return memberIsYou ? L10n.stateEventRoomRejectByYou : L10n.stateEventRoomReject(senderDisplayName)
-        case .invitationRevoked:
-            return senderIsYou ? L10n.stateEventRoomThirdPartyRevokedInviteByYou(member) : L10n.stateEventRoomThirdPartyRevokedInvite(senderDisplayName, member)
-        case .knocked:
-            return memberIsYou ? L10n.stateEventRoomKnockByYou : L10n.stateEventRoomKnock(member)
-        case .knockAccepted:
-            return senderIsYou ? L10n.stateEventRoomKnockAcceptedByYou(senderDisplayName) : L10n.stateEventRoomKnockAccepted(senderDisplayName, member)
-        case .knockRetracted:
-            return memberIsYou ? L10n.stateEventRoomKnockRetractedByYou : L10n.stateEventRoomKnockRetracted(member)
-        case .knockDenied:
-            if senderIsYou {
-                return L10n.stateEventRoomKnockDeniedByYou(member)
-            } else if memberIsYou {
-                return L10n.stateEventRoomKnockDeniedYou(senderDisplayName)
-            } else {
-                return L10n.stateEventRoomKnockDenied(senderDisplayName, member)
-            }
-        case .none, .error, .notImplemented: // Not useful information for the user.
-            MXLog.verbose("Filtering timeline item for membership change: \(change)")
-            return nil
-        }
-    }
-    
-    // swiftlint:disable:next function_parameter_count
-=======
->>>>>>> 3839025c
     func buildProfileChangeString(displayName: String?, previousDisplayName: String?,
                                   avatarURLString: String?, previousAvatarURLString: String?,
                                   member: String, memberIsYou: Bool) -> String? {
