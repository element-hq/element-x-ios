//
// Copyright 2022 New Vector Ltd
//
// Licensed under the Apache License, Version 2.0 (the "License");
// you may not use this file except in compliance with the License.
// You may obtain a copy of the License at
//
// http://www.apache.org/licenses/LICENSE-2.0
//
// Unless required by applicable law or agreed to in writing, software
// distributed under the License is distributed on an "AS IS" BASIS,
// WITHOUT WARRANTIES OR CONDITIONS OF ANY KIND, either express or implied.
// See the License for the specific language governing permissions and
// limitations under the License.
//

import MatrixRustSDK
import UIKit

struct RoomTimelineItemFactory: RoomTimelineItemFactoryProtocol {
    private let mediaProvider: MediaProviderProtocol
    private let roomProxy: RoomProxyProtocol
    private let attributedStringBuilder: AttributedStringBuilderProtocol
    
    /// The Matrix ID of the current user.
    private let userID: String
    
    init(userID: String,
         mediaProvider: MediaProviderProtocol,
         roomProxy: RoomProxyProtocol,
         attributedStringBuilder: AttributedStringBuilderProtocol) {
        self.userID = userID
        self.mediaProvider = mediaProvider
        self.roomProxy = roomProxy
        self.attributedStringBuilder = attributedStringBuilder
    }
    
    func buildTimelineItemFor(eventItemProxy: EventTimelineItemProxy,
                              inGroupState: TimelineItemInGroupState) -> RoomTimelineItemProtocol {
        let displayName = roomProxy.displayNameForUserId(eventItemProxy.sender)
        let avatarURL = roomProxy.avatarURLStringForUserId(eventItemProxy.sender)
        let avatarImage = mediaProvider.imageFromURLString(avatarURL, avatarSize: .user(on: .timeline))
        let isOutgoing = eventItemProxy.isOwn
        
        if let encryptedMessage = eventItemProxy.content.asUnableToDecrypt() {
            return buildEncryptedTimelineItem(eventItemProxy, encryptedMessage, isOutgoing, inGroupState, displayName, avatarImage)
        }

        if eventItemProxy.isRedacted {
            return buildRedactedTimelineItem(eventItemProxy, isOutgoing, inGroupState, displayName, avatarImage)
        }

        guard let messageContent = eventItemProxy.content.asMessage() else { fatalError("Must be a message for now.") }
        
        switch messageContent.msgtype() {
        case .text(content: let content):
            let message = MessageTimelineItem(item: eventItemProxy.item, content: content)
            return buildTextTimelineItemFromMessage(message, isOutgoing, inGroupState, displayName, avatarImage)
        case .image(content: let content):
            let message = MessageTimelineItem(item: eventItemProxy.item, content: content)
            return buildImageTimelineItemFromMessage(message, isOutgoing, inGroupState, displayName, avatarImage)
<<<<<<< HEAD
        case .video:
            fatalError("Handled in a separate PR")
=======
        case .video(let content):
            let message = MessageTimelineItem(item: eventItemProxy.item, content: content)
            return buildVideoTimelineItemFromMessage(message, isOutgoing, inGroupState, displayName, avatarImage)
>>>>>>> 9f12b34a
        case .notice(content: let content):
            let message = MessageTimelineItem(item: eventItemProxy.item, content: content)
            return buildNoticeTimelineItemFromMessage(message, isOutgoing, inGroupState, displayName, avatarImage)
        case .emote(content: let content):
            let message = MessageTimelineItem(item: eventItemProxy.item, content: content)
            return buildEmoteTimelineItemFromMessage(message, isOutgoing, inGroupState, displayName, avatarImage)
        case .none:
            return buildFallbackTimelineItem(eventItemProxy, isOutgoing, inGroupState, displayName, avatarImage)
        }
    }
    
    // MARK: - Private
    
    // swiftlint:disable:next function_parameter_count
    private func buildEncryptedTimelineItem(_ eventItemProxy: EventTimelineItemProxy,
                                            _ encryptedMessage: EncryptedMessage,
                                            _ isOutgoing: Bool,
                                            _ inGroupState: TimelineItemInGroupState,
                                            _ displayName: String?,
                                            _ avatarImage: UIImage?) -> RoomTimelineItemProtocol {
        var encryptionType = EncryptedRoomTimelineItem.EncryptionType.unknown
        switch encryptedMessage {
        case .megolmV1AesSha2(let sessionId):
            encryptionType = .megolmV1AesSha2(sessionId: sessionId)
        case .olmV1Curve25519AesSha2(let senderKey):
            encryptionType = .olmV1Curve25519AesSha2(senderKey: senderKey)
        default:
            break
        }
        
        return EncryptedRoomTimelineItem(id: eventItemProxy.id,
                                         text: ElementL10n.encryptionInformationDecryptionError,
                                         encryptionType: encryptionType,
                                         timestamp: eventItemProxy.originServerTs.formatted(date: .omitted, time: .shortened),
                                         inGroupState: inGroupState,
                                         isOutgoing: isOutgoing,
                                         isEditable: eventItemProxy.isEditable,
                                         senderId: eventItemProxy.sender,
                                         senderDisplayName: displayName,
                                         senderAvatar: avatarImage,
                                         properties: RoomTimelineItemProperties())
    }
    
    private func buildRedactedTimelineItem(_ eventItemProxy: EventTimelineItemProxy,
                                           _ isOutgoing: Bool,
                                           _ inGroupState: TimelineItemInGroupState,
                                           _ displayName: String?,
                                           _ avatarImage: UIImage?) -> RoomTimelineItemProtocol {
        RedactedRoomTimelineItem(id: eventItemProxy.id,
                                 text: ElementL10n.eventRedacted,
                                 timestamp: eventItemProxy.originServerTs.formatted(date: .omitted, time: .shortened),
                                 inGroupState: inGroupState,
                                 isOutgoing: isOutgoing,
                                 isEditable: eventItemProxy.isEditable,
                                 senderId: eventItemProxy.sender,
                                 senderDisplayName: displayName,
                                 senderAvatar: avatarImage,
                                 properties: RoomTimelineItemProperties())
    }

    private func buildFallbackTimelineItem(_ eventItemProxy: EventTimelineItemProxy,
                                           _ isOutgoing: Bool,
                                           _ inGroupState: TimelineItemInGroupState,
                                           _ displayName: String?,
                                           _ avatarImage: UIImage?) -> RoomTimelineItemProtocol {
        let attributedText = attributedStringBuilder.fromPlain(eventItemProxy.body)
        let attributedComponents = attributedStringBuilder.blockquoteCoalescedComponentsFrom(attributedText)
        
        return TextRoomTimelineItem(id: eventItemProxy.id,
                                    text: eventItemProxy.body ?? "",
                                    attributedComponents: attributedComponents,
                                    timestamp: eventItemProxy.originServerTs.formatted(date: .omitted, time: .shortened),
                                    inGroupState: inGroupState,
                                    isOutgoing: isOutgoing,
                                    isEditable: eventItemProxy.isEditable,
                                    senderId: eventItemProxy.sender,
                                    senderDisplayName: displayName,
                                    senderAvatar: avatarImage,
                                    properties: RoomTimelineItemProperties(isEdited: eventItemProxy.content.asMessage()?.isEdited() ?? false,
                                                                           reactions: aggregateReactions(eventItemProxy.reactions)))
    }
    
    private func buildTextTimelineItemFromMessage(_ message: MessageTimelineItem<TextMessageContent>,
                                                  _ isOutgoing: Bool,
                                                  _ inGroupState: TimelineItemInGroupState,
                                                  _ displayName: String?,
                                                  _ avatarImage: UIImage?) -> RoomTimelineItemProtocol {
        let attributedText = (message.htmlBody != nil ? attributedStringBuilder.fromHTML(message.htmlBody) : attributedStringBuilder.fromPlain(message.body))
        let attributedComponents = attributedStringBuilder.blockquoteCoalescedComponentsFrom(attributedText)
        
        return TextRoomTimelineItem(id: message.id,
                                    text: message.body,
                                    attributedComponents: attributedComponents,
                                    timestamp: message.originServerTs.formatted(date: .omitted, time: .shortened),
                                    inGroupState: inGroupState,
                                    isOutgoing: isOutgoing,
                                    isEditable: message.isEditable,
                                    senderId: message.sender,
                                    senderDisplayName: displayName,
                                    senderAvatar: avatarImage,
                                    properties: RoomTimelineItemProperties(isEdited: message.isEdited,
                                                                           reactions: aggregateReactions(message.reactions)))
    }
    
    private func buildImageTimelineItemFromMessage(_ message: MessageTimelineItem<ImageMessageContent>,
                                                   _ isOutgoing: Bool,
                                                   _ inGroupState: TimelineItemInGroupState,
                                                   _ displayName: String?,
                                                   _ avatarImage: UIImage?) -> RoomTimelineItemProtocol {
        var aspectRatio: CGFloat?
        if let width = message.width,
           let height = message.height {
            aspectRatio = width / height
        }
        
        return ImageRoomTimelineItem(id: message.id,
                                     text: message.body,
                                     timestamp: message.originServerTs.formatted(date: .omitted, time: .shortened),
                                     inGroupState: inGroupState,
                                     isOutgoing: isOutgoing,
                                     isEditable: message.isEditable,
                                     senderId: message.sender,
                                     senderDisplayName: displayName,
                                     senderAvatar: avatarImage,
                                     source: message.source,
                                     image: mediaProvider.imageFromSource(message.source),
                                     width: message.width,
                                     height: message.height,
                                     aspectRatio: aspectRatio,
                                     blurhash: message.blurhash,
                                     properties: RoomTimelineItemProperties(isEdited: message.isEdited,
                                                                            reactions: aggregateReactions(message.reactions)))
    }

    private func buildVideoTimelineItemFromMessage(_ message: MessageTimelineItem<VideoMessageContent>,
                                                   _ isOutgoing: Bool,
                                                   _ inGroupState: TimelineItemInGroupState,
                                                   _ displayName: String?,
                                                   _ avatarImage: UIImage?) -> RoomTimelineItemProtocol {
        var aspectRatio: CGFloat?
        if let width = message.width,
           let height = message.height {
            aspectRatio = width / height
        }
        
        return VideoRoomTimelineItem(id: message.id,
                                     text: message.body,
                                     timestamp: message.originServerTs.formatted(date: .omitted, time: .shortened),
                                     inGroupState: inGroupState,
                                     isOutgoing: isOutgoing,
                                     senderId: message.sender,
                                     senderDisplayName: displayName,
                                     senderAvatar: avatarImage,
                                     duration: message.duration,
                                     source: message.source,
                                     thumbnailSource: message.thumbnailSource,
                                     image: mediaProvider.imageFromSource(message.thumbnailSource),
                                     width: message.width,
                                     height: message.height,
                                     aspectRatio: aspectRatio,
                                     blurhash: message.blurhash,
                                     properties: RoomTimelineItemProperties(isEdited: message.isEdited,
                                                                            reactions: aggregateReactions(message.reactions)))
    }
    
    private func buildNoticeTimelineItemFromMessage(_ message: MessageTimelineItem<NoticeMessageContent>,
                                                    _ isOutgoing: Bool,
                                                    _ inGroupState: TimelineItemInGroupState,
                                                    _ displayName: String?,
                                                    _ avatarImage: UIImage?) -> RoomTimelineItemProtocol {
        let attributedText = (message.htmlBody != nil ? attributedStringBuilder.fromHTML(message.htmlBody) : attributedStringBuilder.fromPlain(message.body))
        let attributedComponents = attributedStringBuilder.blockquoteCoalescedComponentsFrom(attributedText)
        
        return NoticeRoomTimelineItem(id: message.id,
                                      text: message.body,
                                      attributedComponents: attributedComponents,
                                      timestamp: message.originServerTs.formatted(date: .omitted, time: .shortened),
                                      inGroupState: inGroupState,
                                      isOutgoing: isOutgoing,
                                      isEditable: message.isEditable,
                                      senderId: message.sender,
                                      senderDisplayName: displayName,
                                      senderAvatar: avatarImage,
                                      properties: RoomTimelineItemProperties(isEdited: message.isEdited,
                                                                             reactions: aggregateReactions(message.reactions)))
    }
    
    private func buildEmoteTimelineItemFromMessage(_ message: MessageTimelineItem<EmoteMessageContent>,
                                                   _ isOutgoing: Bool,
                                                   _ inGroupState: TimelineItemInGroupState,
                                                   _ displayName: String?,
                                                   _ avatarImage: UIImage?) -> RoomTimelineItemProtocol {
        let attributedText = (message.htmlBody != nil ? attributedStringBuilder.fromHTML(message.htmlBody) : attributedStringBuilder.fromPlain(message.body))
        let attributedComponents = attributedStringBuilder.blockquoteCoalescedComponentsFrom(attributedText)
        
        return EmoteRoomTimelineItem(id: message.id,
                                     text: message.body,
                                     attributedComponents: attributedComponents,
                                     timestamp: message.originServerTs.formatted(date: .omitted, time: .shortened),
                                     inGroupState: inGroupState,
                                     isOutgoing: isOutgoing,
                                     isEditable: message.isEditable,
                                     senderId: message.sender,
                                     senderDisplayName: displayName,
                                     senderAvatar: avatarImage,
                                     properties: RoomTimelineItemProperties(isEdited: message.isEdited,
                                                                            reactions: aggregateReactions(message.reactions)))
    }
    
    private func aggregateReactions(_ reactions: [Reaction]) -> [AggregatedReaction] {
        reactions.map { reaction in
            let isHighlighted = false // reaction.details.contains(where: { $0.sender == userID })
            return AggregatedReaction(key: reaction.key, count: Int(reaction.count), isHighlighted: isHighlighted)
        }
    }
}<|MERGE_RESOLUTION|>--- conflicted
+++ resolved
@@ -59,14 +59,9 @@
         case .image(content: let content):
             let message = MessageTimelineItem(item: eventItemProxy.item, content: content)
             return buildImageTimelineItemFromMessage(message, isOutgoing, inGroupState, displayName, avatarImage)
-<<<<<<< HEAD
-        case .video:
-            fatalError("Handled in a separate PR")
-=======
         case .video(let content):
             let message = MessageTimelineItem(item: eventItemProxy.item, content: content)
             return buildVideoTimelineItemFromMessage(message, isOutgoing, inGroupState, displayName, avatarImage)
->>>>>>> 9f12b34a
         case .notice(content: let content):
             let message = MessageTimelineItem(item: eventItemProxy.item, content: content)
             return buildNoticeTimelineItemFromMessage(message, isOutgoing, inGroupState, displayName, avatarImage)
