--- conflicted
+++ resolved
@@ -91,7 +91,7 @@
     
     // MARK: - Message Events
     
-    private func buildMessageTimelineItem(_ eventItemProxy: EventTimelineItemProxy, _ messageContent: MessageContent, _ isOutgoing: Bool) -> RoomTimelineItemProtocol? {
+    private func buildMessageTimelineItem(_ eventItemProxy: EventTimelineItemProxy, _ messageContent: MatrixRustSDK.MessageContent, _ isOutgoing: Bool) -> RoomTimelineItemProtocol? {
         switch messageContent.msgType {
         case .text(content: let textMessageContent):
             return buildTextTimelineItem(for: eventItemProxy, messageContent, textMessageContent, isOutgoing)
@@ -209,7 +209,7 @@
     }
     
     private func buildTextTimelineItem(for eventItemProxy: EventTimelineItemProxy,
-                                       _ messageContent: MessageContent,
+                                       _ messageContent: MatrixRustSDK.MessageContent,
                                        _ textMessageContent: TextMessageContent,
                                        _ isOutgoing: Bool) -> RoomTimelineItemProtocol {
         TextRoomTimelineItem(id: eventItemProxy.id,
@@ -219,15 +219,9 @@
                              canBeRepliedTo: eventItemProxy.canBeRepliedTo,
                              isThreaded: messageContent.threadRoot != nil,
                              sender: eventItemProxy.sender,
-<<<<<<< HEAD
-                             content: buildTextTimelineItemContent(messageContent, eventItemProxy.sender.id),
-                             replyDetails: buildReplyToDetailsFromDetailsIfAvailable(details: messageTimelineItem.inReplyTo()),
-                             properties: RoomTimelineItemProperties(isEdited: messageTimelineItem.isEdited(),
-=======
                              content: buildTextTimelineItemContent(textMessageContent),
                              replyDetails: buildReplyToDetailsFromDetailsIfAvailable(details: messageContent.inReplyTo),
                              properties: RoomTimelineItemProperties(isEdited: messageContent.isEdited,
->>>>>>> e6f4dd33
                                                                     reactions: aggregateReactions(eventItemProxy.reactions),
                                                                     deliveryStatus: eventItemProxy.deliveryStatus,
                                                                     orderedReadReceipts: orderReadReceipts(eventItemProxy.readReceipts),
@@ -255,7 +249,7 @@
     }
     
     private func buildImageTimelineItem(for eventItemProxy: EventTimelineItemProxy,
-                                        _ messageContent: MessageContent,
+                                        _ messageContent: MatrixRustSDK.MessageContent,
                                         _ imageMessageContent: ImageMessageContent,
                                         _ isOutgoing: Bool) -> RoomTimelineItemProtocol {
         ImageRoomTimelineItem(id: eventItemProxy.id,
@@ -275,7 +269,7 @@
     }
     
     private func buildVideoTimelineItem(for eventItemProxy: EventTimelineItemProxy,
-                                        _ messageContent: MessageContent,
+                                        _ messageContent: MatrixRustSDK.MessageContent,
                                         _ videoMessageContent: VideoMessageContent,
                                         _ isOutgoing: Bool) -> RoomTimelineItemProtocol {
         VideoRoomTimelineItem(id: eventItemProxy.id,
@@ -295,7 +289,7 @@
     }
     
     private func buildAudioTimelineItem(for eventItemProxy: EventTimelineItemProxy,
-                                        _ messageContent: MessageContent,
+                                        _ messageContent: MatrixRustSDK.MessageContent,
                                         _ audioMessageContent: AudioMessageContent,
                                         _ isOutgoing: Bool) -> RoomTimelineItemProtocol {
         AudioRoomTimelineItem(id: eventItemProxy.id,
@@ -315,7 +309,7 @@
     }
     
     private func buildVoiceTimelineItem(for eventItemProxy: EventTimelineItemProxy,
-                                        _ messageContent: MessageContent,
+                                        _ messageContent: MatrixRustSDK.MessageContent,
                                         _ audioMessageContent: AudioMessageContent,
                                         _ isOutgoing: Bool) -> RoomTimelineItemProtocol {
         VoiceMessageRoomTimelineItem(id: eventItemProxy.id,
@@ -335,7 +329,7 @@
     }
     
     private func buildFileTimelineItem(for eventItemProxy: EventTimelineItemProxy,
-                                       _ messageContent: MessageContent,
+                                       _ messageContent: MatrixRustSDK.MessageContent,
                                        _ fileMessageContent: FileMessageContent,
                                        _ isOutgoing: Bool) -> RoomTimelineItemProtocol {
         FileRoomTimelineItem(id: eventItemProxy.id,
@@ -355,7 +349,7 @@
     }
     
     private func buildNoticeTimelineItem(for eventItemProxy: EventTimelineItemProxy,
-                                         _ messageContent: MessageContent,
+                                         _ messageContent: MatrixRustSDK.MessageContent,
                                          _ noticeMessageContent: NoticeMessageContent,
                                          _ isOutgoing: Bool) -> RoomTimelineItemProtocol {
         NoticeRoomTimelineItem(id: eventItemProxy.id,
@@ -375,7 +369,7 @@
     }
     
     private func buildEmoteTimelineItem(for eventItemProxy: EventTimelineItemProxy,
-                                        _ messageContent: MessageContent,
+                                        _ messageContent: MatrixRustSDK.MessageContent,
                                         _ emoteMessageContent: EmoteMessageContent,
                                         _ isOutgoing: Bool) -> RoomTimelineItemProtocol {
         EmoteRoomTimelineItem(id: eventItemProxy.id,
@@ -395,7 +389,7 @@
     }
 
     private func buildLocationTimelineItem(for eventItemProxy: EventTimelineItemProxy,
-                                           _ messageContent: MessageContent,
+                                           _ messageContent: MatrixRustSDK.MessageContent,
                                            _ locationMessageContent: LocationContent,
                                            _ isOutgoing: Bool) -> RoomTimelineItemProtocol {
         LocationRoomTimelineItem(id: eventItemProxy.id,
