//
// Copyright 2023, 2024 New Vector Ltd.
//
// SPDX-License-Identifier: AGPL-3.0-only
// Please see LICENSE in the repository root for full details.
//

import Combine
import Foundation
import MatrixRustSDK

final class TimelineProxy: TimelineProxyProtocol {
    private let timeline: Timeline
    
    private var backPaginationStatusObservationToken: TaskHandle?
    
    // The default values don't matter here, they will be updated when calling subscribeToPagination.
    private let backPaginationStatusSubject = CurrentValueSubject<PaginationStatus, Never>(.timelineEndReached)
    private let forwardPaginationStatusSubject = CurrentValueSubject<PaginationStatus, Never>(.timelineEndReached)
    
    private let kind: TimelineKind
   
    private var innerTimelineProvider: RoomTimelineProviderProtocol!
    var timelineProvider: RoomTimelineProviderProtocol {
        innerTimelineProvider
    }
    
    deinit {
        backPaginationStatusObservationToken?.cancel()
    }
    
    init(timeline: Timeline, kind: TimelineKind) {
        self.timeline = timeline
        self.kind = kind
    }
    
    func subscribeForUpdates() async {
        guard innerTimelineProvider == nil else {
            MXLog.warning("Timeline already subscribed for updates")
            return
        }
        
        let paginationStatePublisher = backPaginationStatusSubject
            .combineLatest(forwardPaginationStatusSubject)
            .map { PaginationState(backward: $0.0, forward: $0.1) }
            .eraseToAnyPublisher()
        
        await subscribeToPagination()
        
        let provider = await RoomTimelineProvider(timeline: timeline, kind: kind, paginationStatePublisher: paginationStatePublisher)
        // Make sure the existing items are built so that we have content in the timeline before
        // determining whether or not the timeline should paginate to load more items.
        await provider.waitForInitialItems()
        
        innerTimelineProvider = provider
        
        Task {
            await timeline.fetchMembers()
        }
    }
    
    func fetchDetails(for eventID: String) {
        Task {
            do {
                MXLog.info("Fetching event details for \(eventID)")
                try await self.timeline.fetchDetailsForEvent(eventId: eventID)
                MXLog.info("Finished fetching event details for eventID: \(eventID)")
            } catch {
                MXLog.error("Failed fetching event details for eventID: \(eventID) with error: \(error)")
            }
        }
    }
    
    func messageEventContent(for timelineItemID: TimelineItemIdentifier) async -> RoomMessageEventContentWithoutRelation? {
        guard let content = await timelineProvider.itemProxies.firstEventTimelineItemUsingStableID(timelineItemID)?.content,
              case let .message(messageContent) = content else {
            return nil
        }
        
        do {
            return try contentWithoutRelationFromMessage(message: messageContent)
        } catch {
            MXLog.error("Failed retrieving message event content for timelineItemID=\(timelineItemID)")
            return nil
        }
    }
    
    func paginateBackwards(requestSize: UInt16) async -> Result<Void, TimelineProxyError> {
        // We can't subscribe to back pagination on detached timelines and as live timelines
        // can be shared between multiple instances of the same room on the stack, it is
        // safer to still use the subscription logic for back pagination when live.
        switch kind {
        case .live:
            return await paginateBackwardsOnLive(requestSize: requestSize)
        case .detached:
            return await focussedPaginate(.backwards, requestSize: requestSize)
        case .pinned:
            return .success(())
        }
    }
    
    func paginateForwards(requestSize: UInt16) async -> Result<Void, TimelineProxyError> {
        guard kind != .pinned else {
            return .success(())
        }
        return await focussedPaginate(.forwards, requestSize: requestSize)
    }
    
    /// Paginate backwards using the subscription from Rust to drive the pagination state.
    private func paginateBackwardsOnLive(requestSize: UInt16) async -> Result<Void, TimelineProxyError> {
        MXLog.info("Paginating backwards")
        
        do {
            let _ = try await timeline.paginateBackwards(numEvents: requestSize)
            MXLog.info("Finished paginating backwards")
            
            return .success(())
        } catch {
            MXLog.error("Failed paginating backwards with error: \(error)")
            return .failure(.sdkError(error))
        }
    }
    
    /// Paginate forward or backwards using our own logic to drive the pagination state as the
    /// Rust subscription isn't allowed on focussed/detached timelines.
    private func focussedPaginate(_ direction: PaginationDirection, requestSize: UInt16) async -> Result<Void, TimelineProxyError> {
        let subject = switch direction {
        case .backwards: backPaginationStatusSubject
        case .forwards: forwardPaginationStatusSubject
        }
        
        // This extra check is necessary as detached timelines don't support subscribing to pagination status.
        // We need it to make sure we send a valid status after a failure.
        guard subject.value == .idle else {
            MXLog.error("Attempting to paginate \(direction.rawValue) when already at the end.")
            return .failure(.failedPaginatingEndReached)
        }
        
        MXLog.info("Paginating \(direction.rawValue)")
        subject.send(.paginating)
        
        do {
            let timelineEndReached = switch direction {
            case .backwards: try await timeline.paginateBackwards(numEvents: requestSize)
            case .forwards: try await timeline.focusedPaginateForwards(numEvents: requestSize)
            }
            MXLog.info("Finished paginating \(direction.rawValue)")

            subject.send(timelineEndReached ? .timelineEndReached : .idle)
            return .success(())
        } catch {
            MXLog.error("Failed paginating \(direction.rawValue) with error: \(error)")
            subject.send(.idle)
            return .failure(.sdkError(error))
        }
    }
    
    func retryDecryption(for sessionID: String) async {
        MXLog.info("Retrying decryption for sessionID: \(sessionID)")
        
        await Task.dispatch(on: .global()) { [weak self] in
            self?.timeline.retryDecryption(sessionIds: [sessionID])
            MXLog.info("Finished retrying decryption for sessionID: \(sessionID)")
        }
    }
    
    func edit(_ eventOrTransactionID: EventOrTransactionId, newContent: RoomMessageEventContentWithoutRelation) async -> Result<Void, TimelineProxyError> {
        do {
            try await timeline.edit(eventOrTransactionId: eventOrTransactionID, newContent: .roomMessage(content: newContent))
            
            MXLog.info("Finished editing timeline item: \(eventOrTransactionID)")

            return .success(())
        } catch {
            MXLog.error("Failed editing timeline item: \(eventOrTransactionID) with error: \(error)")
            return .failure(.sdkError(error))
        }
    }
    
    func redact(_ eventOrTransactionID: EventOrTransactionId, reason: String?) async -> Result<Void, TimelineProxyError> {
        MXLog.info("Redacting timeline item: \(eventOrTransactionID)")
        
        do {
            try await timeline.redactEvent(eventOrTransactionId: eventOrTransactionID, reason: reason)
            
            MXLog.info("Redacted timeline item: \(eventOrTransactionID)")
            
            return .success(())
        } catch {
            MXLog.error("Failed redacting timeline item: \(eventOrTransactionID) with error: \(error)")
            return .failure(.sdkError(error))
        }
    }
    
    func getLoadedReplyDetails(eventID: String) async -> Result<InReplyToDetails, TimelineProxyError> {
        do {
            return try await .success(timeline.loadReplyDetails(eventIdStr: eventID))
        } catch {
            MXLog.error("Failed getting reply details for event \(eventID) with error: \(error)")
            return .failure(.sdkError(error))
        }
    }
    
    func pin(eventID: String) async -> Result<Bool, TimelineProxyError> {
        do {
            return try await .success(timeline.pinEvent(eventId: eventID))
        } catch {
            MXLog.error("Failed to pin the event \(eventID) with error: \(error)")
            return .failure(.sdkError(error))
        }
    }
    
    func unpin(eventID: String) async -> Result<Bool, TimelineProxyError> {
        do {
            return try await .success(timeline.unpinEvent(eventId: eventID))
        } catch {
            MXLog.error("Failed to unpin the event \(eventID) with error: \(error)")
            return .failure(.sdkError(error))
        }
    }
    
    // MARK: - Sending
    
    func sendAudio(url: URL,
                   audioInfo: AudioInfo,
                   progressSubject: CurrentValueSubject<Double, Never>?,
                   requestHandle: @MainActor (SendAttachmentJoinHandleProtocol) -> Void) async -> Result<Void, TimelineProxyError> {
        MXLog.info("Sending audio")
        
<<<<<<< HEAD
        let handle = timeline.sendAudio(url: url.path(percentEncoded: false), audioInfo: audioInfo, caption: nil, formattedCaption: nil, storeInCache: false, progressWatcher: UploadProgressListener { progress in
            progressSubject?.send(progress)
        })
=======
        let handle = timeline.sendAudio(url: url.path(percentEncoded: false),
                                        audioInfo: audioInfo,
                                        caption: nil,
                                        formattedCaption: nil,
                                        storeInCache: true,
                                        progressWatcher: UploadProgressListener { progress in
                                            progressSubject?.send(progress)
                                        })
>>>>>>> 01886bb4
        
        await requestHandle(handle)
        
        do {
            try await handle.join()
            MXLog.info("Finished sending audio")
        } catch {
            MXLog.error("Failed sending audio with error: \(error)")
            return .failure(.sdkError(error))
        }
        
        return .success(())
    }
    
    func sendFile(url: URL,
                  fileInfo: FileInfo,
                  progressSubject: CurrentValueSubject<Double, Never>?,
                  requestHandle: @MainActor (SendAttachmentJoinHandleProtocol) -> Void) async -> Result<Void, TimelineProxyError> {
        MXLog.info("Sending file")
        
<<<<<<< HEAD
        let handle = timeline.sendFile(url: url.path(percentEncoded: false), fileInfo: fileInfo, storeInCache: false, progressWatcher: UploadProgressListener { progress in
            progressSubject?.send(progress)
        })
=======
        let handle = timeline.sendFile(url: url.path(percentEncoded: false),
                                       fileInfo: fileInfo,
                                       storeInCache: true,
                                       progressWatcher: UploadProgressListener { progress in
                                           progressSubject?.send(progress)
                                       })
>>>>>>> 01886bb4
        
        await requestHandle(handle)
        
        do {
            try await handle.join()
            MXLog.info("Finished sending file")
        } catch {
            MXLog.error("Failed sending file with error: \(error)")
            return .failure(.sdkError(error))
        }
        
        return .success(())
    }
    
    func sendImage(url: URL,
                   thumbnailURL: URL,
                   imageInfo: ImageInfo,
                   progressSubject: CurrentValueSubject<Double, Never>?,
                   requestHandle: @MainActor (SendAttachmentJoinHandleProtocol) -> Void) async -> Result<Void, TimelineProxyError> {
        MXLog.info("Sending image")
        
<<<<<<< HEAD
        let handle = timeline.sendImage(url: url.path(percentEncoded: false), thumbnailUrl: thumbnailURL.path(percentEncoded: false), imageInfo: imageInfo, caption: nil, formattedCaption: nil, storeInCache: false, progressWatcher: UploadProgressListener { progress in
            progressSubject?.send(progress)
        })
=======
        let handle = timeline.sendImage(url: url.path(percentEncoded: false),
                                        thumbnailUrl: thumbnailURL.path(percentEncoded: false),
                                        imageInfo: imageInfo,
                                        caption: nil,
                                        formattedCaption: nil,
                                        storeInCache: true,
                                        progressWatcher: UploadProgressListener { progress in
                                            progressSubject?.send(progress)
                                        })
>>>>>>> 01886bb4
        
        await requestHandle(handle)
        
        do {
            try await handle.join()
            MXLog.info("Finished sending image")
        } catch {
            MXLog.error("Failed sending image with error: \(error)")
            return .failure(.sdkError(error))
        }
        
        return .success(())
    }
    
    func sendLocation(body: String,
                      geoURI: GeoURI,
                      description: String?,
                      zoomLevel: UInt8?,
                      assetType: AssetType?) async -> Result<Void, TimelineProxyError> {
        MXLog.info("Sending location")
        
        await timeline.sendLocation(body: body,
                                    geoUri: geoURI.string,
                                    description: description,
                                    zoomLevel: zoomLevel,
                                    assetType: assetType)
        
        MXLog.info("Finished sending location")
        
        return .success(())
    }
    
    func sendVideo(url: URL,
                   thumbnailURL: URL,
                   videoInfo: VideoInfo,
                   progressSubject: CurrentValueSubject<Double, Never>?,
                   requestHandle: @MainActor (SendAttachmentJoinHandleProtocol) -> Void) async -> Result<Void, TimelineProxyError> {
        MXLog.info("Sending video")
        
<<<<<<< HEAD
        let handle = timeline.sendVideo(url: url.path(percentEncoded: false), thumbnailUrl: thumbnailURL.path(percentEncoded: false), videoInfo: videoInfo, caption: nil, formattedCaption: nil, storeInCache: false, progressWatcher: UploadProgressListener { progress in
            progressSubject?.send(progress)
        })
=======
        let handle = timeline.sendVideo(url: url.path(percentEncoded: false),
                                        thumbnailUrl: thumbnailURL.path(percentEncoded: false),
                                        videoInfo: videoInfo,
                                        caption: nil,
                                        formattedCaption: nil,
                                        storeInCache: true,
                                        progressWatcher: UploadProgressListener { progress in
                                            progressSubject?.send(progress)
                                        })
>>>>>>> 01886bb4
        
        await requestHandle(handle)
        
        do {
            try await handle.join()
            MXLog.info("Finished sending video")
        } catch {
            MXLog.error("Failed sending video with error: \(error)")
            return .failure(.sdkError(error))
        }
        
        return .success(())
    }
    
    func sendVoiceMessage(url: URL,
                          audioInfo: AudioInfo,
                          waveform: [UInt16],
                          progressSubject: CurrentValueSubject<Double, Never>?,
                          requestHandle: @MainActor (SendAttachmentJoinHandleProtocol) -> Void) async -> Result<Void, TimelineProxyError> {
        MXLog.info("Sending voice message")
        
<<<<<<< HEAD
        let handle = timeline.sendVoiceMessage(url: url.path(percentEncoded: false), audioInfo: audioInfo, waveform: waveform, caption: nil, formattedCaption: nil, storeInCache: false, progressWatcher: UploadProgressListener { progress in
            progressSubject?.send(progress)
        })
=======
        let handle = timeline.sendVoiceMessage(url: url.path(percentEncoded: false),
                                               audioInfo: audioInfo,
                                               waveform: waveform,
                                               caption: nil,
                                               formattedCaption: nil,
                                               storeInCache: true,
                                               progressWatcher: UploadProgressListener { progress in
                                                   progressSubject?.send(progress)
                                               })
>>>>>>> 01886bb4
        
        await requestHandle(handle)
        
        do {
            try await handle.join()
            MXLog.info("Finished sending voice message")
        } catch {
            MXLog.error("Failed sending vocie message with error: \(error)")
            return .failure(.sdkError(error))
        }
        
        return .success(())
    }
    
    func sendMessage(_ message: String,
                     html: String?,
                     inReplyToEventID: String? = nil,
                     intentionalMentions: IntentionalMentions) async -> Result<Void, TimelineProxyError> {
        if let inReplyToEventID {
            MXLog.info("Sending reply to eventID: \(inReplyToEventID)")
        } else {
            MXLog.info("Sending message")
        }
        
        let messageContent = buildMessageContentFor(message,
                                                    html: html,
                                                    intentionalMentions: intentionalMentions.toRustMentions())
        
        do {
            if let inReplyToEventID {
                try await timeline.sendReply(msg: messageContent, eventId: inReplyToEventID)
                MXLog.info("Finished sending reply to eventID: \(inReplyToEventID)")
            } else {
                _ = try await timeline.send(msg: messageContent)
                MXLog.info("Finished sending message")
            }
        } catch {
            if let inReplyToEventID {
                MXLog.error("Failed sending reply to eventID: \(inReplyToEventID) with error: \(error)")
            } else {
                MXLog.error("Failed sending message with error: \(error)")
            }
                
            return .failure(.sdkError(error))
        }
            
        return .success(())
    }
    
    func sendMessageEventContent(_ messageContent: RoomMessageEventContentWithoutRelation) async -> Result<Void, TimelineProxyError> {
        MXLog.info("Sending message content")
        
        do {
            _ = try await timeline.send(msg: messageContent)
        } catch {
            MXLog.error("Failed sending message with error: \(error)")
        }
        
        MXLog.info("Finished sending message content")
        
        return .success(())
    }
    
    func sendReadReceipt(for eventID: String, type: ReceiptType) async -> Result<Void, TimelineProxyError> {
        MXLog.info("Sending read receipt for eventID: \(eventID)")
        
        do {
            try await timeline.sendReadReceipt(receiptType: type, eventId: eventID)
            MXLog.info("Finished sending read receipt for eventID: \(eventID)")
            return .success(())
        } catch {
            MXLog.error("Failed sending read receipt for eventID: \(eventID) with error: \(error)")
            return .failure(.sdkError(error))
        }
    }
    
    func toggleReaction(_ reaction: String, to eventOrTransactionID: EventOrTransactionId) async -> Result<Void, TimelineProxyError> {
        MXLog.info("Toggling reaction \(reaction) for event: \(eventOrTransactionID)")
        
        do {
            try await timeline.toggleReaction(itemId: eventOrTransactionID, key: reaction)
            MXLog.info("Finished toggling reaction for event: \(eventOrTransactionID)")
            return .success(())
        } catch {
            MXLog.error("Failed toggling reaction for event: \(eventOrTransactionID)")
            return .failure(.sdkError(error))
        }
    }
    
    // MARK: - Polls

    func createPoll(question: String, answers: [String], pollKind: Poll.Kind) async -> Result<Void, TimelineProxyError> {
        MXLog.info("Creating poll")
        
        do {
            try await timeline.createPoll(question: question, answers: answers, maxSelections: 1, pollKind: .init(pollKind: pollKind))
            
            MXLog.info("Finished creating poll")
            
            return .success(())
        } catch {
            MXLog.error("Failed creating poll with error: \(error)")
            return .failure(.sdkError(error))
        }
    }
    
    func editPoll(original eventID: String,
                  question: String,
                  answers: [String],
                  pollKind: Poll.Kind) async -> Result<Void, TimelineProxyError> {
        MXLog.info("Editing poll with eventID: \(eventID)")
        
        do {
            let originalEvent = try await timeline.getEventTimelineItemByEventId(eventId: eventID)
            
            try await timeline.edit(eventOrTransactionId: originalEvent.eventOrTransactionId,
                                    newContent: .pollStart(pollData: .init(question: question,
                                                                           answers: answers,
                                                                           maxSelections: 1,
                                                                           pollKind: .init(pollKind: pollKind))))
            
            MXLog.info("Finished editing poll with eventID: \(eventID)")
            
            return .success(())
        } catch {
            MXLog.error("Failed editing poll with eventID: \(eventID) with error: \(error)")
            return .failure(.sdkError(error))
        }
    }
    
    func endPoll(pollStartID: String, text: String) async -> Result<Void, TimelineProxyError> {
        MXLog.info("Ending poll with eventID: \(pollStartID)")
        
        return await Task.dispatch(on: .global()) {
            do {
                try self.timeline.endPoll(pollStartEventId: pollStartID, text: text)
                
                MXLog.info("Finished ending poll with eventID: \(pollStartID)")
                
                return .success(())
            } catch {
                MXLog.error("Failed ending poll with eventID: \(pollStartID) with error: \(error)")
                return .failure(.sdkError(error))
            }
        }
    }

    func sendPollResponse(pollStartID: String, answers: [String]) async -> Result<Void, TimelineProxyError> {
        MXLog.info("Sending response for poll with eventID: \(pollStartID)")
        
        do {
            try await timeline.sendPollResponse(pollStartEventId: pollStartID, answers: answers)
            
            MXLog.info("Finished sending response for poll with eventID: \(pollStartID)")
            
            return .success(())
        } catch {
            MXLog.error("Failed sending response for poll with eventID: \(pollStartID) with error: \(error)")
            return .failure(.sdkError(error))
        }
    }
        
    func buildMessageContentFor(_ message: String,
                                html: String?,
                                intentionalMentions: Mentions) -> RoomMessageEventContentWithoutRelation {
        let emoteSlashCommand = "/me "
        let isEmote: Bool = message.starts(with: emoteSlashCommand)
        
        let content: RoomMessageEventContentWithoutRelation
        if isEmote {
            let emoteMessage = String(message.dropFirst(emoteSlashCommand.count))
            
            var emoteHtml: String?
            if let html {
                emoteHtml = String(html.dropFirst(emoteSlashCommand.count))
            }
            content = buildEmoteMessageContentFor(emoteMessage, html: emoteHtml)
        } else {
            if let html {
                content = messageEventContentFromHtml(body: message, htmlBody: html)
            } else {
                content = messageEventContentFromMarkdown(md: message)
            }
        }
        return content.withMentions(mentions: intentionalMentions)
    }
    
    // MARK: - Private
    
    private func buildEmoteMessageContentFor(_ message: String, html: String?) -> RoomMessageEventContentWithoutRelation {
        if let html {
            return messageEventContentFromHtmlAsEmote(body: message, htmlBody: html)
        } else {
            return messageEventContentFromMarkdownAsEmote(md: message)
        }
    }
    
    private func subscribeToPagination() async {
        switch kind {
        case .live:
            let backPaginationListener = RoomPaginationStatusListener { [weak self] status in
                guard let self else {
                    return
                }
                
                switch status {
                case .idle(let hitStartOfTimeline):
                    backPaginationStatusSubject.send(hitStartOfTimeline ? .timelineEndReached : .idle)
                case .paginating:
                    backPaginationStatusSubject.send(.paginating)
                }
            }
            
            do {
                backPaginationStatusObservationToken = try await timeline.subscribeToBackPaginationStatus(listener: backPaginationListener)
            } catch {
                MXLog.error("Failed to subscribe to back pagination status with error: \(error)")
            }
            forwardPaginationStatusSubject.send(.timelineEndReached)
        case .detached:
            // Detached timelines don't support observation, set the initial state ourself.
            backPaginationStatusSubject.send(.idle)
            forwardPaginationStatusSubject.send(.idle)
        case .pinned:
            backPaginationStatusSubject.send(.timelineEndReached)
            forwardPaginationStatusSubject.send(.timelineEndReached)
        }
    }
}

private final class RoomPaginationStatusListener: PaginationStatusListener {
    private let onUpdateClosure: (LiveBackPaginationStatus) -> Void

    init(_ onUpdateClosure: @escaping (LiveBackPaginationStatus) -> Void) {
        self.onUpdateClosure = onUpdateClosure
    }

    func onUpdate(status: LiveBackPaginationStatus) {
        onUpdateClosure(status)
    }
}

private final class UploadProgressListener: ProgressWatcher {
    private let onUpdateClosure: (Double) -> Void
    
    init(_ onUpdateClosure: @escaping (Double) -> Void) {
        self.onUpdateClosure = onUpdateClosure
    }
    
    func transmissionProgress(progress: TransmissionProgress) {
        DispatchQueue.main.async { [weak self] in
            self?.onUpdateClosure(Double(progress.current) / Double(progress.total))
        }
    }
}

private extension MatrixRustSDK.PollKind {
    init(pollKind: Poll.Kind) {
        switch pollKind {
        case .disclosed:
            self = .disclosed
        case .undisclosed:
            self = .undisclosed
        }
    }
}

extension Array where Element == TimelineItemProxy {
    func firstEventTimelineItemUsingStableID(_ id: TimelineItemIdentifier) -> EventTimelineItem? {
        for item in self {
            if case let .event(eventTimelineItem) = item {
                if eventTimelineItem.id.uniqueID == id.uniqueID {
                    return eventTimelineItem.item
                }
            }
        }
        
        return nil
    }
    
    func firstEventTimelineItemUsingEventOrTransactionID(_ eventOrTransactionID: EventOrTransactionId) -> EventTimelineItem? {
        for item in self {
            if case let .event(eventTimelineItem) = item,
               case let .event(_, identifier) = eventTimelineItem.id,
               identifier == eventOrTransactionID {
                return eventTimelineItem.item
            }
        }
        
        return nil
    }
}<|MERGE_RESOLUTION|>--- conflicted
+++ resolved
@@ -227,11 +227,6 @@
                    requestHandle: @MainActor (SendAttachmentJoinHandleProtocol) -> Void) async -> Result<Void, TimelineProxyError> {
         MXLog.info("Sending audio")
         
-<<<<<<< HEAD
-        let handle = timeline.sendAudio(url: url.path(percentEncoded: false), audioInfo: audioInfo, caption: nil, formattedCaption: nil, storeInCache: false, progressWatcher: UploadProgressListener { progress in
-            progressSubject?.send(progress)
-        })
-=======
         let handle = timeline.sendAudio(url: url.path(percentEncoded: false),
                                         audioInfo: audioInfo,
                                         caption: nil,
@@ -240,7 +235,6 @@
                                         progressWatcher: UploadProgressListener { progress in
                                             progressSubject?.send(progress)
                                         })
->>>>>>> 01886bb4
         
         await requestHandle(handle)
         
@@ -261,18 +255,12 @@
                   requestHandle: @MainActor (SendAttachmentJoinHandleProtocol) -> Void) async -> Result<Void, TimelineProxyError> {
         MXLog.info("Sending file")
         
-<<<<<<< HEAD
-        let handle = timeline.sendFile(url: url.path(percentEncoded: false), fileInfo: fileInfo, storeInCache: false, progressWatcher: UploadProgressListener { progress in
-            progressSubject?.send(progress)
-        })
-=======
         let handle = timeline.sendFile(url: url.path(percentEncoded: false),
                                        fileInfo: fileInfo,
                                        storeInCache: true,
                                        progressWatcher: UploadProgressListener { progress in
                                            progressSubject?.send(progress)
                                        })
->>>>>>> 01886bb4
         
         await requestHandle(handle)
         
@@ -294,11 +282,6 @@
                    requestHandle: @MainActor (SendAttachmentJoinHandleProtocol) -> Void) async -> Result<Void, TimelineProxyError> {
         MXLog.info("Sending image")
         
-<<<<<<< HEAD
-        let handle = timeline.sendImage(url: url.path(percentEncoded: false), thumbnailUrl: thumbnailURL.path(percentEncoded: false), imageInfo: imageInfo, caption: nil, formattedCaption: nil, storeInCache: false, progressWatcher: UploadProgressListener { progress in
-            progressSubject?.send(progress)
-        })
-=======
         let handle = timeline.sendImage(url: url.path(percentEncoded: false),
                                         thumbnailUrl: thumbnailURL.path(percentEncoded: false),
                                         imageInfo: imageInfo,
@@ -308,7 +291,6 @@
                                         progressWatcher: UploadProgressListener { progress in
                                             progressSubject?.send(progress)
                                         })
->>>>>>> 01886bb4
         
         await requestHandle(handle)
         
@@ -348,11 +330,6 @@
                    requestHandle: @MainActor (SendAttachmentJoinHandleProtocol) -> Void) async -> Result<Void, TimelineProxyError> {
         MXLog.info("Sending video")
         
-<<<<<<< HEAD
-        let handle = timeline.sendVideo(url: url.path(percentEncoded: false), thumbnailUrl: thumbnailURL.path(percentEncoded: false), videoInfo: videoInfo, caption: nil, formattedCaption: nil, storeInCache: false, progressWatcher: UploadProgressListener { progress in
-            progressSubject?.send(progress)
-        })
-=======
         let handle = timeline.sendVideo(url: url.path(percentEncoded: false),
                                         thumbnailUrl: thumbnailURL.path(percentEncoded: false),
                                         videoInfo: videoInfo,
@@ -362,7 +339,6 @@
                                         progressWatcher: UploadProgressListener { progress in
                                             progressSubject?.send(progress)
                                         })
->>>>>>> 01886bb4
         
         await requestHandle(handle)
         
@@ -384,11 +360,6 @@
                           requestHandle: @MainActor (SendAttachmentJoinHandleProtocol) -> Void) async -> Result<Void, TimelineProxyError> {
         MXLog.info("Sending voice message")
         
-<<<<<<< HEAD
-        let handle = timeline.sendVoiceMessage(url: url.path(percentEncoded: false), audioInfo: audioInfo, waveform: waveform, caption: nil, formattedCaption: nil, storeInCache: false, progressWatcher: UploadProgressListener { progress in
-            progressSubject?.send(progress)
-        })
-=======
         let handle = timeline.sendVoiceMessage(url: url.path(percentEncoded: false),
                                                audioInfo: audioInfo,
                                                waveform: waveform,
@@ -398,7 +369,6 @@
                                                progressWatcher: UploadProgressListener { progress in
                                                    progressSubject?.send(progress)
                                                })
->>>>>>> 01886bb4
         
         await requestHandle(handle)
         
