--- conflicted
+++ resolved
@@ -54,12 +54,7 @@
         
         await subscribeToPagination()
         
-<<<<<<< HEAD
-        let provider = await RoomTimelineProvider(timeline: timeline, kind: kind,
-                                                  paginationStatePublisher: paginationStatePublisher)
-=======
         let provider = await TimelineProvider(timeline: timeline, kind: kind, paginationStatePublisher: paginationStatePublisher)
->>>>>>> 42257a18
         // Make sure the existing items are built so that we have content in the timeline before
         // determining whether or not the timeline should paginate to load more items.
         await provider.waitForInitialItems()
