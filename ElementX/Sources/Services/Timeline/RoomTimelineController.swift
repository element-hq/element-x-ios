//
// Copyright 2022 New Vector Ltd
//
// Licensed under the Apache License, Version 2.0 (the "License");
// you may not use this file except in compliance with the License.
// You may obtain a copy of the License at
//
// http://www.apache.org/licenses/LICENSE-2.0
//
// Unless required by applicable law or agreed to in writing, software
// distributed under the License is distributed on an "AS IS" BASIS,
// WITHOUT WARRANTIES OR CONDITIONS OF ANY KIND, either express or implied.
// See the License for the specific language governing permissions and
// limitations under the License.
//

import Combine
import Foundation
import UIKit

class RoomTimelineController: RoomTimelineControllerProtocol {
    private let userId: String
    private let timelineProvider: RoomTimelineProviderProtocol
    private let timelineItemFactory: RoomTimelineItemFactoryProtocol
    private let mediaProvider: MediaProviderProtocol
    private let roomProxy: RoomProxyProtocol
    
    private var cancellables = Set<AnyCancellable>()
    private var timelineItemsUpdateTask: Task<Void, Never>? {
        willSet {
            timelineItemsUpdateTask?.cancel()
        }
    }
    
    let roomId: String
    let callbacks = PassthroughSubject<RoomTimelineControllerCallback, Never>()
    
    private(set) var timelineItems = [RoomTimelineItemProtocol]()
    
    init(userId: String,
         roomId: String,
         timelineProvider: RoomTimelineProviderProtocol,
         timelineItemFactory: RoomTimelineItemFactoryProtocol,
         mediaProvider: MediaProviderProtocol,
         roomProxy: RoomProxyProtocol) {
        self.userId = userId
        self.roomId = roomId
        self.timelineProvider = timelineProvider
        self.timelineItemFactory = timelineItemFactory
        self.mediaProvider = mediaProvider
        self.roomProxy = roomProxy
        
        self.timelineProvider
            .itemsPublisher
            .receive(on: DispatchQueue.main)
            .sink { [weak self] _ in
                guard let self else { return }
                
                self.updateTimelineItems()
            }
            .store(in: &cancellables)
        
        self.timelineProvider
            .backPaginationPublisher
            .receive(on: DispatchQueue.main)
            .sink { [weak self] value in
                if value {
                    self?.callbacks.send(.startedBackPaginating)
                } else {
                    self?.callbacks.send(.finishedBackPaginating)
                }
            }
            .store(in: &cancellables)
        
        updateTimelineItems()
        
        NotificationCenter.default.addObserver(self, selector: #selector(contentSizeCategoryDidChange), name: UIContentSizeCategory.didChangeNotification, object: nil)
    }
    
    func paginateBackwards(_ count: UInt) async -> Result<Void, RoomTimelineControllerError> {
        switch await timelineProvider.paginateBackwards(count) {
        case .success:
            return .success(())
        case .failure:
            return .failure(.generic)
        }
    }
    
    func processItemAppearance(_ itemId: String) async {
        guard let timelineItem = timelineItems.first(where: { $0.id == itemId }) else {
            return
        }
        
        if let item = timelineItem as? EventBasedTimelineItemProtocol {
            await loadUserAvatarForTimelineItem(item)
            await loadUserDisplayNameForTimelineItem(item)
        }
                
        switch timelineItem {
        case let item as ImageRoomTimelineItem:
            await loadThumbnailForImageTimelineItem(item)
        case let item as VideoRoomTimelineItem:
            await loadThumbnailForVideoTimelineItem(item)
        default:
            break
        }
    }
    
    func processItemDisappearance(_ itemId: String) { }

    func processItemTap(_ itemId: String) async -> RoomTimelineControllerAction {
        guard let timelineItem = timelineItems.first(where: { $0.id == itemId }) else {
            return .none
        }

        switch timelineItem {
        case let item as VideoRoomTimelineItem:
            await loadVideoForTimelineItem(item)
            guard let index = timelineItems.firstIndex(where: { $0.id == itemId }),
                  let item = timelineItems[index] as? VideoRoomTimelineItem else {
                return .none
            }
<<<<<<< HEAD
            if let mediaURL = item.cachedMediaURL {
                return .displayMedia(mediaURL: mediaURL)
            }
            return .none
        case let item as FileRoomTimelineItem:
            await loadFileForTimelineItem(item)
            guard let index = timelineItems.firstIndex(where: { $0.id == itemId }),
                  let item = timelineItems[index] as? FileRoomTimelineItem else {
                return .none
            }
            if let fileURL = item.cachedFileURL {
                return .displayFile(fileURL: fileURL, title: item.text)
=======
            if let videoURL = item.cachedVideoURL {
                return .displayVideo(videoURL: videoURL)
>>>>>>> 2e56fe93
            }
            return .none
        default:
            return .none
        }
    }
    
    func sendMessage(_ message: String) async {
        switch await timelineProvider.sendMessage(message) {
        default:
            break
        }
    }
    
    func sendReply(_ message: String, to itemId: String) async {
        switch await timelineProvider.sendMessage(message, inReplyToItemId: itemId) {
        default:
            break
        }
    }

    func editMessage(_ newMessage: String, of itemId: String) async {
        switch await timelineProvider.editMessage(newMessage, originalItemId: itemId) {
        default:
            break
        }
    }
    
    func redact(_ eventID: String) async {
        switch await timelineProvider.redact(eventID) {
        default:
            break
        }
    }
    
    // Handle this paralel to the timeline items so we're not forced
    // to bundle the Rust side objects within them
    func debugDescriptionFor(_ itemId: String) -> String {
        var description = "Unknown item"
        timelineProvider.itemsPublisher.value.forEach { timelineItemProxy in
            switch timelineItemProxy {
            case .event(let item):
                if item.id == itemId {
                    description = item.debugDescription
                    return
                }
            default:
                break
            }
        }
        
        return description
    }

    // MARK: - Private
    
    @objc private func contentSizeCategoryDidChange() {
        // Recompute all attributed strings on content size changes -> DynamicType support
        updateTimelineItems()
    }
    
    private func updateTimelineItems() {
        timelineItemsUpdateTask = Task {
            await asyncUpdateTimelineItems()
        }
    }
    
    private func asyncUpdateTimelineItems() async {
        var newTimelineItems = [RoomTimelineItemProtocol]()

        for (index, itemProxy) in timelineProvider.itemsPublisher.value.enumerated() {
            if Task.isCancelled {
                return
            }

            let previousItemProxy = timelineProvider.itemsPublisher.value[safe: index - 1]
            let nextItemProxy = timelineProvider.itemsPublisher.value[safe: index + 1]

            let inGroupState = inGroupState(for: itemProxy, previousItemProxy: previousItemProxy, nextItemProxy: nextItemProxy)
            
            switch itemProxy {
            case .event(let eventItem):
                newTimelineItems.append(timelineItemFactory.buildTimelineItemFor(eventItemProxy: eventItem,
                                                                                 inGroupState: inGroupState))
            default:
                break
            }
        }
        
        if Task.isCancelled {
            return
        }
        
        timelineItems = newTimelineItems
        
        callbacks.send(.updatedTimelineItems)
    }

    private func inGroupState(for itemProxy: TimelineItemProxy,
                              previousItemProxy: TimelineItemProxy?,
                              nextItemProxy: TimelineItemProxy?) -> TimelineItemInGroupState {
        guard let previousItem = previousItemProxy else {
            //  no previous item, check next item
            guard let nextItem = nextItemProxy else {
                //  no next item neither, this is single
                return .single
            }
            guard nextItem.canBeGrouped(with: itemProxy) else {
                //  there is a next item but can't be grouped, this is single
                return .single
            }
            //  next will be grouped with this one, this is the start
            return .beginning
        }

        guard let nextItem = nextItemProxy else {
            //  no next item
            guard itemProxy.canBeGrouped(with: previousItem) else {
                //  there is a previous item but can't be grouped, this is single
                return .single
            }
            //  will be grouped with previous, this is the end
            return .end
        }

        guard itemProxy.canBeGrouped(with: previousItem) else {
            guard nextItem.canBeGrouped(with: itemProxy) else {
                //  there is a next item but can't be grouped, this is single
                return .single
            }
            //  next will be grouped with this one, this is the start
            return .beginning
        }

        guard nextItem.canBeGrouped(with: itemProxy) else {
            //  there is a next item but can't be grouped, this is the end
            return .end
        }

        //  next will be grouped with this one, this is the start
        return .middle
    }
    
    private func loadThumbnailForImageTimelineItem(_ timelineItem: ImageRoomTimelineItem) async {
        if timelineItem.image != nil {
            return
        }
        
        guard let source = timelineItem.source else {
            return
        }
        
        switch await mediaProvider.loadImageFromSource(source) {
        case .success(let image):
            guard let index = timelineItems.firstIndex(where: { $0.id == timelineItem.id }),
                  var item = timelineItems[index] as? ImageRoomTimelineItem else {
                return
            }
            
            item.image = image
            timelineItems[index] = item
            callbacks.send(.updatedTimelineItem(timelineItem.id))
        case .failure:
            break
        }
    }

    private func loadThumbnailForVideoTimelineItem(_ timelineItem: VideoRoomTimelineItem) async {
        if timelineItem.image != nil {
            return
        }

        guard let source = timelineItem.thumbnailSource else {
            return
        }

        switch await mediaProvider.loadImageFromSource(source) {
        case .success(let image):
            guard let index = timelineItems.firstIndex(where: { $0.id == timelineItem.id }),
                  var item = timelineItems[index] as? VideoRoomTimelineItem else {
                return
            }

            item.image = image
            timelineItems[index] = item
            callbacks.send(.updatedTimelineItem(timelineItem.id))
        case .failure:
            break
        }
    }

    private func loadVideoForTimelineItem(_ timelineItem: VideoRoomTimelineItem) async {
<<<<<<< HEAD
        if timelineItem.cachedMediaURL != nil {
=======
        if timelineItem.cachedVideoURL != nil {
>>>>>>> 2e56fe93
            // already cached
            return
        }

        guard let source = timelineItem.source else {
            return
        }

        // This is not great. We could better estimate file extension from the mimetype.
        let fileExtension = String(timelineItem.text.split(separator: ".").last ?? "mp4")
        switch await mediaProvider.loadFileFromSource(source, fileExtension: fileExtension) {
        case .success(let fileURL):
            guard let index = timelineItems.firstIndex(where: { $0.id == timelineItem.id }),
                  var item = timelineItems[index] as? VideoRoomTimelineItem else {
                return
            }

<<<<<<< HEAD
            item.cachedMediaURL = fileURL
            timelineItems[index] = item
        case .failure:
            break
        }
    }

    private func loadFileForTimelineItem(_ timelineItem: FileRoomTimelineItem) async {
        if timelineItem.cachedFileURL != nil {
            // already cached
            return
        }

        guard let source = timelineItem.source else {
            return
        }

        // This is not great. We could better estimate file extension from the mimetype.
        guard let fileExtension = timelineItem.text.split(separator: ".").last else {
            return
        }
        switch await mediaProvider.loadFileFromSource(source, fileExtension: String(fileExtension)) {
        case .success(let fileURL):
            guard let index = timelineItems.firstIndex(where: { $0.id == timelineItem.id }),
                  var item = timelineItems[index] as? FileRoomTimelineItem else {
                return
            }

            item.cachedFileURL = fileURL
=======
            item.cachedVideoURL = fileURL
>>>>>>> 2e56fe93
            timelineItems[index] = item
        case .failure:
            break
        }
    }
    
    private func loadUserAvatarForTimelineItem(_ timelineItem: EventBasedTimelineItemProtocol) async {
        if timelineItem.shouldShowSenderDetails == false {
            return
        }
        
        switch await roomProxy.loadAvatarURLForUserId(timelineItem.senderId) {
        case .success(let avatarURLString):
            guard let avatarURLString else {
                return
            }
            
            switch await mediaProvider.loadImageFromURLString(avatarURLString, avatarSize: .user(on: .timeline)) {
            case .success(let avatar):
                guard let index = timelineItems.firstIndex(where: { $0.id == timelineItem.id }),
                      var item = timelineItems[index] as? EventBasedTimelineItemProtocol else {
                    return
                }
                
                item.senderAvatar = avatar
                timelineItems[index] = item
                callbacks.send(.updatedTimelineItem(timelineItem.id))
            case .failure:
                break
            }
            
        case .failure:
            break
        }
    }
    
    private func loadUserDisplayNameForTimelineItem(_ timelineItem: EventBasedTimelineItemProtocol) async {
        if timelineItem.shouldShowSenderDetails == false {
            return
        }
        
        switch await roomProxy.loadDisplayNameForUserId(timelineItem.senderId) {
        case .success(let displayName):
            guard let displayName,
                  let index = timelineItems.firstIndex(where: { $0.id == timelineItem.id }),
                  var item = timelineItems[index] as? EventBasedTimelineItemProtocol else {
                return
            }
            
            item.senderDisplayName = displayName
            timelineItems[index] = item
            callbacks.send(.updatedTimelineItem(timelineItem.id))
        case .failure:
            break
        }
    }
}<|MERGE_RESOLUTION|>--- conflicted
+++ resolved
@@ -120,9 +120,8 @@
                   let item = timelineItems[index] as? VideoRoomTimelineItem else {
                 return .none
             }
-<<<<<<< HEAD
-            if let mediaURL = item.cachedMediaURL {
-                return .displayMedia(mediaURL: mediaURL)
+            if let videoURL = item.cachedVideoURL {
+                return .displayVideo(videoURL: videoURL)
             }
             return .none
         case let item as FileRoomTimelineItem:
@@ -133,10 +132,6 @@
             }
             if let fileURL = item.cachedFileURL {
                 return .displayFile(fileURL: fileURL, title: item.text)
-=======
-            if let videoURL = item.cachedVideoURL {
-                return .displayVideo(videoURL: videoURL)
->>>>>>> 2e56fe93
             }
             return .none
         default:
@@ -329,11 +324,7 @@
     }
 
     private func loadVideoForTimelineItem(_ timelineItem: VideoRoomTimelineItem) async {
-<<<<<<< HEAD
-        if timelineItem.cachedMediaURL != nil {
-=======
         if timelineItem.cachedVideoURL != nil {
->>>>>>> 2e56fe93
             // already cached
             return
         }
@@ -351,8 +342,7 @@
                 return
             }
 
-<<<<<<< HEAD
-            item.cachedMediaURL = fileURL
+            item.cachedVideoURL = fileURL
             timelineItems[index] = item
         case .failure:
             break
@@ -381,9 +371,6 @@
             }
 
             item.cachedFileURL = fileURL
-=======
-            item.cachedVideoURL = fileURL
->>>>>>> 2e56fe93
             timelineItems[index] = item
         case .failure:
             break
