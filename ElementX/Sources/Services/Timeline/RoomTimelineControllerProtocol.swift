//
// Copyright 2022 New Vector Ltd
//
// Licensed under the Apache License, Version 2.0 (the "License");
// you may not use this file except in compliance with the License.
// You may obtain a copy of the License at
//
// http://www.apache.org/licenses/LICENSE-2.0
//
// Unless required by applicable law or agreed to in writing, software
// distributed under the License is distributed on an "AS IS" BASIS,
// WITHOUT WARRANTIES OR CONDITIONS OF ANY KIND, either express or implied.
// See the License for the specific language governing permissions and
// limitations under the License.
//

import Combine
import Foundation

enum RoomTimelineControllerCallback {
    case updatedTimelineItems
    case updatedTimelineItem(_ itemId: String)
    case startedBackPaginating
    case finishedBackPaginating
}

enum RoomTimelineControllerAction {
<<<<<<< HEAD
    case displayMedia(mediaURL: URL)
    case displayFile(fileURL: URL, title: String?)
=======
    case displayVideo(videoURL: URL)
>>>>>>> 2e56fe93
    case none
}

enum RoomTimelineControllerError: Error {
    case generic
}

@MainActor
protocol RoomTimelineControllerProtocol {
    var roomId: String { get }
    
    var timelineItems: [RoomTimelineItemProtocol] { get }
    var callbacks: PassthroughSubject<RoomTimelineControllerCallback, Never> { get }
    
    func processItemAppearance(_ itemId: String) async
    
    func processItemDisappearance(_ itemId: String) async

    func processItemTap(_ itemId: String) async -> RoomTimelineControllerAction
    
    func paginateBackwards(_ count: UInt) async -> Result<Void, RoomTimelineControllerError>
    
    func sendMessage(_ message: String) async
    
    func sendReply(_ message: String, to itemId: String) async

    func editMessage(_ newMessage: String, of itemId: String) async

    func redact(_ eventID: String) async
    
    func debugDescriptionFor(_ itemId: String) -> String
}<|MERGE_RESOLUTION|>--- conflicted
+++ resolved
@@ -25,12 +25,8 @@
 }
 
 enum RoomTimelineControllerAction {
-<<<<<<< HEAD
-    case displayMedia(mediaURL: URL)
+    case displayVideo(videoURL: URL)
     case displayFile(fileURL: URL, title: String?)
-=======
-    case displayVideo(videoURL: URL)
->>>>>>> 2e56fe93
     case none
 }
 
