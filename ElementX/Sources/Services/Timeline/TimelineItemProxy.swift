--- conflicted
+++ resolved
@@ -50,13 +50,9 @@
     
     init(item: MatrixRustSDK.TimelineItem, allRoomUsers: [ZMatrixUser]) {
         if let eventItem = item.asEvent() {
-<<<<<<< HEAD
-            let eventSenderId = eventItem.sender()
+            let eventSenderId = eventItem.sender
             let eventSender = allRoomUsers.first(where: { $0.matrixId == eventSenderId })
             self = .event(EventTimelineItemProxy(item: eventItem, id: String(item.uniqueId()), eventSender: eventSender))
-=======
-            self = .event(EventTimelineItemProxy(item: eventItem, uniqueID: String(item.uniqueId())))
->>>>>>> e6f4dd33
         } else if let virtualItem = item.asVirtual() {
             self = .virtual(virtualItem, uniqueID: String(item.uniqueId()))
         } else {
@@ -112,17 +108,10 @@
     let id: TimelineItemIdentifier
     let eventSender: ZMatrixUser?
     
-<<<<<<< HEAD
     init(item: MatrixRustSDK.EventTimelineItem, id: String, eventSender: ZMatrixUser? = nil) {
         self.item = item
-        self.id = TimelineItemIdentifier(timelineID: id, eventID: item.eventId(), transactionID: item.transactionId())
+        self.id = TimelineItemIdentifier(uniqueID: id, eventOrTransactionID: item.eventOrTransactionId)
         self.eventSender = eventSender
-=======
-    init(item: MatrixRustSDK.EventTimelineItem, uniqueID: String) {
-        self.item = item
-        
-        id = TimelineItemIdentifier(uniqueID: uniqueID, eventOrTransactionID: item.eventOrTransactionId)
->>>>>>> e6f4dd33
     }
     
     lazy var deliveryStatus: TimelineItemDeliveryStatus? = {
@@ -159,13 +148,8 @@
         
         switch profile {
         case let .ready(displayName, isDisplayNameAmbiguous, avatarUrl):
-<<<<<<< HEAD
-            return .init(id: item.sender(),
+            return .init(id: item.sender,
                          displayName: eventSender?.displayName ?? displayName,
-=======
-            return .init(id: item.sender,
-                         displayName: displayName,
->>>>>>> e6f4dd33
                          isDisplayNameAmbiguous: isDisplayNameAmbiguous,
                          avatarURL: URL(string: (eventSender?.profileSummary?.profileImage ?? "")))
         default:
