--- conflicted
+++ resolved
@@ -42,11 +42,7 @@
             buttons
         }
         .background()
-<<<<<<< HEAD
         .backgroundStyle(.zero.bgCanvasDefault)
-=======
-        .backgroundStyle(backgroundColor)
->>>>>>> 250a7ed4
         .alert(item: $context.alertInfo)
         .introspect(.window, on: .supportedVersions) { window in
             context.send(viewAction: .updateWindow(window))
@@ -65,19 +61,12 @@
                 .foregroundColor(.compound.textPrimary)
                 .fixedSize(horizontal: false, vertical: true)
             
-<<<<<<< HEAD
-            Text(context.viewState.message)
+            if let message = context.viewState.message {
+                Text(message)
                 .font(.zero.bodyMD)
                 .multilineTextAlignment(.center)
                 .foregroundColor(.compound.textSecondary)
-=======
-            if let message = context.viewState.message {
-                Text(message)
-                    .font(.compound.bodyMD)
-                    .multilineTextAlignment(.center)
-                    .foregroundColor(.compound.textSecondary)
             }
->>>>>>> 250a7ed4
         }
         .padding(.horizontal, 16)
     }
@@ -101,20 +90,13 @@
             .buttonStyle(.compound(.primary))
             .accessibilityIdentifier(A11yIdentifiers.serverConfirmationScreen.continue)
             
-<<<<<<< HEAD
-            Button { context.send(viewAction: .changeServer) } label: {
-                Text(L10n.screenServerConfirmationChangeServer)
-                    .font(.zero.bodyLGSemibold)
-                    .padding(14)
-=======
             if case .confirmation = context.viewState.mode {
                 Button { context.send(viewAction: .changeServer) } label: {
                     Text(L10n.screenServerConfirmationChangeServer)
-                        .font(.compound.bodyLGSemibold)
+                    .font(.zero.bodyLGSemibold)
                         .padding(14)
                 }
                 .accessibilityIdentifier(A11yIdentifiers.serverConfirmationScreen.changeServer)
->>>>>>> 250a7ed4
             }
         }
     }
