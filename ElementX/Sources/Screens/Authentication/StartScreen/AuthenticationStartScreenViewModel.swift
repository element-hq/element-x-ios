--- conflicted
+++ resolved
@@ -70,15 +70,11 @@
         case .register:
             actionsSubject.send(.register)
         case .reportProblem:
-<<<<<<< HEAD
-            actionsSubject.send(.reportProblem)
-        case .verifyInviteCode(let invite):
-            actionsSubject.send(.verifyInviteCode(inviteCode: invite))
-=======
             if canReportProblem {
                 actionsSubject.send(.reportProblem)
             }
->>>>>>> 4249c9c7
+        case .verifyInviteCode(let invite):
+            actionsSubject.send(.verifyInviteCode(inviteCode: invite))
         }
     }
     
