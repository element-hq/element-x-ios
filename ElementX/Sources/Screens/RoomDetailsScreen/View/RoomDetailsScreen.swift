--- conflicted
+++ resolved
@@ -166,19 +166,7 @@
                     })
                     .disabled(context.viewState.pinnedEventsActionState.isLoading)
             
-<<<<<<< HEAD
-            if context.viewState.canSeeKnockingRequests {
-                ZeroListRow(label: .default(title: L10n.screenRoomDetailsRequestsToJoinTitle,
-                                        icon: \.askToJoin),
-                        details: context.viewState.knockRequestsCount > 0 ? .counter(context.viewState.knockRequestsCount) : nil,
-                        kind: .navigationLink {
-                            context.send(viewAction: .processTapRequestsToJoin)
-                        })
-            }
-            ZeroListRow(label: .default(title: L10n.screenPollsHistoryTitle,
-=======
             ListRow(label: .default(title: L10n.screenPollsHistoryTitle,
->>>>>>> 2a865ce5
                                     icon: \.polls),
                     kind: .navigationLink {
                         context.send(viewAction: .processTapPolls)
@@ -233,15 +221,6 @@
                         context.send(viewAction: .processTapPeople)
                     })
                     .accessibilityIdentifier(A11yIdentifiers.roomDetailsScreen.people)
-<<<<<<< HEAD
-//            if context.viewState.canEditRolesOrPermissions, context.viewState.dmRecipient == nil {
-//                ZeroListRow(label: .default(title: L10n.screenRoomDetailsRolesAndPermissions,
-//                                        icon: \.admin),
-//                        kind: .navigationLink {
-//                            context.send(viewAction: .processTapRolesAndPermissions)
-//                        })
-//            }
-=======
             
             if context.viewState.canSeeKnockingRequests {
                 ListRow(label: .default(title: L10n.screenRoomDetailsRequestsToJoinTitle,
@@ -259,7 +238,6 @@
                             context.send(viewAction: .processTapRolesAndPermissions)
                         })
             }
->>>>>>> 2a865ce5
         }
     }
     
