--- conflicted
+++ resolved
@@ -158,48 +158,6 @@
 
     private var aboutSection: some View {
         Section {
-<<<<<<< HEAD
-            if context.viewState.dmRecipient == nil {
-                ZeroListRow(label: .default(title: L10n.commonPeople,
-                                        icon: \.user),
-                        details: .title(String(context.viewState.joinedMembersCount)),
-                        kind: .navigationLink {
-                            context.send(viewAction: .processTapPeople)
-                        })
-                        .accessibilityIdentifier(A11yIdentifiers.roomDetailsScreen.people)
-            }
-            
-//            ZeroListRow(label: .default(title: L10n.screenRoomDetailsPinnedEventsRowTitle,
-//                                    icon: \.pin),
-//                    details: context.viewState.pinnedEventsActionState.isLoading ? .isWaiting(true) : .title(context.viewState.pinnedEventsActionState.count),
-//                    kind: context.viewState.pinnedEventsActionState.isLoading ? .label : .navigationLink {
-//                        context.send(viewAction: .processTapPinnedEvents)
-//                    })
-//                    .disabled(context.viewState.pinnedEventsActionState.isLoading)
-//            
-//            if context.viewState.canSeeKnockingRequests {
-//                ZeroListRow(label: .default(title: L10n.screenRoomDetailsRequestsToJoinTitle,
-//                                        icon: \.askToJoin),
-//                        // TODO: Display count if requests > 0 when an API for them is available
-//                        details: .counter(1),
-//                        kind: .navigationLink {
-//                            context.send(viewAction: .processTapRequestsToJoin)
-//                        })
-//            }
-//            ZeroListRow(label: .default(title: L10n.screenPollsHistoryTitle,
-//                                    icon: \.polls),
-//                    kind: .navigationLink {
-//                        context.send(viewAction: .processTapPolls)
-//                    })
-//                    .accessibilityIdentifier(A11yIdentifiers.roomDetailsScreen.pollsHistory)
-//            
-//            if context.viewState.mediaBrowserEnabled {
-//                ZeroListRow(label: .default(title: L10n.screenMediaBrowserTitle, icon: \.image),
-//                        kind: .navigationLink {
-//                            context.send(viewAction: .processTapMediaEvents)
-//                        })
-//            }
-=======
             ListRow(label: .default(title: L10n.screenRoomDetailsPinnedEventsRowTitle,
                                     icon: \.pin),
                     details: context.viewState.pinnedEventsActionState.isLoading ? .isWaiting(true) : .title(context.viewState.pinnedEventsActionState.count),
@@ -229,7 +187,6 @@
                             context.send(viewAction: .processTapMediaEvents)
                         })
             }
->>>>>>> 3a82b888
         }
     }
     
@@ -246,22 +203,6 @@
                     .disabled(context.viewState.notificationSettingsState.isLoading)
                     .accessibilityIdentifier(A11yIdentifiers.roomDetailsScreen.notifications)
             
-<<<<<<< HEAD
-//            ZeroListRow(label: .default(title: L10n.commonFavourite, icon: \.favourite),
-//                    kind: .toggle($context.isFavourite))
-//                .accessibilityIdentifier(A11yIdentifiers.roomDetailsScreen.favourite)
-//                .onChange(of: context.isFavourite) { newValue in
-//                    context.send(viewAction: .toggleFavourite(isFavourite: newValue))
-//                }
-//            
-//            if context.viewState.canEditRolesOrPermissions, context.viewState.dmRecipient == nil {
-//                ZeroListRow(label: .default(title: L10n.screenRoomDetailsRolesAndPermissions,
-//                                        icon: \.admin),
-//                        kind: .navigationLink {
-//                            context.send(viewAction: .processTapRolesAndPermissions)
-//                        })
-//            }
-=======
             ListRow(label: .default(title: L10n.commonFavourite, icon: \.favourite),
                     kind: .toggle($context.isFavourite))
                 .accessibilityIdentifier(A11yIdentifiers.roomDetailsScreen.favourite)
@@ -295,7 +236,6 @@
                             context.send(viewAction: .processTapRolesAndPermissions)
                         })
             }
->>>>>>> 3a82b888
         }
     }
     
