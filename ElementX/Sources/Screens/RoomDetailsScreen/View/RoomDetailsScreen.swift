--- conflicted
+++ resolved
@@ -15,18 +15,7 @@
     
     var body: some View {
         Form {
-<<<<<<< HEAD
-//            if let recipient = context.viewState.dmRecipient,
-//               let accountOwner = context.viewState.accountOwner {
-//                dmHeaderSection(accountOwner: accountOwner,
-//                                recipient: recipient)
-//            } else {
-//                normalRoomHeaderSection
-//            }
-            normalRoomHeaderSection
-=======
             roomHeaderSection
->>>>>>> a70189d3
 
 //            topicSection
             
@@ -200,7 +189,6 @@
                     context.send(viewAction: .toggleFavourite(isFavourite: newValue))
                 }
             
-<<<<<<< HEAD
 //            if context.viewState.canSeeSecurityAndPrivacy {
 //                ZeroListRow(label: .default(title: L10n.screenRoomDetailsSecurityAndPrivacyTitle,
 //                                        icon: \.lock),
@@ -208,23 +196,14 @@
 //                            context.send(viewAction: .processTapSecurityAndPrivacy)
 //                        })
 //            }
-=======
-            if context.viewState.canSeeSecurityAndPrivacy {
-                ListRow(label: .default(title: L10n.screenRoomDetailsSecurityAndPrivacyTitle,
-                                        icon: \.lock),
-                        kind: .navigationLink {
-                            context.send(viewAction: .processTapSecurityAndPrivacy)
-                        })
-            }
             
             if context.viewState.dmRecipient != nil {
-                ListRow(label: .default(title: L10n.screenRoomDetailsProfileRowTitle,
+                ZeroListRow(label: .default(title: L10n.screenRoomDetailsProfileRowTitle,
                                         icon: \.userProfile),
                         kind: .navigationLink {
                             context.send(viewAction: .processTapRecipientProfile)
                         })
             }
->>>>>>> a70189d3
         }
     }
     
