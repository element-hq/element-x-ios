--- conflicted
+++ resolved
@@ -282,26 +282,15 @@
     private var leaveRoomSection: some View {
         Section {
             if context.viewState.reportRoomEnabled {
-<<<<<<< HEAD
-                ZeroListRow(label: .action(title: reportRoomTitle,
-=======
-                ListRow(label: .action(title: L10n.actionReportRoom,
->>>>>>> e384267b
+                ZeroListRow(label: .action(title: L10n.actionReportRoom,
                                        icon: \.chatProblem,
                                        role: .destructive),
                         kind: .button { context.send(viewAction: .processTapReport) })
             }
-<<<<<<< HEAD
-            ZeroListRow(label: .action(title: leaveRoomTitle,
-                                       icon: \.leave,
-                                       role: .destructive),
-                        kind: .button { context.send(viewAction: .processTapLeave) })
-=======
-            ListRow(label: .action(title: L10n.screenRoomDetailsLeaveRoomTitle,
+            ZeroListRow(label: .action(title: L10n.screenRoomDetailsLeaveRoomTitle,
                                    icon: \.leave,
                                    role: .destructive),
                     kind: .button { context.send(viewAction: .processTapLeave) })
->>>>>>> e384267b
         }
     }
     
