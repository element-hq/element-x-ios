--- conflicted
+++ resolved
@@ -29,17 +29,11 @@
 
             securitySection
 
-<<<<<<< HEAD
-//            if let recipient = context.viewState.dmRecipient {
+//            if let recipient = context.viewState.dmRecipientInfo?.member {
 //                ignoreUserSection(user: recipient)
 //            }
-=======
-            if let recipient = context.viewState.dmRecipientInfo?.member {
-                ignoreUserSection(user: recipient)
-            }
->>>>>>> 5b2f6cfb
-            
-            if context.viewState.dmRecipient.isNil {
+            
+            if context.viewState.dmRecipientInfo.isNil {
                 leaveRoomSection
             }
         }
@@ -145,66 +139,29 @@
 
     private var aboutSection: some View {
         Section {
-<<<<<<< HEAD
-//            ZeroListRow(label: .default(title: L10n.screenRoomDetailsPinnedEventsRowTitle,
-//                                        icon: \.pin),
-//                        details: context.viewState.pinnedEventsActionState.isLoading ? .isWaiting(true) : .title(context.viewState.pinnedEventsActionState.count),
-//                        kind: context.viewState.pinnedEventsActionState.isLoading ? .label : .navigationLink {
-//                            context.send(viewAction: .processTapPinnedEvents)
-//                        })
-//                        .disabled(context.viewState.pinnedEventsActionState.isLoading)
+//            ZeroListRow(label: .default(title: L10n.screenRoomDetailsPinnedEventsRowTitle, icon: \.pin),
+//                    details: context.viewState.pinnedEventsActionState.isLoading ? .isWaiting(true) : .title(context.viewState.pinnedEventsActionState.count),
+//                    kind: context.viewState.pinnedEventsActionState.isLoading ? .label : .navigationLink {
+//                        context.send(viewAction: .processTapPinnedEvents)
+//                    })
+//                    .disabled(context.viewState.pinnedEventsActionState.isLoading)
 //            
-//            if context.viewState.canSeeKnockingRequests {
-//                ZeroListRow(label: .default(title: L10n.screenRoomDetailsRequestsToJoinTitle,
-//                                            icon: \.askToJoin),
-//                            details: context.viewState.knockRequestsCount > 0 ? .counter(context.viewState.knockRequestsCount) : nil,
-//                            kind: .navigationLink {
-//                                context.send(viewAction: .processTapRequestsToJoin)
-//                            })
-//            }
-//            ZeroListRow(label: .default(title: L10n.screenPollsHistoryTitle,
-//                                        icon: \.polls),
-//                        kind: .navigationLink {
-//                            context.send(viewAction: .processTapPolls)
-//                        })
-//                        .accessibilityIdentifier(A11yIdentifiers.roomDetailsScreen.pollsHistory)
-=======
-            ListRow(label: .default(title: L10n.screenRoomDetailsPinnedEventsRowTitle, icon: \.pin),
-                    details: context.viewState.pinnedEventsActionState.isLoading ? .isWaiting(true) : .title(context.viewState.pinnedEventsActionState.count),
-                    kind: context.viewState.pinnedEventsActionState.isLoading ? .label : .navigationLink {
-                        context.send(viewAction: .processTapPinnedEvents)
+//            ZeroListRow(label: .default(title: L10n.screenPollsHistoryTitle, icon: \.polls),
+//                    kind: .navigationLink {
+//                        context.send(viewAction: .processTapPolls)
+//                    })
+//                    .accessibilityIdentifier(A11yIdentifiers.roomDetailsScreen.pollsHistory)
+            
+            ZeroListRow(label: .default(title: L10n.screenMediaBrowserTitle, icon: \.image),
+                    kind: .navigationLink {
+                        context.send(viewAction: .processTapMediaEvents)
                     })
-                    .disabled(context.viewState.pinnedEventsActionState.isLoading)
-            
-            ListRow(label: .default(title: L10n.screenPollsHistoryTitle, icon: \.polls),
-                    kind: .navigationLink {
-                        context.send(viewAction: .processTapPolls)
-                    })
-                    .accessibilityIdentifier(A11yIdentifiers.roomDetailsScreen.pollsHistory)
->>>>>>> 5b2f6cfb
-            
-            ZeroListRow(label: .default(title: L10n.screenMediaBrowserTitle, icon: \.image),
-                        kind: .navigationLink {
-                            context.send(viewAction: .processTapMediaEvents)
-                        })
         }
     }
     
     private var configurationSection: some View {
         Section {
-<<<<<<< HEAD
-            ZeroListRow(label: .default(title: L10n.screenRoomDetailsNotificationTitle,
-                                        icon: \.notifications),
-                        details: context.viewState.notificationSettingsState.isLoading ? .isWaiting(true)
-                            : context.viewState.notificationSettingsState.isError ? .systemIcon(.exclamationmarkCircle)
-                            : .title(context.viewState.notificationSettingsState.label),
-                        kind: .navigationLink {
-                            context.send(viewAction: .processTapNotifications)
-                        })
-                        .disabled(context.viewState.notificationSettingsState.isLoading)
-                        .accessibilityIdentifier(A11yIdentifiers.roomDetailsScreen.notifications)
-=======
-            ListRow(label: .default(title: L10n.screenRoomDetailsNotificationTitle, icon: \.notifications),
+            ZeroListRow(label: .default(title: L10n.screenRoomDetailsNotificationTitle, icon: \.notifications),
                     details: context.viewState.notificationSettingsState.isLoading ? .isWaiting(true)
                         : context.viewState.notificationSettingsState.isError ? .systemIcon(.exclamationmarkCircle)
                         : .title(context.viewState.notificationSettingsState.label),
@@ -213,7 +170,6 @@
                     })
                     .disabled(context.viewState.notificationSettingsState.isLoading)
                     .accessibilityIdentifier(A11yIdentifiers.roomDetailsScreen.notifications)
->>>>>>> 5b2f6cfb
             
             ZeroListRow(label: .default(title: L10n.commonFavourite, icon: \.favourite),
                         kind: .toggle($context.isFavourite))
@@ -222,124 +178,72 @@
                     context.send(viewAction: .toggleFavourite(isFavourite: newValue))
                 }
             
-<<<<<<< HEAD
 //            if context.viewState.canSeeSecurityAndPrivacy {
-//                ZeroListRow(label: .default(title: L10n.screenRoomDetailsSecurityAndPrivacyTitle,
-//                                        icon: \.lock),
+//                ZeroListRow(label: .default(title: L10n.screenRoomDetailsSecurityAndPrivacyTitle, icon: \.lock),
 //                        kind: .navigationLink {
 //                            context.send(viewAction: .processTapSecurityAndPrivacy)
 //                        })
 //            }
             
-            if context.viewState.dmRecipient != nil {
-                ZeroListRow(label: .default(title: L10n.screenRoomDetailsProfileRowTitle,
-                                        icon: \.userProfile),
-                        kind: .navigationLink {
-                            context.send(viewAction: .processTapRecipientProfile)
-                        })
-=======
-            if context.viewState.canSeeSecurityAndPrivacy {
-                ListRow(label: .default(title: L10n.screenRoomDetailsSecurityAndPrivacyTitle, icon: \.lock),
-                        kind: .navigationLink {
-                            context.send(viewAction: .processTapSecurityAndPrivacy)
-                        })
-            }
-            
             if context.viewState.dmRecipientInfo != nil {
                 switch context.viewState.dmRecipientInfo?.verificationState {
                 case .verified:
-                    ListRow(label: .default(title: L10n.screenRoomDetailsProfileRowTitle, icon: \.userProfile),
+                    ZeroListRow(label: .default(title: L10n.screenRoomDetailsProfileRowTitle, icon: \.userProfile),
                             details: .icon(CompoundIcon(\.verified).foregroundStyle(.compound.iconSuccessPrimary)),
                             kind: .navigationLink {
                                 context.send(viewAction: .processTapRecipientProfile)
                             })
                 case .verificationViolation:
-                    ListRow(label: .default(title: L10n.screenRoomDetailsProfileRowTitle, icon: \.userProfile),
+                    ZeroListRow(label: .default(title: L10n.screenRoomDetailsProfileRowTitle, icon: \.userProfile),
                             details: .icon(CompoundIcon(\.infoSolid).foregroundStyle(.compound.iconCriticalPrimary)),
                             kind: .navigationLink {
                                 context.send(viewAction: .processTapRecipientProfile)
                             })
                 default:
-                    ListRow(label: .default(title: L10n.screenRoomDetailsProfileRowTitle, icon: \.userProfile),
+                    ZeroListRow(label: .default(title: L10n.screenRoomDetailsProfileRowTitle, icon: \.userProfile),
                             kind: .navigationLink {
                                 context.send(viewAction: .processTapRecipientProfile)
                             })
                 }
->>>>>>> 5b2f6cfb
             }
         }
     }
     
     private var peopleSection: some View {
-<<<<<<< HEAD
-            Section {
-                if context.viewState.hasMemberIdentityVerificationStateViolations {
-                    ZeroListRow(label: .default(title: L10n.commonPeople, icon: \.user),
-                            details: .icon(CompoundIcon(\.infoSolid).foregroundStyle(.compound.iconCriticalPrimary)),
-                            kind: .navigationLink {
-                                context.send(viewAction: .processTapPeople)
-                            })
-                            .accessibilityIdentifier(A11yIdentifiers.roomDetailsScreen.people)
-                    
-                } else {
-                    ZeroListRow(label: .default(title: L10n.commonPeople, icon: \.user),
-                            details: .title(String(context.viewState.joinedMembersCount)),
-                            kind: .navigationLink {
-                                context.send(viewAction: .processTapPeople)
-                            })
-                            .accessibilityIdentifier(A11yIdentifiers.roomDetailsScreen.people)
-                }
-//                if context.viewState.canSeeKnockingRequests {
-//                    ZeroListRow(label: .default(title: L10n.screenRoomDetailsRequestsToJoinTitle,
-//                                                icon: \.askToJoin),
-//                                details: context.viewState.knockRequestsCount > 0 ? .counter(context.viewState.knockRequestsCount) : nil,
-//                                kind: .navigationLink {
-//                        context.send(viewAction: .processTapPeople)
-//                    })
-//                    .accessibilityIdentifier(A11yIdentifiers.roomDetailsScreen.people)
-//                }
-                if context.viewState.canEditRolesOrPermissions, context.viewState.dmRecipient == nil {
-                    ZeroListRow(label: .default(title: L10n.screenRoomDetailsRolesAndPermissions,
-                                            icon: \.admin),
-                            kind: .navigationLink {
-                                context.send(viewAction: .processTapRolesAndPermissions)
-                            })
-                }
-=======
         Section {
             if context.viewState.hasMemberIdentityVerificationStateViolations {
-                ListRow(label: .default(title: L10n.commonPeople, icon: \.user),
-                        details: .icon(CompoundIcon(\.infoSolid).foregroundStyle(.compound.iconCriticalPrimary)),
-                        kind: .navigationLink {
-                            context.send(viewAction: .processTapPeople)
-                        })
-                        .accessibilityIdentifier(A11yIdentifiers.roomDetailsScreen.people)
+                ZeroListRow(label: .default(title: L10n.commonPeople, icon: \.user),
+                            details: .icon(CompoundIcon(\.infoSolid).foregroundStyle(.compound.iconCriticalPrimary)),
+                            kind: .navigationLink {
+                    context.send(viewAction: .processTapPeople)
+                })
+                .accessibilityIdentifier(A11yIdentifiers.roomDetailsScreen.people)
                 
             } else {
-                ListRow(label: .default(title: L10n.commonPeople, icon: \.user),
-                        details: .title(String(context.viewState.joinedMembersCount)),
-                        kind: .navigationLink {
-                            context.send(viewAction: .processTapPeople)
-                        })
-                        .accessibilityIdentifier(A11yIdentifiers.roomDetailsScreen.people)
-            }
-        
-            if context.viewState.canSeeKnockingRequests {
-                ListRow(label: .default(title: L10n.screenRoomDetailsRequestsToJoinTitle, icon: \.askToJoin),
-                        details: context.viewState.knockRequestsCount > 0 ? .counter(context.viewState.knockRequestsCount) : nil,
-                        kind: .navigationLink {
-                            context.send(viewAction: .processTapRequestsToJoin)
-                        })
-            }
+                ZeroListRow(label: .default(title: L10n.commonPeople, icon: \.user),
+                            details: .title(String(context.viewState.joinedMembersCount)),
+                            kind: .navigationLink {
+                    context.send(viewAction: .processTapPeople)
+                })
+                .accessibilityIdentifier(A11yIdentifiers.roomDetailsScreen.people)
+            }
+            
+            //            if context.viewState.canSeeKnockingRequests {
+            //                ZeroListRow(label: .default(title: L10n.screenRoomDetailsRequestsToJoinTitle, icon: \.askToJoin),
+            //                        details: context.viewState.knockRequestsCount > 0 ? .counter(context.viewState.knockRequestsCount) : nil,
+            //                        kind: .navigationLink {
+            //                            context.send(viewAction: .processTapRequestsToJoin)
+            //                        })
+            //            }
             
             if context.viewState.canEditRolesOrPermissions, context.viewState.dmRecipientInfo == nil {
-                ListRow(label: .default(title: L10n.screenRoomDetailsRolesAndPermissions, icon: \.admin),
-                        kind: .navigationLink {
-                            context.send(viewAction: .processTapRolesAndPermissions)
-                        })
->>>>>>> 5b2f6cfb
-            }
-        }
+                ZeroListRow(label: .default(title: L10n.screenRoomDetailsRolesAndPermissions, icon: \.admin),
+                            kind: .navigationLink {
+                    context.send(viewAction: .processTapRolesAndPermissions)
+                })
+            }
+        }
+    }
     
     private var toggleMuteButton: some View {
         Button {
