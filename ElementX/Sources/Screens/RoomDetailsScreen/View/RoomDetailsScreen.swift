//
// Copyright 2022-2024 New Vector Ltd.
//
// SPDX-License-Identifier: AGPL-3.0-only OR LicenseRef-Element-Commercial
// Please see LICENSE files in the repository root for full details.
//

import Compound
import SwiftUI

struct RoomDetailsScreen: View {
    @ObservedObject var context: RoomDetailsScreenViewModel.Context
    
    @State private var isTopicExpanded = false
    
    var body: some View {
        Form {
            roomHeaderSection

//            topicSection
            
            configurationSection
            
            if context.viewState.dmRecipientInfo == nil {
                peopleSection
            }

            aboutSection

            securitySection

//            if let recipient = context.viewState.dmRecipientInfo?.member {
//                ignoreUserSection(user: recipient)
//            }
            
            if context.viewState.dmRecipientInfo.isNil,
               !context.viewState.isAChannel {
                leaveRoomSection
            }
        }
        .zeroList()
        .alert(item: $context.alertInfo)
        .alert(item: $context.leaveRoomAlertItem,
               actions: leaveRoomAlertActions,
               message: leaveRoomAlertMessage)
        .alert(item: $context.ignoreUserRoomAlertItem,
               actions: blockUserAlertActions,
               message: blockUserAlertMessage)
        .toolbar {
            ToolbarItem(placement: .navigationBarTrailing) {
                if context.viewState.canEdit {
                    Button(L10n.actionEdit) {
                        context.send(viewAction: .processTapEdit)
                    }
                }
            }
        }
        .navigationTitle(L10n.screenRoomDetailsTitle)
        .navigationBarTitleDisplayMode(.inline)
        .track(screen: .RoomDetails)
        .interactiveQuickLook(item: $context.mediaPreviewItem, allowEditing: false)
    }
    
    // MARK: - Private
    
    private var roomHeaderSection: some View {
        AvatarHeaderView(room: context.viewState.details,
                         roomSubtitle: context.viewState.roomSubtitle,
                         avatarSize: .room(on: .details),
                         mediaProvider: context.mediaProvider) { url in
            context.send(viewAction: .displayAvatar(url))
        } footer: {
            if !context.viewState.shortcuts.isEmpty {
                headerSectionShortcuts
            }
        }
        .accessibilityIdentifier(A11yIdentifiers.roomDetailsScreen.avatar)
    }
    
    @ViewBuilder
    private var headerSectionShortcuts: some View {
        HStack(spacing: 8) {
            ForEach(context.viewState.shortcuts, id: \.self) { shortcut in
                switch shortcut {
                case .mute:
                    toggleMuteButton
                case .share(let permalink):
                    ShareLink(item: permalink) {
                        CompoundIcon(\.shareIos)
                    }
                    .buttonStyle(FormActionButtonStyle(title: L10n.actionShare))
                case .call:
                    Button {
                        context.send(viewAction: .processTapCall)
                    } label: {
                        CompoundIcon(\.videoCall)
                    }
                    .buttonStyle(FormActionButtonStyle(title: L10n.actionCall))
                case .invite:
                    Button {
                        context.send(viewAction: .processTapInvite)
                    } label: {
                        CompoundIcon(\.userAdd)
                    }
                    .buttonStyle(FormActionButtonStyle(title: L10n.actionInvite))
                }
            }
        }
        .padding(.top, 32)
    }
    
    @ViewBuilder
    private var topicSection: some View {
        if context.viewState.hasTopicSection {
            Section {
                if let topic = context.viewState.topic, !topic.characters.isEmpty, let topicSummary = context.viewState.topicSummary {
                    ZeroListRow(kind: .custom {
                        Text(isTopicExpanded ? topic : topicSummary)
                            .font(.zero.bodySM)
                            .foregroundColor(.compound.textSecondary)
                            .lineLimit(isTopicExpanded ? nil : 3)
                            .accentColor(.compound.textLinkExternal)
                            .padding(ZeroListRowPadding.insets)
                            .textSelection(.enabled)
                    })
                    .onTapGesture {
                        isTopicExpanded.toggle()
                    }
                } else {
                    ZeroListRow(label: .plain(title: L10n.screenRoomDetailsAddTopicTitle),
                                kind: .button { context.send(viewAction: .processTapAddTopic) })
                        .accessibilityIdentifier(A11yIdentifiers.roomDetailsScreen.addTopic)
                }
            } header: {
                Text(L10n.commonTopic)
                    .compoundListSectionHeader()
            }
        }
    }

    private var aboutSection: some View {
        Section {
            if context.viewState.pinnedEventsActionState.hasPinnedEvents {
                ZeroListRow(label: .default(title: L10n.screenRoomDetailsPinnedEventsRowTitle, icon: \.pin),
                            details: context.viewState.pinnedEventsActionState.isLoading ? .isWaiting(true) : .title(context.viewState.pinnedEventsActionState.count),
                            kind: context.viewState.pinnedEventsActionState.isLoading ? .label : .navigationLink {
                    context.send(viewAction: .processTapPinnedEvents)
                })
                .disabled(context.viewState.pinnedEventsActionState.isLoading)
            }
            
//            ZeroListRow(label: .default(title: L10n.screenPollsHistoryTitle, icon: \.polls),
//                    kind: .navigationLink {
//                        context.send(viewAction: .processTapPolls)
//                    })
//                    .accessibilityIdentifier(A11yIdentifiers.roomDetailsScreen.pollsHistory)
            
            ZeroListRow(label: .default(title: L10n.screenMediaBrowserTitle, icon: \.image),
                    kind: .navigationLink {
                        context.send(viewAction: .processTapMediaEvents)
                    })
        }
    }
    
    private var configurationSection: some View {
        Section {
            ZeroListRow(label: .default(title: L10n.screenRoomDetailsNotificationTitle, icon: \.notifications),
                    details: context.viewState.notificationSettingsState.isLoading ? .isWaiting(true)
                        : context.viewState.notificationSettingsState.isError ? .systemIcon(.exclamationmarkCircle)
                        : .title(context.viewState.notificationSettingsState.label),
                    kind: .navigationLink {
                        context.send(viewAction: .processTapNotifications)
                    })
                    .disabled(context.viewState.notificationSettingsState.isLoading)
                    .accessibilityIdentifier(A11yIdentifiers.roomDetailsScreen.notifications)
            
            ZeroListRow(label: .default(title: L10n.commonFavourite, icon: \.favourite),
                        kind: .toggle($context.isFavourite))
                .accessibilityIdentifier(A11yIdentifiers.roomDetailsScreen.favourite)
                .onChange(of: context.isFavourite) { _, newValue in
                    context.send(viewAction: .toggleFavourite(isFavourite: newValue))
                }
            
//            if context.viewState.canSeeSecurityAndPrivacy {
//                ZeroListRow(label: .default(title: L10n.screenRoomDetailsSecurityAndPrivacyTitle, icon: \.lock),
//                        kind: .navigationLink {
//                            context.send(viewAction: .processTapSecurityAndPrivacy)
//                        })
//            }
            
            if context.viewState.dmRecipientInfo != nil {
                switch context.viewState.dmRecipientInfo?.verificationState {
                case .verified:
                    ZeroListRow(label: .default(title: L10n.screenRoomDetailsProfileRowTitle, icon: \.userProfile),
                            details: .icon(CompoundIcon(\.verified).foregroundStyle(.compound.iconSuccessPrimary)),
                            kind: .navigationLink {
                                context.send(viewAction: .processTapRecipientProfile)
                            })
                case .verificationViolation:
                    ZeroListRow(label: .default(title: L10n.screenRoomDetailsProfileRowTitle, icon: \.userProfile),
                            details: .icon(CompoundIcon(\.infoSolid).foregroundStyle(.compound.iconCriticalPrimary)),
                            kind: .navigationLink {
                                context.send(viewAction: .processTapRecipientProfile)
                            })
                default:
                    ZeroListRow(label: .default(title: L10n.screenRoomDetailsProfileRowTitle, icon: \.userProfile),
                            kind: .navigationLink {
                                context.send(viewAction: .processTapRecipientProfile)
                            })
                }
            }
        }
    }
    
    private var peopleSection: some View {
        Section {
            if context.viewState.hasMemberIdentityVerificationStateViolations {
                ZeroListRow(label: .default(title: L10n.commonPeople, icon: \.user),
                            details: .icon(CompoundIcon(\.infoSolid).foregroundStyle(.compound.iconCriticalPrimary)),
                            kind: .navigationLink {
                    context.send(viewAction: .processTapPeople)
                })
                .accessibilityIdentifier(A11yIdentifiers.roomDetailsScreen.people)
                
            } else {
                ZeroListRow(label: .default(title: L10n.commonPeople, icon: \.user),
                            details: .title(String(context.viewState.joinedMembersCount)),
                            kind: .navigationLink {
                    context.send(viewAction: .processTapPeople)
                })
                .accessibilityIdentifier(A11yIdentifiers.roomDetailsScreen.people)
            }
            
            //            if context.viewState.canSeeKnockingRequests {
            //                ZeroListRow(label: .default(title: L10n.screenRoomDetailsRequestsToJoinTitle, icon: \.askToJoin),
            //                        details: context.viewState.knockRequestsCount > 0 ? .counter(context.viewState.knockRequestsCount) : nil,
            //                        kind: .navigationLink {
            //                            context.send(viewAction: .processTapRequestsToJoin)
            //                        })
            //            }
            
            if context.viewState.canEditRolesOrPermissions, context.viewState.dmRecipientInfo == nil,
               !context.viewState.isAChannel {
                ZeroListRow(label: .default(title: L10n.screenRoomDetailsRolesAndPermissions, icon: \.admin),
                            kind: .navigationLink {
                    context.send(viewAction: .processTapRolesAndPermissions)
                })
            }
        }
    }
    
    private var toggleMuteButton: some View {
        Button {
            context.send(viewAction: .processToggleMuteNotifications)
        } label: {
            if context.viewState.isProcessingMuteToggleAction {
                ProgressView()
            } else {
                CompoundIcon(context.viewState.notificationShortcutButtonIcon)
            }
        }
        .buttonStyle(FormActionButtonStyle(title: context.viewState.notificationShortcutButtonTitle))
        .disabled(context.viewState.isProcessingMuteToggleAction)
    }
    
    @ViewBuilder
    private var securitySection: some View {
        if context.viewState.isEncrypted {
            Section {
<<<<<<< HEAD
                ZeroListRow(label: .default(title: L10n.screenRoomDetailsEncryptionEnabledTitle,
                                            description: L10n.screenRoomDetailsEncryptionEnabledSubtitle,
                                            icon: \.lock,
                                            iconAlignment: .top),
                            kind: .label)
=======
                ListRow(label: .default(title: L10n.screenRoomDetailsEncryptionEnabledTitle,
                                        description: L10n.screenRoomDetailsEncryptionEnabledSubtitle,
                                        icon: \.lock,
                                        iconAlignment: .top),
                        kind: .label)
                    .accessibilityAddTraits(.isHeader)
>>>>>>> 4249c9c7
            } header: {
                Text(L10n.commonSecurity)
                    .compoundListSectionHeader()
            }
        }
    }
    
    private var leaveRoomSection: some View {
        Section {
            if context.viewState.reportRoomEnabled {
                ZeroListRow(label: .action(title: L10n.actionReportRoom,
                                       icon: \.chatProblem,
                                       role: .destructive),
                        kind: .button { context.send(viewAction: .processTapReport) })
            }
            ZeroListRow(label: .action(title: L10n.screenRoomDetailsLeaveRoomTitle,
                                   icon: \.leave,
                                   role: .destructive),
                    kind: .button { context.send(viewAction: .processTapLeave) })
        }
    }
    
    private func ignoreUserSection(user: RoomMemberDetails) -> some View {
        Section {
            ZeroListRow(label: .default(title: user.isIgnored ? L10n.screenDmDetailsUnblockUser : L10n.screenDmDetailsBlockUser,
                                        icon: \.block,
                                        role: user.isIgnored ? nil : .destructive),
                        details: .isWaiting(context.viewState.isProcessingIgnoreRequest),
                        kind: .button {
                            context.send(viewAction: user.isIgnored ? .processTapUnignore : .processTapIgnore)
                        })
                        .disabled(context.viewState.isProcessingIgnoreRequest)
        }
    }

    @ViewBuilder
    private func leaveRoomAlertActions(_ item: LeaveRoomAlertItem) -> some View {
        Button(item.cancelTitle, role: .cancel) { }
        Button(item.confirmationTitle, role: .destructive) {
            context.send(viewAction: .confirmLeave)
        }
    }

    private func leaveRoomAlertMessage(_ item: LeaveRoomAlertItem) -> some View {
        Text(item.subtitle)
    }

    @ViewBuilder
    private func blockUserAlertActions(_ item: RoomDetailsScreenViewStateBindings.IgnoreUserAlertItem) -> some View {
        Button(item.cancelTitle, role: .cancel) { }
        Button(item.confirmationTitle,
               role: item.action == .ignore ? .destructive : nil) {
            context.send(viewAction: item.viewAction)
        }
    }

    private func blockUserAlertMessage(_ item: RoomDetailsScreenViewStateBindings.IgnoreUserAlertItem) -> some View {
        Text(item.description)
    }
}

// MARK: - Previews

struct RoomDetailsScreen_Previews: PreviewProvider, TestablePreview {
    static let genericRoomViewModel = makeGenericRoomViewModel()
    static let simpleRoomViewModel = makeSimpleRoomViewModel()
    static let dmRoomViewModel = makeDMViewModel(verificationState: .notVerified)
    static let dmRoomVerifiedViewModel = makeDMViewModel(verificationState: .verified)
    static let dmRoomVerificationViolationViewModel = makeDMViewModel(verificationState: .verificationViolation)
    
    static var previews: some View {
        RoomDetailsScreen(context: genericRoomViewModel.context)
            .snapshotPreferences(expect: genericRoomViewModel.context.$viewState.map { state in
                state.permalink != nil
            })
            .previewDisplayName("Generic Room")
        
        RoomDetailsScreen(context: simpleRoomViewModel.context)
            .snapshotPreferences(expect: simpleRoomViewModel.context.$viewState.map { state in
                state.permalink != nil
            })
            .previewDisplayName("Simple Room")
        
        RoomDetailsScreen(context: dmRoomViewModel.context)
            .snapshotPreferences(expect: dmRoomViewModel.context.$viewState.map { state in
                state.accountOwner != nil
            })
            .previewDisplayName("DM Room")
        
        RoomDetailsScreen(context: dmRoomVerifiedViewModel.context)
            .snapshotPreferences(expect: dmRoomVerifiedViewModel.context.$viewState.map { state in
                state.dmRecipientInfo?.verificationState == .verified
            })
            .previewDisplayName("DM Room Verified")
        
        RoomDetailsScreen(context: dmRoomVerificationViolationViewModel.context)
            .snapshotPreferences(expect: dmRoomVerificationViolationViewModel.context.$viewState.map { state in
                state.accountOwner != nil
            })
            .previewDisplayName("DM Room Verification Violation")
    }
    
    private static func makeGenericRoomViewModel() -> RoomDetailsScreenViewModel {
        ServiceLocator.shared.settings.knockingEnabled = true
        let knockRequests: [KnockRequestProxyMock] = [.init()]
        
        let members: [RoomMemberProxyMock] = [
            .mockMeAdmin,
            .mockAlice,
            .mockBob,
            .mockCharlie
        ]
        
        let roomProxy = JoinedRoomProxyMock(.init(id: "room_a_id",
                                                  name: "Room A",
                                                  topic: """
                                                  Discussions about Element X iOS | https://github.com/vector-im/element-x-ios
                                                  
                                                  Feature Status: https://github.com/vector-im/element-x-ios/issues/1225
                                                  
                                                  App Store: https://apple.co/3r6LJHZ
                                                  TestFlight: https://testflight.apple.com/join/uZbeZCOi
                                                  """,
                                                  isDirect: false,
                                                  isEncrypted: true,
                                                  canonicalAlias: "#alias:domain.com",
                                                  members: members,
                                                  knockRequestsState: .loaded(knockRequests),
                                                  joinRule: .knock))
        
        let notificationSettingsProxyMockConfiguration = NotificationSettingsProxyMockConfiguration()
        notificationSettingsProxyMockConfiguration.roomMode.isDefault = false
        
        let notificationSettingsProxy = NotificationSettingsProxyMock(with: notificationSettingsProxyMockConfiguration)
        
        return .init(roomProxy: roomProxy,
                     clientProxy: ClientProxyMock(.init()),
                     mediaProvider: MediaProviderMock(configuration: .init()),
                     analyticsService: ServiceLocator.shared.analytics,
                     userIndicatorController: ServiceLocator.shared.userIndicatorController,
                     notificationSettingsProxy: notificationSettingsProxy,
                     attributedStringBuilder: AttributedStringBuilder(mentionBuilder: MentionBuilder()),
                     appMediator: AppMediatorMock.default,
                     appSettings: ServiceLocator.shared.settings)
    }
    
    private static func makeSimpleRoomViewModel() -> RoomDetailsScreenViewModel {
        ServiceLocator.shared.settings.knockingEnabled = true
        let knockRequests: [KnockRequestProxyMock] = [.init()]
        
        let members: [RoomMemberProxyMock] = [
            .mockMeAdmin,
            .mockAlice,
            .mockBob,
            .mockCharlie
        ]
        let roomProxy = JoinedRoomProxyMock(.init(id: "simple_room_id",
                                                  name: "Room A",
                                                  isDirect: false,
                                                  isEncrypted: false,
                                                  members: members,
                                                  knockRequestsState: .loaded(knockRequests),
                                                  joinRule: .knock))
        
        let notificationSettingsProxy = NotificationSettingsProxyMock(with: .init())
        
        return .init(roomProxy: roomProxy,
                     clientProxy: ClientProxyMock(.init()),
                     mediaProvider: MediaProviderMock(configuration: .init()),
                     analyticsService: ServiceLocator.shared.analytics,
                     userIndicatorController: ServiceLocator.shared.userIndicatorController,
                     notificationSettingsProxy: notificationSettingsProxy,
                     attributedStringBuilder: AttributedStringBuilder(mentionBuilder: MentionBuilder()),
                     appMediator: AppMediatorMock.default,
                     appSettings: ServiceLocator.shared.settings)
    }
    
    private static func makeDMViewModel(verificationState: UserIdentityVerificationState) -> RoomDetailsScreenViewModel {
        let members: [RoomMemberProxyMock] = [
            .mockMe,
            .mockDan
        ]
        
        let roomProxy = JoinedRoomProxyMock(.init(id: "dm_room_id",
                                                  name: "Dan",
                                                  topic: "Lorem ipsum dolor sit amet, consectetur adipiscing elit, sed do eiusmod tempor incididunt ut labore et dolore magna aliqua.",
                                                  isDirect: true,
                                                  isEncrypted: true,
                                                  members: members,
                                                  heroes: [.mockDan]))
        
        let clientProxyMock = ClientProxyMock(.init())
        
        clientProxyMock.userIdentityForClosure = { userID in
            let identity = switch userID {
            case RoomMemberProxyMock.mockDan.userID:
                UserIdentityProxyMock(configuration: .init(verificationState: verificationState))
            default:
                UserIdentityProxyMock(configuration: .init())
            }
            
            return .success(identity)
        }
        
        let notificationSettingsProxy = NotificationSettingsProxyMock(with: .init())
        
        return .init(roomProxy: roomProxy,
                     clientProxy: clientProxyMock,
                     mediaProvider: MediaProviderMock(configuration: .init()),
                     analyticsService: ServiceLocator.shared.analytics,
                     userIndicatorController: ServiceLocator.shared.userIndicatorController,
                     notificationSettingsProxy: notificationSettingsProxy,
                     attributedStringBuilder: AttributedStringBuilder(mentionBuilder: MentionBuilder()),
                     appMediator: AppMediatorMock.default,
                     appSettings: ServiceLocator.shared.settings)
    }
}<|MERGE_RESOLUTION|>--- conflicted
+++ resolved
@@ -267,20 +267,12 @@
     private var securitySection: some View {
         if context.viewState.isEncrypted {
             Section {
-<<<<<<< HEAD
                 ZeroListRow(label: .default(title: L10n.screenRoomDetailsEncryptionEnabledTitle,
-                                            description: L10n.screenRoomDetailsEncryptionEnabledSubtitle,
-                                            icon: \.lock,
-                                            iconAlignment: .top),
-                            kind: .label)
-=======
-                ListRow(label: .default(title: L10n.screenRoomDetailsEncryptionEnabledTitle,
                                         description: L10n.screenRoomDetailsEncryptionEnabledSubtitle,
                                         icon: \.lock,
                                         iconAlignment: .top),
                         kind: .label)
                     .accessibilityAddTraits(.isHeader)
->>>>>>> 4249c9c7
             } header: {
                 Text(L10n.commonSecurity)
                     .compoundListSectionHeader()
