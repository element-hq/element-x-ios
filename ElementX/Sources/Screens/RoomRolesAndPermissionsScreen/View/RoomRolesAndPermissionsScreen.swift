//
// Copyright 2022-2024 New Vector Ltd.
//
// SPDX-License-Identifier: AGPL-3.0-only OR LicenseRef-Element-Commercial
// Please see LICENSE files in the repository root for full details.
//

import Compound
import SwiftUI

struct RoomRolesAndPermissionsScreen: View {
    @Bindable var context: RoomRolesAndPermissionsScreenViewModel.Context
    
    var body: some View {
        Form {
            rolesSection
            permissionsSection
            
            // resetSection
        }
        .zeroList()
         .navigationTitle(L10n.screenRoomRolesAndPermissionsTitle)
        .navigationBarTitleDisplayMode(.inline)
        .alert(item: $context.alertInfo)
    }
    
    private var rolesSection: some View {
        Section {
<<<<<<< HEAD
            ZeroListRow(label: .default(title: L10n.screenRoomRolesAndPermissionsAdmins,
=======
            if context.viewState.ownRole == .creator {
                ListRow(label: .default(title: L10n.screenRoomRolesAndPermissionsAdminsAndOwners,
                                        icon: \.admin),
                        details: administratorOrOwnersDetails,
                        kind: .navigationLink {
                            context.send(viewAction: .editRoles(.administrators))
                        })
                        .accessibilityIdentifier(A11yIdentifiers.roomRolesAndPermissionsScreen.administrators)
            } else {
                ListRow(label: .default(title: L10n.screenRoomRolesAndPermissionsAdmins,
>>>>>>> c5cd3ea7
                                        icon: \.admin),
                        details: administratorDetails,
                        kind: .navigationLink {
                            context.send(viewAction: .editRoles(.administrators))
                        })
                        .accessibilityIdentifier(A11yIdentifiers.roomRolesAndPermissionsScreen.administrators)
<<<<<<< HEAD
=======
            }
>>>>>>> c5cd3ea7
            
            ZeroListRow(label: .default(title: L10n.screenRoomRolesAndPermissionsModerators,
                                        icon: \.chatProblem),
                        details: moderatorDetails,
                        kind: .navigationLink {
                            context.send(viewAction: .editRoles(.moderators))
                        })
                        .accessibilityIdentifier(A11yIdentifiers.roomRolesAndPermissionsScreen.moderators)
            
<<<<<<< HEAD
//            ZeroListRow(label: .default(title: L10n.screenRoomRolesAndPermissionsChangeMyRole,
//                                        icon: \.edit),
//                        kind: .button {
//                            context.send(viewAction: .editOwnUserRole)
//                        })
=======
            if context.viewState.ownRole != .creator {
                ListRow(label: .default(title: L10n.screenRoomRolesAndPermissionsChangeMyRole,
                                        icon: \.edit),
                        kind: .button {
                            context.send(viewAction: .editOwnUserRole)
                        })
            }
>>>>>>> c5cd3ea7
        } header: {
            Text(L10n.screenRoomRolesAndPermissionsRolesHeader)
                .compoundListSectionHeader()
        }
    }
    
<<<<<<< HEAD
    private var administratorDetails: ZeroListRowDetails<Image> {
=======
    private var administratorOrOwnersDetails: ListRowDetails<Image> {
        if let administratorCount = context.viewState.administratorsAndOwnersCount {
            .title("\(administratorCount)")
        } else {
            .isWaiting(true)
        }
    }
    
    private var administratorDetails: ListRowDetails<Image> {
>>>>>>> c5cd3ea7
        if let administratorCount = context.viewState.administratorCount {
            .title("\(administratorCount)")
        } else {
            .isWaiting(true)
        }
    }
    
    private var moderatorDetails: ZeroListRowDetails<Image> {
        if let moderatorCount = context.viewState.moderatorCount {
            .title("\(moderatorCount)")
        } else {
            .isWaiting(true)
        }
    }
    
    private var permissionsSection: some View {
        Section {
            ZeroListRow(label: .default(title: L10n.screenRoomRolesAndPermissionsRoomDetails,
                                        icon: \.info),
                        details: .isWaiting(context.viewState.permissions == nil),
                        kind: .navigationLink {
                            context.send(viewAction: .editPermissions(.roomDetails))
                        })
                        .accessibilityIdentifier(A11yIdentifiers.roomRolesAndPermissionsScreen.roomDetails)
                        .disabled(context.viewState.permissions == nil)
            
            ZeroListRow(label: .default(title: L10n.screenRoomRolesAndPermissionsMessagesAndContent,
                                        icon: \.chat),
                        details: .isWaiting(context.viewState.permissions == nil),
                        kind: .navigationLink {
                            context.send(viewAction: .editPermissions(.messagesAndContent))
                        })
                        .accessibilityIdentifier(A11yIdentifiers.roomRolesAndPermissionsScreen.messagesAndContent)
                        .disabled(context.viewState.permissions == nil)
            
            ZeroListRow(label: .default(title: L10n.screenRoomRolesAndPermissionsMemberModeration,
                                        icon: \.user),
                        details: .isWaiting(context.viewState.permissions == nil),
                        kind: .navigationLink {
                            context.send(viewAction: .editPermissions(.memberModeration))
                        })
                        .accessibilityIdentifier(A11yIdentifiers.roomRolesAndPermissionsScreen.memberModeration)
                        .disabled(context.viewState.permissions == nil)
        } header: {
            Text(L10n.screenRoomRolesAndPermissionsPermissionsHeader)
                .compoundListSectionHeader()
        }
    }
    
    private var resetSection: some View {
        Section {
            ZeroListRow(label: .plain(title: L10n.screenRoomRolesAndPermissionsReset,
                                      role: .destructive),
                        kind: .button {
                            context.send(viewAction: .reset)
                        })
        }
    }
}

// MARK: - Previews

struct RoomRolesAndPermissionsScreen_Previews: PreviewProvider, TestablePreview {
    static let viewModel = RoomRolesAndPermissionsScreenViewModel(initialPermissions: RoomPermissions(powerLevels: .mock),
                                                                  roomProxy: JoinedRoomProxyMock(.init(members: .allMembersAsAdmin)),
                                                                  userIndicatorController: UserIndicatorControllerMock(),
                                                                  analytics: ServiceLocator.shared.analytics)
    
    static let creatorViewModel = RoomRolesAndPermissionsScreenViewModel(initialPermissions: RoomPermissions(powerLevels: .mock),
                                                                         roomProxy: JoinedRoomProxyMock(.init(members: .allMembersAsCreator)),
                                                                         userIndicatorController: UserIndicatorControllerMock(),
                                                                         analytics: ServiceLocator.shared.analytics)
    static var previews: some View {
        NavigationStack {
            RoomRolesAndPermissionsScreen(context: viewModel.context)
        }
        .previewDisplayName("Admin")
        
        NavigationStack {
            RoomRolesAndPermissionsScreen(context: creatorViewModel.context)
        }
        .previewDisplayName("Creator")
    }
}<|MERGE_RESOLUTION|>--- conflicted
+++ resolved
@@ -26,30 +26,13 @@
     
     private var rolesSection: some View {
         Section {
-<<<<<<< HEAD
             ZeroListRow(label: .default(title: L10n.screenRoomRolesAndPermissionsAdmins,
-=======
-            if context.viewState.ownRole == .creator {
-                ListRow(label: .default(title: L10n.screenRoomRolesAndPermissionsAdminsAndOwners,
-                                        icon: \.admin),
-                        details: administratorOrOwnersDetails,
-                        kind: .navigationLink {
-                            context.send(viewAction: .editRoles(.administrators))
-                        })
-                        .accessibilityIdentifier(A11yIdentifiers.roomRolesAndPermissionsScreen.administrators)
-            } else {
-                ListRow(label: .default(title: L10n.screenRoomRolesAndPermissionsAdmins,
->>>>>>> c5cd3ea7
                                         icon: \.admin),
                         details: administratorDetails,
                         kind: .navigationLink {
                             context.send(viewAction: .editRoles(.administrators))
                         })
                         .accessibilityIdentifier(A11yIdentifiers.roomRolesAndPermissionsScreen.administrators)
-<<<<<<< HEAD
-=======
-            }
->>>>>>> c5cd3ea7
             
             ZeroListRow(label: .default(title: L10n.screenRoomRolesAndPermissionsModerators,
                                         icon: \.chatProblem),
@@ -59,13 +42,6 @@
                         })
                         .accessibilityIdentifier(A11yIdentifiers.roomRolesAndPermissionsScreen.moderators)
             
-<<<<<<< HEAD
-//            ZeroListRow(label: .default(title: L10n.screenRoomRolesAndPermissionsChangeMyRole,
-//                                        icon: \.edit),
-//                        kind: .button {
-//                            context.send(viewAction: .editOwnUserRole)
-//                        })
-=======
             if context.viewState.ownRole != .creator {
                 ListRow(label: .default(title: L10n.screenRoomRolesAndPermissionsChangeMyRole,
                                         icon: \.edit),
@@ -73,26 +49,13 @@
                             context.send(viewAction: .editOwnUserRole)
                         })
             }
->>>>>>> c5cd3ea7
         } header: {
             Text(L10n.screenRoomRolesAndPermissionsRolesHeader)
                 .compoundListSectionHeader()
         }
     }
     
-<<<<<<< HEAD
     private var administratorDetails: ZeroListRowDetails<Image> {
-=======
-    private var administratorOrOwnersDetails: ListRowDetails<Image> {
-        if let administratorCount = context.viewState.administratorsAndOwnersCount {
-            .title("\(administratorCount)")
-        } else {
-            .isWaiting(true)
-        }
-    }
-    
-    private var administratorDetails: ListRowDetails<Image> {
->>>>>>> c5cd3ea7
         if let administratorCount = context.viewState.administratorCount {
             .title("\(administratorCount)")
         } else {
