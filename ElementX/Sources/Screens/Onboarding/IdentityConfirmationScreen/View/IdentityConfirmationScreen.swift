--- conflicted
+++ resolved
@@ -51,19 +51,11 @@
                 .multilineTextAlignment(.center)
                 .foregroundColor(.compound.textSecondary)
             
-<<<<<<< HEAD
-//            Button(L10n.actionLearnMore) {
-//                UIApplication.shared.open(context.viewState.learnMoreURL)
-//            }
-//            .buttonStyle(.compound(.plain))
-//            .padding(.top, 16)
-=======
             Button(L10n.actionLearnMore) {
                 UIApplication.shared.open(context.viewState.learnMoreURL)
             }
             .buttonStyle(.compound(.tertiary, size: .small))
             .padding(.top, 16)
->>>>>>> 5b003856
         }
     }
     
