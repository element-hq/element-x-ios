//
// Copyright 2022-2024 New Vector Ltd.
//
// SPDX-License-Identifier: AGPL-3.0-only OR LicenseRef-Element-Commercial
// Please see LICENSE files in the repository root for full details.
//

import Compound
import MatrixRustSDK
import SwiftUI

struct SessionVerificationScreen: View {
    @ObservedObject var context: SessionVerificationScreenViewModel.Context
    
    var body: some View {
        FullscreenDialog {
            VStack(spacing: 32) {
                screenHeader
                mainContent
            }
        } bottomContent: {
            actionButtons
        }
        .background()
        .backgroundStyle(.zero.bgCanvasDefault)
        .interactiveDismissDisabled()
    }
    
    // MARK: - Private
    
    @ViewBuilder
    private var screenHeader: some View {
        VStack(spacing: 0) {
            BigIcon(icon: context.viewState.headerIcon.keyPath,
                    style: context.viewState.headerIcon.style)
                .padding(.bottom, 16)
            
            Text(context.viewState.title ?? "")
                .font(.zero.headingMDBold)
                .multilineTextAlignment(.center)
                .foregroundColor(.compound.textPrimary)
                .padding(.bottom, 8)
                .accessibilityIdentifier(context.viewState.titleAccessibilityIdentifier)

            Text(context.viewState.message)
                .font(.zero.bodyMD)
                .multilineTextAlignment(.center)
                .foregroundColor(.compound.textSecondary)
        }
    }
    
    @ViewBuilder
    private var mainContent: some View {
        switch context.viewState.verificationState {
        case .initial:
            switch context.viewState.flow {
            case .responder(let details):
                SessionVerificationRequestDetailsView(details: details)
            default:
                EmptyView()
            }
        case .showingChallenge(let emojis), .acceptingChallenge(let emojis), .decliningChallenge(let emojis):
            emojisPanel(with: emojis)
                .accessibilityIdentifier(A11yIdentifiers.sessionVerificationScreen.emojiWrapper)
        default:
            EmptyView()
        }
    }
    
    @ViewBuilder
    private func emojisPanel(with emojis: [SessionVerificationEmoji]) -> some View {
        VStack(spacing: 32) {
            HStack(spacing: 16) {
                ForEach(emojis.prefix(4), id: \.self) { emoji in
                    EmojiView(emoji: emoji)
                }
            }
            HStack(spacing: 16) {
                ForEach(emojis.suffix(from: 4), id: \.self) { emoji in
                    EmojiView(emoji: emoji)
                }
            }
        }
    }
    
    @ViewBuilder
    private var actionButtons: some View {
        switch context.viewState.verificationState {
        case .initial:
            switch context.viewState.flow {
            case .initiator:
                Button(L10n.actionStartVerification) {
                    context.send(viewAction: .requestVerification)
                }
                .buttonStyle(.compound(.primary))
                .accessibilityIdentifier(A11yIdentifiers.sessionVerificationScreen.requestVerification)
            case .responder:
                VStack(spacing: 16) {
                    Button(L10n.actionStart) {
                        context.send(viewAction: .acceptVerificationRequest)
                    }
                    .buttonStyle(.compound(.primary))
                    .accessibilityIdentifier(A11yIdentifiers.sessionVerificationScreen.acceptVerificationRequest)
                    
                    Button(L10n.actionIgnore) {
                        context.send(viewAction: .ignoreVerificationRequest)
                    }
                    .buttonStyle(.compound(.plain))
                    .accessibilityIdentifier(A11yIdentifiers.sessionVerificationScreen.ignoreVerificationRequest)
                }
            }
        case .cancelled:
            switch context.viewState.flow {
            case .initiator:
                Button(L10n.actionRetry) {
                    context.send(viewAction: .restart)
                }
                .buttonStyle(.compound(.primary))
            case .responder:
                Button(L10n.actionDone) {
                    context.send(viewAction: .done)
                }
                .buttonStyle(.compound(.primary))
            }
            
        case .verificationRequestAccepted:
            Button(L10n.actionStart) {
                context.send(viewAction: .startSasVerification)
            }
            .buttonStyle(.compound(.primary))
            .accessibilityIdentifier(A11yIdentifiers.sessionVerificationScreen.startSasVerification)
        
        case .showingChallenge:
            VStack(spacing: 32) {
                Button(L10n.screenSessionVerificationTheyMatch) {
                    context.send(viewAction: .accept)
                }
                .buttonStyle(.compound(.primary))
                .accessibilityIdentifier(A11yIdentifiers.sessionVerificationScreen.acceptChallenge)
                
                Button(L10n.screenSessionVerificationTheyDontMatch) {
                    context.send(viewAction: .decline)
                }
                .buttonStyle(.compound(.plain))
                .accessibilityIdentifier(A11yIdentifiers.sessionVerificationScreen.declineChallenge)
            }
            
        case .acceptingVerificationRequest, .acceptingChallenge, .decliningChallenge, .requestingVerification:
            Button(L10n.screenIdentityWaitingOnOtherDevice) { }
                .buttonStyle(.compound(.primary))
                .disabled(true)

        default:
            EmptyView()
        }
    }
    
    struct EmojiView: View {
        let emoji: SessionVerificationEmoji
        
        var body: some View {
            VStack(spacing: 16.0) {
                Text(emoji.symbol)
<<<<<<< HEAD
                    .font(.zero.headingXLBold)
                Text(emoji.localizedDescription)
                    .font(.zero.bodyMD)
=======
                    .font(.compound.headingXLBold)
                Text(emoji.localizedDescription.capitalized)
                    .font(.compound.bodyMD)
>>>>>>> c29175d1
                    .foregroundColor(.compound.textSecondary)
            }
            .padding(8.0)
        }
    }
}

struct SessionVerification_Previews: PreviewProvider, TestablePreview {
    static var previews: some View {
        sessionVerificationScreen(state: .initial)
            .previewDisplayName("Initial - Initiator")
        
        let details = SessionVerificationRequestDetails(senderID: "@bob:matrix.org",
                                                        flowID: "123",
                                                        deviceID: "CODEMISTAKE",
                                                        displayName: "Bob's Element X iOS",
                                                        firstSeenDate: .init(timeIntervalSince1970: 0))
        sessionVerificationScreen(state: .initial, flow: .responder(details: details))
            .previewDisplayName("Initial - Responder")
        
        sessionVerificationScreen(state: .acceptingVerificationRequest)
            .previewDisplayName("Accepting Verification Request")
        
        sessionVerificationScreen(state: .requestingVerification)
            .previewDisplayName("Requesting Verification")
        sessionVerificationScreen(state: .verificationRequestAccepted)
            .previewDisplayName("Request Accepted")
        
        sessionVerificationScreen(state: .startingSasVerification)
            .previewDisplayName("Starting SAS Verification")
        sessionVerificationScreen(state: .sasVerificationStarted)
            .previewDisplayName("SAS Verification started")
        
        sessionVerificationScreen(state: .showingChallenge(emojis: SessionVerificationControllerProxyMock.emojis))
            .previewDisplayName("Showing Challenge")
        sessionVerificationScreen(state: .acceptingChallenge(emojis: SessionVerificationControllerProxyMock.emojis))
            .previewDisplayName("Accepting Challenge")
        sessionVerificationScreen(state: .decliningChallenge(emojis: SessionVerificationControllerProxyMock.emojis))
            .previewDisplayName("Declining Challenge")
        
        sessionVerificationScreen(state: .verified)
            .previewDisplayName("Verified")
        
        sessionVerificationScreen(state: .cancelled)
            .previewDisplayName("Cancelled")
    }
    
    static func sessionVerificationScreen(state: SessionVerificationScreenStateMachine.State,
                                          flow: SessionVerificationScreenFlow = .initiator) -> some View {
        let viewModel = SessionVerificationScreenViewModel(sessionVerificationControllerProxy: SessionVerificationControllerProxyMock.configureMock(),
                                                           flow: flow,
                                                           verificationState: state)
        
        return SessionVerificationScreen(context: viewModel.context)
    }
}<|MERGE_RESOLUTION|>--- conflicted
+++ resolved
@@ -161,15 +161,9 @@
         var body: some View {
             VStack(spacing: 16.0) {
                 Text(emoji.symbol)
-<<<<<<< HEAD
                     .font(.zero.headingXLBold)
-                Text(emoji.localizedDescription)
+                Text(emoji.localizedDescription.capitalized)
                     .font(.zero.bodyMD)
-=======
-                    .font(.compound.headingXLBold)
-                Text(emoji.localizedDescription.capitalized)
-                    .font(.compound.bodyMD)
->>>>>>> c29175d1
                     .foregroundColor(.compound.textSecondary)
             }
             .padding(8.0)
