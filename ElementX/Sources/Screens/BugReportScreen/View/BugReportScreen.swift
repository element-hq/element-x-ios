//
// Copyright 2022-2024 New Vector Ltd.
//
// SPDX-License-Identifier: AGPL-3.0-only OR LicenseRef-Element-Commercial
// Please see LICENSE files in the repository root for full details.
//

import Compound
import PhotosUI
import SwiftUI

struct BugReportScreen: View {
    @State private var selectedScreenshot: PhotosPickerItem?
    
    @Bindable var context: BugReportScreenViewModel.Context
    
    var canSendLogFiles: Bool { context.viewState.canSendLogFiles }
    var photosPickerTitle: String { context.viewState.screenshot == nil ? L10n.screenBugReportAttachScreenshot : L10n.screenBugReportEditScreenshot }
    
    var body: some View {
        Form {
            textFieldSection
            attachScreenshotSection
            sendLogsSection
            canContactSection
        }
        .disabled(context.viewState.shouldDisableInteraction)
        .scrollDismissesKeyboard(.immediately)
        .zeroList()
        .navigationTitle(L10n.commonReportAProblem)
        .navigationBarTitleDisplayMode(.inline)
        .toolbar { toolbar }
        .interactiveDismissDisabled()
        .onChange(of: selectedScreenshot) { _, newItem in
            Task {
                guard let data = try? await newItem?.loadTransferable(type: Data.self),
                      let image = UIImage(data: data)
                else {
                    return
                }
                context.send(viewAction: .attachScreenshot(image))
            }
        }
    }
    
    private var textFieldSection: some View {
        Section {
            ZeroListRow(label: .plain(title: L10n.screenBugReportEditorPlaceholder),
                        kind: .textField(text: $context.reportText, axis: .vertical))
                .lineLimit(4, reservesSpace: true)
                .accessibilityIdentifier(A11yIdentifiers.bugReportScreen.report)
        } footer: {
            Text(L10n.screenBugReportEditorDescription)
                .compoundListSectionFooter()
        }
    }
    
    private var sendLogsSection: some View {
        Section {
<<<<<<< HEAD
            ZeroListRow(label: .plain(title: L10n.screenBugReportIncludeLogs),
                        kind: .toggle($context.sendingLogsEnabled))
                .accessibilityIdentifier(A11yIdentifiers.bugReportScreen.sendLogs)
            ZeroListRow(label: .plain(title: L10n.screenBugReportViewLogs),
                        kind: .navigationLink { context.send(viewAction: .viewLogs) })
=======
            if canSendLogFiles {
                ListRow(label: .plain(title: L10n.screenBugReportIncludeLogs),
                        kind: .toggle($context.sendingLogsEnabled))
                    .accessibilityIdentifier(A11yIdentifiers.bugReportScreen.sendLogs)
            }
            ListRow(label: .plain(title: L10n.screenBugReportViewLogs),
                    kind: .navigationLink { context.send(viewAction: .viewLogs) })
>>>>>>> 0f9d700c
                .accessibilityIdentifier(A11yIdentifiers.bugReportScreen.sendLogs)
        } footer: {
            if canSendLogFiles {
                Text(L10n.screenBugReportLogsDescription)
                    .compoundListSectionFooter()
            } else {
                Label(L10n.screenBugReportIncludeLogsError, icon: \.errorSolid, iconSize: .xSmall, relativeTo: .compound.bodySM)
                    .foregroundStyle(.compound.textCriticalPrimary)
                    .compoundListSectionFooter()
            }
        }
    }

    private var canContactSection: some View {
        Section {
            ZeroListRow(label: .plain(title: L10n.screenBugReportContactMeTitle),
                        kind: .toggle($context.canContact))
                .accessibilityIdentifier(A11yIdentifiers.bugReportScreen.canContact)
        } footer: {
            Text(L10n.screenBugReportContactMe)
                .compoundListSectionFooter()
        }
    }

    @ViewBuilder
    private var attachScreenshotSection: some View {
        Section {
            ZeroListRow(kind: .custom {
                PhotosPicker(selection: $selectedScreenshot,
                             matching: .screenshots,
                             photoLibrary: .shared()) {
                    ZeroListRowLabel.plain(title: photosPickerTitle)
                }
            })
            .accessibilityIdentifier(A11yIdentifiers.bugReportScreen.attachScreenshot)
        } footer: {
            if let screenshot = context.viewState.screenshot {
                Image(uiImage: screenshot)
                    .resizable()
                    .scaledToFit()
                    .frame(width: 100)
                    .cornerRadius(4)
                    .accessibilityIdentifier(A11yIdentifiers.bugReportScreen.screenshot)
                    .overlay(alignment: .topTrailing) {
                        Button { context.send(viewAction: .removeScreenshot) } label: {
                            CompoundIcon(\.close, size: .small, relativeTo: .compound.bodyMD)
                                .foregroundStyle(.compound.iconSecondary)
                                .background {
                                    Circle().fill(.compound.bgCanvasDefaultLevel1)
                                }
                        }
                        .offset(x: 10, y: -10)
                        .accessibilityIdentifier(A11yIdentifiers.bugReportScreen.removeScreenshot)
                    }
                    .padding(.vertical, 16)
                    .padding(.horizontal, 16)
            }
        }
    }
    
    @ToolbarContentBuilder
    private var toolbar: some ToolbarContent {
        if context.viewState.isModallyPresented {
            ToolbarItem(placement: .cancellationAction) {
                Button(L10n.actionCancel) {
                    context.send(viewAction: .cancel)
                }
                .accessibilityIdentifier(A11yIdentifiers.bugReportScreen.cancel)
            }
        }
        
        ToolbarItem(placement: .confirmationAction) {
            Button(L10n.actionSend) {
                context.send(viewAction: .submit)
            }
            .disabled(context.reportText.count < 5)
            .disabled(context.viewState.shouldDisableInteraction)
        }
    }
}

// MARK: - Previews

struct BugReportScreen_Previews: PreviewProvider, TestablePreview {
    static var previews: some View {
        NavigationStack {
            let clientProxy = ClientProxyMock(.init(userID: "@mock:client.com", roomSummaryProvider: RoomSummaryProviderMock(.init(state: .loaded(.mockRooms)))))
            BugReportScreen(context: BugReportScreenViewModel(bugReportService: BugReportServiceMock(.init()),
                                                              clientProxy: clientProxy,
                                                              screenshot: nil,
                                                              isModallyPresented: false).context)
        }
        .previewDisplayName("Without Screenshot")
        
        NavigationStack {
            let clientProxy = ClientProxyMock(.init(userID: "@mock:client.com", roomSummaryProvider: RoomSummaryProviderMock(.init(state: .loaded(.mockRooms)))))
            BugReportScreen(context: BugReportScreenViewModel(bugReportService: BugReportServiceMock(.init()),
                                                              clientProxy: clientProxy,
                                                              screenshot: Asset.Images.appLogo.image,
                                                              isModallyPresented: false).context)
        }
        .previewDisplayName("With Screenshot")
    }
}<|MERGE_RESOLUTION|>--- conflicted
+++ resolved
@@ -57,13 +57,6 @@
     
     private var sendLogsSection: some View {
         Section {
-<<<<<<< HEAD
-            ZeroListRow(label: .plain(title: L10n.screenBugReportIncludeLogs),
-                        kind: .toggle($context.sendingLogsEnabled))
-                .accessibilityIdentifier(A11yIdentifiers.bugReportScreen.sendLogs)
-            ZeroListRow(label: .plain(title: L10n.screenBugReportViewLogs),
-                        kind: .navigationLink { context.send(viewAction: .viewLogs) })
-=======
             if canSendLogFiles {
                 ListRow(label: .plain(title: L10n.screenBugReportIncludeLogs),
                         kind: .toggle($context.sendingLogsEnabled))
@@ -71,7 +64,6 @@
             }
             ListRow(label: .plain(title: L10n.screenBugReportViewLogs),
                     kind: .navigationLink { context.send(viewAction: .viewLogs) })
->>>>>>> 0f9d700c
                 .accessibilityIdentifier(A11yIdentifiers.bugReportScreen.sendLogs)
         } footer: {
             if canSendLogFiles {
