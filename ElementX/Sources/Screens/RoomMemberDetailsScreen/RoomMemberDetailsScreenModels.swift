--- conflicted
+++ resolved
@@ -30,13 +30,6 @@
     var showVerificationSection: Bool {
         isVerified == false && !isOwnMemberDetails
     }
-<<<<<<< HEAD
-    
-    var verifyButtonTitle: String {
-        L10n.screenRoomMemberDetailsVerifyButtonTitle(memberDetails?.name ?? "")
-    }
-=======
->>>>>>> 1f90f1a9
 }
 
 struct RoomMemberDetailsScreenViewStateBindings {
