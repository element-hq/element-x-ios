//
// Copyright 2022-2024 New Vector Ltd.
//
// SPDX-License-Identifier: AGPL-3.0-only OR LicenseRef-Element-Commercial
// Please see LICENSE files in the repository root for full details.
//

import Compound
import SwiftUI

struct RoomMemberDetailsScreen: View {
    @ObservedObject var context: RoomMemberDetailsScreenViewModel.Context
    
    var body: some View {
        Form {
            headerSection
            
<<<<<<< HEAD
//            verificationSection
//
//            if context.viewState.memberDetails != nil, !context.viewState.isOwnMemberDetails {
//                blockUserSection
//            }
=======
            if context.viewState.showVerifyIdentitySection {
                verificationSection
            }
            
            if context.viewState.memberDetails != nil, !context.viewState.isOwnMemberDetails {
                blockUserSection
            }
>>>>>>> d8b88f1c
        }
        .zeroList()
        .navigationTitle(L10n.screenRoomMemberDetailsTitle)
        .alert(item: $context.ignoreUserAlert, actions: blockUserAlertActions, message: blockUserAlertMessage)
        .alert(item: $context.alertInfo)
        .sheet(item: $context.inviteConfirmationUser) { user in
            SendInviteConfirmationView(userToInvite: user,
                                       mediaProvider: context.mediaProvider) {
                context.send(viewAction: .createDirectChat)
            }
        }
        .track(screen: .User)
        .interactiveQuickLook(item: $context.mediaPreviewItem, allowEditing: false)
    }
    
    // MARK: - Private
    
    @ViewBuilder
    private var headerSection: some View {
        if let memberDetails = context.viewState.memberDetails {
            AvatarHeaderView(member: memberDetails,
                             isVerified: context.viewState.showVerifiedBadge,
                             avatarSize: .user(on: .memberDetails),
                             mediaProvider: context.mediaProvider) { url in
                context.send(viewAction: .displayAvatar(url))
            } footer: {
                VStack(spacing: 24) {
                    if context.viewState.showWithdrawVerificationSection {
                        withdrawVerificationSection
                    }
                    
                    otherUserFooter
                }
                .padding(.top, 24)
            }
        } else {
            AvatarHeaderView(user: UserProfileProxy(userID: context.viewState.userID),
                             isVerified: context.viewState.showVerifiedBadge,
                             avatarSize: .user(on: .memberDetails),
                             mediaProvider: context.mediaProvider) { }
        }
    }
    
    private var withdrawVerificationSection: some View {
        VStack(spacing: 16) {
            if let memberDetails = context.viewState.memberDetails {
                Text(L10n.cryptoIdentityChangeProfilePinViolation(memberDetails.name ?? memberDetails.id))
                    .foregroundStyle(.compound.textCriticalPrimary)
                    .font(.compound.bodyMDSemibold)
            } else {
                Text(L10n.cryptoIdentityChangeProfilePinViolation(context.viewState.userID))
                    .foregroundStyle(.compound.textCriticalPrimary)
                    .font(.compound.bodyMDSemibold)
            }
            
            Button(L10n.cryptoIdentityChangeWithdrawVerificationAction) {
                context.send(viewAction: .withdrawVerification)
            }
            .buttonStyle(.compound(.secondary, size: .medium))
        }
        .padding(.horizontal, 16)
    }
    
    private var otherUserFooter: some View {
        HStack(spacing: 8) {
            if context.viewState.memberDetails != nil, !context.viewState.isOwnMemberDetails {
                Button {
                    context.send(viewAction: .openDirectChat)
                } label: {
                    CompoundIcon(\.chat)
                }
                .buttonStyle(FormActionButtonStyle(title: L10n.commonMessage))
                .accessibilityIdentifier(A11yIdentifiers.roomMemberDetailsScreen.directChat)
            }
            
//            if let roomID = context.viewState.dmRoomID {
//                Button {
//                    context.send(viewAction: .startCall(roomID: roomID))
//                } label: {
//                    CompoundIcon(\.videoCall)
//                }
//                .buttonStyle(FormActionButtonStyle(title: L10n.actionCall))
//            }
            
//            if let permalink = context.viewState.memberDetails?.permalink {
//                ShareLink(item: permalink) {
//                    CompoundIcon(\.shareIos)
//                }
//                .buttonStyle(FormActionButtonStyle(title: L10n.actionShare))
//            }
        }
    }
    
    var verificationSection: some View {
<<<<<<< HEAD
        if context.viewState.showVerificationSection {
            Section {
                ZeroListRow(label: .default(title: L10n.commonVerifyUser, icon: \.lock),
                        kind: .button {
                            context.send(viewAction: .verifyUser)
                        })
            }
=======
        Section {
            ListRow(label: .default(title: L10n.commonVerifyUser, icon: \.lock), kind: .button {
                context.send(viewAction: .verifyUser)
            })
>>>>>>> d8b88f1c
        }
    }
    
    @ViewBuilder
    private var blockUserSection: some View {
        if let memberDetails = context.viewState.memberDetails {
            let title = memberDetails.isIgnored ? L10n.screenRoomMemberDetailsUnblockUser : L10n.screenRoomMemberDetailsBlockUser
            let action: RoomMemberDetailsScreenViewAction = memberDetails.isIgnored ? .showUnignoreAlert : .showIgnoreAlert
            let accessibilityIdentifier = memberDetails.isIgnored ? A11yIdentifiers.roomMemberDetailsScreen.unignore : A11yIdentifiers.roomMemberDetailsScreen.ignore
            
            Section {
                ZeroListRow(label: .default(title: title,
                                            icon: \.block,
                                            role: memberDetails.isIgnored ? nil : .destructive),
                            details: .isWaiting(context.viewState.isProcessingIgnoreRequest),
                            kind: .button {
                                context.send(viewAction: action)
                            })
                            .accessibilityIdentifier(accessibilityIdentifier)
                            .disabled(context.viewState.isProcessingIgnoreRequest)
            }
        }
    }

    @ViewBuilder
    private func blockUserAlertActions(_ item: RoomMemberDetailsScreenViewStateBindings.IgnoreUserAlertItem) -> some View {
        Button(item.cancelTitle, role: .cancel) { }
        Button(item.confirmationTitle,
               role: item.action == .ignore ? .destructive : nil) {
            context.send(viewAction: item.viewAction)
        }
    }

    private func blockUserAlertMessage(_ item: RoomMemberDetailsScreenViewStateBindings.IgnoreUserAlertItem) -> some View {
        Text(item.description)
    }
}

// MARK: - Previews

struct RoomMemberDetailsScreen_Previews: PreviewProvider, TestablePreview {
    static let verifiedUserViewModel = makeViewModel(member: .mockDan)
    static let verificationViolationUserViewModel = makeViewModel(member: .mockBob)
    static let otherUserViewModel = makeViewModel(member: .mockAlice)
    static let accountOwnerViewModel = makeViewModel(member: .mockMe)
    static let ignoredUserViewModel = makeViewModel(member: .mockIgnored)
    
    static var previews: some View {
        RoomMemberDetailsScreen(context: verifiedUserViewModel.context)
            .snapshotPreferences(expect: verifiedUserViewModel.context.$viewState.map { state in
                state.verificationState == .verified
            })
            .previewDisplayName("Verified User")
        
        RoomMemberDetailsScreen(context: verificationViolationUserViewModel.context)
            .snapshotPreferences(expect: verificationViolationUserViewModel.context.$viewState.map { state in
                state.verificationState == .verificationViolation
            })
            .previewDisplayName("Verification Violation User")
            
        RoomMemberDetailsScreen(context: otherUserViewModel.context)
            .snapshotPreferences(expect: otherUserViewModel.context.$viewState.map { state in
                state.memberDetails?.role == .user && state.dmRoomID != nil
            })
            .previewDisplayName("Other User")
            
        RoomMemberDetailsScreen(context: accountOwnerViewModel.context)
            .snapshotPreferences(expect: accountOwnerViewModel.context.$viewState.map { state in
                state.isOwnMemberDetails == true
            })
            .previewDisplayName("Account Owner")
            
        RoomMemberDetailsScreen(context: ignoredUserViewModel.context)
            .snapshotPreferences(expect: ignoredUserViewModel.context.$viewState.map { state in
                state.memberDetails?.isIgnored ?? false && state.dmRoomID != nil
            })
            .previewDisplayName("Ignored User")
    }
    
    static func makeViewModel(member: RoomMemberProxyMock) -> RoomMemberDetailsScreenViewModel {
        let roomProxyMock = JoinedRoomProxyMock(.init(name: ""))
        roomProxyMock.getMemberUserIDReturnValue = .success(member)
        
        let clientProxyMock = ClientProxyMock(.init())
        
        clientProxyMock.userIdentityForClosure = { userID in
            let identity = switch userID {
            case RoomMemberProxyMock.mockDan.userID:
                UserIdentityProxyMock(configuration: .init(verificationState: .verified))
            case RoomMemberProxyMock.mockBob.userID:
                UserIdentityProxyMock(configuration: .init(verificationState: .verificationViolation))
            default:
                UserIdentityProxyMock(configuration: .init())
            }
            
            return .success(identity)
        }
        
        // to avoid mock the call state for the account owner test case
        if member.userID != RoomMemberProxyMock.mockMe.userID {
            clientProxyMock.directRoomForUserIDReturnValue = .success("roomID")
        }
        
        return RoomMemberDetailsScreenViewModel(userID: member.userID,
                                                roomProxy: roomProxyMock,
                                                clientProxy: clientProxyMock,
                                                mediaProvider: MediaProviderMock(configuration: .init()),
                                                userIndicatorController: ServiceLocator.shared.userIndicatorController,
                                                analytics: ServiceLocator.shared.analytics)
    }
}<|MERGE_RESOLUTION|>--- conflicted
+++ resolved
@@ -15,13 +15,6 @@
         Form {
             headerSection
             
-<<<<<<< HEAD
-//            verificationSection
-//
-//            if context.viewState.memberDetails != nil, !context.viewState.isOwnMemberDetails {
-//                blockUserSection
-//            }
-=======
             if context.viewState.showVerifyIdentitySection {
                 verificationSection
             }
@@ -29,7 +22,6 @@
             if context.viewState.memberDetails != nil, !context.viewState.isOwnMemberDetails {
                 blockUserSection
             }
->>>>>>> d8b88f1c
         }
         .zeroList()
         .navigationTitle(L10n.screenRoomMemberDetailsTitle)
@@ -124,20 +116,10 @@
     }
     
     var verificationSection: some View {
-<<<<<<< HEAD
-        if context.viewState.showVerificationSection {
-            Section {
-                ZeroListRow(label: .default(title: L10n.commonVerifyUser, icon: \.lock),
-                        kind: .button {
-                            context.send(viewAction: .verifyUser)
-                        })
-            }
-=======
         Section {
             ListRow(label: .default(title: L10n.commonVerifyUser, icon: \.lock), kind: .button {
                 context.send(viewAction: .verifyUser)
             })
->>>>>>> d8b88f1c
         }
     }
     
