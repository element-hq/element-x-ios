//
// Copyright 2022-2024 New Vector Ltd.
//
// SPDX-License-Identifier: AGPL-3.0-only OR LicenseRef-Element-Commercial
// Please see LICENSE files in the repository root for full details.
//

import Compound
import SwiftUI

struct RoomMemberDetailsScreen: View {
    @ObservedObject var context: RoomMemberDetailsScreenViewModel.Context
    
    var body: some View {
        Form {
            headerSection
            
//            verificationSection
//
//            if context.viewState.memberDetails != nil, !context.viewState.isOwnMemberDetails {
//                blockUserSection
//            }
        }
        .zeroList()
        .navigationTitle(L10n.screenRoomMemberDetailsTitle)
        .alert(item: $context.ignoreUserAlert, actions: blockUserAlertActions, message: blockUserAlertMessage)
        .alert(item: $context.alertInfo)
        .sheet(item: $context.inviteConfirmationUser) { user in
            SendInviteConfirmationView(userToInvite: user,
                                       mediaProvider: context.mediaProvider) {
                context.send(viewAction: .createDirectChat)
            }
        }
        .track(screen: .User)
        .interactiveQuickLook(item: $context.mediaPreviewItem, allowEditing: false)
    }
    
    // MARK: - Private
    
    @ViewBuilder
    private var headerSection: some View {
        if let memberDetails = context.viewState.memberDetails {
            AvatarHeaderView(member: memberDetails,
                             isVerified: context.viewState.showVerifiedBadge,
                             avatarSize: .user(on: .memberDetails),
                             mediaProvider: context.mediaProvider) { url in
                context.send(viewAction: .displayAvatar(url))
            } footer: {
                otherUserFooter
            }
        } else {
            AvatarHeaderView(user: UserProfileProxy(userID: context.viewState.userID),
                             isVerified: context.viewState.showVerifiedBadge,
                             avatarSize: .user(on: .memberDetails),
                             mediaProvider: context.mediaProvider) { }
        }
    }
    
    private var otherUserFooter: some View {
        HStack(spacing: 8) {
            if context.viewState.memberDetails != nil, !context.viewState.isOwnMemberDetails {
                Button {
                    context.send(viewAction: .openDirectChat)
                } label: {
                    CompoundIcon(\.chat)
                }
                .buttonStyle(FormActionButtonStyle(title: L10n.commonMessage))
                .accessibilityIdentifier(A11yIdentifiers.roomMemberDetailsScreen.directChat)
            }
            
//            if let roomID = context.viewState.dmRoomID {
//                Button {
//                    context.send(viewAction: .startCall(roomID: roomID))
//                } label: {
//                    CompoundIcon(\.videoCall)
//                }
//                .buttonStyle(FormActionButtonStyle(title: L10n.actionCall))
//            }
            
//            if let permalink = context.viewState.memberDetails?.permalink {
//                ShareLink(item: permalink) {
//                    CompoundIcon(\.shareIos)
//                }
//                .buttonStyle(FormActionButtonStyle(title: L10n.actionShare))
//            }
        }
        .padding(.top, 32)
    }
    
    @ViewBuilder
    var verificationSection: some View {
        if context.viewState.showVerificationSection {
            Section {
<<<<<<< HEAD
                ZeroListRow(label: .default(title: L10n.commonVerifyIdentity,
                                            description: L10n.screenRoomMemberDetailsVerifyButtonSubtitle,
                                            icon: \.lock),
                            kind: .button { })
                    .disabled(true)
=======
                ListRow(label: .default(title: L10n.commonVerifyUser, icon: \.lock),
                        kind: .button {
                            context.send(viewAction: .verifyUser)
                        })
>>>>>>> 8ee14278
            }
        }
    }
    
    @ViewBuilder
    private var blockUserSection: some View {
        if let memberDetails = context.viewState.memberDetails {
            let title = memberDetails.isIgnored ? L10n.screenRoomMemberDetailsUnblockUser : L10n.screenRoomMemberDetailsBlockUser
            let action: RoomMemberDetailsScreenViewAction = memberDetails.isIgnored ? .showUnignoreAlert : .showIgnoreAlert
            let accessibilityIdentifier = memberDetails.isIgnored ? A11yIdentifiers.roomMemberDetailsScreen.unignore : A11yIdentifiers.roomMemberDetailsScreen.ignore
            
            Section {
                ZeroListRow(label: .default(title: title,
                                            icon: \.block,
                                            role: memberDetails.isIgnored ? nil : .destructive),
                            details: .isWaiting(context.viewState.isProcessingIgnoreRequest),
                            kind: .button {
                                context.send(viewAction: action)
                            })
                            .accessibilityIdentifier(accessibilityIdentifier)
                            .disabled(context.viewState.isProcessingIgnoreRequest)
            }
        }
    }

    @ViewBuilder
    private func blockUserAlertActions(_ item: RoomMemberDetailsScreenViewStateBindings.IgnoreUserAlertItem) -> some View {
        Button(item.cancelTitle, role: .cancel) { }
        Button(item.confirmationTitle,
               role: item.action == .ignore ? .destructive : nil) {
            context.send(viewAction: item.viewAction)
        }
    }

    private func blockUserAlertMessage(_ item: RoomMemberDetailsScreenViewStateBindings.IgnoreUserAlertItem) -> some View {
        Text(item.description)
    }
}

// MARK: - Previews

struct RoomMemberDetailsScreen_Previews: PreviewProvider, TestablePreview {
    static let verifiedUserViewModel = makeViewModel(member: .mockDan)
    static let otherUserViewModel = makeViewModel(member: .mockAlice)
    static let accountOwnerViewModel = makeViewModel(member: .mockMe)
    static let ignoredUserViewModel = makeViewModel(member: .mockIgnored)
    
    static var previews: some View {
        RoomMemberDetailsScreen(context: verifiedUserViewModel.context)
            .snapshotPreferences(expect: verifiedUserViewModel.context.$viewState.map { state in
                state.isVerified == true
            })
            .previewDisplayName("Verified User")
            
        RoomMemberDetailsScreen(context: otherUserViewModel.context)
            .snapshotPreferences(expect: otherUserViewModel.context.$viewState.map { state in
                state.memberDetails?.role == .user && state.dmRoomID != nil
            })
            .previewDisplayName("Other User")
            
        RoomMemberDetailsScreen(context: accountOwnerViewModel.context)
            .snapshotPreferences(expect: accountOwnerViewModel.context.$viewState.map { state in
                state.isOwnMemberDetails == true
            })
            .previewDisplayName("Account Owner")
            
        RoomMemberDetailsScreen(context: ignoredUserViewModel.context)
            .snapshotPreferences(expect: ignoredUserViewModel.context.$viewState.map { state in
                state.memberDetails?.isIgnored ?? false && state.dmRoomID != nil
            })
            .previewDisplayName("Ignored User")
    }
    
    static func makeViewModel(member: RoomMemberProxyMock) -> RoomMemberDetailsScreenViewModel {
        let roomProxyMock = JoinedRoomProxyMock(.init(name: ""))
        roomProxyMock.getMemberUserIDReturnValue = .success(member)
        let clientProxyMock = ClientProxyMock(.init())
        
        clientProxyMock.userIdentityForClosure = { userID in
            let isVerified = userID == RoomMemberProxyMock.mockDan.userID
            return .success(UserIdentitySDKMock(configuration: .init(isVerified: isVerified)))
        }
        // to avoid mock the call state for the account owner test case
        if member.userID != RoomMemberProxyMock.mockMe.userID {
            clientProxyMock.directRoomForUserIDReturnValue = .success("roomID")
        }
        
        return RoomMemberDetailsScreenViewModel(userID: member.userID,
                                                roomProxy: roomProxyMock,
                                                clientProxy: clientProxyMock,
                                                mediaProvider: MediaProviderMock(configuration: .init()),
                                                userIndicatorController: ServiceLocator.shared.userIndicatorController,
                                                analytics: ServiceLocator.shared.analytics)
    }
}<|MERGE_RESOLUTION|>--- conflicted
+++ resolved
@@ -91,18 +91,10 @@
     var verificationSection: some View {
         if context.viewState.showVerificationSection {
             Section {
-<<<<<<< HEAD
-                ZeroListRow(label: .default(title: L10n.commonVerifyIdentity,
-                                            description: L10n.screenRoomMemberDetailsVerifyButtonSubtitle,
-                                            icon: \.lock),
-                            kind: .button { })
-                    .disabled(true)
-=======
-                ListRow(label: .default(title: L10n.commonVerifyUser, icon: \.lock),
+                ZeroListRow(label: .default(title: L10n.commonVerifyUser, icon: \.lock),
                         kind: .button {
                             context.send(viewAction: .verifyUser)
                         })
->>>>>>> 8ee14278
             }
         }
     }
