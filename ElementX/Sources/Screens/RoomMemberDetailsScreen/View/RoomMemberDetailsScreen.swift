--- conflicted
+++ resolved
@@ -15,19 +15,11 @@
         Form {
             headerSection
             
-<<<<<<< HEAD
 //            verificationSection
 //
 //            if context.viewState.memberDetails != nil, !context.viewState.isOwnMemberDetails {
 //                blockUserSection
 //            }
-=======
-            verificationSection
-            
-            if context.viewState.memberDetails != nil, !context.viewState.isOwnMemberDetails {
-                blockUserSection
-            }
->>>>>>> 1f90f1a9
         }
         .compoundList()
         .navigationTitle(L10n.screenRoomMemberDetailsTitle)
@@ -94,11 +86,7 @@
     var verificationSection: some View {
         if context.viewState.showVerificationSection {
             Section {
-<<<<<<< HEAD
-                ListRow(label: .default(title: context.viewState.verifyButtonTitle,
-=======
                 ListRow(label: .default(title: L10n.commonVerifyIdentity,
->>>>>>> 1f90f1a9
                                         description: L10n.screenRoomMemberDetailsVerifyButtonSubtitle,
                                         icon: \.lock),
                         kind: .button { })
