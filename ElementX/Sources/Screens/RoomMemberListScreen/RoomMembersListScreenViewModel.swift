--- conflicted
+++ resolved
@@ -148,17 +148,6 @@
             return
         }
         
-<<<<<<< HEAD
-        let manageMemeberViewModel = ManageRoomMemberSheetViewModel(memberDetails: .memberDetails(roomMember: member),
-                                                                    permissions: .init(canKick: state.canKickUsers,
-                                                                                       canBan: false,
-                                                                                       ownPowerLevel: currentUserProxy?.powerLevel ?? .init(value: 0)),
-                                                                    roomProxy: roomProxy,
-                                                                    userIndicatorController: userIndicatorController,
-                                                                    analyticsService: analytics,
-                                                                    mediaProvider: mediaProvider)
-        manageMemeberViewModel.actions.sink { [weak self] action in
-=======
         let manageMemberViewModel = ManageRoomMemberSheetViewModel(memberDetails: .memberDetails(roomMember: member),
                                                                    permissions: .init(canKick: state.canKickUsers,
                                                                                       canBan: state.canBanUsers,
@@ -168,7 +157,6 @@
                                                                    analyticsService: analytics,
                                                                    mediaProvider: userSession.mediaProvider)
         manageMemberViewModel.actions.sink { [weak self] action in
->>>>>>> 24067ce2
             guard let self else { return }
             switch action {
             case .dismiss(let shouldShowDetails):
