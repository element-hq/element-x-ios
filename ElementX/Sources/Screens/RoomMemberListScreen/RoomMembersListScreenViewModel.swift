//
// Copyright 2022-2024 New Vector Ltd.
//
// SPDX-License-Identifier: AGPL-3.0-only OR LicenseRef-Element-Commercial
// Please see LICENSE files in the repository root for full details.
//

import Combine
import SwiftUI

typealias RoomMembersListScreenViewModelType = StateStoreViewModel<RoomMembersListScreenViewState, RoomMembersListScreenViewAction>

class RoomMembersListScreenViewModel: RoomMembersListScreenViewModelType, RoomMembersListScreenViewModelProtocol {
    private let clientProxy: ClientProxyProtocol
    private let roomProxy: JoinedRoomProxyProtocol
    private let userIndicatorController: UserIndicatorControllerProtocol
    private let analytics: AnalyticsService
    private let mediaProvider: MediaProviderProtocol
    
    private var members: [RoomMemberProxyProtocol] = []
    private var currentUserProxy: RoomMemberProxyProtocol?
    
    private var actionsSubject: PassthroughSubject<RoomMembersListScreenViewModelAction, Never> = .init()
    
    var actions: AnyPublisher<RoomMembersListScreenViewModelAction, Never> {
        actionsSubject.eraseToAnyPublisher()
    }

    init(initialMode: RoomMembersListScreenMode = .members,
         clientProxy: ClientProxyProtocol,
         roomProxy: JoinedRoomProxyProtocol,
         mediaProvider: MediaProviderProtocol,
         userIndicatorController: UserIndicatorControllerProtocol,
         analytics: AnalyticsService) {
        self.clientProxy = clientProxy
        self.roomProxy = roomProxy
        self.userIndicatorController = userIndicatorController
        self.analytics = analytics
        self.mediaProvider = mediaProvider
        
        super.init(initialViewState: .init(joinedMembersCount: roomProxy.infoPublisher.value.joinedMembersCount,
                                           bindings: .init(mode: initialMode)),
                   mediaProvider: mediaProvider)
        
        setupMembers()
    }
    
    // MARK: - Public
    
    override func process(viewAction: RoomMembersListScreenViewAction) {
        switch viewAction {
        case .selectMember(let member):
            selectMember(member)
        case .invite:
            actionsSubject.send(.invite)
        }
    }
    
    func stop() {
        hideLoadingIndicator(Self.setupMembersLoadingIndicatorIdentifier)
        hideLoadingIndicator(Self.updateStateLoadingIndicatorIdentifier)
    }
    
    // MARK: - Members
    
    private func setupMembers() {
        Task {
            showLoadingIndicator(Self.setupMembersLoadingIndicatorIdentifier)
            await roomProxy.updateMembers()
            hideLoadingIndicator(Self.setupMembersLoadingIndicatorIdentifier)
        }
        
        roomProxy.membersPublisher.combineLatest(roomProxy.identityStatusChangesPublisher)
            .filter { !$0.0.isEmpty }
            .receive(on: DispatchQueue.main)
            .sink { [weak self] members, _ in
                self?.updateState(members: members)
            }
            .store(in: &cancellables)
        
        roomProxy.timeline.timelineItemProvider.membershipChangePublisher.sink { [roomProxy] _ in
            Task { await roomProxy.updateMembers() }
        }
        .store(in: &cancellables)
    }
    
    private func updateState(members: [RoomMemberProxyProtocol]) {
        Task {
            showLoadingIndicator(Self.updateStateLoadingIndicatorIdentifier)
            
            let members = members.sorted()
            let roomMembersDetails = await buildMembersDetails(members: members)
            self.members = members
            self.currentUserProxy = members.first { $0.userID == roomProxy.ownUserID }
            
            self.state = .init(joinedMembersCount: roomProxy.infoPublisher.value.joinedMembersCount,
                               joinedMembers: roomMembersDetails.joinedMembers,
                               invitedMembers: roomMembersDetails.invitedMembers,
                               bannedMembers: roomMembersDetails.bannedMembers,
                               bindings: state.bindings)
            
<<<<<<< HEAD
            self.state.canInviteUsers = (await (try? roomProxy.canUserInvite(userID: roomProxy.ownUserID).get()) == true) && !roomProxy.infoPublisher.value.isAChannel
            self.state.canKickUsers = await (try? roomProxy.canUserKick(userID: roomProxy.ownUserID).get()) == true
            self.state.canBanUsers = await (try? roomProxy.canUserBan(userID: roomProxy.ownUserID).get()) == true
            
=======
            let powerLevels = try? await roomProxy.powerLevels().get()
            self.state.canInviteUsers = (try? powerLevels?.canUserInvite(userID: roomProxy.ownUserID).get()) == true
            self.state.canKickUsers = (try? powerLevels?.canUserKick(userID: roomProxy.ownUserID).get()) == true
            self.state.canBanUsers = (try? powerLevels?.canUserBan(userID: roomProxy.ownUserID).get()) == true
                        
>>>>>>> 5b3e045e
            hideLoadingIndicator(Self.updateStateLoadingIndicatorIdentifier)
        }
    }
    
    private func buildMembersDetails(members: [RoomMemberProxyProtocol]) async -> RoomMembersDetails {
        await Task.detached { [clientProxy, roomProxy] in
            // accessing RoomMember's properties is very slow. We need to do it in a background thread.
            var invitedMembers: [RoomMemberListScreenEntry] = .init()
            var joinedMembers: [RoomMemberListScreenEntry] = .init()
            var bannedMembers: [RoomMemberListScreenEntry] = .init()
            
            for member in members {
                var verificationState: UserIdentityVerificationState = .notVerified
                if roomProxy.infoPublisher.value.isEncrypted, // We don't care about identity statuses on non-encrypted rooms
                   case let .success(userIdentity) = await clientProxy.userIdentity(for: member.userID),
                   let userIdentity {
                    verificationState = userIdentity.verificationState
                }
                
                switch member.membership {
                case .invite:
                    invitedMembers.append(.init(member: .init(withProxy: member), verificationState: verificationState))
                case .join:
                    joinedMembers.append(.init(member: .init(withProxy: member), verificationState: verificationState))
                case .ban:
                    bannedMembers.append(.init(member: .init(withProxy: member), verificationState: verificationState))
                default:
                    continue
                }
            }
            
            return .init(invitedMembers: invitedMembers,
                         joinedMembers: joinedMembers,
                         bannedMembers: bannedMembers.sorted { $0.member.id.localizedStandardCompare($1.member.id) == .orderedAscending }) // Re-sort ignoring display name.
        }
        .value
    }
    
    private func selectMember(_ member: RoomMemberDetails) {
        guard currentUserProxy?.userID != member.id else {
            showMemberDetails(member)
            return
        }
        
        let manageMemeberViewModel = ManageRoomMemberSheetViewModel(memberDetails: .memberDetails(roomMember: member),
                                                                    permissions: .init(canKick: state.canKickUsers,
                                                                                       canBan: false,
                                                                                       ownPowerLevel: currentUserProxy?.powerLevel ?? 0),
                                                                    roomProxy: roomProxy,
                                                                    userIndicatorController: userIndicatorController,
                                                                    analyticsService: analytics,
                                                                    mediaProvider: mediaProvider)
        manageMemeberViewModel.actions.sink { [weak self] action in
            guard let self else { return }
            switch action {
            case .dismiss(let shouldShowDetails):
                state.bindings.manageMemeberViewModel = nil
                if shouldShowDetails {
                    showMemberDetails(member)
                }
            }
        }
        .store(in: &cancellables)
        state.bindings.manageMemeberViewModel = manageMemeberViewModel
    }
    
    private func showMemberDetails(_ member: RoomMemberDetails) {
        guard let member = members.first(where: { $0.userID == member.id }) else {
            MXLog.error("Selected member \(member.id) not found")
            return
        }
        actionsSubject.send(.selectMember(member))
    }
    
    // MARK: - Member Management
    
    private func unbanMember(_ member: RoomMemberDetails) async {
        let indicatorTitle = L10n.screenRoomMemberListUnbanningUser(member.name ?? member.id)
        showManageMemberIndicator(title: indicatorTitle)
        
        switch await roomProxy.unbanUser(member.id) {
        case .success:
            hideManageMemberIndicator(title: indicatorTitle)
            analytics.trackRoomModeration(action: .UnbanMember, role: nil)
        case .failure:
            showManageMemberFailure(title: indicatorTitle)
        }
    }
    
    // MARK: - Indicators
    
    private static let setupMembersLoadingIndicatorIdentifier = "\(RoomMembersListScreenViewModel.self)-SetupMembers"
    private static let updateStateLoadingIndicatorIdentifier = "\(RoomMembersListScreenViewModel.self)-UpdateState"
    
    private func showLoadingIndicator(_ identifier: String) {
        userIndicatorController.submitIndicator(UserIndicator(id: identifier,
                                                              type: .modal(progress: .indeterminate, interactiveDismissDisabled: false, allowsInteraction: true),
                                                              title: L10n.commonLoading,
                                                              persistent: true),
                                                delay: .milliseconds(200))
    }
    
    private func hideLoadingIndicator(_ identifier: String) {
        userIndicatorController.retractIndicatorWithId(identifier)
    }
    
    private func showManageMemberIndicator(title: String) {
        userIndicatorController.submitIndicator(UserIndicator(id: title,
                                                              type: .toast(progress: .indeterminate),
                                                              title: title,
                                                              persistent: true))
    }
    
    private func hideManageMemberIndicator(title: String) {
        userIndicatorController.retractIndicatorWithId(title)
    }
    
    private func showManageMemberFailure(title: String) {
        userIndicatorController.retractIndicatorWithId(title)
        userIndicatorController.submitIndicator(UserIndicator(title: L10n.commonFailed, iconName: "xmark"))
    }
}

private struct RoomMembersDetails {
    var invitedMembers: [RoomMemberListScreenEntry]
    var joinedMembers: [RoomMemberListScreenEntry]
    var bannedMembers: [RoomMemberListScreenEntry]
}<|MERGE_RESOLUTION|>--- conflicted
+++ resolved
@@ -99,18 +99,11 @@
                                bannedMembers: roomMembersDetails.bannedMembers,
                                bindings: state.bindings)
             
-<<<<<<< HEAD
-            self.state.canInviteUsers = (await (try? roomProxy.canUserInvite(userID: roomProxy.ownUserID).get()) == true) && !roomProxy.infoPublisher.value.isAChannel
-            self.state.canKickUsers = await (try? roomProxy.canUserKick(userID: roomProxy.ownUserID).get()) == true
-            self.state.canBanUsers = await (try? roomProxy.canUserBan(userID: roomProxy.ownUserID).get()) == true
-            
-=======
             let powerLevels = try? await roomProxy.powerLevels().get()
             self.state.canInviteUsers = (try? powerLevels?.canUserInvite(userID: roomProxy.ownUserID).get()) == true
             self.state.canKickUsers = (try? powerLevels?.canUserKick(userID: roomProxy.ownUserID).get()) == true
             self.state.canBanUsers = (try? powerLevels?.canUserBan(userID: roomProxy.ownUserID).get()) == true
                         
->>>>>>> 5b3e045e
             hideLoadingIndicator(Self.updateStateLoadingIndicatorIdentifier)
         }
     }
