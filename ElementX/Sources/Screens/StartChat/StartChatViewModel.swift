//
// Copyright 2022 New Vector Ltd
//
// Licensed under the Apache License, Version 2.0 (the "License");
// you may not use this file except in compliance with the License.
// You may obtain a copy of the License at
//
// http://www.apache.org/licenses/LICENSE-2.0
//
// Unless required by applicable law or agreed to in writing, software
// distributed under the License is distributed on an "AS IS" BASIS,
// WITHOUT WARRANTIES OR CONDITIONS OF ANY KIND, either express or implied.
// See the License for the specific language governing permissions and
// limitations under the License.
//

import Combine
import SwiftUI

typealias StartChatViewModelType = StateStoreViewModel<StartChatViewState, StartChatViewAction>

class StartChatViewModel: StartChatViewModelType, StartChatViewModelProtocol {
    private let userSession: UserSessionProtocol
    
    var callback: ((StartChatViewModelAction) -> Void)?
    weak var userIndicatorController: UserIndicatorControllerProtocol?
    
    init(userSession: UserSessionProtocol, userIndicatorController: UserIndicatorControllerProtocol?) {
        self.userSession = userSession
<<<<<<< HEAD
        super.init(initialViewState: StartChatViewState(suggestedUsers: [.mockAlice, .mockBob, .mockCharlie]), imageProvider: userSession.mediaProvider)
=======
        self.userIndicatorController = userIndicatorController
        super.init(initialViewState: StartChatViewState(), imageProvider: userSession.mediaProvider)
        
        setupBindings()
        fetchSuggestion()
>>>>>>> 9cd38d1a
    }
    
    // MARK: - Public
    
    override func process(viewAction: StartChatViewAction) async {
        switch viewAction {
        case .close:
            callback?(.close)
        case .createRoom:
            callback?(.createRoom)
        case .inviteFriends:
            break
        case .selectUser(let user):
            showLoadingIndicator()
            Task {
                let currentDirectRoom = await userSession.clientProxy.directRoomForUserID(user.userID)
                switch currentDirectRoom {
                case .success(.some(let roomId)):
                    self.hideLoadingIndicator()
                    self.callback?(.openRoom(withIdentifier: roomId))
                case .success(nil):
                    await self.createDirectRoom(with: user)
                case .failure(let failure):
                    self.hideLoadingIndicator()
                    self.displayError(failure)
                }
            }
        }
    }
    
    func displayError(_ type: ClientProxyError) {
        switch type {
        case .failedRetrievingDirectRoom:
            state.bindings.alertInfo = AlertInfo(id: type,
                                                 title: ElementL10n.dialogTitleError,
                                                 message: ElementL10n.retrievingDirectRoomError)
        case .failedCreatingRoom:
            state.bindings.alertInfo = AlertInfo(id: type,
                                                 title: ElementL10n.dialogTitleError,
                                                 message: ElementL10n.retrievingDirectRoomError)
        default:
            state.bindings.alertInfo = AlertInfo(id: type)
        }
    }
    
    // MARK: - Private
    
    private func setupBindings() {
        context.$viewState
            .map(\.bindings.searchQuery)
            .debounce(for: .milliseconds(300), scheduler: DispatchQueue.main)
            .removeDuplicates()
            .sink { [weak self] searchQuery in
                if searchQuery.isEmpty {
                    self?.fetchSuggestion()
                } else if MatrixEntityRegex.isMatrixUserIdentifier(searchQuery) {
                    self?.state.usersSection.type = .searchResult
                    self?.state.usersSection.users = [UserProfileProxy(userID: searchQuery, displayName: nil, avatarURL: nil)]
                } else {
                    self?.state.usersSection.type = .searchResult
                    self?.state.usersSection.users = []
                }
            }
            .store(in: &cancellables)
    }
    
    private func fetchSuggestion() {
        state.usersSection.type = .suggestions
        state.usersSection.users = [.mockAlice, .mockBob, .mockCharlie]
    }
    
    private func createDirectRoom(with user: UserProfileProxy) async {
        showLoadingIndicator()
        let result = await userSession.clientProxy.createDirectRoom(with: user.userID)
        hideLoadingIndicator()
        switch result {
        case .success(let roomId):
            callback?(.openRoom(withIdentifier: roomId))
        case .failure(let failure):
            displayError(failure)
        }
    }
    
    // MARK: Loading indicator
    
    static let loadingIndicatorIdentifier = "StartChatLoading"
    
    private func showLoadingIndicator() {
        userIndicatorController?.submitIndicator(UserIndicator(id: Self.loadingIndicatorIdentifier,
                                                               type: .modal,
                                                               title: ElementL10n.loading,
                                                               persistent: true))
    }
    
    private func hideLoadingIndicator() {
        userIndicatorController?.retractIndicatorWithId(Self.loadingIndicatorIdentifier)
    }
}<|MERGE_RESOLUTION|>--- conflicted
+++ resolved
@@ -27,15 +27,11 @@
     
     init(userSession: UserSessionProtocol, userIndicatorController: UserIndicatorControllerProtocol?) {
         self.userSession = userSession
-<<<<<<< HEAD
-        super.init(initialViewState: StartChatViewState(suggestedUsers: [.mockAlice, .mockBob, .mockCharlie]), imageProvider: userSession.mediaProvider)
-=======
         self.userIndicatorController = userIndicatorController
         super.init(initialViewState: StartChatViewState(), imageProvider: userSession.mediaProvider)
         
         setupBindings()
         fetchSuggestion()
->>>>>>> 9cd38d1a
     }
     
     // MARK: - Public
