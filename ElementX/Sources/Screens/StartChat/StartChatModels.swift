--- conflicted
+++ resolved
@@ -25,10 +25,6 @@
 struct StartChatViewState: BindableState {
     var bindings = StartChatScreenViewStateBindings()
     
-<<<<<<< HEAD
-    // TODO: bind with real service, and mock data only in preview
-    var suggestedUsers: [RoomMemberProxyMock]
-=======
     var isSearching: Bool {
         !bindings.searchQuery.isEmpty
     }
@@ -53,7 +49,6 @@
 struct StartChatUsersSection {
     var type: StartChatUserSectionType
     var users: [UserProfileProxy]
->>>>>>> 9cd38d1a
 }
 
 struct StartChatScreenViewStateBindings {
