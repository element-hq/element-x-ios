--- conflicted
+++ resolved
@@ -181,15 +181,11 @@
                     Text(placeholder)
                         .compoundTextFieldPlaceholder()
                 }
-<<<<<<< HEAD
-                .tint(.zero.iconAccentTertiary)
-=======
                 // For some reason the placeholder is always read by voice over even if I disable or override the label, so if the text is empty we use an empy accessibility label
                 .accessibilityLabel(text.isEmpty ? "" : L10n.screenCreatePollOptionAccessibilityLabel(placeholder, text))
                 // Allows the move action voice over to give priority to this field over the remove button
                 .accessibilitySortPriority(1)
-                .tint(.compound.iconAccentTertiary)
->>>>>>> b605717c
+                .tint(.zero.iconAccentTertiary)
                 .alignmentGuide(.listRowSeparatorLeading) { _ in 0 }
             }
             .padding(.horizontal, ZeroListRowPadding.horizontal)
