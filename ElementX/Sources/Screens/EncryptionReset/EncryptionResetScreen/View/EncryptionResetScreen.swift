//
// Copyright 2022-2024 New Vector Ltd.
//
// SPDX-License-Identifier: AGPL-3.0-only
// Please see LICENSE in the repository root for full details.
//

import Compound
import SwiftUI

struct EncryptionResetScreen: View {
    @ObservedObject var context: EncryptionResetScreenViewModel.Context
    
    var body: some View {
        FullscreenDialog {
            mainContent
        } bottomContent: {
            Button(L10n.screenEncryptionResetActionContinueReset, role: .destructive) {
                context.send(viewAction: .reset)
            }
            .buttonStyle(.compound(.primary))
            .accessibilityIdentifier(A11yIdentifiers.encryptionResetScreen.continueReset)
        }
        .background()
        .backgroundStyle(.compound.bgCanvasDefault)
        .interactiveDismissDisabled()
        .toolbar { toolbar }
        .toolbar(.visible, for: .navigationBar)
        .alert(item: $context.alertInfo)
    }
    
    /// The main content of the screen that is shown inside the scroll view.
    private var mainContent: some View {
        VStack(spacing: 24) {
            header
            checkmarkList
            footer
        }
    }
    
    private var header: some View {
        VStack(spacing: 8) {
            BigIcon(icon: \.error, style: .alertSolid)
                .padding(.bottom, 8)
            
            Text(L10n.screenEncryptionResetTitle)
                .font(.zero.headingMDBold)
                .multilineTextAlignment(.center)
                .foregroundColor(.compound.textPrimary)
        }
    }
    
    private var footer: some View {
        Text(L10n.screenEncryptionResetFooter)
            .font(.zero.bodyMDSemibold)
            .multilineTextAlignment(.center)
            .foregroundColor(.compound.textPrimary)
    }
    
    /// The list of re-assurances about analytics.
    private var checkmarkList: some View {
        VStack(alignment: .leading, spacing: 4) {
            checkMarkItem(title: L10n.screenEncryptionResetBullet1, position: .top, positive: true)
            checkMarkItem(title: L10n.screenEncryptionResetBullet2, position: .middle, positive: false)
            checkMarkItem(title: L10n.screenEncryptionResetBullet3, position: .bottom, positive: false)
        }
        .fixedSize(horizontal: false, vertical: true)
        .frame(maxWidth: .infinity)
        .environment(\.backgroundStyle, AnyShapeStyle(.compound.bgSubtleSecondary))
    }

    @ViewBuilder
    private func checkMarkItem(title: String, position: ListPosition, positive: Bool) -> some View {
        VisualListItem(title: title, position: position) {
            CompoundIcon(positive ? \.check : \.info)
                .foregroundColor(positive ? .zero.iconAccentPrimary : .compound.iconSecondary)
                .alignmentGuide(.top) { _ in 2 }
        }
<<<<<<< HEAD
        .backgroundStyle(.zero.bgCanvasDefault)
=======
>>>>>>> 9a00b983
    }
    
    @ToolbarContentBuilder
    private var toolbar: some ToolbarContent {
        ToolbarItem(placement: .cancellationAction) {
            Button(L10n.actionCancel) {
                context.send(viewAction: .cancel)
            }
        }
    }
}

// MARK: - Previews

struct EncryptionResetScreen_Previews: PreviewProvider, TestablePreview {
    static let viewModel = EncryptionResetScreenViewModel(clientProxy: ClientProxyMock(.init()),
                                                          userIndicatorController: UserIndicatorControllerMock())
    static var previews: some View {
        NavigationStack {
            EncryptionResetScreen(context: viewModel.context)
        }
    }
}<|MERGE_RESOLUTION|>--- conflicted
+++ resolved
@@ -76,10 +76,7 @@
                 .foregroundColor(positive ? .zero.iconAccentPrimary : .compound.iconSecondary)
                 .alignmentGuide(.top) { _ in 2 }
         }
-<<<<<<< HEAD
         .backgroundStyle(.zero.bgCanvasDefault)
-=======
->>>>>>> 9a00b983
     }
     
     @ToolbarContentBuilder
