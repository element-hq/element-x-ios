--- conflicted
+++ resolved
@@ -71,19 +71,9 @@
     @ViewBuilder
     private func checkMarkItem(title: String, position: ListPosition, positive: Bool) -> some View {
         RoundedLabelItem(title: title, listPosition: position) {
-<<<<<<< HEAD
-            if positive {
-                CompoundIcon(\.check)
-                    .foregroundColor(.zero.iconAccentPrimary)
-            } else {
-                CompoundIcon(\.close)
-                    .foregroundColor(.compound.iconCriticalPrimary)
-            }
-=======
             CompoundIcon(positive ? \.check : \.info)
-                .foregroundColor(positive ? .compound.iconAccentPrimary : .compound.iconSecondary)
+                .foregroundColor(positive ? .zero.iconAccentPrimary : .compound.iconSecondary)
                 .alignmentGuide(.top) { _ in 2 }
->>>>>>> 4165bef5
         }
         .backgroundStyle(.compound.bgCanvasDefault)
     }
