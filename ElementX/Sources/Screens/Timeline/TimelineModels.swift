//
// Copyright 2022-2024 New Vector Ltd.
//
// SPDX-License-Identifier: AGPL-3.0-only OR LicenseRef-Element-Commercial
// Please see LICENSE files in the repository root for full details.
//

import Combine
import MatrixRustSDK
import OrderedCollections
import SwiftUI

enum TimelineViewModelAction {
    case displayEmojiPicker(itemID: TimelineItemIdentifier, selectedEmojis: Set<String>)
    case displayReportContent(itemID: TimelineItemIdentifier, senderID: String)
    case displayCameraPicker
    case displayMediaPicker
    case displayDocumentPicker
    case displayLocationPicker
    case displayPollForm(mode: PollFormMode)
    case displayMediaUploadPreviewScreen(url: URL)
    case displaySenderDetails(userID: String)
    case displayMessageForwarding(forwardingItem: MessageForwardingItem)
    case displayMediaPreview(TimelineMediaPreviewViewModel)
    case displayLocation(body: String, geoURI: GeoURI, description: String?)
    case displayResolveSendFailure(failure: TimelineItemSendFailure.VerifiedUser, sendHandle: SendHandleProxy)
    case displayThread(itemID: TimelineItemIdentifier)
    case composer(action: TimelineComposerAction)
    case hasScrolled(direction: ScrollDirection)
    case viewInRoomTimeline(eventID: String)
    case displayRoom(roomID: String)
}

enum TimelineViewPollAction {
    case selectOption(pollStartID: String, optionID: String)
    case end(pollStartID: String)
    case edit(pollStartID: String, poll: Poll)
}

enum TimelineAudioPlayerAction {
    case playPause(itemID: TimelineItemIdentifier)
    case seek(itemID: TimelineItemIdentifier, progress: Double)
}

enum TimelineViewAction {
    case itemAppeared(itemID: TimelineItemIdentifier)
    case itemDisappeared(itemID: TimelineItemIdentifier)
    
    case mediaTapped(itemID: TimelineItemIdentifier)
    case itemSendInfoTapped(itemID: TimelineItemIdentifier)
    case toggleReaction(key: String, itemID: TimelineItemIdentifier)
    case sendReadReceiptIfNeeded(TimelineItemIdentifier)
    case paginateBackwards
    case paginateForwards
    case scrollToBottom
    
    case displayTimelineItemMenu(itemID: TimelineItemIdentifier)
    case handleTimelineItemMenuAction(itemID: TimelineItemIdentifier, action: TimelineItemMenuAction)
    
    case tappedOnSenderDetails(sender: TimelineItemSender)
    case displayReactionSummary(itemID: TimelineItemIdentifier, key: String)
    case displayEmojiPicker(itemID: TimelineItemIdentifier)
    case displayReadReceipts(itemID: TimelineItemIdentifier)
    case displayThread(itemID: TimelineItemIdentifier)
    
    case handlePasteOrDrop(provider: NSItemProvider)
    case handlePollAction(TimelineViewPollAction)
    case handleAudioPlayerAction(TimelineAudioPlayerAction)
    
    /// Focus the timeline onto the specified event ID (switching to a detached timeline if needed).
    case focusOnEventID(String)
    /// Switch back to a live timeline (from a detached one).
    case focusLive
    /// The timeline scrolled to reveal the focussed item.
    case scrolledToFocussedItem
    /// The table view has loaded the first items for a new timeline.
    case hasSwitchedTimeline
    
    case hasScrolled(direction: ScrollDirection)
    case setOpenURLAction(OpenURLAction)
    
<<<<<<< HEAD
    case fetchLinkPreviewIfApplicable(item: RoomTimelineItemProtocol)
=======
    case displayPredecessorRoom
>>>>>>> ef55c27a
}

enum TimelineComposerAction {
    case setMode(mode: ComposerMode)
    case setText(plainText: String, htmlText: String?)
    case setFocus
    case removeFocus
    case clear
}

struct TimelineViewState: BindableState {
    let timelineKind: TimelineKind
    var roomID: String
    var members: [String: RoomMemberState] = [:]
    var typingMembers: [String] = []
    var showLoading = false
    var showReadReceipts = false
    var isDirectOneToOneRoom = false
    var timelineState: TimelineState // check the doc before changing this

    var ownUserID: String
    var canCurrentUserRedactOthers = false
    var canCurrentUserRedactSelf = false
    var canCurrentUserPin = false
    var canCurrentUserKick = false
    var canCurrentUserBan = false
    var isViewSourceEnabled: Bool
    var areThreadsEnabled: Bool
    var hideTimelineMedia: Bool
    
    let hasPredecessor: Bool
        
    // The `pinnedEventIDs` are used only to determine if an item is already pinned or not.
    // It's updated from the room info, so it's faster than using the timeline
    var pinnedEventIDs: Set<String> = []
    
    /// an openURL closure which opens URLs first using the App's environment rather than skipping out to external apps
    var openURL: OpenURLAction?
    
    /// A closure providing the associated audio player state for an item in the timeline.
    var audioPlayerStateProvider: (@MainActor (_ itemId: TimelineItemIdentifier) -> AudioPlayerState?)?
    
    /// A closure that updates the associated pill context
    var pillContextUpdater: (@MainActor (PillContext) -> Void)?
    
    /// A closure that returns the associated room name give its id
    var roomNameForIDResolver: (@MainActor (String) -> String?)?
    
    /// A closure that returns the associated room name give its alias
    var roomNameForAliasResolver: (@MainActor (String) -> String?)?
    
    var emojiProvider: EmojiProviderProtocol
    
    var mapTilerConfiguration: MapTilerConfiguration
    
    var bindings: TimelineViewStateBindings
    
    var linkPreviewsMap: [TimelineItemIdentifier: ZLinkPreview] = [:]
}

struct TimelineViewStateBindings {
    var isScrolledToBottom = true
    
    /// The state of wether reactions listed on the timeline are expanded/collapsed.
    /// Key is itemID, value is the collapsed state.
    var reactionsCollapsed: [TimelineItemIdentifier: Bool]
    
    var alertInfo: AlertInfo<TimelineAlertInfoType>?
    
    var debugInfo: TimelineItemDebugInfo?
    
    var actionMenuInfo: TimelineItemActionMenuInfo?
    
    var reactionSummaryInfo: ReactionSummaryInfo?
    
    var readReceiptsSummaryInfo: ReadReceiptSummaryInfo?
    
    var manageMemberViewModel: ManageRoomMemberSheetViewModel?
}

struct TimelineItemActionMenuInfo: Equatable, Identifiable {
    static func == (lhs: TimelineItemActionMenuInfo, rhs: TimelineItemActionMenuInfo) -> Bool {
        lhs.id == rhs.id
    }
    
    let item: EventBasedTimelineItemProtocol
    
    var id: TimelineItemIdentifier {
        item.id
    }
}

struct ReactionSummaryInfo: Identifiable {
    let reactions: [AggregatedReaction]
    let selectedKey: String
    
    var id: String {
        selectedKey
    }
}

struct ReadReceiptSummaryInfo: Identifiable {
    let orderedReceipts: [ReadReceipt]
    let id: TimelineItemIdentifier
}

enum TimelineAlertInfoType: Hashable {
    case audioRecodingPermissionError
    case pollEndConfirmation(String)
    case sendingFailed
    case encryptionAuthenticity(String)
}

struct RoomMemberState {
    let displayName: String?
    let avatarURL: URL?
}

/// Used as the state for the TimelineView, to avoid having the context continuously refresh the list of items on each small change.
/// Is also nice to have this as a wrapper for any state that is directly connected to the timeline.
struct TimelineState {
    var isLive = true
    var paginationState = PaginationState.initial
    
    /// The room is in the process of loading items from a new timeline (switching to/from a detached timeline).
    var isSwitchingTimelines = false
    
    struct FocussedEvent: Equatable {
        enum Appearance {
            /// The event should be shown using an animated scroll.
            case animated
            /// The event should be shown immediately, without any animation.
            case immediate
            /// The event has already been shown.
            case hasAppeared
        }

        /// The ID of the event.
        let eventID: String
        /// How the event should be shown, or whether it has already appeared.
        var appearance: Appearance
    }
    
    /// A focussed event that was navigated to via a permalink.
    var focussedEvent: FocussedEvent?
    
    // These can be removed when we have full swiftUI and moved as @State values in the view
    var scrollToBottomPublisher = PassthroughSubject<Void, Never>()
    
    var itemsDictionary = OrderedDictionary<TimelineItemIdentifier.UniqueID, RoomTimelineItemViewState>()
    
    var uniqueIDs: [TimelineItemIdentifier.UniqueID] {
        itemsDictionary.keys.elements
    }
    
    var itemViewStates: [RoomTimelineItemViewState] {
        itemsDictionary.values.elements
    }
    
    func hasLoadedItem(with eventID: String) -> Bool {
        itemViewStates.contains { $0.identifier.eventID == eventID }
    }
}

enum ScrollDirection: Equatable {
    case top
    case bottom
}

extension TimelineViewState {
    /// The string shown as the message preview.
    ///
    /// This converts the formatted body to a plain string to remove formatting
    /// and render with a consistent font size. This conversion is done to avoid
    /// showing markdown characters in the preview for messages with formatting.
    func buildMessagePreview(formattedBody: AttributedString?, plainBody: String) -> String {
        guard let formattedBody,
              let attributedString = try? NSMutableAttributedString(formattedBody, including: \.elementX) else {
            return plainBody
        }
        
        let range = NSRange(location: 0, length: attributedString.length)
        attributedString.enumerateAttributes(in: range) { attributes, range, _ in
            if let userID = attributes[.MatrixUserID] as? String {
                if let displayName = members[userID]?.displayName {
                    attributedString.replaceCharacters(in: range, with: "@\(displayName)")
                } else {
                    attributedString.replaceCharacters(in: range, with: userID)
                }
            }
            
            if attributes[.MatrixAllUsersMention] as? Bool == true {
                attributedString.replaceCharacters(in: range, with: PillUtilities.atRoom)
            }
            
            if let roomAlias = attributes[.MatrixRoomAlias] as? String {
                let roomName = roomNameForAliasResolver?(roomAlias)
                attributedString.replaceCharacters(in: range, with: PillUtilities.roomPillDisplayText(roomName: roomName, rawRoomText: roomAlias))
            }
            
            if let roomID = attributes[.MatrixRoomID] as? String {
                let roomName = roomNameForIDResolver?(roomID)
                attributedString.replaceCharacters(in: range, with: PillUtilities.roomPillDisplayText(roomName: roomName, rawRoomText: roomID))
            }
            
            if let eventOnRoomID = attributes[.MatrixEventOnRoomID] as? EventOnRoomIDAttribute.Value {
                let roomID = eventOnRoomID.roomID
                let roomName = roomNameForIDResolver?(roomID)
                attributedString.replaceCharacters(in: range, with: PillUtilities.eventPillDisplayText(roomName: roomName, rawRoomText: roomID))
            }
            
            if let eventOnRoomAlias = attributes[.MatrixEventOnRoomAlias] as? EventOnRoomAliasAttribute.Value {
                let roomAlias = eventOnRoomAlias.alias
                let roomName = roomNameForAliasResolver?(roomAlias)
                attributedString.replaceCharacters(in: range, with: PillUtilities.eventPillDisplayText(roomName: roomName, rawRoomText: eventOnRoomAlias.alias))
            }
        }
        
        return attributedString.string
    }
}<|MERGE_RESOLUTION|>--- conflicted
+++ resolved
@@ -79,11 +79,9 @@
     case hasScrolled(direction: ScrollDirection)
     case setOpenURLAction(OpenURLAction)
     
-<<<<<<< HEAD
+    case displayPredecessorRoom
+    
     case fetchLinkPreviewIfApplicable(item: RoomTimelineItemProtocol)
-=======
-    case displayPredecessorRoom
->>>>>>> ef55c27a
 }
 
 enum TimelineComposerAction {
