--- conflicted
+++ resolved
@@ -62,14 +62,7 @@
                         .layoutPriority(1) // We want the filename to truncate rather than the size.
                 }
             }
-<<<<<<< HEAD
-            .labelStyle(RoomTimelineViewLabelStyle())
             .font(.zero.bodyLG)
-            .padding(.vertical, 8)
-            .padding(.horizontal, 6)
-            .accessibilityLabel(L10n.commonFile)
-=======
-            .font(.compound.bodyLG)
             .foregroundStyle(.compound.textPrimary)
             .lineLimit(1)
         } icon: {
@@ -77,7 +70,6 @@
                 .foregroundColor(.compound.iconPrimary)
                 .scaledPadding(8)
                 .background(.compound.iconOnSolidPrimary, in: Circle())
->>>>>>> fe984a13
         }
         .labelStyle(.custom(spacing: 8, alignment: .center))
         .padding(.horizontal, 4) // Add to the styler's padding of 8, as we use the default insets for the caption.
