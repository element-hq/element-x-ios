//
// Copyright 2022-2024 New Vector Ltd.
//
// SPDX-License-Identifier: AGPL-3.0-only
// Please see LICENSE in the repository root for full details.
//

import Foundation
import Kingfisher
import SwiftUI

struct ImageRoomTimelineView: View {
    @EnvironmentObject private var context: TimelineViewModel.Context
    let timelineItem: ImageRoomTimelineItem
    
    var hasMediaCaption: Bool { timelineItem.content.caption != nil }
    
    var body: some View {
        TimelineStyler(timelineItem: timelineItem) {
            VStack(alignment: .leading, spacing: 4) {
<<<<<<< HEAD
                HStack {
                    if let remoteURL = timelineItem.content.imageURL {
                        KFAnimatedImage(URL(string: remoteURL))
                            .placeholder { _ in
                                placeholder
                            }
                            .startLoadingBeforeViewAppear(false)
                    } else {
                        LoadableImage(mediaSource: source,
                                      mediaType: .timelineItem,
                                      blurhash: timelineItem.content.blurhash,
                                      mediaProvider: context.mediaProvider) {
                            placeholder
                        }
                    }
                }
                .timelineMediaFrame(height: timelineItem.content.height,
                                    aspectRatio: timelineItem.content.aspectRatio)
                .accessibilityElement(children: .ignore)
                .accessibilityLabel(L10n.commonImage)
                // This clip shape is distinct from the one in the styler as that one
                // operates on the entire message so wouldn't round the bottom corners.
                .clipShape(RoundedRectangle(cornerRadius: hasMediaCaption ? 6 : 0))
=======
                loadableImage
                    .accessibilityElement(children: .ignore)
                    .accessibilityLabel(L10n.commonImage)
                    // This clip shape is distinct from the one in the styler as that one
                    // operates on the entire message so wouldn't round the bottom corners.
                    .clipShape(RoundedRectangle(cornerRadius: hasMediaCaption ? 6 : 0))
>>>>>>> 6b6420a2
                
                if let attributedCaption = timelineItem.content.formattedCaption {
                    FormattedBodyText(attributedString: attributedCaption,
                                      additionalWhitespacesCount: timelineItem.additionalWhitespaces(),
                                      boostEmojiSize: true)
                } else if let caption = timelineItem.content.caption {
                    FormattedBodyText(text: caption,
                                      additionalWhitespacesCount: timelineItem.additionalWhitespaces(),
                                      boostEmojiSize: true)
                }
            }
        }
    }
    
    @ViewBuilder
    private var loadableImage: some View {
        if timelineItem.content.contentType == .gif {
            LoadableImage(mediaSource: timelineItem.content.imageInfo.source,
                          mediaType: .timelineItem(uniqueID: timelineItem.id.uniqueID.id),
                          blurhash: timelineItem.content.blurhash,
                          size: timelineItem.content.imageInfo.size,
                          mediaProvider: context.mediaProvider) {
                placeholder
            }
            .timelineMediaFrame(imageInfo: timelineItem.content.imageInfo)
        } else {
            LoadableImage(mediaSource: timelineItem.content.thumbnailInfo?.source ?? timelineItem.content.imageInfo.source,
                          mediaType: .timelineItem(uniqueID: timelineItem.id.uniqueID.id),
                          blurhash: timelineItem.content.blurhash,
                          size: timelineItem.content.thumbnailInfo?.size ?? timelineItem.content.imageInfo.size,
                          mediaProvider: context.mediaProvider) {
                placeholder
            }
            .timelineMediaFrame(imageInfo: timelineItem.content.thumbnailInfo ?? timelineItem.content.imageInfo)
        }
    }
        
    private var placeholder: some View {
        Rectangle()
            .foregroundColor(timelineItem.isOutgoing ? .compound._bgBubbleOutgoing : .compound._bgBubbleIncoming)
            .opacity(0.3)
    }
}

struct ImageRoomTimelineView_Previews: PreviewProvider, TestablePreview {
    static let viewModel = TimelineViewModel.mock
    
    static var previews: some View {
        body
            .environmentObject(viewModel.context)
    }
    
    static var body: some View {
        VStack(spacing: 20.0) {
            ImageRoomTimelineView(timelineItem: ImageRoomTimelineItem(id: .randomEvent,
                                                                      timestamp: "Now",
                                                                      isOutgoing: false,
                                                                      isEditable: false,
                                                                      canBeRepliedTo: true,
                                                                      isThreaded: false,
                                                                      sender: .init(id: "Bob"),
                                                                      content: .init(filename: "image.jpg",
                                                                                     imageInfo: .mockImage,
                                                                                     thumbnailInfo: nil)))
            
            ImageRoomTimelineView(timelineItem: ImageRoomTimelineItem(id: .randomEvent,
                                                                      timestamp: "Now",
                                                                      isOutgoing: false,
                                                                      isEditable: false,
                                                                      canBeRepliedTo: true,
                                                                      isThreaded: false,
                                                                      sender: .init(id: "Bob"),
                                                                      content: .init(filename: "other.png",
                                                                                     imageInfo: .mockImage,
                                                                                     thumbnailInfo: nil)))
            
            ImageRoomTimelineView(timelineItem: ImageRoomTimelineItem(id: .randomEvent,
                                                                      timestamp: "Now",
                                                                      isOutgoing: false,
                                                                      isEditable: false,
                                                                      canBeRepliedTo: true,
                                                                      isThreaded: false,
                                                                      sender: .init(id: "Bob"),
                                                                      content: .init(filename: "Blurhashed.jpg",
                                                                                     imageInfo: .mockImage,
                                                                                     thumbnailInfo: nil,
                                                                                     blurhash: "L%KUc%kqS$RP?Ks,WEf8OlrqaekW",
                                                                                     contentType: .gif)))
            
            ImageRoomTimelineView(timelineItem: ImageRoomTimelineItem(id: .randomEvent,
                                                                      timestamp: "Now",
                                                                      isOutgoing: false,
                                                                      isEditable: false,
                                                                      canBeRepliedTo: true,
                                                                      isThreaded: false,
                                                                      sender: .init(id: "Bob"),
                                                                      content: .init(filename: "Blurhashed.jpg",
                                                                                     caption: "This is a great image 😎",
                                                                                     imageInfo: .mockImage,
                                                                                     thumbnailInfo: .mockThumbnail,
                                                                                     blurhash: "L%KUc%kqS$RP?Ks,WEf8OlrqaekW",
                                                                                     contentType: .gif)))
        }
    }
}<|MERGE_RESOLUTION|>--- conflicted
+++ resolved
@@ -18,7 +18,6 @@
     var body: some View {
         TimelineStyler(timelineItem: timelineItem) {
             VStack(alignment: .leading, spacing: 4) {
-<<<<<<< HEAD
                 HStack {
                     if let remoteURL = timelineItem.content.imageURL {
                         KFAnimatedImage(URL(string: remoteURL))
@@ -42,14 +41,6 @@
                 // This clip shape is distinct from the one in the styler as that one
                 // operates on the entire message so wouldn't round the bottom corners.
                 .clipShape(RoundedRectangle(cornerRadius: hasMediaCaption ? 6 : 0))
-=======
-                loadableImage
-                    .accessibilityElement(children: .ignore)
-                    .accessibilityLabel(L10n.commonImage)
-                    // This clip shape is distinct from the one in the styler as that one
-                    // operates on the entire message so wouldn't round the bottom corners.
-                    .clipShape(RoundedRectangle(cornerRadius: hasMediaCaption ? 6 : 0))
->>>>>>> 6b6420a2
                 
                 if let attributedCaption = timelineItem.content.formattedCaption {
                     FormattedBodyText(attributedString: attributedCaption,
