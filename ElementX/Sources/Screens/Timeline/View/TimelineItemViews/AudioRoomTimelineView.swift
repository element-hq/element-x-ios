--- conflicted
+++ resolved
@@ -13,17 +13,6 @@
     
     var body: some View {
         TimelineStyler(timelineItem: timelineItem) {
-<<<<<<< HEAD
-            Label(title: { Text(timelineItem.body) },
-                  icon: { Image(systemName: "waveform")
-                      .foregroundColor(.compound.iconPrimary)
-                  })
-                  .labelStyle(RoomTimelineViewLabelStyle())
-                  .font(.zero.bodyLG)
-                  .padding(.vertical, 12)
-                  .padding(.horizontal, 6)
-                  .accessibilityLabel(L10n.commonAudio)
-=======
             MediaFileRoomTimelineContent(filename: timelineItem.content.filename,
                                          fileSize: timelineItem.content.fileSize,
                                          caption: timelineItem.content.caption,
@@ -31,7 +20,6 @@
                                          additionalWhitespaces: timelineItem.additionalWhitespaces(),
                                          isAudioFile: true)
                 .accessibilityLabel(L10n.commonAudio)
->>>>>>> fe984a13
         }
     }
 }
