--- conflicted
+++ resolved
@@ -11,13 +11,8 @@
     let timelineItem: SeparatorRoomTimelineItem
     
     var body: some View {
-<<<<<<< HEAD
-        Text(timelineItem.text)
+        Text(timelineItem.timestamp.formatted(date: .complete, time: .omitted))
             .font(.zero.bodySMSemibold)
-=======
-        Text(timelineItem.timestamp.formatted(date: .complete, time: .omitted))
-            .font(.compound.bodySMSemibold)
->>>>>>> 3a82b888
             .foregroundColor(.compound.textPrimary)
             .frame(maxWidth: .infinity)
             .multilineTextAlignment(.center)
