--- conflicted
+++ resolved
@@ -39,13 +39,8 @@
             
             Spacer()
             
-<<<<<<< HEAD
-            Text(timelineItem.timestamp)
+            Text(timelineItem.timestamp.formattedTime())
                 .font(.zero.bodyXS)
-=======
-            Text(timelineItem.timestamp.formattedTime())
-                .font(.compound.bodyXS)
->>>>>>> 7254b6e0
                 .foregroundColor(.compound.textSecondary)
         }
         .padding(12)
