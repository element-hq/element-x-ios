//
// Copyright 2022-2024 New Vector Ltd.
//
// SPDX-License-Identifier: AGPL-3.0-only
// Please see LICENSE in the repository root for full details.
//

import Compound
import SwiftUI

struct TimelineItemMenu: View {
    @EnvironmentObject private var context: TimelineViewModel.Context
    @Environment(\.dismiss) private var dismiss
    @Environment(\.horizontalSizeClass) private var horizontalSizeClass
    
    @State private var reactionsFrame = CGRect.zero
    
    let item: EventBasedTimelineItemProtocol
    let actions: TimelineItemMenuActions
    private let feedbackGenerator = UIImpactFeedbackGenerator(style: .heavy)
    
    var body: some View {
        VStack(spacing: 8) {
            // Hiding it
//            messagePreview
//                .padding(.horizontal, 16)
//                .padding(.top, 32.0)
//                .padding(.bottom, 4.0)
//                .frame(idealWidth: 300.0)
            
            Divider()
                .background(Color.compound.bgSubtlePrimary)
            
            ScrollView {
                VStack(alignment: .leading, spacing: 0.0) {
                    if !actions.reactions.isEmpty {
                        reactionsSection
                            .padding(.bottom, 8.0)

                        Divider()
                            .background(Color.compound.bgSubtlePrimary)
                    }

                    if !actions.actions.isEmpty {
                        viewsForActions(actions.actions)

                        Divider()
                            .background(Color.compound.bgSubtlePrimary)
                    }
                    
                    viewsForActions(actions.secondaryActions)
                }
            }
        }
        .accessibilityIdentifier(A11yIdentifiers.roomScreen.timelineItemActionMenu)
        .presentationPage()
        .presentationDetents([.medium, .large])
        .presentationBackground(Color.zero.bgCanvasDefault)
        .presentationDragIndicator(.visible)
    }
    
    private var messagePreview: some View {
        VStack(alignment: .leading, spacing: 20) {
            HStack(alignment: .top, spacing: 0.0) {
                LoadableAvatarImage(url: item.sender.avatarURL,
                                    name: item.sender.displayName,
                                    contentID: item.sender.id,
                                    avatarSize: .user(on: .timeline),
                                    mediaProvider: context.mediaProvider)
                    .accessibilityHidden(true)
                
                Spacer(minLength: 8.0)
                
                VStack(alignment: .leading, spacing: 0) {
                    Text(item.sender.displayName ?? item.sender.id)
                        .font(.zero.bodySMSemibold)
                        .foregroundColor(.compound.textPrimary)
                        .textSelection(.enabled)
                    
                    Text(item.timelineMenuDescription)
                        .font(.zero.bodyMD)
                        .foregroundColor(.compound.textSecondary)
                        .lineLimit(1)
                }
                .frame(maxWidth: .infinity, alignment: .leading)
                
                Spacer(minLength: 16.0)
                
<<<<<<< HEAD
                Text(item.timestamp)
                    .font(.zero.bodyXS)
=======
                Text(item.timestamp.formattedTime())
                    .font(.compound.bodyXS)
>>>>>>> 7254b6e0
                    .foregroundColor(.compound.textSecondary)
            }
            .accessibilityElement(children: .combine)
            
            if case let .sendingFailed(.verifiedUser(failure)) = item.properties.deliveryStatus {
                Divider()
                    .padding(.horizontal, -16)
                
                VerifiedUserSendFailureView(failure: failure,
                                            members: context.viewState.members,
                                            ownUserID: context.viewState.ownUserID) {
                    send(.itemSendInfoTapped(itemID: item.id))
                }
                .padding(.bottom, 8)
            } else if let authenticity = item.properties.encryptionAuthenticity {
                Label(authenticity.message, icon: authenticity.icon, iconSize: .small, relativeTo: .compound.bodySMSemibold)
                    .font(.zero.bodySMSemibold)
                    .foregroundStyle(authenticity.foregroundStyle)
            }
        }
    }
    
    private var reactionsSection: some View {
        HStack(spacing: 8) {
            ScrollView(.horizontal) {
                HStack(alignment: .center, spacing: 8) {
                    ForEach(actions.reactions, id: \.key) {
                        reactionButton(for: $0.key)
                    }
                }
                .padding(.horizontal)
                .frame(minWidth: reactionsFrame.width, maxWidth: .infinity, alignment: .center)
            }
            .scrollIndicators(.hidden)
            .scrollBounceBehavior(.basedOnSize, axes: .horizontal)
            .readFrame($reactionsFrame)
            .overlay {
                if horizontalSizeClass == .compact {
                    LinearGradient(stops: [.init(color: .clear, location: 0.0),
                                           .init(color: .clear, location: 0.9),
                                           .init(color: .zero.bgCanvasDefault, location: 1.0)],
                                   startPoint: .leading,
                                   endPoint: .trailing)
                        .allowsHitTesting(false)
                }
            }
            
            Button {
                dismiss()
                // Otherwise we get errors that a sheet is already presented
                DispatchQueue.main.asyncAfter(deadline: .now() + 0.1) {
                    context.send(viewAction: .displayEmojiPicker(itemID: item.id))
                }
            } label: {
                CompoundIcon(\.reactionAdd, size: .medium, relativeTo: .compound.headingLG)
                    .foregroundColor(.compound.iconSecondary)
                    .padding(10)
            }
            .accessibilityLabel(L10n.actionReact)
        }
    }
    
    private func reactionButton(for emoji: String) -> some View {
        Button {
            feedbackGenerator.impactOccurred()
            dismiss()
            context.send(viewAction: .toggleReaction(key: emoji, itemID: item.id))
        } label: {
            Text(emoji)
                .font(.zero.headingLG)
                .padding(8)
                .background(Circle()
                    .foregroundColor(reactionBackgroundColor(for: emoji)))
                .frame(maxWidth: .infinity, alignment: .leading)
        }
    }
    
    private func reactionBackgroundColor(for emoji: String) -> Color {
        if let reaction = item.properties.reactions.first(where: { $0.key == emoji }),
           reaction.isHighlighted {
            return .compound.bgActionPrimaryRest
        } else {
            return .clear
        }
    }
    
    private func viewsForActions(_ actions: [TimelineItemMenuAction]) -> some View {
        ForEach(actions, id: \.self) { action in
            Button(role: action.isDestructive ? .destructive : nil) {
                send(action)
            } label: {
                action.label
            }
            .buttonStyle(.menuSheet)
        }
    }
    
    private func send(_ action: TimelineItemMenuAction) {
        send(.handleTimelineItemMenuAction(itemID: item.id, action: action))
    }
    
    private func send(_ action: TimelineViewAction) {
        dismiss()
        // Otherwise we might get errors that a sheet is already presented
        DispatchQueue.main.asyncAfter(deadline: .now() + 0.1) {
            context.send(viewAction: action)
        }
    }
}

private struct VerifiedUserSendFailureView: View {
    let failure: TimelineItemSendFailure.VerifiedUser
    let action: () -> Void
    
    private let memberDisplayName: String
    private let isYou: Bool
    
    init(failure: TimelineItemSendFailure.VerifiedUser,
         members: [String: RoomMemberState],
         ownUserID: String,
         action: @escaping () -> Void) {
        self.failure = failure
        self.action = action
        
        let userIDs = failure.affectedUserIDs
        memberDisplayName = userIDs.first.map { members[$0]?.displayName ?? $0 } ?? ""
        isYou = ownUserID == userIDs.first
    }
    
    var title: String {
        switch failure {
        case .hasUnsignedDevice:
            isYou ? L10n.screenTimelineItemMenuSendFailureYouUnsignedDevice : L10n.screenTimelineItemMenuSendFailureUnsignedDevice(memberDisplayName)
        case .changedIdentity:
            L10n.screenTimelineItemMenuSendFailureChangedIdentity(memberDisplayName)
        }
    }
    
    var body: some View {
        Button(action: action) {
            HStack(spacing: 8) {
                Label(title, icon: \.error, iconSize: .small, relativeTo: .compound.bodySMSemibold)
                    .font(.zero.bodySMSemibold)
                    .foregroundStyle(.compound.textCriticalPrimary)
                    .frame(maxWidth: .infinity, alignment: .leading)
                ZeroListRowAccessory.navigationLink
            }
        }
    }
}

private extension EncryptionAuthenticity {
    var foregroundStyle: SwiftUI.Color {
        switch color {
        case .red: .compound.textCriticalPrimary
        case .gray: .compound.textSecondary
        }
    }
}

private extension View {
    /// Uses the old page style modal so that on iPadOS 18 the presentation detents have no effect.
    @ViewBuilder func presentationPage() -> some View {
        if #available(iOS 18.0, *) {
            presentationSizing(.page)
        } else {
            self
        }
    }
}

// MARK: - Previews

struct TimelineItemMenu_Previews: PreviewProvider, TestablePreview {
    enum ItemType { case incomingText, outgoingMedia, outgoingMediaWithCaption }
    
    static let viewModel = TimelineViewModel.mock
    static let (item, actions) = makeActions()
    static let (backupItem, _) = makeActions(authenticity: .notGuaranteed(color: .gray))
    static let (unsignedItem, _) = makeActions(authenticity: .unsignedDevice(color: .red))
    static let (unencryptedItem, _) = makeActions(authenticity: .sentInClear(color: .red))
    static let (unknownFailureItem, _) = makeActions(deliveryStatus: .sendingFailed(.unknown))
    static let (identityChangedItem, _) = makeActions(deliveryStatus: .sendingFailed(.verifiedUser(.changedIdentity(users: [
        "@alice:matrix.org"
    ]))))
    static let (unsignedDevicesItem, _) = makeActions(deliveryStatus: .sendingFailed(.verifiedUser(.hasUnsignedDevice(devices: [
        "@alice:matrix.org": ["DEVICE1", "DEVICE2"]
    ]))))
    static let (ownUnsignedDevicesItem, _) = makeActions(deliveryStatus: .sendingFailed(.verifiedUser(.hasUnsignedDevice(devices: [
        RoomMemberProxyMock.mockMe.userID: ["DEVICE1"]
    ]))))
    
    // Media
    
    static let (mediaItem, mediaItemActions) = makeActions(itemType: .outgoingMedia)
    static let (mediaItemWithCaption, mediaItemWithCaptionActions) = makeActions(itemType: .outgoingMediaWithCaption)

    static var previews: some View {
        TimelineItemMenu(item: item, actions: actions)
            .environmentObject(viewModel.context)
            .previewDisplayName("Normal")
        
        TimelineItemMenu(item: item, actions: actions)
            .environmentObject(viewModel.context)
            .environment(\._accessibilityShowButtonShapes, true)
            .previewDisplayName("Button shapes")
        
        TimelineItemMenu(item: backupItem, actions: actions)
            .environmentObject(viewModel.context)
            .previewDisplayName("Authenticity")
        
        TimelineItemMenu(item: unsignedItem, actions: actions)
            .environmentObject(viewModel.context)
            .previewDisplayName("Unsigned")
        
        TimelineItemMenu(item: unencryptedItem, actions: actions)
            .environmentObject(viewModel.context)
            .previewDisplayName("Unencrypted")
        
        TimelineItemMenu(item: unknownFailureItem, actions: actions)
            .environmentObject(viewModel.context)
            .previewDisplayName("Unknown failure")
        
        TimelineItemMenu(item: unsignedDevicesItem, actions: actions)
            .environmentObject(viewModel.context)
            .previewDisplayName("Unsigned Devices")
        
        TimelineItemMenu(item: ownUnsignedDevicesItem, actions: actions)
            .environmentObject(viewModel.context)
            .previewDisplayName("Own Unsigned Devices")
        
        TimelineItemMenu(item: identityChangedItem, actions: actions)
            .environmentObject(viewModel.context)
            .previewDisplayName("Identity Changed")
        
        // Media
        
        TimelineItemMenu(item: mediaItem, actions: mediaItemActions)
            .environmentObject(viewModel.context)
            .previewDisplayName("Media")
        
        TimelineItemMenu(item: mediaItemWithCaption, actions: mediaItemWithCaptionActions)
            .environmentObject(viewModel.context)
            .previewDisplayName("Media with Caption")
    }
    
    static func makeActions(itemType: ItemType = .incomingText,
                            authenticity: EncryptionAuthenticity? = nil,
                            deliveryStatus: TimelineItemDeliveryStatus? = nil) -> (EventBasedTimelineItemProtocol, TimelineItemMenuActions)! {
        guard var item = makeItem(itemType: itemType) else { return nil }
        let provider = TimelineItemMenuActionProvider(timelineItem: item,
                                                      canCurrentUserRedactSelf: true,
                                                      canCurrentUserRedactOthers: false,
                                                      canCurrentUserPin: true,
                                                      pinnedEventIDs: [],
                                                      isDM: true,
                                                      isViewSourceEnabled: true,
                                                      isCreateMediaCaptionsEnabled: true,
                                                      isPinnedEventsTimeline: false,
                                                      emojiProvider: EmojiProvider(appSettings: ServiceLocator.shared.settings))
        guard let actions = provider.makeActions() else { return nil }
        
        if var textItem = item as? TextRoomTimelineItem {
            if let authenticity {
                textItem.properties.encryptionAuthenticity = authenticity
            }
            
            if let deliveryStatus {
                textItem.properties.deliveryStatus = deliveryStatus
            }
            item = textItem
        }
        
        return (item, actions)
    }
    
    static func makeItem(itemType: ItemType) -> EventBasedTimelineItemProtocol? {
        switch itemType {
        case .incomingText:
            RoomTimelineItemFixtures.singleMessageChunk.first as? EventBasedTimelineItemProtocol
        case .outgoingMedia:
            RoomTimelineItemFixtures.mediaChunk[1] as? EventBasedTimelineItemProtocol
        case .outgoingMediaWithCaption:
            RoomTimelineItemFixtures.mediaChunk[5] as? EventBasedTimelineItemProtocol
        }
    }
}<|MERGE_RESOLUTION|>--- conflicted
+++ resolved
@@ -86,13 +86,8 @@
                 
                 Spacer(minLength: 16.0)
                 
-<<<<<<< HEAD
-                Text(item.timestamp)
+                Text(item.timestamp.formattedTime())
                     .font(.zero.bodyXS)
-=======
-                Text(item.timestamp.formattedTime())
-                    .font(.compound.bodyXS)
->>>>>>> 7254b6e0
                     .foregroundColor(.compound.textSecondary)
             }
             .accessibilityElement(children: .combine)
