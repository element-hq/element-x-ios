--- conflicted
+++ resolved
@@ -32,32 +32,8 @@
             return nil
         }
 
-<<<<<<< HEAD
-        let debugActions: [TimelineItemMenuAction] = []
-//        if isViewSourceEnabled {
-//            debugActions.append(.viewSource)
-//        }
-
-        if let encryptedItem = timelineItem as? EncryptedRoomTimelineItem {
-            switch encryptedItem.encryptionType {
-//            case .megolmV1AesSha2(let sessionID, _):
-//                debugActions.append(.retryDecryption(sessionID: sessionID))
-            default:
-                break
-            }
-            
-//            return .init(isReactable: false,
-//                         actions: [.copyPermalink],
-//                         debugActions: debugActions,
-//                         emojiProvider: emojiProvider)
-            return .init(isReactable: false,
-                         actions: [],
-                         debugActions: debugActions,
-                         emojiProvider: emojiProvider)
-=======
         if let encryptedItem = timelineItem as? EncryptedRoomTimelineItem {
             return makeEncryptedItemActions(encryptedItem)
->>>>>>> 34f1c61f
         }
         
         var actions: [TimelineItemMenuAction] = []
@@ -71,25 +47,18 @@
             }
         }
         
-<<<<<<< HEAD
-//        if item.isForwardable {
-//            actions.append(.forward(itemID: item.id))
-//        }
-
-=======
         if item.isForwardable {
             actions.append(.forward(itemID: item.id))
         }
         
-        if canCurrentUserPin, let eventID = item.id.eventID {
-            actions.append(pinnedEventIDs.contains(eventID) ? .unpin : .pin)
-        }
+//        if canCurrentUserPin, let eventID = item.id.eventID {
+//            actions.append(pinnedEventIDs.contains(eventID) ? .unpin : .pin)
+//        }
+//        
+//        if item.isRemoteMessage {
+//            actions.append(.copyPermalink)
+//        }
         
-        if item.isRemoteMessage {
-            actions.append(.copyPermalink)
-        }
-        
->>>>>>> 34f1c61f
         if item.isEditable {
             if item.supportsMediaCaption {
                 if item.hasMediaCaption {
@@ -97,19 +66,13 @@
                 } else if isCreateMediaCaptionsEnabled {
                     actions.append(.addCaption)
                 }
-            } else if item is PollRoomTimelineItem {
-                actions.append(.editPoll)
-            } else if !(item is VoiceMessageRoomTimelineItem) {
-                actions.append(.edit)
             }
+//            else if item is PollRoomTimelineItem {
+//                actions.append(.editPoll)
+//            } else if !(item is VoiceMessageRoomTimelineItem) {
+//                actions.append(.edit)
+//            }
         }
-<<<<<<< HEAD
-        
-//        if canCurrentUserPin, let eventID = item.id.eventID {
-//            actions.append(pinnedEventIDs.contains(eventID) ? .unpin : .pin)
-//        }
-=======
->>>>>>> 34f1c61f
 
         if item.isCopyable {
             actions.append(.copy)
@@ -117,60 +80,31 @@
             actions.append(.copyCaption)
         }
         
-<<<<<<< HEAD
-//        if item.isRemoteMessage {
-//            actions.append(.copyPermalink)
-//        }
-
-//        if canRedactItem(item), let poll = item.pollIfAvailable, !poll.hasEnded, let eventID = item.id.eventID {
-//            actions.append(.endPoll(pollStartID: eventID))
-//        }
-=======
         if item.hasMediaCaption {
             actions.append(.removeCaption)
         }
         
-        if canRedactItem(item), let poll = item.pollIfAvailable, !poll.hasEnded, let eventID = item.id.eventID {
-            actions.append(.endPoll(pollStartID: eventID))
-        }
->>>>>>> 34f1c61f
+//        if canRedactItem(item), let poll = item.pollIfAvailable, !poll.hasEnded, let eventID = item.id.eventID {
+//            actions.append(.endPoll(pollStartID: eventID))
+//        }
+//        
+//        if isViewSourceEnabled {
+//            actions.append(.viewSource)
+//        }
+//        
+//        if !item.isOutgoing {
+//            secondaryActions.append(.report)
+//        }
         
-        if isViewSourceEnabled {
-            actions.append(.viewSource)
-        }
-<<<<<<< HEAD
-
-//        if !item.isOutgoing {
-//            actions.append(.report)
-//        }
-
-        if item.hasFailedToSend {
-            actions = actions.filter(\.canAppearInFailedEcho)
-        }
-
-        if item.isRedacted {
-            actions = actions.filter(\.canAppearInRedacted)
+        if canRedactItem(item) {
+            secondaryActions.append(.redact)
         }
         
 //        if isPinnedEventsTimeline {
 //            actions.insert(.viewInRoomTimeline, at: 0)
 //            actions = actions.filter(\.canAppearInPinnedEventsTimeline)
+//            secondaryActions = secondaryActions.filter(\.canAppearInPinnedEventsTimeline)
 //        }
-=======
-        
-        if !item.isOutgoing {
-            secondaryActions.append(.report)
-        }
-        
-        if canRedactItem(item) {
-            secondaryActions.append(.redact)
-        }
-        
-        if isPinnedEventsTimeline {
-            actions.insert(.viewInRoomTimeline, at: 0)
-            actions = actions.filter(\.canAppearInPinnedEventsTimeline)
-            secondaryActions = secondaryActions.filter(\.canAppearInPinnedEventsTimeline)
-        }
         
         if item.hasFailedToSend {
             actions = actions.filter(\.canAppearInFailedEcho)
@@ -181,7 +115,6 @@
             actions = actions.filter(\.canAppearInRedacted)
             secondaryActions = secondaryActions.filter(\.canAppearInRedacted)
         }
->>>>>>> 34f1c61f
 
 //        return .init(isReactable: isPinnedEventsTimeline ? false : item.isReactable,
 //                     actions: actions,
