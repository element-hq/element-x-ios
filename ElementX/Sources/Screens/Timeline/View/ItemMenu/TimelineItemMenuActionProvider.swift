--- conflicted
+++ resolved
@@ -48,11 +48,7 @@
             actions.append(.endPoll(pollStartID: eventID))
         }
 
-<<<<<<< HEAD
-        if item.canBeRepliedTo, !item.isGiphySource {
-=======
-        if item.canBeRepliedTo, canCurrentUserSendMessage {
->>>>>>> daf4aa92
+        if item.canBeRepliedTo, !item.isGiphySource, canCurrentUserSendMessage {
             if let messageItem = item as? EventBasedMessageTimelineItemProtocol {
                 actions.append(.reply(isThread: messageItem.properties.isThreaded))
             } else {
