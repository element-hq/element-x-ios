--- conflicted
+++ resolved
@@ -58,17 +58,6 @@
             actions.append(.forward(itemID: item.id))
         }
         
-<<<<<<< HEAD
-        if item.isEditable {
-            if item.supportsMediaCaption {
-//                if item.hasMediaCaption {
-//                    actions.append(.editCaption)
-//                } else {
-//                    actions.append(.addCaption)
-//                }
-            }
-            else if item is PollRoomTimelineItem {
-=======
 //        if canCurrentUserPin, let eventID = item.id.eventID {
 //            actions.append(pinnedEventIDs.contains(eventID) ? .unpin : .pin)
 //        }
@@ -79,13 +68,13 @@
         
         if item.isEditable {
             if item.supportsMediaCaption {
-                if item.hasMediaCaption {
-                    actions.append(.editCaption)
-                } else if isCreateMediaCaptionsEnabled {
-                    actions.append(.addCaption)
-                }
-            } else if item is PollRoomTimelineItem {
->>>>>>> 663e4082
+//                if item.hasMediaCaption {
+//                    actions.append(.editCaption)
+//                } else {
+//                    actions.append(.addCaption)
+//                }
+            }
+            else if item is PollRoomTimelineItem {
                 // actions.append(.editPoll)
             } else if !(item is VoiceMessageRoomTimelineItem) {
                 actions.append(.edit)
@@ -109,15 +98,11 @@
         if item.isEditable, item.hasMediaCaption {
             //actions.append(.removeCaption)
         }
-<<<<<<< HEAD
-
-=======
         
 //        if canRedactItem(item), let poll = item.pollIfAvailable, !poll.hasEnded, let eventID = item.id.eventID {
 //            actions.append(.endPoll(pollStartID: eventID))
 //        }
 //
->>>>>>> 663e4082
 //        if isViewSourceEnabled {
 //            actions.append(.viewSource)
 //        }
