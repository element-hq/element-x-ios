--- conflicted
+++ resolved
@@ -140,23 +140,13 @@
                     .cornerRadius(icon?.cornerRadii ?? 0.0, corners: .allCorners)
                 
                 VStack(alignment: .leading, spacing: 2) {
-<<<<<<< HEAD
-                    Text(sender.displayName ?? sender.id)
+                    Text(sender.disambiguatedDisplayName ?? sender.id)
                         .font(.zero.bodySMSemibold)
-=======
-                    Text(sender.disambiguatedDisplayName ?? sender.id)
-                        .font(.compound.bodySMSemibold)
->>>>>>> 5ff90723
                         .foregroundColor(.compound.textPrimary)
                         .accessibilityLabel(L10n.commonInReplyTo(sender.disambiguatedDisplayName ?? sender.id))
                     
-<<<<<<< HEAD
-                    Text(messagePreview)
+                    Text(context.viewState.buildMessagePreview(formattedBody: formattedBody, plainBody: plainBody))
                         .font(.zero.bodyMD)
-=======
-                    Text(context.viewState.buildMessagePreview(formattedBody: formattedBody, plainBody: plainBody))
-                        .font(.compound.bodyMD)
->>>>>>> 5ff90723
                         .foregroundColor(.compound.textSecondary)
                         .tint(.compound.textLinkExternal)
                         .lineLimit(2)
