--- conflicted
+++ resolved
@@ -34,12 +34,8 @@
                         if isFinalWinningOption {
                             HStack(spacing: 4) {
                                 CompoundIcon(asset: Asset.Images.pollWinner)
-<<<<<<< HEAD
                                     .foregroundColor(.zero.iconAccentTertiary)
-=======
-                                    .foregroundColor(.compound.iconAccentTertiary)
                                     .accessibilityLabel(L10n.a11yPollsWinningAnswer)
->>>>>>> 4249c9c7
                                 
                                 Text(L10n.commonPollVotesCount(pollOption.votes))
                                     .font(.zero.bodySMSemibold)
