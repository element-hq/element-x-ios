--- conflicted
+++ resolved
@@ -209,30 +209,6 @@
                 // The rendered reply bubble with a greedy width. The custom layout prevents
                 // the infinite width from increasing the overall width of the view.
                 
-<<<<<<< HEAD
-                if let replyDetails = messageTimelineItem.replyDetails {
-                    // The rendered reply bubble with a greedy width. The custom layout prevents
-                    // the infinite width from increasing the overall width of the view.
-                    
-                    TimelineReplyView(placement: .timeline, timelineItemReplyDetails: replyDetails)
-                        .fixedSize(horizontal: false, vertical: true)
-                        .padding(4.0)
-                        .frame(maxWidth: .infinity, alignment: .leading)
-                        .background(Color.zero.bgCanvasDefault)
-                        .cornerRadius(8)
-                        .layoutPriority(TimelineBubbleLayout.Priority.visibleQuote)
-                        .onTapGesture {
-                            context.send(viewAction: .focusOnEventID(replyDetails.eventID))
-                        }
-                    
-                    // Add a fixed width reply bubble that is used for layout calculations but won't be rendered.
-                    TimelineReplyView(placement: .timeline, timelineItemReplyDetails: replyDetails)
-                        .fixedSize(horizontal: false, vertical: true)
-                        .padding(4.0)
-                        .layoutPriority(TimelineBubbleLayout.Priority.hiddenQuote)
-                        .hidden()
-                }
-=======
                 TimelineReplyView(placement: .timeline, timelineItemReplyDetails: replyDetails)
                     .fixedSize(horizontal: false, vertical: true)
                     .padding(4.0)
@@ -250,7 +226,6 @@
                     .padding(4.0)
                     .layoutPriority(TimelineBubbleLayout.Priority.hiddenQuote)
                     .hidden()
->>>>>>> 83136af7
             }
             
             if !timelineItem.isOutgoing, !isDirectOneToOneRoom, shouldShowSenderDetails {
@@ -287,13 +262,8 @@
 
 private extension EventBasedTimelineItemProtocol {
     var bubbleBackgroundColor: Color? {
-<<<<<<< HEAD
         let defaultColor: Color = isOutgoing ? .zero.bgChatBubbleOutgoing : .zero.bgChatBubbleIncoming
 
-=======
-        let defaultColor: Color = isOutgoing ? .compound._bgBubbleOutgoing : .compound._bgBubbleIncoming
-        
->>>>>>> 83136af7
         switch self {
         case is ImageRoomTimelineItem, is VideoRoomTimelineItem:
             // In case a reply detail or a thread decorator is present we render the color and the padding
