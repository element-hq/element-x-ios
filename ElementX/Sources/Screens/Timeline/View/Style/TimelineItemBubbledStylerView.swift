--- conflicted
+++ resolved
@@ -40,17 +40,10 @@
     var body: some View {
         ZStack(alignment: .trailingFirstTextBaseline) {
             VStack(alignment: alignment, spacing: -12) {
-<<<<<<< HEAD
-//                if !timelineItem.isOutgoing, !isEncryptedOneToOneRoom {
+//                if !timelineItem.isOutgoing, !isDirectOneToOneRoom {
 //                    header
 //                        .zIndex(1)
 //                }
-=======
-                if !timelineItem.isOutgoing, !isDirectOneToOneRoom {
-                    header
-                        .zIndex(1)
-                }
->>>>>>> 773d44ca
 
                 VStack(alignment: alignment, spacing: 0) {
                     HStack(alignment: .top, spacing: 0) {
@@ -58,7 +51,7 @@
                             Spacer()
                         }
                         
-                        if !timelineItem.isOutgoing, !isEncryptedOneToOneRoom {
+                        if !timelineItem.isOutgoing, !isDirectOneToOneRoom {
                             header
                         }
 
@@ -77,7 +70,7 @@
                     }
                 }
                 .padding(.top, shouldShowSenderDetails ? 8 : 0)
-                .padding(.horizontal, isEncryptedOneToOneRoom ? bubbleHorizontalPadding : 0)
+                .padding(.horizontal, isDirectOneToOneRoom ? bubbleHorizontalPadding : 0)
                 .padding(.leading, bubbleAvatarPadding)
             }
         }
@@ -237,7 +230,7 @@
                 }
             }
             
-            if !timelineItem.isOutgoing, !isEncryptedOneToOneRoom, shouldShowSenderDetails {
+            if !timelineItem.isOutgoing, !isDirectOneToOneRoom, shouldShowSenderDetails {
                 Text(timelineItem.sender.displayName ?? timelineItem.sender.id)
                     .padding(.horizontal, 6)
                     .layoutPriority(TimelineBubbleLayout.Priority.regularText)
