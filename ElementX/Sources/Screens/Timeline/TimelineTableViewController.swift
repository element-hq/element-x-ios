--- conflicted
+++ resolved
@@ -186,16 +186,11 @@
         tableView.separatorStyle = .none
         tableView.allowsSelection = false
         tableView.keyboardDismissMode = .onDrag
-<<<<<<< HEAD
-        // tableView.backgroundColor = UIColor(Asset.Colors.backgroundColor.swiftUIColor)
-        tableView.transform = CGAffineTransform(scaleX: 1, y: -1)
-=======
-        tableView.backgroundColor = .compound.bgCanvasDefault
+        //tableView.backgroundColor = .compound.bgCanvasDefault
         
         // The tableview should be flipped to display the newest items at the top
         // the only exception is VoiceOver, where we want to keep the latest item at the top as Android.
         tableView.transform = CGAffineTransform(scaleX: 1, y: scaleY)
->>>>>>> daf4aa92
         view.addSubview(tableView)
         
         // Prevents XCUITest from invoking the diffable dataSource's cellProvider
