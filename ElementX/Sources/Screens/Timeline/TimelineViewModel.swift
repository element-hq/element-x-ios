//
// Copyright 2022-2024 New Vector Ltd.
//
// SPDX-License-Identifier: AGPL-3.0-only OR LicenseRef-Element-Commercial
// Please see LICENSE files in the repository root for full details.
//

import Algorithms
import Combine
import MatrixRustSDK
import OrderedCollections
import SwiftUI

typealias TimelineViewModelType = StateStoreViewModel<TimelineViewState, TimelineViewAction>

class TimelineViewModel: TimelineViewModelType, TimelineViewModelProtocol {
    private enum Constants {
        static let paginationEventLimit: UInt16 = 20
        static let detachedTimelineSize: UInt16 = 100
        static let focusTimelineToastIndicatorID = "RoomScreenFocusTimelineToastIndicator"
        static let toastErrorID = "RoomScreenToastError"
    }

    private let roomProxy: JoinedRoomProxyProtocol
    private let timelineController: TimelineControllerProtocol
    private let mediaProvider: MediaProviderProtocol
    private let mediaPlayerProvider: MediaPlayerProviderProtocol
    private let userIndicatorController: UserIndicatorControllerProtocol
    private let appMediator: AppMediatorProtocol
    private let appSettings: AppSettings
    private let analyticsService: AnalyticsService
    private let emojiProvider: EmojiProviderProtocol
    private let timelineControllerFactory: TimelineControllerFactoryProtocol
    private let clientProxy: ClientProxyProtocol
    
    private let timelineInteractionHandler: TimelineInteractionHandler
    
    private let composerFocusedSubject = PassthroughSubject<Bool, Never>()
    
    private let actionsSubject: PassthroughSubject<TimelineViewModelAction, Never> = .init()
    var actions: AnyPublisher<TimelineViewModelAction, Never> {
        actionsSubject.eraseToAnyPublisher()
    }
    
    private var currentUserProxy: RoomMemberProxyProtocol?
    
    private var paginateBackwardsTask: Task<Void, Never>?
    private var paginateForwardsTask: Task<Void, Never>?

    init(roomProxy: JoinedRoomProxyProtocol,
         focussedEventID: String? = nil,
         timelineController: TimelineControllerProtocol,
         mediaProvider: MediaProviderProtocol,
         mediaPlayerProvider: MediaPlayerProviderProtocol,
         voiceMessageMediaManager: VoiceMessageMediaManagerProtocol,
         userIndicatorController: UserIndicatorControllerProtocol,
         appMediator: AppMediatorProtocol,
         appSettings: AppSettings,
         analyticsService: AnalyticsService,
         emojiProvider: EmojiProviderProtocol,
         timelineControllerFactory: TimelineControllerFactoryProtocol,
         clientProxy: ClientProxyProtocol) {
        self.timelineController = timelineController
        self.mediaProvider = mediaProvider
        self.mediaPlayerProvider = mediaPlayerProvider
        self.roomProxy = roomProxy
        self.appSettings = appSettings
        self.analyticsService = analyticsService
        self.userIndicatorController = userIndicatorController
        self.appMediator = appMediator
        self.emojiProvider = emojiProvider
        self.timelineControllerFactory = timelineControllerFactory
        self.clientProxy = clientProxy
        
        let voiceMessageRecorder = VoiceMessageRecorder(audioRecorder: AudioRecorder(), mediaPlayerProvider: mediaPlayerProvider)
        
        timelineInteractionHandler = TimelineInteractionHandler(roomProxy: roomProxy,
                                                                timelineController: timelineController,
                                                                mediaProvider: mediaProvider,
                                                                mediaPlayerProvider: mediaPlayerProvider,
                                                                voiceMessageMediaManager: voiceMessageMediaManager,
                                                                voiceMessageRecorder: voiceMessageRecorder,
                                                                userIndicatorController: userIndicatorController,
                                                                appMediator: appMediator,
                                                                appSettings: appSettings,
                                                                analyticsService: analyticsService,
                                                                emojiProvider: emojiProvider,
                                                                timelineControllerFactory: timelineControllerFactory,
                                                                clientProxy: clientProxy)
        
        let hideTimelineMedia = switch clientProxy.timelineMediaVisibilityPublisher.value {
        case .always:
            false
        case .privateOnly:
            !(roomProxy.infoPublisher.value.isPrivate ?? true)
        case .never:
            true
        }
        super.init(initialViewState: TimelineViewState(timelineKind: timelineController.timelineKind,
                                                       roomID: roomProxy.id,
                                                       isDirectOneToOneRoom: roomProxy.isDirectOneToOneRoom,
                                                       timelineState: TimelineState(focussedEvent: focussedEventID.map { .init(eventID: $0, appearance: .immediate) }),
                                                       ownUserID: roomProxy.ownUserID,
                                                       isViewSourceEnabled: appSettings.viewSourceEnabled,
                                                       areThreadsEnabled: appSettings.threadsEnabled,
                                                       hideTimelineMedia: hideTimelineMedia,
                                                       hasPredecessor: roomProxy.predecessorRoom != nil,
                                                       pinnedEventIDs: roomProxy.infoPublisher.value.pinnedEventIDs,
                                                       emojiProvider: emojiProvider,
                                                       mapTilerConfiguration: appSettings.mapTilerConfiguration,
                                                       bindings: .init(reactionsCollapsed: [:])),
                   mediaProvider: mediaProvider)
        
        if focussedEventID != nil {
            // The timeline controller will start loading a detached timeline.
            showFocusLoadingIndicator()
        }
        
        setupSubscriptions()
        setupDirectRoomSubscriptionsIfNeeded()
        
        state.audioPlayerStateProvider = { [weak self] itemID -> AudioPlayerState? in
            guard let self else {
                return nil
            }
            
            return self.timelineInteractionHandler.audioPlayerState(for: itemID)
        }
        
        state.pillContextUpdater = { [weak self] pillContext in
            self?.pillContextUpdater(pillContext)
        }
        
        state.roomNameForIDResolver = { [weak self] roomID in
            self?.clientProxy.roomSummaryForIdentifier(roomID)?.name
        }
        
        state.roomNameForAliasResolver = { [weak self] alias in
            self?.clientProxy.roomSummaryForAlias(alias)?.name
        }
        
        state.timelineState.paginationState = timelineController.paginationState
        buildTimelineViews(timelineItems: timelineController.timelineItems)
        
        updateRoomInfo(roomProxy.infoPublisher.value)
        updateMembers(roomProxy.membersPublisher.value)

        // Note: beware if we get to e.g. restore a reply / edit,
        // maybe we are tracking a non-needed first initial state
        trackComposerMode(.default)
    }
    
    // MARK: - Public
    
    override func process(viewAction: TimelineViewAction) {
        switch viewAction {
        case .itemAppeared(let id):
            Task { await timelineController.processItemAppearance(id) }
        case .itemDisappeared(let id):
            Task { await timelineController.processItemDisappearance(id) }
        case .mediaTapped(let id):
            Task { await handleMediaTapped(with: id) }
        case .itemSendInfoTapped(let itemID):
            handleItemSendInfoTapped(itemID: itemID)
        case .toggleReaction(let emoji, let itemID):
            emojiProvider.markEmojiAsFrequentlyUsed(emoji)
            
            guard case let .event(_, eventOrTransactionID) = itemID else {
                fatalError()
            }
            
            Task { await timelineController.toggleReaction(emoji, to: eventOrTransactionID) }
        case .sendReadReceiptIfNeeded(let lastVisibleItemID):
            Task { await sendReadReceiptIfNeeded(for: lastVisibleItemID) }
        case .paginateBackwards:
            paginateBackwards()
        case .paginateForwards:
            paginateForwards()
        case .scrollToBottom:
            scrollToBottom()
        case .displayTimelineItemMenu(let itemID):
            timelineInteractionHandler.displayTimelineItemActionMenu(for: itemID)
        case .handleTimelineItemMenuAction(let itemID, let action):
            timelineInteractionHandler.handleTimelineItemMenuAction(action, itemID: itemID)
        case .tappedOnSenderDetails(let sender):
            handleTappedOnSenderDetails(sender: sender)
        case .displayEmojiPicker(let itemID):
            timelineInteractionHandler.displayEmojiPicker(for: itemID)
        case .displayReactionSummary(let itemID, let key):
            displayReactionSummary(for: itemID, selectedKey: key)
        case .displayReadReceipts(let itemID):
            displayReadReceipts(for: itemID)
        case .displayThread(let itemID):
            actionsSubject.send(.displayThread(itemID: itemID))
        case .handlePasteOrDrop(let providers):
            timelineInteractionHandler.handlePasteOrDrop(providers)
        case .handlePollAction(let pollAction):
            handlePollAction(pollAction)
        case .handleAudioPlayerAction(let audioPlayerAction):
            handleAudioPlayerAction(audioPlayerAction)
        case .focusOnEventID(let eventID):
            Task { await focusOnEvent(eventID: eventID) }
        case .focusLive:
            focusLive()
        case .scrolledToFocussedItem:
            didScrollToFocussedItem()
        case .hasSwitchedTimeline:
            Task { state.timelineState.isSwitchingTimelines = false }
        case let .hasScrolled(direction):
            actionsSubject.send(.hasScrolled(direction: direction))
        case .setOpenURLAction(let action):
            state.openURL = action
        case .displayPredecessorRoom:
            guard let predecessorID = roomProxy.predecessorRoom?.roomId else {
                fatalError("Predecessor room should exist if this action is triggered.")
            }
            actionsSubject.send(.displayRoom(roomID: predecessorID))
        case .fetchLinkPreviewIfApplicable(let item):
            fetchAndUpdatedLinkPreview(for: item)
        }
    }

    func process(composerAction: ComposerToolbarViewModelAction) {
        switch composerAction {
        case .sendMessage(let message, let html, let mode, let intentionalMentions):
            Task {
                await sendCurrentMessage(message,
                                         html: html,
                                         mode: mode,
                                         intentionalMentions: intentionalMentions)
            }
        case .editLastMessage:
            editLastMessage()
        case .attach(let attachment):
            attach(attachment)
        case .handlePasteOrDrop(let providers):
            timelineInteractionHandler.handlePasteOrDrop(providers)
        case .composerModeChanged(mode: let mode):
            trackComposerMode(mode)
        case .composerFocusedChanged(isFocused: let isFocused):
            composerFocusedSubject.send(isFocused)
        case .voiceMessage(let voiceMessageAction):
            processVoiceMessageAction(voiceMessageAction)
        case .contentChanged(let isEmpty):
            guard appSettings.sharePresence else {
                return
            }
            
            Task {
                await roomProxy.sendTypingNotification(isTyping: !isEmpty)
            }
        }
    }
    
    func focusOnEvent(eventID: String) async {
        if state.timelineState.hasLoadedItem(with: eventID) {
            state.timelineState.focussedEvent = .init(eventID: eventID, appearance: .animated)
            return
        }
        
        showFocusLoadingIndicator()
        defer { hideFocusLoadingIndicator() }
        
        switch await timelineController.focusOnEvent(eventID, timelineSize: Constants.detachedTimelineSize) {
        case .success:
            state.timelineState.focussedEvent = .init(eventID: eventID, appearance: .immediate)
        case .failure(let error):
            MXLog.error("Failed to focus on event \(eventID)")
            
            if case .eventNotFound = error {
                displayErrorToast(L10n.errorMessageNotFound)
            } else {
                displayErrorToast(L10n.commonFailed)
            }
        }
    }
    
    // MARK: - Private
    
    private func handleTappedOnSenderDetails(sender: TimelineItemSender) {
<<<<<<< HEAD
//        let memberDetails: ManageRoomMemberDetails = if let memberProxy = roomProxy.membersPublisher.value.first(where: { $0.userID == sender.id }) {
//            .memberDetails(roomMember: .init(withProxy: memberProxy))
//        } else {
//            .loadingMemberDetails(sender: sender)
//        }
//        
//        let viewModel = ManageRoomMemberSheetViewModel(memberDetails: memberDetails,
//                                                       permissions: .init(canKick: state.canCurrentUserKick,
//                                                                          canBan: state.canCurrentUserBan,
//                                                                          ownPowerLevel: currentUserProxy?.powerLevel ?? 0),
//                                                       roomProxy: roomProxy,
//                                                       userIndicatorController: userIndicatorController,
//                                                       analyticsService: analyticsService,
//                                                       mediaProvider: mediaProvider)
//        
//        viewModel.actions.sink { [weak self] action in
//            guard let self else { return }
//            switch action {
//            case .dismiss(let shouldShowDetails):
//                state.bindings.manageMemberViewModel = nil
//                if shouldShowDetails {
//                    actionsSubject.send(.displaySenderDetails(userID: sender.id))
//                }
//            }
//        }
//        .store(in: &cancellables)
//        state.bindings.manageMemberViewModel = viewModel
        actionsSubject.send(.displaySenderDetails(userID: sender.id))
=======
        let memberDetails: ManageRoomMemberDetails = if let memberProxy = roomProxy.membersPublisher.value.first(where: { $0.userID == sender.id }) {
            .memberDetails(roomMember: .init(withProxy: memberProxy))
        } else {
            .loadingMemberDetails(sender: sender)
        }
        
        let viewModel = ManageRoomMemberSheetViewModel(memberDetails: memberDetails,
                                                       permissions: .init(canKick: state.canCurrentUserKick,
                                                                          canBan: state.canCurrentUserBan,
                                                                          ownPowerLevel: currentUserProxy?.powerLevel ?? .init(value: 0)),
                                                       roomProxy: roomProxy,
                                                       userIndicatorController: userIndicatorController,
                                                       analyticsService: analyticsService,
                                                       mediaProvider: mediaProvider)
        
        viewModel.actions.sink { [weak self] action in
            guard let self else { return }
            switch action {
            case .dismiss(let shouldShowDetails):
                state.bindings.manageMemberViewModel = nil
                if shouldShowDetails {
                    actionsSubject.send(.displaySenderDetails(userID: sender.id))
                }
            }
        }
        .store(in: &cancellables)
        state.bindings.manageMemberViewModel = viewModel
>>>>>>> c5cd3ea7
    }
    
    private func focusLive() {
        timelineController.focusLive()
    }
    
    private func didScrollToFocussedItem() {
        if var focussedEvent = state.timelineState.focussedEvent {
            focussedEvent.appearance = .hasAppeared
            state.timelineState.focussedEvent = focussedEvent
            hideFocusLoadingIndicator()
        }
    }
    
    private func editLastMessage() {
        guard let item = timelineController.timelineItems.reversed().first(where: {
            guard let item = $0 as? EventBasedMessageTimelineItemProtocol else {
                return false
            }
            
            return item.sender.id == roomProxy.ownUserID && item.isEditable
        }) else {
            return
        }
        
        timelineInteractionHandler.handleTimelineItemMenuAction(.edit, itemID: item.id)
    }
    
    private func attach(_ attachment: ComposerAttachmentType) {
        switch attachment {
        case .camera:
            actionsSubject.send(.displayCameraPicker)
        case .photoLibrary:
            actionsSubject.send(.displayMediaPicker)
        case .file:
            actionsSubject.send(.displayDocumentPicker)
        case .location:
            actionsSubject.send(.displayLocationPicker)
        case .poll:
            actionsSubject.send(.displayPollForm(mode: .new))
        }
    }
    
    private func handlePollAction(_ action: TimelineViewPollAction) {
        switch action {
        case let .selectOption(pollStartID, optionID):
            timelineInteractionHandler.sendPollResponse(pollStartID: pollStartID, optionID: optionID)
        case let .end(pollStartID):
            displayAlert(.pollEndConfirmation(pollStartID))
        case .edit(let pollStartID, let poll):
            actionsSubject.send(.displayPollForm(mode: .edit(eventID: pollStartID, poll: poll)))
        }
    }
    
    private func handleAudioPlayerAction(_ action: TimelineAudioPlayerAction) {
        switch action {
        case .playPause(let itemID):
            Task { await timelineInteractionHandler.playPauseAudio(for: itemID) }
        case .seek(let itemID, let progress):
            Task { await timelineInteractionHandler.seekAudio(for: itemID, progress: progress) }
        }
    }
    
    private func processVoiceMessageAction(_ action: ComposerToolbarVoiceMessageAction) {
        switch action {
        case .startRecording:
            Task {
                await mediaPlayerProvider.detachAllStates(except: nil)
                await timelineInteractionHandler.startRecordingVoiceMessage()
            }
        case .stopRecording:
            Task { await timelineInteractionHandler.stopRecordingVoiceMessage() }
        case .cancelRecording:
            Task { await timelineInteractionHandler.cancelRecordingVoiceMessage() }
        case .deleteRecording:
            Task { await timelineInteractionHandler.deleteCurrentVoiceMessage() }
        case .send:
            Task { await timelineInteractionHandler.sendCurrentVoiceMessage() }
        case .startPlayback:
            Task { await timelineInteractionHandler.startPlayingRecordedVoiceMessage() }
        case .pausePlayback:
            timelineInteractionHandler.pausePlayingRecordedVoiceMessage()
        case .seekPlayback(let progress):
            Task { await timelineInteractionHandler.seekRecordedVoiceMessage(to: progress) }
        case .scrubPlayback(let scrubbing):
            Task { await timelineInteractionHandler.scrubVoiceMessagePlayback(scrubbing: scrubbing) }
        }
    }
    
    private func updateMembers(_ members: [RoomMemberProxyProtocol]) {
        state.members = members.reduce(into: [String: RoomMemberState]()) { dictionary, member in
            dictionary[member.userID] = RoomMemberState(displayName: member.displayName, avatarURL: member.avatarURL)
            if member.userID == roomProxy.ownUserID {
                currentUserProxy = member
            }
        }
    }
    
    private func updateRoomInfo(_ roomInfo: RoomInfoProxyProtocol) {
        state.pinnedEventIDs = roomInfo.pinnedEventIDs
        
        if let powerLevels = roomInfo.powerLevels {
            state.canCurrentUserSendMessage = powerLevels.canOwnUser(sendMessage: .roomMessage)
            state.canCurrentUserRedactOthers = powerLevels.canOwnUserRedactOther()
            state.canCurrentUserRedactSelf = powerLevels.canOwnUserRedactOwn()
            state.canCurrentUserPin = powerLevels.canOwnUserPinOrUnpin()
            state.canCurrentUserKick = powerLevels.canOwnUserKick()
            state.canCurrentUserBan = powerLevels.canOwnUserBan()
        }
    }
    
    private func setupSubscriptions() {
        timelineController.callbacks
            .receive(on: DispatchQueue.main)
            .sink { [weak self] callback in
                guard let self else { return }

                switch callback {
                case .updatedTimelineItems(let updatedItems, let isSwitchingTimelines):
                    buildTimelineViews(timelineItems: updatedItems, isSwitchingTimelines: isSwitchingTimelines)
                case .paginationState(let paginationState):
                    if state.timelineState.paginationState != paginationState {
                        state.timelineState.paginationState = paginationState
                    }
                case .isLive(let isLive):
                    if state.timelineState.isLive != isLive {
                        state.timelineState.isLive = isLive
                        
                        // Remove the event highlight *only* when transitioning from non-live to live.
                        if isLive, state.timelineState.focussedEvent != nil {
                            state.timelineState.focussedEvent = nil
                        }
                    }
                }
            }
            .store(in: &cancellables)

        roomProxy.infoPublisher
            .receive(on: DispatchQueue.main)
            .sink { [weak self] roomInfo in
                self?.updateRoomInfo(roomInfo)
            }
            .store(in: &cancellables)
        
        setupAppSettingsSubscriptions()
        
        roomProxy.membersPublisher
            .receive(on: DispatchQueue.main)
            .sink { [weak self] in self?.updateMembers($0) }
            .store(in: &cancellables)
        
        roomProxy.typingMembersPublisher
            .receive(on: DispatchQueue.main)
            .filter { [weak self] _ in self?.appSettings.sharePresence ?? false }
            .weakAssign(to: \.state.typingMembers, on: self)
            .store(in: &cancellables)
        
        timelineInteractionHandler.actions
            .receive(on: DispatchQueue.main)
            .sink { [weak self] action in
                guard let self else { return }
                
                switch action {
                case .composer(let action):
                    actionsSubject.send(.composer(action: action))
                case .displayAudioRecorderPermissionError:
                    displayAlert(.audioRecodingPermissionError)
                case .displayErrorToast(let title):
                    displayErrorToast(title)
                case .displayEmojiPicker(let itemID, let selectedEmojis):
                    actionsSubject.send(.displayEmojiPicker(itemID: itemID, selectedEmojis: selectedEmojis))
                case .displayMessageForwarding(let itemID):
                    Task { await self.forwardMessage(itemID: itemID) }
                case .displayPollForm(let mode):
                    actionsSubject.send(.displayPollForm(mode: mode))
                case .displayReportContent(let itemID, let senderID):
                    actionsSubject.send(.displayReportContent(itemID: itemID, senderID: senderID))
                case .displayMediaUploadPreviewScreen(let mediaURLs):
                    actionsSubject.send(.displayMediaUploadPreviewScreen(mediaURLs: mediaURLs))
                case .showActionMenu(let actionMenuInfo):
                    self.state.bindings.actionMenuInfo = actionMenuInfo
                case .showDebugInfo(let debugInfo):
                    state.bindings.debugInfo = debugInfo
                case .viewInRoomTimeline(let eventID):
                    actionsSubject.send(.viewInRoomTimeline(eventID: eventID))
                case .displayThread(let itemID):
                    actionsSubject.send(.displayThread(itemID: itemID))
                }
            }
            .store(in: &cancellables)
    }
    
    private func setupAppSettingsSubscriptions() {
        appSettings.$sharePresence
            .weakAssign(to: \.state.showReadReceipts, on: self)
            .store(in: &cancellables)
        
        appSettings.$viewSourceEnabled
            .weakAssign(to: \.state.isViewSourceEnabled, on: self)
            .store(in: &cancellables)
        
        appSettings.$threadsEnabled
            .weakAssign(to: \.state.areThreadsEnabled, on: self)
            .store(in: &cancellables)
        
        clientProxy.timelineMediaVisibilityPublisher
            .removeDuplicates()
            .flatMap { [weak self] timelineMediaVisibility -> AnyPublisher<Bool, Never> in
                switch timelineMediaVisibility {
                case .always:
                    return Just(false).eraseToAnyPublisher()
                case .never:
                    return Just(true).eraseToAnyPublisher()
                case .privateOnly:
                    guard let self else { return Just(false).eraseToAnyPublisher() }
                    return roomProxy.infoPublisher
                        .map { !($0.isPrivate ?? false) }
                        .removeDuplicates()
                        .eraseToAnyPublisher()
                }
            }
            .receive(on: DispatchQueue.main)
            .weakAssign(to: \.state.hideTimelineMedia, on: self)
            .store(in: &cancellables)
    }

    private func setupDirectRoomSubscriptionsIfNeeded() {
        guard roomProxy.infoPublisher.value.isDirect else {
            return
        }

        let shouldShowInviteAlert = composerFocusedSubject
            .removeDuplicates()
            .map { [weak self] isFocused in
                guard let self else { return false }

                return isFocused && self.roomProxy.infoPublisher.value.isUserAloneInDirectRoom
            }
            // We want to show the alert just once, so we are taking the first "true" emitted
            .first { $0 }

        shouldShowInviteAlert
            .sink { [weak self] _ in
                self?.showInviteAlert()
            }
            .store(in: &cancellables)
    }

    private func paginateBackwards() {
        guard paginateBackwardsTask == nil else {
            return
        }

        paginateBackwardsTask = Task { [weak self] in
            guard let self else {
                return
            }

            switch await timelineController.paginateBackwards(requestSize: Constants.paginationEventLimit) {
            case .failure:
                displayErrorToast(L10n.errorFailedLoadingMessages)
            default:
                break
            }
            paginateBackwardsTask = nil
        }
    }
    
    private func paginateForwards() {
        guard paginateForwardsTask == nil else {
            return
        }

        paginateForwardsTask = Task { [weak self] in
            guard let self else {
                return
            }

            switch await timelineController.paginateForwards(requestSize: Constants.paginationEventLimit) {
            case .failure:
                displayErrorToast(L10n.errorFailedLoadingMessages)
            default:
                break
            }
            
            if state.timelineState.paginationState.forward == .timelineEndReached {
                focusLive()
            }
            
            paginateForwardsTask = nil
        }
    }
    
    private func scrollToBottom() {
        if state.timelineState.isLive {
            state.timelineState.scrollToBottomPublisher.send(())
        } else {
            focusLive()
        }
    }
    
    private func sendReadReceiptIfNeeded(for lastVisibleItemID: TimelineItemIdentifier) async {
        guard appMediator.appState == .active else { return }
                
        await timelineController.sendReadReceipt(for: lastVisibleItemID)
    }

    private func handleMediaTapped(with itemID: TimelineItemIdentifier) async {
        state.showLoading = true
        let action = await timelineInteractionHandler.processItemTap(itemID)
        
        switch action {
        case .displayMediaPreview(let item, let timelineViewModelKind):
            actionsSubject.send(.composer(action: .removeFocus)) // Hide the keyboard otherwise a big white space is sometimes shown when dismissing the preview.
            
            let mediaPreviewViewModel = makeMediaPreviewViewModel(item: item, timelineViewModelKind: timelineViewModelKind)
            actionsSubject.send(.displayMediaPreview(mediaPreviewViewModel))
        case .displayLocation(let body, let geoURI, let description):
            actionsSubject.send(.displayLocation(body: body, geoURI: geoURI, description: description))
        case .none:
            break
        }
        state.showLoading = false
    }
    
    private func handleItemSendInfoTapped(itemID: TimelineItemIdentifier) {
        guard let timelineItem = timelineController.timelineItems.firstUsingStableID(itemID) else {
            MXLog.warning("Couldn't find timeline item.")
            return
        }
        
        guard let eventTimelineItem = timelineItem as? EventBasedTimelineItemProtocol else {
            fatalError("Only events can have send info.")
        }
        
        if case .sendingFailed(.unknown) = eventTimelineItem.properties.deliveryStatus {
            displayAlert(.sendingFailed)
        } else if case let .sendingFailed(.verifiedUser(failure)) = eventTimelineItem.properties.deliveryStatus {
            guard let sendHandle = timelineController.sendHandle(for: itemID) else {
                MXLog.error("Cannot find send handle for \(itemID).")
                return
            }
            
            actionsSubject.send(.displayResolveSendFailure(failure: failure,
                                                           sendHandle: sendHandle))
            
        } else if let authenticityMessage = eventTimelineItem.properties.encryptionAuthenticity?.message {
            displayAlert(.encryptionAuthenticity(authenticityMessage))
        }
    }
    
    private func slashCommand(message: String) -> SlashCommand? {
        for command in SlashCommand.allCases where message.starts(with: command.rawValue) {
            return command
        }
        return nil
    }

    private func handleJoinCommand(message: String) {
        guard let alias = String(message.dropFirst(SlashCommand.join.rawValue.count))
            .components(separatedBy: .whitespacesAndNewlines)
            .first,
            let urlString = try? matrixToRoomAliasPermalink(roomAlias: alias),
            let url = URL(string: urlString) else {
            return
        }
        state.openURL?(url)
    }
    
    private func sendCurrentMessage(_ message: String, html: String?, mode: ComposerMode, intentionalMentions: IntentionalMentions) async {
        guard !message.isEmpty else {
            fatalError("This message should never be empty")
        }

        actionsSubject.send(.composer(action: .clear))
        
        switch mode {
        case .reply(let eventID, _, _):
            await timelineController.sendMessage(message,
                                                 html: html,
                                                 inReplyToEventID: eventID,
                                                 intentionalMentions: intentionalMentions)
        case .edit(let originalEventOrTransactionID, .default):
            await timelineController.edit(originalEventOrTransactionID,
                                          message: message,
                                          html: html,
                                          intentionalMentions: intentionalMentions)
        case .edit(let originalEventOrTransactionID, .addCaption),
             .edit(let originalEventOrTransactionID, .editCaption):
            await timelineController.editCaption(originalEventOrTransactionID,
                                                 message: message,
                                                 html: html,
                                                 intentionalMentions: intentionalMentions)
        case .default:
            switch slashCommand(message: message) {
            case .join:
                handleJoinCommand(message: message)
            case .none:
                await timelineController.sendMessage(message,
                                                     html: html,
                                                     inReplyToEventID: nil,
                                                     intentionalMentions: intentionalMentions)
            }
        case .recordVoiceMessage, .previewVoiceMessage:
            fatalError("invalid composer mode.")
        }
        
        scrollToBottom()
    }
        
    private func trackComposerMode(_ mode: ComposerMode) {
        var isEdit = false
        var isReply = false
        switch mode {
        case .edit:
            isEdit = true
        case .reply:
            isReply = true
        default:
            break
        }
        
        analyticsService.trackComposer(inThread: false, isEditing: isEdit, isReply: isReply, startsThread: nil)
    }
    
    private func makeMediaPreviewViewModel(item: EventBasedMessageTimelineItemProtocol,
                                           timelineViewModelKind: TimelineControllerAction.TimelineViewModelKind) -> TimelineMediaPreviewViewModel {
        let timelineViewModel = switch timelineViewModelKind {
        case .active: self
        case .new(let newViewModel): newViewModel
        }
        
        return TimelineMediaPreviewViewModel(initialItem: item,
                                             timelineViewModel: timelineViewModel,
                                             mediaProvider: mediaProvider,
                                             photoLibraryManager: PhotoLibraryManager(),
                                             userIndicatorController: userIndicatorController,
                                             appMediator: appMediator)
    }
    
    // MARK: - Timeline Item Building
    
    private func buildTimelineViews(timelineItems: [RoomTimelineItemProtocol], isSwitchingTimelines: Bool = false) {
        var timelineItemsDictionary = OrderedDictionary<TimelineItemIdentifier.UniqueID, RoomTimelineItemViewState>()
        
        timelineItems.filter { $0 is RedactedRoomTimelineItem }.forEach { timelineItem in
            // Stops the audio player when a voice message is redacted.
            guard let playerState = mediaPlayerProvider.playerState(for: .timelineItemIdentifier(timelineItem.id)) else {
                return
            }
            
            Task { @MainActor in
                playerState.detachAudioPlayer()
                mediaPlayerProvider.unregister(audioPlayerState: playerState)
            }
        }

        let itemsGroupedByTimelineDisplayStyle = timelineItems.chunked { current, next in
            canGroupItem(timelineItem: current, with: next)
        }
        
        for itemGroup in itemsGroupedByTimelineDisplayStyle {
            guard !itemGroup.isEmpty else {
                MXLog.error("Found empty item group")
                continue
            }
            
            if itemGroup.count == 1 {
                if let firstItem = itemGroup.first {
                    timelineItemsDictionary.updateValue(updateViewState(item: firstItem, groupStyle: .single),
                                                        forKey: firstItem.id.uniqueID)
                }
            } else {
                for (index, item) in itemGroup.enumerated() {
                    if index == 0 {
                        timelineItemsDictionary.updateValue(updateViewState(item: item, groupStyle: state.timelineKind == .pinned ? .single : .first),
                                                            forKey: item.id.uniqueID)
                    } else if index == itemGroup.count - 1 {
                        timelineItemsDictionary.updateValue(updateViewState(item: item, groupStyle: state.timelineKind == .pinned ? .single : .last),
                                                            forKey: item.id.uniqueID)
                    } else {
                        timelineItemsDictionary.updateValue(updateViewState(item: item, groupStyle: state.timelineKind == .pinned ? .single : .middle),
                                                            forKey: item.id.uniqueID)
                    }
                }
            }
        }
        
        if isSwitchingTimelines {
            state.timelineState.isSwitchingTimelines = true
        }
        
        state.timelineState.itemsDictionary = timelineItemsDictionary
    }
    
    private func fetchAndUpdatedLinkPreview(for item: RoomTimelineItemProtocol) {
        guard state.linkPreviewsMap[item.id] == nil else { return }
        if let textContent = (item as? TextRoomTimelineItem)?.content,
           let firstAvailableLink = LinkPreviewUtil.shared.firstNonMatrixLink(from: textContent.body) {
            Task {
                let linkPreviewResult = await clientProxy.getLinkPreviewMetaData(url: firstAvailableLink)
                switch linkPreviewResult {
                case .success(let linkPreview):
                    state.linkPreviewsMap[item.id] = linkPreview
                case .failure(let error):
                    MXLog.error("LINK_PREVIEW: Failed to fetch link preview for \(firstAvailableLink): \(error)")
                }
            }
        }
    }

    private func updateViewState(item: RoomTimelineItemProtocol, groupStyle: TimelineGroupStyle) -> RoomTimelineItemViewState {
        if let timelineItemViewState = state.timelineState.itemsDictionary[item.id.uniqueID] {
            timelineItemViewState.groupStyle = groupStyle
            timelineItemViewState.type = .init(item: item)
            return timelineItemViewState
        } else {
            return RoomTimelineItemViewState(item: item, groupStyle: groupStyle)
        }
    }

    private func canGroupItem(timelineItem: RoomTimelineItemProtocol, with otherTimelineItem: RoomTimelineItemProtocol) -> Bool {
        if timelineItem is CollapsibleTimelineItem || otherTimelineItem is CollapsibleTimelineItem {
            return false
        }
        
        guard let eventTimelineItem = timelineItem as? EventBasedTimelineItemProtocol,
              let otherEventTimelineItem = otherTimelineItem as? EventBasedTimelineItemProtocol else {
            return false
        }
        
        // State events aren't rendered as messages so shouldn't be grouped.
        if eventTimelineItem is StateRoomTimelineItem || otherEventTimelineItem is StateRoomTimelineItem {
            return false
        }
        
        return eventTimelineItem.sender == otherEventTimelineItem.sender
            && eventTimelineItem.properties.reactions.isEmpty // Reactions break the grouping.
            && otherEventTimelineItem.timestamp.timeIntervalSince(eventTimelineItem.timestamp) < 5 * 60 // As does the passage of time.
    }

    // MARK: - Direct chats logics

    private func showInviteAlert() {
        userIndicatorController.alertInfo = .init(id: .init(),
                                                  title: L10n.screenRoomInviteAgainAlertTitle,
                                                  message: L10n.screenRoomInviteAgainAlertMessage,
                                                  primaryButton: .init(title: L10n.actionInvite) { [weak self] in self?.inviteOtherDMUserBack() },
                                                  secondaryButton: .init(title: L10n.actionCancel, role: .cancel, action: nil))
    }

    private let inviteLoadingIndicatorID = UUID().uuidString

    private func inviteOtherDMUserBack() {
        guard roomProxy.infoPublisher.value.isUserAloneInDirectRoom else {
            userIndicatorController.alertInfo = .init(id: .init(), title: L10n.commonError)
            return
        }

        Task {
            userIndicatorController.submitIndicator(.init(id: inviteLoadingIndicatorID, type: .toast, title: L10n.commonLoading))
            defer {
                userIndicatorController.retractIndicatorWithId(inviteLoadingIndicatorID)
            }

            guard
                let members = await roomProxy.members(),
                members.count == 2,
                let otherPerson = members.first(where: { $0.userID != roomProxy.ownUserID && $0.membership == .leave })
            else {
                userIndicatorController.alertInfo = .init(id: .init(), title: L10n.commonError)
                return
            }

            switch await roomProxy.invite(userID: otherPerson.userID) {
            case .success:
                break
            case .failure:
                userIndicatorController.alertInfo = .init(id: .init(),
                                                          title: L10n.commonUnableToInviteTitle,
                                                          message: L10n.commonUnableToInviteMessage)
            }
        }
    }
    
    // MARK: - Reactions
        
    private func displayReactionSummary(for itemID: TimelineItemIdentifier, selectedKey: String) {
        guard let timelineItem = timelineController.timelineItems.firstUsingStableID(itemID),
              let eventTimelineItem = timelineItem as? EventBasedTimelineItemProtocol else {
            return
        }
        
        state.bindings.reactionSummaryInfo = .init(reactions: eventTimelineItem.properties.reactions, selectedKey: selectedKey)
    }
    
    // MARK: - Read Receipts

    private func displayReadReceipts(for itemID: TimelineItemIdentifier) {
        guard let timelineItem = timelineController.timelineItems.firstUsingStableID(itemID),
              let eventTimelineItem = timelineItem as? EventBasedTimelineItemProtocol else {
            return
        }
        
        state.bindings.readReceiptsSummaryInfo = .init(orderedReceipts: eventTimelineItem.properties.orderedReadReceipts, id: eventTimelineItem.id)
    }
        
    // MARK: - Message forwarding
    
    private func forwardMessage(itemID: TimelineItemIdentifier) async {
        guard let content = await timelineController.messageEventContent(for: itemID) else { return }
        actionsSubject.send(.displayMessageForwarding(forwardingItem: .init(id: itemID, roomID: roomProxy.id, content: content)))
    }
    
    // MARK: Pills
    
    private func pillContextUpdater(_ pillContext: PillContext) {
        switch pillContext.data.type {
        case let .user(id):
            let isOwnMention = id == state.ownUserID
            if let profile = state.members[id] {
                pillContext.viewState = .mention(isOwnMention: isOwnMention, displayText: PillUtilities.userPillDisplayText(username: profile.displayName, userID: id))
            } else {
                let fallbackDisplayText = MentionUsersCache.shared.getMentionUserDisplayName(id: id) ?? id
                pillContext.viewState = .mention(isOwnMention: isOwnMention, displayText: fallbackDisplayText)
                pillContext.cancellable = context.$viewState
                    .compactMap { $0.members[id] }
                    .sink { [weak pillContext] profile in
                        guard let pillContext else {
                            return
                        }
                        pillContext.viewState = .mention(isOwnMention: isOwnMention, displayText: PillUtilities.userPillDisplayText(username: profile.displayName, userID: id))
                        pillContext.cancellable = nil
                    }
            }
        case .allUsers:
            pillContext.viewState = .mention(isOwnMention: true, displayText: PillUtilities.atRoom)
        case .event(let room):
            let pillViewState: PillViewState
            switch room {
            case .roomAlias(let alias):
                let roomSummary = clientProxy.roomSummaryForAlias(alias)
                pillViewState = .reference(displayText: PillUtilities.eventPillDisplayText(roomName: roomSummary?.name, rawRoomText: alias))
            case .roomID(let id):
                let roomSummary = clientProxy.roomSummaryForIdentifier(id)
                pillViewState = .reference(displayText: PillUtilities.eventPillDisplayText(roomName: roomSummary?.name, rawRoomText: id))
            }
            pillContext.viewState = pillViewState
        case .roomAlias(let alias):
            let roomSummary = clientProxy.roomSummaryForAlias(alias)
            pillContext.viewState = .reference(displayText: PillUtilities.roomPillDisplayText(roomName: roomSummary?.name, rawRoomText: alias))
        case .roomID(let id):
            let roomSummary = clientProxy.roomSummaryForIdentifier(id)
            pillContext.viewState = .reference(displayText: PillUtilities.roomPillDisplayText(roomName: roomSummary?.name, rawRoomText: id))
        }
    }
    
    // MARK: - User Indicators
    
    private func showFocusLoadingIndicator() {
        userIndicatorController.submitIndicator(UserIndicator(id: Constants.focusTimelineToastIndicatorID,
                                                              type: .toast(progress: .indeterminate),
                                                              title: L10n.commonLoading,
                                                              persistent: true))
    }
    
    private func hideFocusLoadingIndicator() {
        userIndicatorController.retractIndicatorWithId(Constants.focusTimelineToastIndicatorID)
    }
    
    private func displayAlert(_ type: TimelineAlertInfoType) {
        switch type {
        case .audioRecodingPermissionError:
            state.bindings.alertInfo = .init(id: type,
                                             title: L10n.dialogPermissionMicrophoneTitleIos(InfoPlistReader.main.bundleDisplayName),
                                             message: L10n.dialogPermissionMicrophoneDescriptionIos,
                                             primaryButton: .init(title: L10n.commonSettings) { [weak self] in self?.appMediator.openAppSettings() },
                                             secondaryButton: .init(title: L10n.actionNotNow, role: .cancel, action: nil))
        case .pollEndConfirmation(let pollStartID):
            state.bindings.alertInfo = .init(id: type,
                                             title: L10n.actionEndPoll,
                                             message: L10n.commonPollEndConfirmation,
                                             primaryButton: .init(title: L10n.actionCancel, role: .cancel, action: nil),
                                             secondaryButton: .init(title: L10n.actionOk) { self.timelineInteractionHandler.endPoll(pollStartID: pollStartID) })
        case .sendingFailed:
            state.bindings.alertInfo = .init(id: type,
                                             title: L10n.commonSendingFailed,
                                             primaryButton: .init(title: L10n.actionOk, action: nil))
        case .encryptionAuthenticity(let message):
            state.bindings.alertInfo = .init(id: type,
                                             title: message,
                                             primaryButton: .init(title: L10n.actionOk, action: nil))
        }
    }
    
    private func displayErrorToast(_ title: String) {
        userIndicatorController.submitIndicator(UserIndicator(id: Constants.toastErrorID,
                                                              type: .toast,
                                                              title: title,
                                                              iconName: "xmark"))
    }
}

// MARK: - Mocks

extension TimelineViewModel {
    static let mock = mock(timelineKind: .live)
    
    static func mock(timelineKind: TimelineKind = .live, timelineController: MockTimelineController? = nil, hasPredecessor: Bool = false) -> TimelineViewModel {
        let clientProxyMock = ClientProxyMock(.init())
        clientProxyMock.roomSummaryForAliasReturnValue = .mock(id: "!room:matrix.org", name: "Room")
        clientProxyMock.roomSummaryForIdentifierReturnValue = .mock(id: "!room:matrix.org", name: "Room", canonicalAlias: "#room:matrix.org")
        let roomProxy = JoinedRoomProxyMock(.init(name: "Preview room", predecessor: hasPredecessor ? .init(roomId: UUID().uuidString) : nil))
        return TimelineViewModel(roomProxy: roomProxy,
                                 focussedEventID: nil,
                                 timelineController: timelineController ?? MockTimelineController(timelineKind: timelineKind),
                                 mediaProvider: MediaProviderMock(configuration: .init()),
                                 mediaPlayerProvider: MediaPlayerProviderMock(),
                                 voiceMessageMediaManager: VoiceMessageMediaManagerMock(),
                                 userIndicatorController: ServiceLocator.shared.userIndicatorController,
                                 appMediator: AppMediatorMock.default,
                                 appSettings: ServiceLocator.shared.settings,
                                 analyticsService: ServiceLocator.shared.analytics,
                                 emojiProvider: EmojiProvider(appSettings: ServiceLocator.shared.settings),
                                 timelineControllerFactory: TimelineControllerFactoryMock(.init()),
                                 clientProxy: clientProxyMock)
    }
}

extension EnvironmentValues {
    /// Used to access and inject the room context without observing it
    @Entry var timelineContext: TimelineViewModel.Context?
    /// An event ID which will be non-nil when a timeline item should show as focussed.
    @Entry var focussedEventID: String?
}

private enum SlashCommand: String, CaseIterable {
    case join = "/join "
}<|MERGE_RESOLUTION|>--- conflicted
+++ resolved
@@ -278,36 +278,6 @@
     // MARK: - Private
     
     private func handleTappedOnSenderDetails(sender: TimelineItemSender) {
-<<<<<<< HEAD
-//        let memberDetails: ManageRoomMemberDetails = if let memberProxy = roomProxy.membersPublisher.value.first(where: { $0.userID == sender.id }) {
-//            .memberDetails(roomMember: .init(withProxy: memberProxy))
-//        } else {
-//            .loadingMemberDetails(sender: sender)
-//        }
-//        
-//        let viewModel = ManageRoomMemberSheetViewModel(memberDetails: memberDetails,
-//                                                       permissions: .init(canKick: state.canCurrentUserKick,
-//                                                                          canBan: state.canCurrentUserBan,
-//                                                                          ownPowerLevel: currentUserProxy?.powerLevel ?? 0),
-//                                                       roomProxy: roomProxy,
-//                                                       userIndicatorController: userIndicatorController,
-//                                                       analyticsService: analyticsService,
-//                                                       mediaProvider: mediaProvider)
-//        
-//        viewModel.actions.sink { [weak self] action in
-//            guard let self else { return }
-//            switch action {
-//            case .dismiss(let shouldShowDetails):
-//                state.bindings.manageMemberViewModel = nil
-//                if shouldShowDetails {
-//                    actionsSubject.send(.displaySenderDetails(userID: sender.id))
-//                }
-//            }
-//        }
-//        .store(in: &cancellables)
-//        state.bindings.manageMemberViewModel = viewModel
-        actionsSubject.send(.displaySenderDetails(userID: sender.id))
-=======
         let memberDetails: ManageRoomMemberDetails = if let memberProxy = roomProxy.membersPublisher.value.first(where: { $0.userID == sender.id }) {
             .memberDetails(roomMember: .init(withProxy: memberProxy))
         } else {
@@ -335,7 +305,7 @@
         }
         .store(in: &cancellables)
         state.bindings.manageMemberViewModel = viewModel
->>>>>>> c5cd3ea7
+        actionsSubject.send(.displaySenderDetails(userID: sender.id))
     }
     
     private func focusLive() {
