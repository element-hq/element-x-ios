//
// Copyright 2022-2024 New Vector Ltd.
//
// SPDX-License-Identifier: AGPL-3.0-only OR LicenseRef-Element-Commercial
// Please see LICENSE files in the repository root for full details.
//

import Algorithms
import Combine
import MatrixRustSDK
import OrderedCollections
import SwiftUI

typealias TimelineViewModelType = StateStoreViewModel<TimelineViewState, TimelineViewAction>

class TimelineViewModel: TimelineViewModelType, TimelineViewModelProtocol {
    private enum Constants {
        static let paginationEventLimit: UInt16 = 20
        static let detachedTimelineSize: UInt16 = 100
        static let focusTimelineToastIndicatorID = "RoomScreenFocusTimelineToastIndicator"
        static let toastErrorID = "RoomScreenToastError"
    }

    private let roomProxy: JoinedRoomProxyProtocol
    private let timelineController: TimelineControllerProtocol
    private let mediaProvider: MediaProviderProtocol
    private let mediaPlayerProvider: MediaPlayerProviderProtocol
    private let userIndicatorController: UserIndicatorControllerProtocol
    private let appMediator: AppMediatorProtocol
    private let appSettings: AppSettings
    private let analyticsService: AnalyticsService
    private let emojiProvider: EmojiProviderProtocol
    private let timelineControllerFactory: TimelineControllerFactoryProtocol
    private let clientProxy: ClientProxyProtocol
    
    private let timelineInteractionHandler: TimelineInteractionHandler
    
    private let composerFocusedSubject = PassthroughSubject<Bool, Never>()
    
    private let actionsSubject: PassthroughSubject<TimelineViewModelAction, Never> = .init()
    var actions: AnyPublisher<TimelineViewModelAction, Never> {
        actionsSubject.eraseToAnyPublisher()
    }
    
    private var currentUserProxy: RoomMemberProxyProtocol?
    
    private var paginateBackwardsTask: Task<Void, Never>?
    private var paginateForwardsTask: Task<Void, Never>?

    init(roomProxy: JoinedRoomProxyProtocol,
         focussedEventID: String? = nil,
         timelineController: TimelineControllerProtocol,
         mediaProvider: MediaProviderProtocol,
         mediaPlayerProvider: MediaPlayerProviderProtocol,
         voiceMessageMediaManager: VoiceMessageMediaManagerProtocol,
         userIndicatorController: UserIndicatorControllerProtocol,
         appMediator: AppMediatorProtocol,
         appSettings: AppSettings,
         analyticsService: AnalyticsService,
         emojiProvider: EmojiProviderProtocol,
         timelineControllerFactory: TimelineControllerFactoryProtocol,
         clientProxy: ClientProxyProtocol) {
        self.timelineController = timelineController
        self.mediaProvider = mediaProvider
        self.mediaPlayerProvider = mediaPlayerProvider
        self.roomProxy = roomProxy
        self.appSettings = appSettings
        self.analyticsService = analyticsService
        self.userIndicatorController = userIndicatorController
        self.appMediator = appMediator
        self.emojiProvider = emojiProvider
        self.timelineControllerFactory = timelineControllerFactory
        self.clientProxy = clientProxy
        
        let voiceMessageRecorder = VoiceMessageRecorder(audioRecorder: AudioRecorder(), mediaPlayerProvider: mediaPlayerProvider)
        
        timelineInteractionHandler = TimelineInteractionHandler(roomProxy: roomProxy,
                                                                timelineController: timelineController,
                                                                mediaProvider: mediaProvider,
                                                                mediaPlayerProvider: mediaPlayerProvider,
                                                                voiceMessageMediaManager: voiceMessageMediaManager,
                                                                voiceMessageRecorder: voiceMessageRecorder,
                                                                userIndicatorController: userIndicatorController,
                                                                appMediator: appMediator,
                                                                appSettings: appSettings,
                                                                analyticsService: analyticsService,
                                                                emojiProvider: emojiProvider,
                                                                timelineControllerFactory: timelineControllerFactory,
                                                                clientProxy: clientProxy)
        
        let hideTimelineMedia = switch clientProxy.timelineMediaVisibilityPublisher.value {
        case .always:
            false
        case .privateOnly:
            !roomProxy.infoPublisher.value.isPrivate
        case .never:
            true
        }
        super.init(initialViewState: TimelineViewState(timelineKind: timelineController.timelineKind,
                                                       roomID: roomProxy.id,
                                                       isDirectOneToOneRoom: roomProxy.isDirectOneToOneRoom,
                                                       timelineState: TimelineState(focussedEvent: focussedEventID.map { .init(eventID: $0, appearance: .immediate) }),
                                                       ownUserID: roomProxy.ownUserID,
                                                       isViewSourceEnabled: appSettings.viewSourceEnabled,
                                                       areThreadsEnabled: appSettings.threadsEnabled,
                                                       hideTimelineMedia: hideTimelineMedia,
                                                       hasPredecessor: roomProxy.predecessorRoom != nil,
                                                       pinnedEventIDs: roomProxy.infoPublisher.value.pinnedEventIDs,
                                                       emojiProvider: emojiProvider,
                                                       mapTilerConfiguration: appSettings.mapTilerConfiguration,
                                                       bindings: .init(reactionsCollapsed: [:])),
                   mediaProvider: mediaProvider)
        
        if focussedEventID != nil {
            // The timeline controller will start loading a detached timeline.
            showFocusLoadingIndicator()
        }
        
        setupSubscriptions()
        setupDirectRoomSubscriptionsIfNeeded()
        
        // Set initial values for redacting from the macOS context menu.
        Task { await updatePermissions() }

        state.audioPlayerStateProvider = { [weak self] itemID -> AudioPlayerState? in
            guard let self else {
                return nil
            }
            
            return self.timelineInteractionHandler.audioPlayerState(for: itemID)
        }
        
        state.pillContextUpdater = { [weak self] pillContext in
            self?.pillContextUpdater(pillContext)
        }
        
        state.roomNameForIDResolver = { [weak self] roomID in
            self?.clientProxy.roomSummaryForIdentifier(roomID)?.name
        }
        
        state.roomNameForAliasResolver = { [weak self] alias in
            self?.clientProxy.roomSummaryForAlias(alias)?.name
        }
        
        state.timelineState.paginationState = timelineController.paginationState
        buildTimelineViews(timelineItems: timelineController.timelineItems)
        
        updateMembers(roomProxy.membersPublisher.value)

        // Note: beware if we get to e.g. restore a reply / edit,
        // maybe we are tracking a non-needed first initial state
        trackComposerMode(.default)
    }
    
    // MARK: - Public
    
    override func process(viewAction: TimelineViewAction) {
        switch viewAction {
        case .itemAppeared(let id):
            Task { await timelineController.processItemAppearance(id) }
        case .itemDisappeared(let id):
            Task { await timelineController.processItemDisappearance(id) }
        case .mediaTapped(let id):
            Task { await handleMediaTapped(with: id) }
        case .itemSendInfoTapped(let itemID):
            handleItemSendInfoTapped(itemID: itemID)
        case .toggleReaction(let emoji, let itemID):
            emojiProvider.markEmojiAsFrequentlyUsed(emoji)
            
            guard case let .event(_, eventOrTransactionID) = itemID else {
                fatalError()
            }
            
            Task { await timelineController.toggleReaction(emoji, to: eventOrTransactionID) }
        case .sendReadReceiptIfNeeded(let lastVisibleItemID):
            Task { await sendReadReceiptIfNeeded(for: lastVisibleItemID) }
        case .paginateBackwards:
            paginateBackwards()
        case .paginateForwards:
            paginateForwards()
        case .scrollToBottom:
            scrollToBottom()
        case .displayTimelineItemMenu(let itemID):
            timelineInteractionHandler.displayTimelineItemActionMenu(for: itemID)
        case .handleTimelineItemMenuAction(let itemID, let action):
            timelineInteractionHandler.handleTimelineItemMenuAction(action, itemID: itemID)
        case .tappedOnSenderDetails(let sender):
            handleTappedOnSenderDetails(sender: sender)
        case .displayEmojiPicker(let itemID):
            timelineInteractionHandler.displayEmojiPicker(for: itemID)
        case .displayReactionSummary(let itemID, let key):
            displayReactionSummary(for: itemID, selectedKey: key)
        case .displayReadReceipts(let itemID):
            displayReadReceipts(for: itemID)
        case .displayThread(let itemID):
            actionsSubject.send(.displayThread(itemID: itemID))
        case .handlePasteOrDrop(let provider):
            timelineInteractionHandler.handlePasteOrDrop(provider)
        case .handlePollAction(let pollAction):
            handlePollAction(pollAction)
        case .handleAudioPlayerAction(let audioPlayerAction):
            handleAudioPlayerAction(audioPlayerAction)
        case .focusOnEventID(let eventID):
            Task { await focusOnEvent(eventID: eventID) }
        case .focusLive:
            focusLive()
        case .scrolledToFocussedItem:
            didScrollToFocussedItem()
        case .hasSwitchedTimeline:
            Task { state.timelineState.isSwitchingTimelines = false }
        case let .hasScrolled(direction):
            actionsSubject.send(.hasScrolled(direction: direction))
        case .setOpenURLAction(let action):
            state.openURL = action
<<<<<<< HEAD
        case .fetchLinkPreviewIfApplicable(let item):
            fetchAndUpdatedLinkPreview(for: item)
=======
        case .displayPredecessorRoom:
            guard let predecessorID = roomProxy.predecessorRoom?.roomId else {
                fatalError("Predecessor room should exist if this action is triggered.")
            }
            actionsSubject.send(.displayRoom(roomID: predecessorID))
>>>>>>> ef55c27a
        }
    }

    func process(composerAction: ComposerToolbarViewModelAction) {
        switch composerAction {
        case .sendMessage(let message, let html, let mode, let intentionalMentions):
            Task {
                await sendCurrentMessage(message,
                                         html: html,
                                         mode: mode,
                                         intentionalMentions: intentionalMentions)
            }
        case .editLastMessage:
            editLastMessage()
        case .attach(let attachment):
            attach(attachment)
        case .handlePasteOrDrop(let provider):
            timelineInteractionHandler.handlePasteOrDrop(provider)
        case .composerModeChanged(mode: let mode):
            trackComposerMode(mode)
        case .composerFocusedChanged(isFocused: let isFocused):
            composerFocusedSubject.send(isFocused)
        case .voiceMessage(let voiceMessageAction):
            processVoiceMessageAction(voiceMessageAction)
        case .contentChanged(let isEmpty):
            guard appSettings.sharePresence else {
                return
            }
            
            Task {
                await roomProxy.sendTypingNotification(isTyping: !isEmpty)
            }
        }
    }
    
    func focusOnEvent(eventID: String) async {
        if state.timelineState.hasLoadedItem(with: eventID) {
            state.timelineState.focussedEvent = .init(eventID: eventID, appearance: .animated)
            return
        }
        
        showFocusLoadingIndicator()
        defer { hideFocusLoadingIndicator() }
        
        switch await timelineController.focusOnEvent(eventID, timelineSize: Constants.detachedTimelineSize) {
        case .success:
            state.timelineState.focussedEvent = .init(eventID: eventID, appearance: .immediate)
        case .failure(let error):
            MXLog.error("Failed to focus on event \(eventID)")
            
            if case .eventNotFound = error {
                displayErrorToast(L10n.errorMessageNotFound)
            } else {
                displayErrorToast(L10n.commonFailed)
            }
        }
    }
    
    // MARK: - Private
    
    private func handleTappedOnSenderDetails(sender: TimelineItemSender) {
//        let memberDetails: ManageRoomMemberDetails = if let memberProxy = roomProxy.membersPublisher.value.first(where: { $0.userID == sender.id }) {
//            .memberDetails(roomMember: .init(withProxy: memberProxy))
//        } else {
//            .loadingMemberDetails(sender: sender)
//        }
//        
//        let viewModel = ManageRoomMemberSheetViewModel(memberDetails: memberDetails,
//                                                       permissions: .init(canKick: state.canCurrentUserKick,
//                                                                          canBan: state.canCurrentUserBan,
//                                                                          ownPowerLevel: currentUserProxy?.powerLevel ?? 0),
//                                                       roomProxy: roomProxy,
//                                                       userIndicatorController: userIndicatorController,
//                                                       analyticsService: analyticsService,
//                                                       mediaProvider: mediaProvider)
//        
//        viewModel.actions.sink { [weak self] action in
//            guard let self else { return }
//            switch action {
//            case .dismiss(let shouldShowDetails):
//                state.bindings.manageMemberViewModel = nil
//                if shouldShowDetails {
//                    actionsSubject.send(.displaySenderDetails(userID: sender.id))
//                }
//            }
//        }
//        .store(in: &cancellables)
//        state.bindings.manageMemberViewModel = viewModel
        actionsSubject.send(.displaySenderDetails(userID: sender.id))
    }
    
    private func focusLive() {
        timelineController.focusLive()
    }
    
    private func didScrollToFocussedItem() {
        if var focussedEvent = state.timelineState.focussedEvent {
            focussedEvent.appearance = .hasAppeared
            state.timelineState.focussedEvent = focussedEvent
            hideFocusLoadingIndicator()
        }
    }
    
    private func editLastMessage() {
        guard let item = timelineController.timelineItems.reversed().first(where: {
            guard let item = $0 as? EventBasedMessageTimelineItemProtocol else {
                return false
            }
            
            return item.sender.id == roomProxy.ownUserID && item.isEditable
        }) else {
            return
        }
        
        timelineInteractionHandler.handleTimelineItemMenuAction(.edit, itemID: item.id)
    }
    
    private func attach(_ attachment: ComposerAttachmentType) {
        switch attachment {
        case .camera:
            actionsSubject.send(.displayCameraPicker)
        case .photoLibrary:
            actionsSubject.send(.displayMediaPicker)
        case .file:
            actionsSubject.send(.displayDocumentPicker)
        case .location:
            actionsSubject.send(.displayLocationPicker)
        case .poll:
            actionsSubject.send(.displayPollForm(mode: .new))
        }
    }
    
    private func handlePollAction(_ action: TimelineViewPollAction) {
        switch action {
        case let .selectOption(pollStartID, optionID):
            timelineInteractionHandler.sendPollResponse(pollStartID: pollStartID, optionID: optionID)
        case let .end(pollStartID):
            displayAlert(.pollEndConfirmation(pollStartID))
        case .edit(let pollStartID, let poll):
            actionsSubject.send(.displayPollForm(mode: .edit(eventID: pollStartID, poll: poll)))
        }
    }
    
    private func handleAudioPlayerAction(_ action: TimelineAudioPlayerAction) {
        switch action {
        case .playPause(let itemID):
            Task { await timelineInteractionHandler.playPauseAudio(for: itemID) }
        case .seek(let itemID, let progress):
            Task { await timelineInteractionHandler.seekAudio(for: itemID, progress: progress) }
        }
    }
    
    private func processVoiceMessageAction(_ action: ComposerToolbarVoiceMessageAction) {
        switch action {
        case .startRecording:
            Task {
                await mediaPlayerProvider.detachAllStates(except: nil)
                await timelineInteractionHandler.startRecordingVoiceMessage()
            }
        case .stopRecording:
            Task { await timelineInteractionHandler.stopRecordingVoiceMessage() }
        case .cancelRecording:
            Task { await timelineInteractionHandler.cancelRecordingVoiceMessage() }
        case .deleteRecording:
            Task { await timelineInteractionHandler.deleteCurrentVoiceMessage() }
        case .send:
            Task { await timelineInteractionHandler.sendCurrentVoiceMessage() }
        case .startPlayback:
            Task { await timelineInteractionHandler.startPlayingRecordedVoiceMessage() }
        case .pausePlayback:
            timelineInteractionHandler.pausePlayingRecordedVoiceMessage()
        case .seekPlayback(let progress):
            Task { await timelineInteractionHandler.seekRecordedVoiceMessage(to: progress) }
        case .scrubPlayback(let scrubbing):
            Task { await timelineInteractionHandler.scrubVoiceMessagePlayback(scrubbing: scrubbing) }
        }
    }
    
    private func updateMembers(_ members: [RoomMemberProxyProtocol]) {
        state.members = members.reduce(into: [String: RoomMemberState]()) { dictionary, member in
            dictionary[member.userID] = RoomMemberState(displayName: member.displayName, avatarURL: member.avatarURL)
            if member.userID == roomProxy.ownUserID {
                currentUserProxy = member
            }
        }
    }
    
    private func updatePermissions() async {
        if case let .success(value) = await roomProxy.canUserRedactOther(userID: roomProxy.ownUserID) {
            state.canCurrentUserRedactOthers = value
        } else {
            state.canCurrentUserRedactOthers = false
        }
        
        if case let .success(value) = await roomProxy.canUserRedactOwn(userID: roomProxy.ownUserID) {
            state.canCurrentUserRedactSelf = value
        } else {
            state.canCurrentUserRedactSelf = false
        }
        
        if case let .success(value) = await roomProxy.canUserPinOrUnpin(userID: roomProxy.ownUserID) {
            state.canCurrentUserPin = value
        } else {
            state.canCurrentUserPin = false
        }
        
        if case let .success(value) = await roomProxy.canUserKick(userID: roomProxy.ownUserID) {
            state.canCurrentUserKick = value
        } else {
            state.canCurrentUserKick = false
        }
        
        if case let .success(value) = await roomProxy.canUserBan(userID: roomProxy.ownUserID) {
            state.canCurrentUserBan = value
        } else {
            state.canCurrentUserBan = false
        }
    }
    
    private func setupSubscriptions() {
        timelineController.callbacks
            .receive(on: DispatchQueue.main)
            .sink { [weak self] callback in
                guard let self else { return }

                switch callback {
                case .updatedTimelineItems(let updatedItems, let isSwitchingTimelines):
                    buildTimelineViews(timelineItems: updatedItems, isSwitchingTimelines: isSwitchingTimelines)
                case .paginationState(let paginationState):
                    if state.timelineState.paginationState != paginationState {
                        state.timelineState.paginationState = paginationState
                    }
                case .isLive(let isLive):
                    if state.timelineState.isLive != isLive {
                        state.timelineState.isLive = isLive
                        
                        // Remove the event highlight *only* when transitioning from non-live to live.
                        if isLive, state.timelineState.focussedEvent != nil {
                            state.timelineState.focussedEvent = nil
                        }
                    }
                }
            }
            .store(in: &cancellables)

        let roomInfoSubscription = roomProxy.infoPublisher
        Task { [weak self] in
            for await roomInfo in roomInfoSubscription.receive(on: DispatchQueue.main).values {
                guard !Task.isCancelled else {
                    return
                }
                self?.state.pinnedEventIDs = roomInfo.pinnedEventIDs
                await self?.updatePermissions()
            }
        }
        .store(in: &cancellables)
        
        setupAppSettingsSubscriptions()
        
        roomProxy.membersPublisher
            .receive(on: DispatchQueue.main)
            .sink { [weak self] in self?.updateMembers($0) }
            .store(in: &cancellables)
        
        roomProxy.typingMembersPublisher
            .receive(on: DispatchQueue.main)
            .filter { [weak self] _ in self?.appSettings.sharePresence ?? false }
            .weakAssign(to: \.state.typingMembers, on: self)
            .store(in: &cancellables)
        
        timelineInteractionHandler.actions
            .receive(on: DispatchQueue.main)
            .sink { [weak self] action in
                guard let self else { return }
                
                switch action {
                case .composer(let action):
                    actionsSubject.send(.composer(action: action))
                case .displayAudioRecorderPermissionError:
                    displayAlert(.audioRecodingPermissionError)
                case .displayErrorToast(let title):
                    displayErrorToast(title)
                case .displayEmojiPicker(let itemID, let selectedEmojis):
                    actionsSubject.send(.displayEmojiPicker(itemID: itemID, selectedEmojis: selectedEmojis))
                case .displayMessageForwarding(let itemID):
                    Task { await self.forwardMessage(itemID: itemID) }
                case .displayPollForm(let mode):
                    actionsSubject.send(.displayPollForm(mode: mode))
                case .displayReportContent(let itemID, let senderID):
                    actionsSubject.send(.displayReportContent(itemID: itemID, senderID: senderID))
                case .displayMediaUploadPreviewScreen(let url):
                    actionsSubject.send(.displayMediaUploadPreviewScreen(url: url))
                case .showActionMenu(let actionMenuInfo):
                    Task {
                        await self.updatePermissions()
                        self.state.bindings.actionMenuInfo = actionMenuInfo
                    }
                case .showDebugInfo(let debugInfo):
                    state.bindings.debugInfo = debugInfo
                case .viewInRoomTimeline(let eventID):
                    actionsSubject.send(.viewInRoomTimeline(eventID: eventID))
                }
            }
            .store(in: &cancellables)
    }
    
    private func setupAppSettingsSubscriptions() {
        appSettings.$sharePresence
            .weakAssign(to: \.state.showReadReceipts, on: self)
            .store(in: &cancellables)
        
        appSettings.$viewSourceEnabled
            .weakAssign(to: \.state.isViewSourceEnabled, on: self)
            .store(in: &cancellables)
        
        clientProxy.timelineMediaVisibilityPublisher
            .removeDuplicates()
            .flatMap { [weak self] timelineMediaVisibility -> AnyPublisher<Bool, Never> in
                switch timelineMediaVisibility {
                case .always:
                    return Just(false).eraseToAnyPublisher()
                case .never:
                    return Just(true).eraseToAnyPublisher()
                case .privateOnly:
                    guard let self else { return Just(false).eraseToAnyPublisher() }
                    return roomProxy.infoPublisher
                        .map { !$0.isPrivate }
                        .removeDuplicates()
                        .eraseToAnyPublisher()
                }
            }
            .receive(on: DispatchQueue.main)
            .weakAssign(to: \.state.hideTimelineMedia, on: self)
            .store(in: &cancellables)
    }

    private func setupDirectRoomSubscriptionsIfNeeded() {
        guard roomProxy.infoPublisher.value.isDirect else {
            return
        }

        let shouldShowInviteAlert = composerFocusedSubject
            .removeDuplicates()
            .map { [weak self] isFocused in
                guard let self else { return false }

                return isFocused && self.roomProxy.infoPublisher.value.isUserAloneInDirectRoom
            }
            // We want to show the alert just once, so we are taking the first "true" emitted
            .first { $0 }

        shouldShowInviteAlert
            .sink { [weak self] _ in
                self?.showInviteAlert()
            }
            .store(in: &cancellables)
    }

    private func paginateBackwards() {
        guard paginateBackwardsTask == nil else {
            return
        }

        paginateBackwardsTask = Task { [weak self] in
            guard let self else {
                return
            }

            switch await timelineController.paginateBackwards(requestSize: Constants.paginationEventLimit) {
            case .failure:
                displayErrorToast(L10n.errorFailedLoadingMessages)
            default:
                break
            }
            paginateBackwardsTask = nil
        }
    }
    
    private func paginateForwards() {
        guard paginateForwardsTask == nil else {
            return
        }

        paginateForwardsTask = Task { [weak self] in
            guard let self else {
                return
            }

            switch await timelineController.paginateForwards(requestSize: Constants.paginationEventLimit) {
            case .failure:
                displayErrorToast(L10n.errorFailedLoadingMessages)
            default:
                break
            }
            
            if state.timelineState.paginationState.forward == .timelineEndReached {
                focusLive()
            }
            
            paginateForwardsTask = nil
        }
    }
    
    private func scrollToBottom() {
        if state.timelineState.isLive {
            state.timelineState.scrollToBottomPublisher.send(())
        } else {
            focusLive()
        }
    }
    
    private func sendReadReceiptIfNeeded(for lastVisibleItemID: TimelineItemIdentifier) async {
        guard appMediator.appState == .active else { return }
                
        await timelineController.sendReadReceipt(for: lastVisibleItemID)
    }

    private func handleMediaTapped(with itemID: TimelineItemIdentifier) async {
        state.showLoading = true
        let action = await timelineInteractionHandler.processItemTap(itemID)
        
        switch action {
        case .displayMediaPreview(let item, let timelineViewModelKind):
            actionsSubject.send(.composer(action: .removeFocus)) // Hide the keyboard otherwise a big white space is sometimes shown when dismissing the preview.
            
            let mediaPreviewViewModel = makeMediaPreviewViewModel(item: item, timelineViewModelKind: timelineViewModelKind)
            actionsSubject.send(.displayMediaPreview(mediaPreviewViewModel))
        case .displayLocation(let body, let geoURI, let description):
            actionsSubject.send(.displayLocation(body: body, geoURI: geoURI, description: description))
        case .none:
            break
        }
        state.showLoading = false
    }
    
    private func handleItemSendInfoTapped(itemID: TimelineItemIdentifier) {
        guard let timelineItem = timelineController.timelineItems.firstUsingStableID(itemID) else {
            MXLog.warning("Couldn't find timeline item.")
            return
        }
        
        guard let eventTimelineItem = timelineItem as? EventBasedTimelineItemProtocol else {
            fatalError("Only events can have send info.")
        }
        
        if case .sendingFailed(.unknown) = eventTimelineItem.properties.deliveryStatus {
            displayAlert(.sendingFailed)
        } else if case let .sendingFailed(.verifiedUser(failure)) = eventTimelineItem.properties.deliveryStatus {
            guard let sendHandle = timelineController.sendHandle(for: itemID) else {
                MXLog.error("Cannot find send handle for \(itemID).")
                return
            }
            
            actionsSubject.send(.displayResolveSendFailure(failure: failure,
                                                           sendHandle: sendHandle))
            
        } else if let authenticityMessage = eventTimelineItem.properties.encryptionAuthenticity?.message {
            displayAlert(.encryptionAuthenticity(authenticityMessage))
        }
    }
    
    private func slashCommand(message: String) -> SlashCommand? {
        for command in SlashCommand.allCases where message.starts(with: command.rawValue) {
            return command
        }
        return nil
    }

    private func handleJoinCommand(message: String) {
        guard let alias = String(message.dropFirst(SlashCommand.join.rawValue.count))
            .components(separatedBy: .whitespacesAndNewlines)
            .first,
            let urlString = try? matrixToRoomAliasPermalink(roomAlias: alias),
            let url = URL(string: urlString) else {
            return
        }
        state.openURL?(url)
    }
    
    private func sendCurrentMessage(_ message: String, html: String?, mode: ComposerMode, intentionalMentions: IntentionalMentions) async {
        guard !message.isEmpty else {
            fatalError("This message should never be empty")
        }

        actionsSubject.send(.composer(action: .clear))
        
        switch mode {
        case .reply(let eventID, _, _):
            await timelineController.sendMessage(message,
                                                 html: html,
                                                 inReplyToEventID: eventID,
                                                 intentionalMentions: intentionalMentions)
        case .edit(let originalEventOrTransactionID, .default):
            await timelineController.edit(originalEventOrTransactionID,
                                          message: message,
                                          html: html,
                                          intentionalMentions: intentionalMentions)
        case .edit(let originalEventOrTransactionID, .addCaption),
             .edit(let originalEventOrTransactionID, .editCaption):
            await timelineController.editCaption(originalEventOrTransactionID,
                                                 message: message,
                                                 html: html,
                                                 intentionalMentions: intentionalMentions)
        case .default:
            switch slashCommand(message: message) {
            case .join:
                handleJoinCommand(message: message)
            case .none:
                await timelineController.sendMessage(message,
                                                     html: html,
                                                     inReplyToEventID: nil,
                                                     intentionalMentions: intentionalMentions)
            }
        case .recordVoiceMessage, .previewVoiceMessage:
            fatalError("invalid composer mode.")
        }
        
        scrollToBottom()
    }
        
    private func trackComposerMode(_ mode: ComposerMode) {
        var isEdit = false
        var isReply = false
        switch mode {
        case .edit:
            isEdit = true
        case .reply:
            isReply = true
        default:
            break
        }
        
        analyticsService.trackComposer(inThread: false, isEditing: isEdit, isReply: isReply, startsThread: nil)
    }
    
    private func makeMediaPreviewViewModel(item: EventBasedMessageTimelineItemProtocol,
                                           timelineViewModelKind: TimelineControllerAction.TimelineViewModelKind) -> TimelineMediaPreviewViewModel {
        let timelineViewModel = switch timelineViewModelKind {
        case .active: self
        case .new(let newViewModel): newViewModel
        }
        
        return TimelineMediaPreviewViewModel(initialItem: item,
                                             timelineViewModel: timelineViewModel,
                                             mediaProvider: mediaProvider,
                                             photoLibraryManager: PhotoLibraryManager(),
                                             userIndicatorController: userIndicatorController,
                                             appMediator: appMediator)
    }
    
    // MARK: - Timeline Item Building
    
    private func buildTimelineViews(timelineItems: [RoomTimelineItemProtocol], isSwitchingTimelines: Bool = false) {
        var timelineItemsDictionary = OrderedDictionary<TimelineItemIdentifier.UniqueID, RoomTimelineItemViewState>()
        
        timelineItems.filter { $0 is RedactedRoomTimelineItem }.forEach { timelineItem in
            // Stops the audio player when a voice message is redacted.
            guard let playerState = mediaPlayerProvider.playerState(for: .timelineItemIdentifier(timelineItem.id)) else {
                return
            }
            
            Task { @MainActor in
                playerState.detachAudioPlayer()
                mediaPlayerProvider.unregister(audioPlayerState: playerState)
            }
        }

        let itemsGroupedByTimelineDisplayStyle = timelineItems.chunked { current, next in
            canGroupItem(timelineItem: current, with: next)
        }
        
        for itemGroup in itemsGroupedByTimelineDisplayStyle {
            guard !itemGroup.isEmpty else {
                MXLog.error("Found empty item group")
                continue
            }
            
            if itemGroup.count == 1 {
                if let firstItem = itemGroup.first {
                    timelineItemsDictionary.updateValue(updateViewState(item: firstItem, groupStyle: .single),
                                                        forKey: firstItem.id.uniqueID)
                }
            } else {
                for (index, item) in itemGroup.enumerated() {
                    if index == 0 {
                        timelineItemsDictionary.updateValue(updateViewState(item: item, groupStyle: state.timelineKind == .pinned ? .single : .first),
                                                            forKey: item.id.uniqueID)
                    } else if index == itemGroup.count - 1 {
                        timelineItemsDictionary.updateValue(updateViewState(item: item, groupStyle: state.timelineKind == .pinned ? .single : .last),
                                                            forKey: item.id.uniqueID)
                    } else {
                        timelineItemsDictionary.updateValue(updateViewState(item: item, groupStyle: state.timelineKind == .pinned ? .single : .middle),
                                                            forKey: item.id.uniqueID)
                    }
                }
            }
        }
        
        if isSwitchingTimelines {
            state.timelineState.isSwitchingTimelines = true
        }
        
        state.timelineState.itemsDictionary = timelineItemsDictionary
    }
    
    private func fetchAndUpdatedLinkPreview(for item: RoomTimelineItemProtocol) {
        guard state.linkPreviewsMap[item.id] == nil else { return }
        if let textContent = (item as? TextRoomTimelineItem)?.content,
           let firstAvailableLink = LinkPreviewUtil.shared.firstNonMatrixLink(from: textContent.body) {
            Task {
                let linkPreviewResult = await clientProxy.getLinkPreviewMetaData(url: firstAvailableLink)
                switch linkPreviewResult {
                case .success(let linkPreview):
                    state.linkPreviewsMap[item.id] = linkPreview
                case .failure(let error):
                    MXLog.error("LINK_PREVIEW: Failed to fetch link preview for \(firstAvailableLink): \(error)")
                }
            }
        }
    }

    private func updateViewState(item: RoomTimelineItemProtocol, groupStyle: TimelineGroupStyle) -> RoomTimelineItemViewState {
        if let timelineItemViewState = state.timelineState.itemsDictionary[item.id.uniqueID] {
            timelineItemViewState.groupStyle = groupStyle
            timelineItemViewState.type = .init(item: item)
            return timelineItemViewState
        } else {
            return RoomTimelineItemViewState(item: item, groupStyle: groupStyle)
        }
    }

    private func canGroupItem(timelineItem: RoomTimelineItemProtocol, with otherTimelineItem: RoomTimelineItemProtocol) -> Bool {
        if timelineItem is CollapsibleTimelineItem || otherTimelineItem is CollapsibleTimelineItem {
            return false
        }
        
        guard let eventTimelineItem = timelineItem as? EventBasedTimelineItemProtocol,
              let otherEventTimelineItem = otherTimelineItem as? EventBasedTimelineItemProtocol else {
            return false
        }
        
        // State events aren't rendered as messages so shouldn't be grouped.
        if eventTimelineItem is StateRoomTimelineItem || otherEventTimelineItem is StateRoomTimelineItem {
            return false
        }
        
        return eventTimelineItem.sender == otherEventTimelineItem.sender
            && eventTimelineItem.properties.reactions.isEmpty // Reactions break the grouping.
            && otherEventTimelineItem.timestamp.timeIntervalSince(eventTimelineItem.timestamp) < 5 * 60 // As does the passage of time.
    }

    // MARK: - Direct chats logics

    private func showInviteAlert() {
        userIndicatorController.alertInfo = .init(id: .init(),
                                                  title: L10n.screenRoomInviteAgainAlertTitle,
                                                  message: L10n.screenRoomInviteAgainAlertMessage,
                                                  primaryButton: .init(title: L10n.actionInvite) { [weak self] in self?.inviteOtherDMUserBack() },
                                                  secondaryButton: .init(title: L10n.actionCancel, role: .cancel, action: nil))
    }

    private let inviteLoadingIndicatorID = UUID().uuidString

    private func inviteOtherDMUserBack() {
        guard roomProxy.infoPublisher.value.isUserAloneInDirectRoom else {
            userIndicatorController.alertInfo = .init(id: .init(), title: L10n.commonError)
            return
        }

        Task {
            userIndicatorController.submitIndicator(.init(id: inviteLoadingIndicatorID, type: .toast, title: L10n.commonLoading))
            defer {
                userIndicatorController.retractIndicatorWithId(inviteLoadingIndicatorID)
            }

            guard
                let members = await roomProxy.members(),
                members.count == 2,
                let otherPerson = members.first(where: { $0.userID != roomProxy.ownUserID && $0.membership == .leave })
            else {
                userIndicatorController.alertInfo = .init(id: .init(), title: L10n.commonError)
                return
            }

            switch await roomProxy.invite(userID: otherPerson.userID) {
            case .success:
                break
            case .failure:
                userIndicatorController.alertInfo = .init(id: .init(),
                                                          title: L10n.commonUnableToInviteTitle,
                                                          message: L10n.commonUnableToInviteMessage)
            }
        }
    }
    
    // MARK: - Reactions
        
    private func displayReactionSummary(for itemID: TimelineItemIdentifier, selectedKey: String) {
        guard let timelineItem = timelineController.timelineItems.firstUsingStableID(itemID),
              let eventTimelineItem = timelineItem as? EventBasedTimelineItemProtocol else {
            return
        }
        
        state.bindings.reactionSummaryInfo = .init(reactions: eventTimelineItem.properties.reactions, selectedKey: selectedKey)
    }
    
    // MARK: - Read Receipts

    private func displayReadReceipts(for itemID: TimelineItemIdentifier) {
        guard let timelineItem = timelineController.timelineItems.firstUsingStableID(itemID),
              let eventTimelineItem = timelineItem as? EventBasedTimelineItemProtocol else {
            return
        }
        
        state.bindings.readReceiptsSummaryInfo = .init(orderedReceipts: eventTimelineItem.properties.orderedReadReceipts, id: eventTimelineItem.id)
    }
        
    // MARK: - Message forwarding
    
    private func forwardMessage(itemID: TimelineItemIdentifier) async {
        guard let content = await timelineController.messageEventContent(for: itemID) else { return }
        actionsSubject.send(.displayMessageForwarding(forwardingItem: .init(id: itemID, roomID: roomProxy.id, content: content)))
    }
    
    // MARK: Pills
    
    private func pillContextUpdater(_ pillContext: PillContext) {
        switch pillContext.data.type {
        case let .user(id):
            let isOwnMention = id == state.ownUserID
            if let profile = state.members[id] {
                pillContext.viewState = .mention(isOwnMention: isOwnMention, displayText: PillUtilities.userPillDisplayText(username: profile.displayName, userID: id))
            } else {
                let fallbackDisplayText = MentionUsersCache.shared.getMentionUserDisplayName(id: id) ?? id
                pillContext.viewState = .mention(isOwnMention: isOwnMention, displayText: fallbackDisplayText)
                pillContext.cancellable = context.$viewState
                    .compactMap { $0.members[id] }
                    .sink { [weak pillContext] profile in
                        guard let pillContext else {
                            return
                        }
                        pillContext.viewState = .mention(isOwnMention: isOwnMention, displayText: PillUtilities.userPillDisplayText(username: profile.displayName, userID: id))
                        pillContext.cancellable = nil
                    }
            }
        case .allUsers:
            pillContext.viewState = .mention(isOwnMention: true, displayText: PillUtilities.atRoom)
        case .event(let room):
            let pillViewState: PillViewState
            switch room {
            case .roomAlias(let alias):
                let roomSummary = clientProxy.roomSummaryForAlias(alias)
                pillViewState = .reference(displayText: PillUtilities.eventPillDisplayText(roomName: roomSummary?.name, rawRoomText: alias))
            case .roomID(let id):
                let roomSummary = clientProxy.roomSummaryForIdentifier(id)
                pillViewState = .reference(displayText: PillUtilities.eventPillDisplayText(roomName: roomSummary?.name, rawRoomText: id))
            }
            pillContext.viewState = pillViewState
        case .roomAlias(let alias):
            let roomSummary = clientProxy.roomSummaryForAlias(alias)
            pillContext.viewState = .reference(displayText: PillUtilities.roomPillDisplayText(roomName: roomSummary?.name, rawRoomText: alias))
        case .roomID(let id):
            let roomSummary = clientProxy.roomSummaryForIdentifier(id)
            pillContext.viewState = .reference(displayText: PillUtilities.roomPillDisplayText(roomName: roomSummary?.name, rawRoomText: id))
        }
    }
    
    // MARK: - User Indicators
    
    private func showFocusLoadingIndicator() {
        userIndicatorController.submitIndicator(UserIndicator(id: Constants.focusTimelineToastIndicatorID,
                                                              type: .toast(progress: .indeterminate),
                                                              title: L10n.commonLoading,
                                                              persistent: true))
    }
    
    private func hideFocusLoadingIndicator() {
        userIndicatorController.retractIndicatorWithId(Constants.focusTimelineToastIndicatorID)
    }
    
    private func displayAlert(_ type: TimelineAlertInfoType) {
        switch type {
        case .audioRecodingPermissionError:
            state.bindings.alertInfo = .init(id: type,
                                             title: L10n.dialogPermissionMicrophoneTitleIos(InfoPlistReader.main.bundleDisplayName),
                                             message: L10n.dialogPermissionMicrophoneDescriptionIos,
                                             primaryButton: .init(title: L10n.commonSettings) { [weak self] in self?.appMediator.openAppSettings() },
                                             secondaryButton: .init(title: L10n.actionNotNow, role: .cancel, action: nil))
        case .pollEndConfirmation(let pollStartID):
            state.bindings.alertInfo = .init(id: type,
                                             title: L10n.actionEndPoll,
                                             message: L10n.commonPollEndConfirmation,
                                             primaryButton: .init(title: L10n.actionCancel, role: .cancel, action: nil),
                                             secondaryButton: .init(title: L10n.actionOk) { self.timelineInteractionHandler.endPoll(pollStartID: pollStartID) })
        case .sendingFailed:
            state.bindings.alertInfo = .init(id: type,
                                             title: L10n.commonSendingFailed,
                                             primaryButton: .init(title: L10n.actionOk, action: nil))
        case .encryptionAuthenticity(let message):
            state.bindings.alertInfo = .init(id: type,
                                             title: message,
                                             primaryButton: .init(title: L10n.actionOk, action: nil))
        }
    }
    
    private func displayErrorToast(_ title: String) {
        userIndicatorController.submitIndicator(UserIndicator(id: Constants.toastErrorID,
                                                              type: .toast,
                                                              title: title,
                                                              iconName: "xmark"))
    }
}

private extension RoomInfoProxy {
    /// Checks if the other person left the room in a direct chat
    var isUserAloneInDirectRoom: Bool {
        isDirect && activeMembersCount == 1
    }
}

// MARK: - Mocks

extension TimelineViewModel {
    static let mock = mock(timelineKind: .live)
    
    static func mock(timelineKind: TimelineKind = .live, timelineController: MockTimelineController? = nil, hasPredecessor: Bool = false) -> TimelineViewModel {
        let clientProxyMock = ClientProxyMock(.init())
        clientProxyMock.roomSummaryForAliasReturnValue = .mock(id: "!room:matrix.org", name: "Room")
        clientProxyMock.roomSummaryForIdentifierReturnValue = .mock(id: "!room:matrix.org", name: "Room", canonicalAlias: "#room:matrix.org")
        let roomProxy = JoinedRoomProxyMock(.init(name: "Preview room", predecessor: hasPredecessor ? .init(roomId: UUID().uuidString, lastEventId: UUID().uuidString) : nil))
        return TimelineViewModel(roomProxy: roomProxy,
                                 focussedEventID: nil,
                                 timelineController: timelineController ?? MockTimelineController(timelineKind: timelineKind),
                                 mediaProvider: MediaProviderMock(configuration: .init()),
                                 mediaPlayerProvider: MediaPlayerProviderMock(),
                                 voiceMessageMediaManager: VoiceMessageMediaManagerMock(),
                                 userIndicatorController: ServiceLocator.shared.userIndicatorController,
                                 appMediator: AppMediatorMock.default,
                                 appSettings: ServiceLocator.shared.settings,
                                 analyticsService: ServiceLocator.shared.analytics,
                                 emojiProvider: EmojiProvider(appSettings: ServiceLocator.shared.settings),
                                 timelineControllerFactory: TimelineControllerFactoryMock(.init()),
                                 clientProxy: clientProxyMock)
    }
}

extension EnvironmentValues {
    /// Used to access and inject the room context without observing it
    @Entry var timelineContext: TimelineViewModel.Context?
    /// An event ID which will be non-nil when a timeline item should show as focussed.
    @Entry var focussedEventID: String?
}

private enum SlashCommand: String, CaseIterable {
    case join = "/join "
}<|MERGE_RESOLUTION|>--- conflicted
+++ resolved
@@ -212,16 +212,13 @@
             actionsSubject.send(.hasScrolled(direction: direction))
         case .setOpenURLAction(let action):
             state.openURL = action
-<<<<<<< HEAD
-        case .fetchLinkPreviewIfApplicable(let item):
-            fetchAndUpdatedLinkPreview(for: item)
-=======
         case .displayPredecessorRoom:
             guard let predecessorID = roomProxy.predecessorRoom?.roomId else {
                 fatalError("Predecessor room should exist if this action is triggered.")
             }
             actionsSubject.send(.displayRoom(roomID: predecessorID))
->>>>>>> ef55c27a
+        case .fetchLinkPreviewIfApplicable(let item):
+            fetchAndUpdatedLinkPreview(for: item)
         }
     }
 
