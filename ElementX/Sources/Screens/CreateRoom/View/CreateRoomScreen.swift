--- conflicted
+++ resolved
@@ -65,13 +65,8 @@
 //                        .compoundListSectionHeader()
                     
                     TextField(L10n.screenCreateRoomRoomNameLabel,
-<<<<<<< HEAD
-                              text: $context.roomName,
+                              text: roomNameBinding,
                               prompt: Text("Group Name").foregroundColor(.compound.textPlaceholder),
-=======
-                              text: roomNameBinding,
-                              prompt: Text(L10n.commonRoomNamePlaceholder).foregroundColor(.compound.textPlaceholder),
->>>>>>> c9aeebca
                               axis: .horizontal)
                         .focused($focus, equals: .name)
                         .accessibilityIdentifier(A11yIdentifiers.createRoomScreen.roomName)
@@ -172,11 +167,7 @@
                                     iconAlignment: .top),
                     kind: .selection(isSelected: !context.isRoomPrivate) { context.isRoomPrivate = false })
         } header: {
-<<<<<<< HEAD
             Text("Group Type")
-=======
-            Text(L10n.screenCreateRoomRoomVisibilitySectionTitle)
->>>>>>> c9aeebca
                 .compoundListSectionHeader()
         }
     }
