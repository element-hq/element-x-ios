//
// Copyright 2022-2024 New Vector Ltd.
//
// SPDX-License-Identifier: AGPL-3.0-only OR LicenseRef-Element-Commercial
// Please see LICENSE files in the repository root for full details.
//

import Compound
import SwiftUI

struct CreateRoomScreen: View {
    @ObservedObject var context: CreateRoomViewModel.Context
    @FocusState private var focus: Focus?

    private enum Focus {
        case name
        case topic
        case alias
    }
    
    private var aliasBinding: Binding<String> {
        .init(get: {
            context.viewState.aliasLocalPart
        }, set: {
            context.send(viewAction: .updateAliasLocalPart($0))
        })
    }
    
    private var roomNameBinding: Binding<String> {
        .init(get: {
            context.viewState.roomName
        }, set: {
            context.send(viewAction: .updateRoomName($0))
        })
    }
    
    var body: some View {
        Form {
            roomSection
            // topicSection
            securitySection
            if context.viewState.isKnockingFeatureEnabled,
               !context.isRoomPrivate {
                roomAccessSection
                roomAliasSection
            }
        }
        .zeroList()
        .track(screen: .CreateRoom)
        .scrollDismissesKeyboard(.immediately)
        .navigationTitle("Group Details")
        .navigationBarTitleDisplayMode(.inline)
        .toolbar { toolbar }
        .readFrame($frame)
        .alert(item: $context.alertInfo)
        .shouldScrollOnKeyboardDidShow(focus == .alias, to: Focus.alias)
    }
    
    private var roomSection: some View {
        Section {
            VStack(alignment: .center, spacing: 16) {
                roomAvatarButton
                
                VStack(alignment: .leading, spacing: 8) {
//                    Text(L10n.screenCreateRoomRoomNameLabel.uppercased())
//                        .padding(.leading, ZeroListRowPadding.horizontal)
//                        .compoundListSectionHeader()
                    
                    TextField(L10n.screenCreateRoomRoomNameLabel,
                              text: roomNameBinding,
                              prompt: Text("Group Name").foregroundColor(.compound.textSecondary),
                              axis: .horizontal)
                        .focused($focus, equals: .name)
                        .accessibilityIdentifier(A11yIdentifiers.createRoomScreen.roomName)
                        .padding(.horizontal, ZeroListRowPadding.horizontal)
                        .padding(.vertical, ZeroListRowPadding.vertical)
                        .background(.zero.bgCanvasDefault, in: RoundedRectangle(cornerRadius: 12))
                }
            }
            .listRowInsets(.init())
            .listRowBackground(Color.clear)
        }
    }
    
    private var roomAvatarButton: some View {
        Button {
            focus = nil
            context.showAttachmentConfirmationDialog = true
        } label: {
            if let url = context.viewState.avatarURL {
                AsyncImage(url: url) { image in
                    image
                        .resizable()
                        .aspectRatio(contentMode: .fill)
                } placeholder: {
                    ProgressView()
                }
                .scaledFrame(size: 120)
                .clipShape(Circle())
            } else {
                CompoundIcon(\.takePhoto, size: .custom(36), relativeTo: .title)
                    .foregroundColor(.compound.iconSecondary)
                    .scaledFrame(size: 120, relativeTo: .title)
                    .background(.compound.bgSubtlePrimary, in: Circle())
            }
        }
        .buttonStyle(.plain)
        .confirmationDialog("", isPresented: $context.showAttachmentConfirmationDialog) {
            Button(L10n.actionTakePhoto) {
                context.send(viewAction: .displayCameraPicker)
            }
            Button(L10n.actionChoosePhoto) {
                context.send(viewAction: .displayMediaPicker)
            }
            if context.viewState.avatarURL != nil {
                Button(L10n.actionRemove, role: .destructive) {
                    context.send(viewAction: .removeImage)
                }
            }
        }
    }
    
    private var topicSection: some View {
        Section {
            ZeroListRow(label: .plain(title: L10n.commonTopicPlaceholder),
                        kind: .textField(text: $context.roomTopic, axis: .vertical))
                .lineLimit(3, reservesSpace: false)
                .focused($focus, equals: .topic)
                .accessibilityIdentifier(A11yIdentifiers.createRoomScreen.roomTopic)
        } header: {
            Text(L10n.screenCreateRoomTopicLabel)
                .compoundListSectionHeader()
        } footer: {
            if !context.viewState.selectedUsers.isEmpty {
                selectedUsersSection
            }
        }
    }
    
    @State private var frame: CGRect = .zero
    @ScaledMetric private var invitedUserCellWidth: CGFloat = 72

    private var selectedUsersSection: some View {
        ScrollView(.horizontal, showsIndicators: false) {
            LazyHStack(spacing: 16) {
                ForEach(context.viewState.selectedUsers, id: \.userID) { user in
                    InviteUsersScreenSelectedItem(user: user, mediaProvider: context.mediaProvider) {
                        context.send(viewAction: .deselectUser(user))
                    }
                    .frame(width: invitedUserCellWidth)
                }
            }
            .padding(.horizontal, ZeroListRowPadding.horizontal)
            .padding(.vertical, 22)
        }
        .frame(width: frame.width)
    }
    
    private var securitySection: some View {
        Section {
            ZeroListRow(label: .default(title: "Encrypted Group",
                                        description: "Encrypted Groups are ideal for more focused, intimate conversations and are encrypted by default. Check this box if you are creating a room intended for smaller groups.",
                                        icon: \.lock,
                                        iconAlignment: .top),
                        kind: .selection(isSelected: context.isRoomPrivate) { context.isRoomPrivate = true })
            ZeroListRow(label: .default(title: "Super Group",
                                        description: "Super Groups are designed to accommodate larger communities and are not encrypted by default. Check this box if you are creating a room intended for larger groups (10+ people).",
                                        icon: \.public,
                                        iconAlignment: .top),
                        kind: .selection(isSelected: !context.isRoomPrivate) { context.isRoomPrivate = false })
        } header: {
            Text("Group Type")
                .compoundListSectionHeader()
        }
    }
    
    private var roomAccessSection: some View {
        Section {
            ZeroListRow(label: .plain(title: L10n.screenCreateRoomRoomAccessSectionAnyoneOptionTitle,
                                      description: L10n.screenCreateRoomRoomAccessSectionAnyoneOptionDescription),
                        kind: .selection(isSelected: !context.isKnockingOnly) { context.isKnockingOnly = false })
            ZeroListRow(label: .plain(title: L10n.screenCreateRoomRoomAccessSectionKnockingOptionTitle,
                                      description: L10n.screenCreateRoomRoomAccessSectionKnockingOptionDescription),
                        kind: .selection(isSelected: context.isKnockingOnly) { context.isKnockingOnly = true })
        } header: {
            Text(L10n.screenCreateRoomRoomAccessSectionHeader)
                .compoundListSectionHeader()
        }
    }
    
    private var roomAliasSection: some View {
        Section {
<<<<<<< HEAD
            ZeroListRow(kind: .custom {
                HStack(spacing: 0) {
                    Text("#")
                        .font(.compound.bodyLG)
                        .foregroundStyle(.compound.textSecondary)
                    TextField("", text: aliasBinding)
                        .textInputAutocapitalization(.never)
                        .autocorrectionDisabled()
                        .textContentType(.URL)
                        .focused($focus, equals: .alias)
                        .tint(.compound.iconAccentTertiary)
                        .font(.compound.bodyLG)
                        .foregroundStyle(.compound.textPrimary)
                        .padding(.horizontal, 8)
                    Text(":\(context.viewState.serverName)")
                        .font(.compound.bodyLG)
                        .foregroundStyle(.compound.textSecondary)
                }
                .padding(ZeroListRowPadding.textFieldInsets)
                .environment(\.layoutDirection, .leftToRight)
                .errorBackground(!context.viewState.aliasErrors.isEmpty)
            })
            .id(Focus.alias)
=======
            EditRoomAddressListRow(aliasLocalPart: aliasBinding,
                                   serverName: context.viewState.serverName,
                                   shouldDisplayError: context.viewState.aliasErrors.errorDescription != nil)
                .focused($focus, equals: .alias)
                .id(Focus.alias)
>>>>>>> c29175d1
        } header: {
            Text(L10n.screenCreateRoomRoomAddressSectionTitle)
                .compoundListSectionHeader()
        } footer: {
            VStack(alignment: .leading, spacing: 12) {
                if let errorDescription = context.viewState.aliasErrors.errorDescription {
                    Label(errorDescription, icon: \.error, iconSize: .xSmall, relativeTo: .compound.bodySM)
                        .foregroundStyle(.compound.textCriticalPrimary)
                        .font(.compound.bodySM)
                }
                Text(L10n.screenCreateRoomRoomAddressSectionFooter)
                    .compoundListSectionFooter()
                    .font(.compound.bodySM)
            }
        }
    }
    
    private var toolbar: some ToolbarContent {
        ToolbarItem(placement: .confirmationAction) {
            Button(L10n.actionCreate) {
                focus = nil
                context.send(viewAction: .createRoom)
            }
            .disabled(!context.viewState.canCreateRoom)
        }
    }
}

<<<<<<< HEAD
private extension View {
    func errorBackground(_ shouldDisplay: Bool) -> some View {
        listRowBackground(shouldDisplay ? AnyView(RoundedRectangle(cornerRadius: 10)
                .inset(by: 1)
                .fill(.compound.bgCriticalSubtleHovered)
                .stroke(Color.compound.borderCriticalPrimary)) : AnyView(Color.zero.bgCanvasDefault))
    }
}

=======
>>>>>>> c29175d1
// MARK: - Previews

struct CreateRoom_Previews: PreviewProvider, TestablePreview {
    static let viewModel = {
        let userSession = UserSessionMock(.init(clientProxy: ClientProxyMock(.init(userID: "@userid:example.com"))))
        let parameters = CreateRoomFlowParameters()
        let selectedUsers: [UserProfileProxy] = [.mockAlice, .mockBob, .mockCharlie]
        
        return CreateRoomViewModel(userSession: userSession,
                                   createRoomParameters: .init(parameters),
                                   selectedUsers: .init(selectedUsers),
                                   analytics: ServiceLocator.shared.analytics,
                                   userIndicatorController: UserIndicatorControllerMock(),
                                   appSettings: ServiceLocator.shared.settings)
    }()
    
    static let emtpyViewModel = {
        let userSession = UserSessionMock(.init(clientProxy: ClientProxyMock(.init(userID: "@userid:example.com"))))
        let parameters = CreateRoomFlowParameters()
        return CreateRoomViewModel(userSession: userSession,
                                   createRoomParameters: .init(parameters),
                                   selectedUsers: .init([]),
                                   analytics: ServiceLocator.shared.analytics,
                                   userIndicatorController: UserIndicatorControllerMock(),
                                   appSettings: ServiceLocator.shared.settings)
    }()
    
    static let publicRoomViewModel = {
        let userSession = UserSessionMock(.init(clientProxy: ClientProxyMock(.init(userIDServerName: "example.org", userID: "@userid:example.com"))))
        let parameters = CreateRoomFlowParameters(isRoomPrivate: false)
        let selectedUsers: [UserProfileProxy] = [.mockAlice, .mockBob, .mockCharlie]
        ServiceLocator.shared.settings.knockingEnabled = true
        return CreateRoomViewModel(userSession: userSession,
                                   createRoomParameters: .init(parameters),
                                   selectedUsers: .init([]),
                                   analytics: ServiceLocator.shared.analytics,
                                   userIndicatorController: UserIndicatorControllerMock(),
                                   appSettings: ServiceLocator.shared.settings)
    }()
    
    static let publicRoomInvalidAliasViewModel = {
        let userSession = UserSessionMock(.init(clientProxy: ClientProxyMock(.init(userIDServerName: "example.org", userID: "@userid:example.com"))))
        let parameters = CreateRoomFlowParameters(isRoomPrivate: false, aliasLocalPart: "#:")
        ServiceLocator.shared.settings.knockingEnabled = true
        return CreateRoomViewModel(userSession: userSession,
                                   createRoomParameters: .init(parameters),
                                   selectedUsers: .init([]),
                                   analytics: ServiceLocator.shared.analytics,
                                   userIndicatorController: UserIndicatorControllerMock(),
                                   appSettings: ServiceLocator.shared.settings)
    }()
    
    static let publicRoomExistingAliasViewModel = {
        let clientProxy = ClientProxyMock(.init(userIDServerName: "example.org", userID: "@userid:example.com"))
        clientProxy.isAliasAvailableReturnValue = .success(false)
        let userSession = UserSessionMock(.init(clientProxy: clientProxy))
        let parameters = CreateRoomFlowParameters(isRoomPrivate: false, aliasLocalPart: "existing")
        ServiceLocator.shared.settings.knockingEnabled = true
        return CreateRoomViewModel(userSession: userSession,
                                   createRoomParameters: .init(parameters),
                                   selectedUsers: .init([]),
                                   analytics: ServiceLocator.shared.analytics,
                                   userIndicatorController: UserIndicatorControllerMock(),
                                   appSettings: ServiceLocator.shared.settings)
    }()

    static var previews: some View {
        NavigationStack {
            CreateRoomScreen(context: viewModel.context)
        }
        .previewDisplayName("Create Room")
        NavigationStack {
            CreateRoomScreen(context: emtpyViewModel.context)
        }
        .previewDisplayName("Create Room without users")
        NavigationStack {
            CreateRoomScreen(context: publicRoomViewModel.context)
        }
        .previewDisplayName("Create Public Room")
        NavigationStack {
            CreateRoomScreen(context: publicRoomInvalidAliasViewModel.context)
        }
        .snapshotPreferences(expect: publicRoomExistingAliasViewModel.context.$viewState.map { state in
            !state.aliasErrors.isEmpty
        })
        .previewDisplayName("Create Public Room, invalid alias")
        NavigationStack {
            CreateRoomScreen(context: publicRoomExistingAliasViewModel.context)
        }
        .snapshotPreferences(expect: publicRoomExistingAliasViewModel.context.$viewState.map { state in
            !state.aliasErrors.isEmpty
        })
        .previewDisplayName("Create Public Room, existing alias")
    }
}<|MERGE_RESOLUTION|>--- conflicted
+++ resolved
@@ -190,37 +190,11 @@
     
     private var roomAliasSection: some View {
         Section {
-<<<<<<< HEAD
-            ZeroListRow(kind: .custom {
-                HStack(spacing: 0) {
-                    Text("#")
-                        .font(.compound.bodyLG)
-                        .foregroundStyle(.compound.textSecondary)
-                    TextField("", text: aliasBinding)
-                        .textInputAutocapitalization(.never)
-                        .autocorrectionDisabled()
-                        .textContentType(.URL)
-                        .focused($focus, equals: .alias)
-                        .tint(.compound.iconAccentTertiary)
-                        .font(.compound.bodyLG)
-                        .foregroundStyle(.compound.textPrimary)
-                        .padding(.horizontal, 8)
-                    Text(":\(context.viewState.serverName)")
-                        .font(.compound.bodyLG)
-                        .foregroundStyle(.compound.textSecondary)
-                }
-                .padding(ZeroListRowPadding.textFieldInsets)
-                .environment(\.layoutDirection, .leftToRight)
-                .errorBackground(!context.viewState.aliasErrors.isEmpty)
-            })
-            .id(Focus.alias)
-=======
             EditRoomAddressListRow(aliasLocalPart: aliasBinding,
                                    serverName: context.viewState.serverName,
                                    shouldDisplayError: context.viewState.aliasErrors.errorDescription != nil)
                 .focused($focus, equals: .alias)
                 .id(Focus.alias)
->>>>>>> c29175d1
         } header: {
             Text(L10n.screenCreateRoomRoomAddressSectionTitle)
                 .compoundListSectionHeader()
@@ -249,18 +223,6 @@
     }
 }
 
-<<<<<<< HEAD
-private extension View {
-    func errorBackground(_ shouldDisplay: Bool) -> some View {
-        listRowBackground(shouldDisplay ? AnyView(RoundedRectangle(cornerRadius: 10)
-                .inset(by: 1)
-                .fill(.compound.bgCriticalSubtleHovered)
-                .stroke(Color.compound.borderCriticalPrimary)) : AnyView(Color.zero.bgCanvasDefault))
-    }
-}
-
-=======
->>>>>>> c29175d1
 // MARK: - Previews
 
 struct CreateRoom_Previews: PreviewProvider, TestablePreview {
