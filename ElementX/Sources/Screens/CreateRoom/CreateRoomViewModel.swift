--- conflicted
+++ resolved
@@ -93,11 +93,7 @@
                 old.roomName == new.roomName && old.roomTopic == new.roomTopic && old.isRoomPrivate == new.isRoomPrivate
             }
             .sink { [weak self] bindings in
-<<<<<<< HEAD
-                guard let self = self else { return }
-=======
                 guard let self else { return }
->>>>>>> bd4ecdd0
                 updateParameters(bindings: bindings)
                 actionsSubject.send(.updateDetails(createRoomParameters))
             }
