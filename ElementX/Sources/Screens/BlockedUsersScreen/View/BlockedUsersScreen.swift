//
// Copyright 2022-2024 New Vector Ltd.
//
// SPDX-License-Identifier: AGPL-3.0-only OR LicenseRef-Element-Commercial
// Please see LICENSE files in the repository root for full details.
//

import Compound
import SwiftUI

struct BlockedUsersScreen: View {
    @ObservedObject var context: BlockedUsersScreenViewModel.Context
    
    var body: some View {
        content
            .zeroList()
            .navigationBarTitleDisplayMode(.inline)
            .navigationTitle(L10n.commonBlockedUsers)
            .alert(item: $context.alertInfo)
            .disabled(context.viewState.processingUserID != nil)
    }
    
    // MARK: - Private
    
    @ViewBuilder
    private var content: some View {
        if context.viewState.blockedUsers.isEmpty {
            Text(L10n.screenBlockedUsersEmpty)
                .font(.zero.bodyMD)
                .foregroundColor(.compound.textSecondary)
                .frame(maxWidth: .infinity, maxHeight: .infinity)
        } else {
            Form {
                ForEach(context.viewState.blockedUsers, id: \.self) { user in
<<<<<<< HEAD
                    ZeroListRow(label: .avatar(title: user.displayName ?? user.userID, icon: avatar(for: user)),
                                details: .isWaiting(context.viewState.processingUserID == user.userID),
                                kind: .button { context.send(viewAction: .unblockUser(user)) })
=======
                    ListRow(label: .avatar(title: user.displayName ?? user.userID,
                                           description: user.displayName != nil ? user.userID : nil,
                                           icon: avatar(for: user)),
                            details: .isWaiting(context.viewState.processingUserID == user.userID),
                            kind: .button { context.send(viewAction: .unblockUser(user)) })
>>>>>>> 42257a18
                }
            }
        }
    }
    
    private func avatar(for user: UserProfileProxy) -> some View {
        LoadableAvatarImage(url: user.avatarURL,
                            name: user.displayName,
                            contentID: user.userID,
                            avatarSize: .user(on: .blockedUsers),
                            mediaProvider: context.mediaProvider)
            .accessibilityHidden(true)
    }
}

// MARK: - Previews

struct BlockedUsersScreen_Previews: PreviewProvider, TestablePreview {
    static let viewModel = BlockedUsersScreenViewModel(hideProfiles: true,
                                                       clientProxy: ClientProxyMock(.init(userID: RoomMemberProxyMock.mockMe.userID)),
                                                       mediaProvider: MediaProviderMock(configuration: .init()),
                                                       userIndicatorController: UserIndicatorControllerMock())
    
    static var previews: some View {
        NavigationStack {
            BlockedUsersScreen(context: viewModel.context)
        }
    }
}<|MERGE_RESOLUTION|>--- conflicted
+++ resolved
@@ -32,17 +32,11 @@
         } else {
             Form {
                 ForEach(context.viewState.blockedUsers, id: \.self) { user in
-<<<<<<< HEAD
-                    ZeroListRow(label: .avatar(title: user.displayName ?? user.userID, icon: avatar(for: user)),
-                                details: .isWaiting(context.viewState.processingUserID == user.userID),
-                                kind: .button { context.send(viewAction: .unblockUser(user)) })
-=======
                     ListRow(label: .avatar(title: user.displayName ?? user.userID,
                                            description: user.displayName != nil ? user.userID : nil,
                                            icon: avatar(for: user)),
                             details: .isWaiting(context.viewState.processingUserID == user.userID),
                             kind: .button { context.send(viewAction: .unblockUser(user)) })
->>>>>>> 42257a18
                 }
             }
         }
