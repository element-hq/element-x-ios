--- conflicted
+++ resolved
@@ -86,13 +86,10 @@
                     actionsSubject.send(.logoutWithoutConfirmation)
                 case .logout:
                     actionsSubject.send(.logout)
-<<<<<<< HEAD
+                case .presentDeclineAndBlock(let userID, let roomID):
+                    actionsSubject.send(.presentDeclineAndBlock(userID: userID, roomID: roomID))
                 case .postTapped(let post, let feedUpdatedProtocol):
                     actionsSubject.send(.postTapped(post, feedUpdatedProtocol: feedUpdatedProtocol))
-=======
-                case .presentDeclineAndBlock(let userID, let roomID):
-                    actionsSubject.send(.presentDeclineAndBlock(userID: userID, roomID: roomID))
->>>>>>> c2f6c408
                 }
             }
             .store(in: &cancellables)
