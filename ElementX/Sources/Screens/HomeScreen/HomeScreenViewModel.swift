//
// Copyright 2022-2024 New Vector Ltd.
//
// SPDX-License-Identifier: AGPL-3.0-only OR LicenseRef-Element-Commercial
// Please see LICENSE files in the repository root for full details.
//

import AnalyticsEvents
import Combine
import MatrixRustSDK
import SwiftUI
import Kingfisher

typealias HomeScreenViewModelType = StateStoreViewModel<HomeScreenViewState, HomeScreenViewAction>

protocol RoomNotificationModeUpdatedProtocol {
    func onRoomNotificationModeUpdated(for roomId: String, mode: RoomNotificationModeProxy)
}

class HomeScreenViewModel: HomeScreenViewModelType, HomeScreenViewModelProtocol,
                           FeedProtocol, RoomNotificationModeUpdatedProtocol,
                           WalletTransactionProtocol, UserRewardsProtocol {
    private let userSession: UserSessionProtocol
    private let analyticsService: AnalyticsService
    private let appSettings: AppSettings
    private let notificationManager: NotificationManagerProtocol
    private let userIndicatorController: UserIndicatorControllerProtocol
    private let mediaProvider: MediaProviderProtocol
    
    private let roomSummaryProvider: RoomSummaryProviderProtocol?
    
    private var actionsSubject: PassthroughSubject<HomeScreenViewModelAction, Never> = .init()
    var actions: AnyPublisher<HomeScreenViewModelAction, Never> {
        actionsSubject.eraseToAnyPublisher()
    }
    
    private let HOME_SCREEN_POST_PAGE_COUNT = 10
    private var isFetchPostsInProgress = false
    
    private var channelRoomMap: [String: RoomInfoProxy] = [:]
    private var roomNotificationUpdateMap: [String: RoomNotificationModeProxy] = [:]
    
    private var feedMediaPreFetchService: FeedMediaPreFetchService? = nil
    
    private var isRoomUsersExtractionInProgress: Bool = false
    private var isRoomAutoJoinInProgress: Bool = false
    
    init(userSession: UserSessionProtocol,
         selectedRoomPublisher: CurrentValuePublisher<String?, Never>,
         appSettings: AppSettings,
         analyticsService: AnalyticsService,
         notificationManager: NotificationManagerProtocol,
         userIndicatorController: UserIndicatorControllerProtocol) {
        self.userSession = userSession
        self.analyticsService = analyticsService
        self.appSettings = appSettings
        self.notificationManager = notificationManager
        self.userIndicatorController = userIndicatorController
        self.mediaProvider = userSession.mediaProvider
        
        roomSummaryProvider = userSession.clientProxy.roomSummaryProvider
        
        super.init(initialViewState: .init(userID: userSession.clientProxy.userID),
                   mediaProvider: userSession.mediaProvider)
        
        self.feedMediaPreFetchService = FeedMediaPreFetchService(mediaProtocol: .init(onMediaLoaded: { map in
            self.state.postMediaInfoMap = map
        }),
                                                                 clientProxy: userSession.clientProxy,
                                                                 loadInitialPosts: true)
        
        userSession.clientProxy.userAvatarURLPublisher
            .receive(on: DispatchQueue.main)
            .weakAssign(to: \.state.userAvatarURL, on: self)
            .store(in: &cancellables)
        
        userSession.clientProxy.userDisplayNamePublisher
            .receive(on: DispatchQueue.main)
            .weakAssign(to: \.state.userDisplayName, on: self)
            .store(in: &cancellables)
        
        userSession.clientProxy.zeroCurrentUserPublisher
            .receive(on: DispatchQueue.main)
            .sink { [weak self] currentUser in
                
                ZeroCustomEventService.shared.setup(userId: currentUser.id.rawValue, userName: currentUser.displayName)
                
                self?.state.currentUserZeroProfile = currentUser
                if ZeroFlaggedFeaturesService.shared.zeroWalletEnabled() {
                    self?.fetchWalletData()
                }
            }
            .store(in: &cancellables)
        
        userSession.sessionSecurityStatePublisher
            .receive(on: DispatchQueue.main)
            .sink { [weak self] securityState in
                guard let self else { return }
                
                switch securityState.recoveryState {
                case .disabled:
                    state.requiresExtraAccountSetup = true
                    if !state.securityBannerMode.isDismissed {
                        state.securityBannerMode = .show(.setUpRecovery)
                    }
                case .incomplete:
                    state.requiresExtraAccountSetup = true
                    state.securityBannerMode = .show(.recoveryOutOfSync)
                default:
                    state.securityBannerMode = .none
                    state.requiresExtraAccountSetup = false
                }
            }
            .store(in: &cancellables)
        
        userSession.sessionSecurityStatePublisher
            .receive(on: DispatchQueue.main)
            .filter { state in
                state.verificationState != .unknown
                && state.recoveryState != .settingUp
                && state.recoveryState != .unknown
            }
            .sink { [weak self] state in
                guard let self else { return }
                
                self.analyticsService.updateUserProperties(AnalyticsEvent.newVerificationStateUserProperty(verificationState: state.verificationState, recoveryState: state.recoveryState))
                self.analyticsService.trackSessionSecurityState(state)
            }
            .store(in: &cancellables)
        
        userSession.clientProxy.userRewardsPublisher
            .receive(on: DispatchQueue.main)
            .weakAssign(to: \.state.userRewards, on: self)
            .store(in: &cancellables)
        
        userSession.clientProxy.showNewUserRewardsIntimationPublisher
            .receive(on: DispatchQueue.main)
            .weakAssign(to: \.state.showNewUserRewardsIntimation, on: self)
            .store(in: &cancellables)
        
        selectedRoomPublisher
            .weakAssign(to: \.state.selectedRoomID, on: self)
            .store(in: &cancellables)
        
        appSettings.$hideUnreadMessagesBadge
            .sink { [weak self] _ in self?.updateRooms() }
            .store(in: &cancellables)
        
        appSettings.$seenInvites
            .removeDuplicates()
            .sink { [weak self] _ in
                self?.updateRooms()
            }
            .store(in: &cancellables)
        
        userSession.clientProxy.hideInviteAvatarsPublisher
            .removeDuplicates()
            .receive(on: DispatchQueue.main)
            .weakAssign(to: \.state.hideInviteAvatars, on: self)
            .store(in: &cancellables)
        
        userSession.clientProxy.homeRoomSummariesUsersPublisher
            .removeDuplicates()
            .receive(on: DispatchQueue.main)
            .sink { [weak self] users in
                self?.mapDirectChatUsersProBadgeStatus(users)
            }
            .store(in: &cancellables)
                
        Task {
            state.reportRoomEnabled = await userSession.clientProxy.isReportRoomSupported
        }
        
        let isSearchFieldFocused = context.$viewState.map(\.bindings.isSearchFieldFocused)
        let searchQuery = context.$viewState.map(\.bindings.searchQuery)
        let activeFilters = context.$viewState.map(\.bindings.filtersState.activeFilters)
        isSearchFieldFocused
            .combineLatest(searchQuery, activeFilters)
            .removeDuplicates { $0 == $1 }
            .sink { [weak self] isSearchFieldFocused, _, _ in
                guard let self else { return }
                // isSearchFieldFocused` is sometimes turning to true after cancelling the search. So to be extra sure we are updating the values correctly we read them directly in the next run loop, and we add a small delay if the value has changed
                let delay = isSearchFieldFocused == self.context.viewState.bindings.isSearchFieldFocused ? 0.0 : 0.05
                DispatchQueue.main.asyncAfter(deadline: .now() + delay) {
                    self.updateFilter()
                }
            }
            .store(in: &cancellables)
        
        setupRoomListSubscriptions()
        
        updateRooms()
<<<<<<< HEAD
        
        fetchZeroHomeScreenData()
        
        Task {
            await checkSlidingSyncMigration()
        }
=======
>>>>>>> c5cd3ea7
    }
    
    // MARK: - Public
    
    override func process(viewAction: HomeScreenViewAction) {
        switch viewAction {
        case .onHomeTabChanged:
            onHomeTabChanged()
        case .selectRoom(let roomIdentifier):
            actionsSubject.send(.presentRoom(roomIdentifier: roomIdentifier))
        case .showRoomDetails(let roomIdentifier):
            actionsSubject.send(.presentRoomDetails(roomIdentifier: roomIdentifier))
        case .leaveRoom(let roomIdentifier):
            startLeaveRoomProcess(roomID: roomIdentifier)
        case .confirmLeaveRoom(let roomIdentifier):
            Task { await leaveRoom(roomID: roomIdentifier) }
        case .reportRoom(let roomIdentifier):
            actionsSubject.send(.presentReportRoom(roomIdentifier: roomIdentifier))
        case .showSettings:
            actionsSubject.send(.presentSettingsScreen(userRewardsProtocol: self))
        case .setupRecovery:
            actionsSubject.send(.presentSecureBackupSettings)
        case .confirmRecoveryKey:
            actionsSubject.send(.presentRecoveryKeyScreen)
        case .resetEncryption:
            actionsSubject.send(.presentEncryptionResetScreen)
        case .skipRecoveryKeyConfirmation:
            state.securityBannerMode = .dismissed
        case .updateVisibleItemRange(let range):
            roomSummaryProvider?.updateVisibleRange(range)
        case .startChat:
            actionsSubject.send(.presentStartChatScreen)
        case .newFeed:
            actionsSubject.send(.presentCreateFeedScreen(feedProtocol: self))
        case .globalSearch:
            actionsSubject.send(.presentGlobalSearch)
        case .markRoomAsUnread(let roomIdentifier):
            Task {
                guard case let .joined(roomProxy) = await userSession.clientProxy.roomForIdentifier(roomIdentifier) else {
                    MXLog.error("Failed retrieving room for identifier: \(roomIdentifier)")
                    return
                }
                
                switch await roomProxy.flagAsUnread(true) {
                case .success:
                    analyticsService.trackInteraction(name: .MobileRoomListRoomContextMenuUnreadToggle)
                case .failure(let error):
                    MXLog.error("Failed marking room \(roomIdentifier) as unread with error: \(error)")
                }
            }
        case .markRoomAsRead(let roomIdentifier):
            Task {
                guard case let .joined(roomProxy) = await userSession.clientProxy.roomForIdentifier(roomIdentifier) else {
                    MXLog.error("Failed retrieving room for identifier: \(roomIdentifier)")
                    return
                }
                
                switch await roomProxy.flagAsUnread(false) {
                case .success:
                    analyticsService.trackInteraction(name: .MobileRoomListRoomContextMenuUnreadToggle)
                    
                    if case .failure(let error) = await roomProxy.markAsRead(receiptType: appSettings.sharePresence ? .read : .readPrivate) {
                        MXLog.error("Failed marking room \(roomIdentifier) as read with error: \(error)")
                    }
                case .failure(let error):
                    MXLog.error("Failed flagging room \(roomIdentifier) as read with error: \(error)")
                }
            }
        case .markRoomAsFavourite(let roomIdentifier, let isFavourite):
            Task {
                await markRoomAsFavourite(roomIdentifier, isFavourite: isFavourite)
            }
        case .acceptInvite(let roomIdentifier):
            Task {
                await acceptInvite(roomID: roomIdentifier)
            }
        case .declineInvite(let roomIdentifier):
            Task { await showDeclineInviteConfirmationAlert(roomID: roomIdentifier) }
        case .loadRewards:
            loadUserRewards()
            checkAndUpdateRoomNotificationMode()
        case .rewardsIntimated:
            dismissNewRewardsIntimation()
        case .loadMoreAllPosts(let following):
            Task {
                await fetchPosts(followingOnly: following)
            }
        case .forceRefreshAllPosts(let followingOnly):
            Task {
                await fetchPosts(isForceRefresh: true, followingOnly: followingOnly)
            }
        case .loadMoreMyPosts, .forceRefreshMyPosts:
            break
        case .postTapped(let post):
            let mediaUrl = state.postMediaInfoMap[post.id]?.url
            let urlLinkPreview = state.postLinkPreviewsMap[post.id]
            actionsSubject.send(.postTapped(post.withUpdatedData(url: mediaUrl, urlLinkPreview: urlLinkPreview), feedProtocol: self))
        case .openArweaveLink(let post):
            openArweaveLink(post)
        case .addMeowToPost(let postId, let amount):
            addMeowToPost(postId, amount)
        case .forceRefreshChannels:
            Task { await fetchChannels(isForceRefresh: true) }
        case .channelTapped(let channel):
            joinZeroChannel(channel)
        case .openYoutubeLink(let url):
            openYoutubeLink(url)
        case .openPostUserProfile(let profile):
            actionsSubject.send(.openPostUserProfile(profile, feedProtocol: self))
        case .openUserProfile:
            let profile = ZPostUserProfile(userId: state.userID.matrixIdToCleanHex(),
                                           firstName: state.userDisplayName ?? "",
                                           profileImage: state.userAvatarURL?.absoluteString,
                                           primaryZid: state.currentUserZeroProfile?.primaryZID,
                                           publicAddress: state.currentUserZeroProfile?.publicWalletAddress,
                                           followersCount: state.currentUserZeroProfile?.followersCount,
                                           followingCount: state.currentUserZeroProfile?.followingCount,
                                           isZeroProSubscriber: state.currentUserZeroProfile?.subscriptions.zeroPro ?? false)
            actionsSubject.send(.openPostUserProfile(profile, feedProtocol: self))
        case .setNotificationFilter(let tab):
            applyCustomFilterToNotificationsList(tab)
        case .openMediaPreview(let mediaId, let key):
            displayFullScreenMedia(mediaId, key: key)
        case .toggleWalletBalance(let show):
            state.showWalletBalance = show
        case .loadMoreWalletTokens:
            loadMoreWalletTokenBalances()
        case .loadMoreWalletTransactions:
            loadMoreWalletTransactions()
        case .loadMoreWalletNFTs:
            loadMoreWalletNFTs()
        case .startWalletTransaction(let type):
            actionsSubject.send(.startWalletTransaction(self, type, state.meowPrice))
        case .reloadFeedMedia(let post):
            reloadFeedMedia(post)
        case .viewTransactionDetails(let walletTransactionId):
            viewWalletTransactionDetails(walletTransactionId)
        case .claimRewards(let trigger):
            if trigger {
                claimUserRewards()
            } else {
                state.claimRewardsState = .none
                state.bindings.showEarningsClaimedSheet = false
            }
        }
    }
    
    private func onHomeTabChanged() {
        Task.detached {
            await self.fetchPosts(isForceRefresh: true)
        }
    }
    
    // perphery: ignore - used in release mode
    func presentCrashedLastRunAlert() {
        // Delay setting the alert otherwise it automatically gets dismissed. Same as the force logout one.
        DispatchQueue.main.asyncAfter(deadline: .now() + 0.5) {
            self.state.bindings.alertInfo = AlertInfo(id: UUID(),
                                                      title: L10n.crashDetectionDialogContent(InfoPlistReader.main.bundleDisplayName),
                                                      primaryButton: .init(title: L10n.actionNo, action: nil),
                                                      secondaryButton: .init(title: L10n.actionYes) { [weak self] in
                self?.actionsSubject.send(.presentFeedbackScreen)
            })
        }
    }
    
    // MARK: - Private
    
    private func updateFilter() {
        if state.shouldHideRoomList {
            roomSummaryProvider?.setFilter(.excludeAll)
        } else {
            if state.bindings.isSearchFieldFocused {
                roomSummaryProvider?.setFilter(.search(query: state.bindings.searchQuery))
            } else {
                roomSummaryProvider?.setFilter(.all(filters: state.bindings.filtersState.activeFilters.set))
            }
        }
    }
    
    private func setupRoomListSubscriptions() {
        userSession.clientProxy.setRoomNotificationModeProtocol(self)
        
        guard let roomSummaryProvider else {
            MXLog.error("Room summary provider unavailable")
            return
        }
        
        analyticsService.signpost.beginFirstRooms()
        
        roomSummaryProvider.statePublisher
            .receive(on: DispatchQueue.main)
            .sink { [weak self] state in
                guard let self else { return }
                
                updateRoomListMode(with: state)
            }
            .store(in: &cancellables)
        
        roomSummaryProvider.roomListPublisher
            .receive(on: DispatchQueue.main)
            .sink { [weak self] _ in
                self?.updateRooms()
            }
            .store(in: &cancellables)
    }
    
    private func updateRoomListMode(with roomSummaryProviderState: RoomSummaryProviderState) {
        let isLoadingData = !roomSummaryProviderState.isLoaded
        let hasNoRooms = roomSummaryProviderState.isLoaded && roomSummaryProviderState.totalNumberOfRooms == 0
        
        var roomListMode = state.roomListMode
        if isLoadingData {
            roomListMode = .skeletons
        } else if hasNoRooms {
            roomListMode = .empty
        } else {
            roomListMode = .rooms
        }
        
        guard roomListMode != state.roomListMode else {
            return
        }
        
        if roomListMode == .rooms, state.roomListMode == .skeletons {
            analyticsService.signpost.endFirstRooms()
        }
        
        state.roomListMode = roomListMode
        
        MXLog.info("Received room summary provider update, setting view room list mode to \"\(state.roomListMode)\"")
        // Delay user profile detail loading until after the initial room list loads
        if roomListMode == .rooms {
            Task {
                await self.userSession.clientProxy.loadUserAvatarURL()
                await self.userSession.clientProxy.loadUserDisplayName()
            }
        }
    }
    
    private func updateRooms() {
        guard let roomSummaryProvider else {
            MXLog.error("Room summary provider unavailable")
            return
        }
        
        var rooms = [HomeScreenRoom]()
        let seenInvites = appSettings.seenInvites
        
        let matrixRoomSummaries = roomSummaryProvider.roomListPublisher.value
        for summary in matrixRoomSummaries {
            let room = HomeScreenRoom(summary: summary,
                                      hideUnreadMessagesBadge: appSettings.hideUnreadMessagesBadge,
                                      seenInvites: seenInvites)
            rooms.append(room)
        }
        
        // In case the list is updated through filters and there is `.room` filter applied, we need to filter out channels
        let activeFilters = state.bindings.filtersState.activeFilters
        if activeFilters.contains(.rooms) {
            rooms = rooms.filter { !$0.isAChannel }
        }
        
        state.rooms = rooms
        
        applyCustomFilterToNotificationsList(.all)
        extractAllRoomUsers(matrixRoomSummaries)
        autoJoinInvitedRooms(matrixRoomSummaries)
    }
    
<<<<<<< HEAD
    /// Check whether we can inform the user about potential migrations
    /// or have him logout as his proxy is no longer available
    private func checkSlidingSyncMigration() async {
        guard userSession.clientProxy.needsSlidingSyncMigration else {
            return
        }
        
        // The proxy is no longer supported so a logout is needed.
        // Delay setting the alert otherwise it automatically gets dismissed. Same as the crashed last run one
        DispatchQueue.main.asyncAfter(deadline: .now() + 0.5) {
            self.state.bindings.alertInfo = AlertInfo(id: UUID(),
                                                      title: L10n.bannerMigrateToNativeSlidingSyncAppForceLogoutTitle(InfoPlistReader.main.bundleDisplayName),
                                                      primaryButton: .init(title: L10n.bannerMigrateToNativeSlidingSyncAction) { [weak self] in
                self?.actionsSubject.send(.logoutWithoutConfirmation)
            })
        }
    }
    
=======
>>>>>>> c5cd3ea7
    private func markRoomAsFavourite(_ roomID: String, isFavourite: Bool) async {
        guard case let .joined(roomProxy) = await userSession.clientProxy.roomForIdentifier(roomID) else {
            MXLog.error("Failed retrieving room for identifier: \(roomID)")
            return
        }
        
        switch await roomProxy.flagAsFavourite(isFavourite) {
        case .success:
            analyticsService.trackInteraction(name: .MobileRoomListRoomContextMenuFavouriteToggle)
        case .failure(let error):
            MXLog.error("Failed marking room \(roomID) as favourite: \(isFavourite) with error: \(error)")
        }
    }
    
    private static let leaveRoomLoadingID = "LeaveRoomLoading"
    
    private func startLeaveRoomProcess(roomID: String) {
        Task {
            defer {
                userIndicatorController.retractIndicatorWithId(Self.leaveRoomLoadingID)
            }
            userIndicatorController.submitIndicator(UserIndicator(id: Self.leaveRoomLoadingID, type: .modal, title: L10n.commonLoading, persistent: true))
            
            guard case let .joined(roomProxy) = await userSession.clientProxy.roomForIdentifier(roomID) else {
                state.bindings.alertInfo = AlertInfo(id: UUID(), title: L10n.errorUnknown)
                return
            }
            
            guard roomProxy.infoPublisher.value.joinedMembersCount > 1 else {
                state.bindings.leaveRoomAlertItem = LeaveRoomAlertItem(roomID: roomID,
                                                                       isDM: roomProxy.isDirectOneToOneRoom,
                                                                       state: roomProxy.infoPublisher.value.isPrivate ?? true ? .empty : .public)
                return
            }
            
            if !roomProxy.isDirectOneToOneRoom {
                if case let .success(ownMember) = await roomProxy.getMember(userID: roomProxy.ownUserID),
                   ownMember.role.isOwner {
                    await roomProxy.updateMembers()
                    var isLastOwner = true
                    for member in roomProxy.membersPublisher.value where member.userID != roomProxy.ownUserID {
                        if member.role.isOwner {
                            isLastOwner = false
                            break
                        }
                    }
                    
                    if isLastOwner {
                        state.bindings.alertInfo = .init(id: UUID(),
                                                         title: L10n.leaveRoomAlertSelectNewOwnerTitle,
                                                         message: L10n.leaveRoomAlertSelectNewOwnerSubtitle,
                                                         primaryButton: .init(title: L10n.actionCancel, role: .cancel, action: nil),
                                                         secondaryButton: .init(title: L10n.leaveRoomAlertSelectNewOwnerAction, role: .destructive, action: { [weak self] in self?.actionsSubject.send(.transferOwnership(roomIdentifier: roomID)) }))
                        return
                    }
                }
            }
            
            state.bindings.leaveRoomAlertItem = LeaveRoomAlertItem(roomID: roomID, isDM: roomProxy.isDirectOneToOneRoom, state: roomProxy.infoPublisher.value.isPrivate ?? true ? .private : .public)
        }
    }
    
    private func leaveRoom(roomID: String) async {
        defer {
            userIndicatorController.retractIndicatorWithId(Self.leaveRoomLoadingID)
        }
        userIndicatorController.submitIndicator(UserIndicator(id: Self.leaveRoomLoadingID, type: .modal, title: L10n.commonLeavingRoom, persistent: true))
        
        guard case let .joined(roomProxy) = await userSession.clientProxy.roomForIdentifier(roomID),
              case .success = await roomProxy.leaveRoom() else {
            state.bindings.alertInfo = AlertInfo(id: UUID(), title: L10n.errorUnknown)
            return
        }
        
        userIndicatorController.submitIndicator(UserIndicator(id: UUID().uuidString,
                                                              type: .toast,
                                                              title: L10n.commonCurrentUserLeftRoom,
                                                              iconName: "checkmark"))
        actionsSubject.send(.roomLeft(roomIdentifier: roomID))
    }
    
    // MARK: Invites
    
    private func acceptInvite(roomID: String) async {
        defer {
            userIndicatorController.retractIndicatorWithId(roomID)
        }
        
        userIndicatorController.submitIndicator(UserIndicator(id: roomID, type: .modal, title: L10n.commonLoading, persistent: true))
        
        //        guard case let .invited(roomProxy) = await userSession.clientProxy.roomForIdentifier(roomID) else {
        //            displayError()
        //            return
        //        }
        
        switch await userSession.clientProxy.joinRoom(roomID, via: []) {
        case .success:
            actionsSubject.send(.presentRoom(roomIdentifier: roomID))
            //            analyticsService.trackJoinedRoom(isDM: roomProxy.info.isDirect,
            //                                             isSpace: roomProxy.info.isSpace,
            //                                             activeMemberCount: UInt(roomProxy.info.activeMembersCount))
            appSettings.seenInvites.remove(roomID)
        case .failure(let error):
            switch error {
            case .invalidInvite:
                displayError(title: L10n.dialogTitleError, message: L10n.errorInvalidInvite)
            default:
                displayError()
            }
        }
    }
    
    private func showDeclineInviteConfirmationAlert(roomID: String) async {
        guard let room = state.rooms.first(where: { $0.id == roomID }) else {
            displayError()
            return
        }
        
        let roomPlaceholder = room.isDirect ? (room.inviter?.displayName ?? room.name) : room.name
        let title = room.isDirect ? L10n.screenInvitesDeclineDirectChatTitle : L10n.screenInvitesDeclineChatTitle
        let message = room.isDirect ? L10n.screenInvitesDeclineDirectChatMessage(roomPlaceholder) : L10n.screenInvitesDeclineChatMessage(roomPlaceholder)
        
        if await userSession.clientProxy.isReportRoomSupported, let userID = room.inviter?.id {
            state.bindings.alertInfo = .init(id: UUID(),
                                             title: title,
                                             message: message,
                                             primaryButton: .init(title: L10n.actionCancel, role: .cancel, action: nil),
                                             secondaryButton: .init(title: L10n.actionDeclineAndBlock, role: .destructive) { [weak self] in self?.declineAndBlockInvite(userID: userID, roomID: roomID) },
                                             verticalButtons: [.init(title: L10n.actionDecline) { [weak self] in Task { await self?.declineInvite(roomID: room.id) } }])
        } else {
            state.bindings.alertInfo = .init(id: UUID(),
                                             title: title,
                                             message: message,
                                             primaryButton: .init(title: L10n.actionCancel, role: .cancel, action: nil),
                                             secondaryButton: .init(title: L10n.actionDecline, role: .destructive) { [weak self] in Task { await self?.declineInvite(roomID: room.id) } })
        }
    }
    
    private func declineAndBlockInvite(userID: String, roomID: String) {
        actionsSubject.send(.presentDeclineAndBlock(userID: userID, roomID: roomID))
    }
    
    private func declineInvite(roomID: String) async {
        defer {
            userIndicatorController.retractIndicatorWithId(roomID)
        }
        
        userIndicatorController.submitIndicator(UserIndicator(id: roomID, type: .modal, title: L10n.commonLoading, persistent: true))
        
        guard case let .invited(roomProxy) = await userSession.clientProxy.roomForIdentifier(roomID) else {
            displayError()
            return
        }
        
        let result = await roomProxy.rejectInvitation()
        //        let result = await userSession.clientProxy.leaveRoom(roomID)
        
        if case .failure = result {
            displayError()
        } else {
            await notificationManager.removeDeliveredMessageNotifications(for: roomID) // Normally handled by the room flow, but that's never presented in this case.
            appSettings.seenInvites.remove(roomID)
        }
    }
    
    private func displayError(title: String? = nil, message: String? = nil) {
        state.bindings.alertInfo = .init(id: UUID(),
                                         title: title ?? L10n.commonError,
                                         message: message ?? L10n.errorUnknown)
    }
    
    private func loadUserRewards() {
        Task.detached {
            try await Task.sleep(for: .seconds(2))
            _ = await self.userSession.clientProxy.getUserRewards(shouldCheckRewardsIntiamtion: true)
        }
    }
    
    private func dismissNewRewardsIntimation() {
        Task {
            try await Task.sleep(for: .seconds(4))
            state.showNewUserRewardsIntimation = false
        }
    }
    
    private func fetchZeroHomeScreenData() {
        Task {
            async let checkUser: () = userSession.clientProxy.checkAndLinkZeroUser()
            async let channels: () = fetchChannels()
//            async let posts: () = fetchPosts()
            _ = await (checkUser, channels)
        }
    }
    
    private func checkAndLinkZeroUser() async {
        await userSession.clientProxy.checkAndLinkZeroUser()
    }
    
    private func fetchPosts(isForceRefresh: Bool = false, followingOnly: Bool = true) async {
        guard !isFetchPostsInProgress else { return }
        isFetchPostsInProgress = true
        
//        defer { isFetchPostsInProgress = false } // Ensure flag is reset when the task completes
        
        if isForceRefresh {
            state.canLoadMorePosts = true
        }
        
        state.postListMode = state.posts.isEmpty ? .skeletons : .posts
        let skipItems = isForceRefresh ? 0 : state.posts.count
        let postsResult = await userSession.clientProxy.fetchZeroFeeds(channelZId: nil,
                                                                       following: followingOnly,
                                                                       limit: HOME_SCREEN_POST_PAGE_COUNT,
                                                                       skip: skipItems)
        switch postsResult {
        case .success(let posts):
            let hasNoPosts = posts.isEmpty
            if hasNoPosts {
                state.postListMode = state.posts.isEmpty ? .empty : .posts
                state.canLoadMorePosts = false
            } else {
                var homePosts: [HomeScreenPost] = isForceRefresh ? [] : state.posts
                for post in posts {
                    let homePost = HomeScreenPost(loggedInUserId: userSession.clientProxy.userID,
                                                  post: post,
                                                  rewardsDecimalPlaces: state.userRewards.decimals)
                    homePosts.append(homePost)
                }
                state.posts = homePosts.uniqued(on: \.id)
                state.postListMode = .posts
                isFetchPostsInProgress = false
                
                if isForceRefresh {
                    self.feedMediaPreFetchService?.forceRefreshHomeFeedMedia(following: followingOnly)
                }
                
                await loadPostContentConcurrently(for: state.posts, followingPosts: followingOnly)
            }
        case .failure(let error):
            MXLog.error("Failed to fetch zero posts: \(error)")
            state.postListMode = state.posts.isEmpty ? .empty : .posts
            switch error {
            case .postsLimitReached:
                state.canLoadMorePosts = false
            default:
                displayError()
            }
            isFetchPostsInProgress = false
        }
    }
    
    private func updatePostsVisibleRange(_ range: Range<Int>) {
        print("Update Posts Visible Range: Upper bound: \(range.upperBound), Lower bound: \(range.lowerBound)")
    }
    
    private func openArweaveLink(_ post: HomeScreenPost) {
        guard let arweaveUrl = post.getArweaveLink() else { return }
        UIApplication.shared.open(arweaveUrl)
    }
    
    private func openYoutubeLink(_ url: String) {
        guard let youtubeUrl = URL(string: url) else { return }
        UIApplication.shared.open(youtubeUrl)
    }
    
    private func addMeowToPost(_ postId: String, _ amount: Int) {
        Task {
            let addMeowResult = await userSession.clientProxy.addMeowsToFeed(feedId: postId, amount: amount)
            switch addMeowResult {
            case .success(let post):
                let homePost = HomeScreenPost(loggedInUserId: userSession.clientProxy.userID,
                                              post: post,
                                              rewardsDecimalPlaces: state.userRewards.decimals)
                if let index = state.posts.firstIndex(where: { $0.id == homePost.id }) {
                    state.posts[index] = homePost
                }
            case .failure(let error):
                MXLog.error("Failed to add meow: \(error)")
                displayError()
            }
        }
    }
    
    private func fetchChannels(isForceRefresh: Bool = false) async {
        state.channelsListMode = .skeletons
        let channelsResult = await userSession.clientProxy.fetchUserZIds()
        switch channelsResult {
        case .success(let zIds):
            if zIds.isEmpty {
                state.channelsListMode = .empty
            } else {
                let mappedChannels = zIds.sorted().map { HomeScreenChannel(channelZId: $0) }
                state.channels = mappedChannels.uniqued(on: \.id)
                state.channelsListMode = .channels
                mapChannelsToRoomInfo()
            }
        case .failure(let error):
            state.channelsListMode = .empty
            MXLog.error("Failed to fetch channels: \(error)")
            displayError()
        }
    }
    
    private func joinZeroChannel(_ channel: HomeScreenChannel) {
        if let channelRoom = channelRoomMap[channel.id] {
            actionsSubject.send(.presentRoom(roomIdentifier: channelRoom.id))
            markChannelRead(channel)
            return
        }
        
        Task {
            let userIndicatorID = UUID().uuidString
            defer {
                userIndicatorController.retractIndicatorWithId(userIndicatorID)
            }
            userIndicatorController.submitIndicator(UserIndicator(id: userIndicatorID,
                                                                  type: .modal(progress: .indeterminate, interactiveDismissDisabled: true, allowsInteraction: false),
                                                                  title: L10n.commonLoading,
                                                                  persistent: true))
            let roomAliasResult = await userSession.clientProxy.resolveRoomAlias(channel.id)
            switch roomAliasResult {
            case .success(let roomInfo):
                actionsSubject.send(.presentRoom(roomIdentifier: roomInfo.roomId))
                markChannelRead(channel)
                getRoomInfoFromAlias(channel.id)
            case .failure(let error):
                MXLog.error("Failed to resolve room alias: \(channel.id). Error: \(error)")
                let joinChannelResult = await userSession.clientProxy.joinChannel(roomAliasOrId: channel.id)
                switch joinChannelResult {
                case .success(let roomId):
                    actionsSubject.send(.presentRoom(roomIdentifier: roomId))
                    markChannelRead(channel)
                    getRoomInfoFromAlias(channel.id)
                case .failure(let failure):
                    MXLog.error("Failed to join channel: \(failure)")
                    displayError()
                }
            }
        }
    }
    
    private func getRoomInfoFromAlias(_ alias: String) {
        Task {
            if let roomInfo = await userSession.clientProxy.roomInfoForAlias(alias) {
                channelRoomMap[alias] = roomInfo
            }
        }
    }
    
    private func mapChannelsToRoomInfo() {
        Task {
            state.channels = await state.channels.asyncMap { homeChannel in
                var updatedChannel = homeChannel
                if let roomInfo = await self.userSession.clientProxy.roomInfoForAlias(homeChannel.id) {
                    self.channelRoomMap[homeChannel.id] = roomInfo
                    updatedChannel.notificationsCount = roomInfo.unreadMessagesCount
                }
                return updatedChannel
            }
        }
    }
    
    private func markChannelRead(_ channel: HomeScreenChannel) {
        var mChannel = channel
        mChannel.notificationsCount = 0
        if let index = state.channels.firstIndex(where: { $0.id == channel.id }) {
            state.channels[index] = mChannel
        }
    }
    
    private func checkAndUpdateRoomNotificationMode() {
        roomNotificationUpdateMap.forEach { roomId, mode in
            guard let roomSummary = state.rooms.first(where: { $0.roomID == roomId }) else { return }
            var mRoomSummary = roomSummary
            mRoomSummary.badges.isMuteShown = mode == .mute
            if let index = state.rooms.firstIndex(where: { $0.roomID == roomId }) {
                state.rooms[index] = mRoomSummary
            }
        }
        roomNotificationUpdateMap.removeAll()
    }
    
    private func loadPostContentConcurrently(for posts: [HomeScreenPost], followingPosts: Bool) async {
        async let nextPagePostsTask: () =  feedMediaPreFetchService?.loadHomePostsPage(following: followingPosts,
                                                                                       currentCount: posts.count) ?? ()
        async let linkPreviewTask: () = loadPostLinkPreviews(for: posts)
        _ = await (nextPagePostsTask, linkPreviewTask)
    }
    
    private func reloadFeedMedia(_ post: HomeScreenPost) {
        feedMediaPreFetchService?.reloadMedia(post) { mediaInfo in
            self.state.postMediaInfoMap[post.id] = mediaInfo
        }
    }
    
    private func loadPostLinkPreviews(for posts: [HomeScreenPost]) async {
        let postsToFetchLinkPreviews = posts.filter({
            LinkPreviewUtil.shared.firstAvailableYoutubeLink(from: $0.postText) != nil && state.postLinkPreviewsMap[$0.id] == nil
        })
        await withTaskGroup(of: (String, ZLinkPreview)?.self) { group in
            for post in postsToFetchLinkPreviews {
                guard let url = LinkPreviewUtil.shared.firstAvailableYoutubeLink(from: post.postText) else { continue }
                group.addTask {
                    if let previewResult = await withTimeout(seconds: 5, operation: {
                        await self.userSession.clientProxy.fetchYoutubeLinkMetaData(youtubrUrl: url)
                    }), case let .success(preview) = previewResult {
                        return (post.id, preview)
                    }
                    return nil
                }
            }
            for await item in group {
                guard let (postId, preview) = item else { continue }
                state.postLinkPreviewsMap[postId] = preview
            }
        }
    }
    
    private func applyCustomFilterToNotificationsList(_ tab: HomeNotificationsTab) {
        let filteredNotificationContent = state.visibleRooms.filter {
            switch $0.type {
            case .placeholder, .knock:
                return false
            default:
                switch tab {
                case .all:
                    return $0.badges.isDotShown
                case .highlighted:
                    return $0.badges.isMentionShown
                case .muted:
                    return $0.badges.isDotShown && $0.badges.isMuteShown
                }
            }
        }
        state.notificationsContent = filteredNotificationContent
    }
    
    private func displayFullScreenMedia(_ mediaId: String, key: String) {
        let loadingIndicatorIdentifier = "roomAvatarLoadingIndicator"
        userIndicatorController.submitIndicator(UserIndicator(id: loadingIndicatorIdentifier, type: .modal, title: L10n.commonLoading, persistent: true))
        
        Task {
            defer {
                userIndicatorController.retractIndicatorWithId(loadingIndicatorIdentifier)
            }
            
            do {
                if case let .success(localUrl) = try await userSession.clientProxy.loadFileFromMediaId(mediaId, key: key) {
                    state.bindings.mediaPreviewItem = localUrl
                }
            } catch {
                MXLog.error("Failed to preview feed media: \(error)")
            }
        }
    }
    
    private func fetchWalletData(silentRefresh: Bool = false) {
        if let walletAddress = state.currentUserZeroProfile?.publicWalletAddress {
            state.walletContentListMode = silentRefresh ? state.walletContentListMode : .skeletons
            Task {
                async let balances = userSession.clientProxy.getWalletTokenBalances(walletAddress: walletAddress, nextPage: nil)
//                async let nfts = userSession.clientProxy.getWalletNFTs(walletAddress: walletAddress, nextPage: nil)
                async let transactions = userSession.clientProxy.getWalletTransactions(walletAddress: walletAddress, nextPage: nil)
                async let meowPrice = userSession.clientProxy.getZeroMeowPrice()
                
                let results = await (balances, transactions, meowPrice)
                if case .success(let meowPrice) = results.2 {
                    state.meowPrice = meowPrice
                }
                if case .success(let walletTokenBalances) = results.0 {
                    var homeWalletContent: [HomeScreenWalletContent] = []
                    // set meow token balance amount for user
                    setUserWalletBalance(walletTokenBalances.tokens)
                    for token in walletTokenBalances.tokens {
                        let content = HomeScreenWalletContent(walletToken: token, meowPrice: state.meowPrice)
                        homeWalletContent.append(content)
                    }
                    state.walletTokens = homeWalletContent.uniqued(on: \.id)
                    state.walletTokenNextPageParams = walletTokenBalances.nextPageParams
                }
//                if case .success(let walletNFTs) = results.1 {
//                    var homeWalletContent: [HomeScreenWalletContent] = []
//                    for nft in walletNFTs.nfts {
//                        let content = HomeScreenWalletContent(walletNFT: nft)
//                        homeWalletContent.append(content)
//                    }
//                    state.walletNFTs = homeWalletContent.uniqued(on: \.id)
//                    state.walletNFTsNextPageParams = walletNFTs.nextPageParams
//                }
                if case .success(let walletTransactions) = results.1 {
                    var homeWalletContent: [HomeScreenWalletContent] = []
                    for transaction in walletTransactions.transactions {
                        let content = HomeScreenWalletContent(walletTransaction: transaction, meowPrice: state.meowPrice)
                        homeWalletContent.append(content)
                    }
                    state.walletTransactions = homeWalletContent.uniqued(on: \.id)
                    state.walletTransactionsNextPageParams = walletTransactions.nextPageParams
                }
                state.walletContentListMode = .content
            }
        }
    }
    
    private func loadMoreWalletTokenBalances() {
        if let nextPageParams = state.walletTokenNextPageParams,
           let walletAddress = state.currentUserZeroProfile?.publicWalletAddress {
            Task {
                let result = await userSession.clientProxy.getWalletTokenBalances(walletAddress: walletAddress, nextPage: nextPageParams)
                if case .success(let walletTokenBalances) = result {
                    var homeWalletContent: [HomeScreenWalletContent] = state.walletTokens
                    for token in walletTokenBalances.tokens {
                        let content = HomeScreenWalletContent(walletToken: token, meowPrice: state.meowPrice)
                        homeWalletContent.append(content)
                    }
                    state.walletTokens = homeWalletContent.uniqued(on: \.id)
                    state.walletTokenNextPageParams = walletTokenBalances.nextPageParams
                }
            }
        }
    }
    
    private func loadMoreWalletNFTs() {
        if let nextPageParams = state.walletTokenNextPageParams,
           let walletAddress = state.currentUserZeroProfile?.publicWalletAddress {
            Task {
                let result = await userSession.clientProxy.getWalletNFTs(walletAddress: walletAddress, nextPage: nextPageParams)
                if case .success(let walletNFTs) = result {
                    var homeWalletContent: [HomeScreenWalletContent] = state.walletNFTs
                    for nft in walletNFTs.nfts {
                        let content = HomeScreenWalletContent(walletNFT: nft)
                        homeWalletContent.append(content)
                    }
                    state.walletNFTs = homeWalletContent.uniqued(on: \.id)
                    state.walletNFTsNextPageParams = walletNFTs.nextPageParams
                }
            }
        }
    }
    
    private func loadMoreWalletTransactions() {
        if let nextPageParams = state.walletTransactionsNextPageParams,
           let walletAddress = state.currentUserZeroProfile?.publicWalletAddress {
            Task {
                let result = await userSession.clientProxy.getWalletTransactions(walletAddress: walletAddress, nextPage: nextPageParams)
                if case .success(let walletTransactions) = result {
                    var homeWalletContent: [HomeScreenWalletContent] = state.walletTransactions
                    for transaction in walletTransactions.transactions {
                        let content = HomeScreenWalletContent(walletTransaction: transaction, meowPrice: state.meowPrice)
                        homeWalletContent.append(content)
                    }
                    state.walletTransactions = homeWalletContent.uniqued(on: \.id)
                    state.walletTransactionsNextPageParams = walletTransactions.nextPageParams
                }
            }
        }
    }
    
    private func setUserWalletBalance(_ tokens: [ZWalletToken]) {
        let totalAmount = tokens.filter { $0.isClaimableToken }
            .reduce(Decimal(0)) { partialResult, token in
                guard let amountDecimal = Decimal(string: token.amount) else {
                    return partialResult
                }
                return partialResult + amountDecimal
            }
        state.walletBalance = ZeroWalletUtil.shared.meowPrice(tokenAmount: totalAmount.description, refPrice: state.meowPrice)
    }
    
    private func extractAllRoomUsers(_ rooms: [RoomSummary]) {
        if !isRoomUsersExtractionInProgress {
            isRoomUsersExtractionInProgress = true
            ZeroCustomEventService.shared.logEvent("HOME", category: "SCREEN", parameters: [
                "request_type": "load_room_users",
                "status": "in_progress",
            ])
            Task.detached {
                let heroUserIds = rooms.flatMap { $0.heroes.compactMap(\.userID) }
                var userIds = Set(heroUserIds)
                // Add current logged-in user as well
                await userIds.insert(self.userSession.clientProxy.userID)
                
                await self.userSession.clientProxy.zeroProfiles(userIds: userIds)
            }
        }
    }
    
    private func autoJoinInvitedRooms(_ rooms: [RoomSummary]) {
        if !isRoomAutoJoinInProgress {
            isRoomAutoJoinInProgress = true
            Task.detached {
                let roomsToBeJoined = rooms.compactMap { roomSummary in
                    if case .invited = roomSummary.room.membership() {
                        roomSummary.id
                    } else {
                        nil
                    }
                }
                if !roomsToBeJoined.isEmpty {
                    await withTaskGroup(of: Result<Void, ClientProxyError>.self) { group in
                        for roomId in roomsToBeJoined {
                            group.addTask {
                                await self.userSession.clientProxy.joinRoom(roomId, via: [])
                            }
                        }
                        for await item in group {
                            if case .success = item { MXLog.debug("Successfully joined room") }
                            else { MXLog.debug("Failed to join room") }
                        }
                        await MainActor.run { self.isRoomAutoJoinInProgress = false }
                    }
                } else {
                    await MainActor.run { self.isRoomAutoJoinInProgress = false }
                }
            }
        }
    }
    
    private func mapDirectChatUsersProBadgeStatus(_ zeroProfiles: [ZMatrixUser]) {
        guard let roomSummaryProvider else {
            isRoomUsersExtractionInProgress = false
            return
        }
        guard !zeroProfiles.isEmpty else {
            isRoomUsersExtractionInProgress = false
            return
        }
        let currentUserId = userSession.clientProxy.userID
        Task.detached {
            let directChatRooms = roomSummaryProvider.roomListPublisher.value.filter(\.isDirectOneToOneRoom)
            let userStatusMap: [String: Bool] = directChatRooms.reduce(into: [:]) { result, room in
                let directUser = if let hero = room.heroes.first, hero.userID != currentUserId {
                    zeroProfiles.first { $0.matrixId == hero.userID }
                } else {
                    zeroProfiles.first {
                        $0.displayName.caseInsensitiveCompare(room.name) == .orderedSame ||
                        $0.id.rawValue.caseInsensitiveCompare(room.name) == .orderedSame
                    }
                }
                if let user = directUser {
                    result[room.id] = user.subscriptions.zeroPro
                }
            }

            await MainActor.run {
                self.isRoomUsersExtractionInProgress = false
                self.state.directRoomsUserStatusMap = userStatusMap
            }
        }
    }
    
    private func viewWalletTransactionDetails(_ walletTransactionId: String) {
        Task {
            let userIndicatorID = UUID().uuidString
            defer {
                userIndicatorController.retractIndicatorWithId(userIndicatorID)
            }
            userIndicatorController.submitIndicator(UserIndicator(id: userIndicatorID,
                                                                  type: .modal(progress: .indeterminate, interactiveDismissDisabled: true, allowsInteraction: false),
                                                                  title: L10n.commonLoading,
                                                                  persistent: true))
            if case .success(let receipt) = await userSession.clientProxy.getTransactionReceipt(transactionHash: walletTransactionId),
               let link = URL(string: receipt.blockExplorerUrl) {
                await UIApplication.shared.open(link)
            }
        }
    }
    
    func claimUserRewards() {
        if let walletAddress = state.currentUserZeroProfile?.publicWalletAddress {
            state.claimRewardsState = .claiming
            state.bindings.showEarningsClaimedSheet = true
            state.claimableUserRewards = state.userRewards
            Task {
                let result = await userSession.clientProxy.claimRewards(userWalletAddress: walletAddress)
                switch result {
                case .success(let transactionHash):
                    state.claimRewardsState = .success(transactionHash)
                    loadUserRewards()
                    fetchWalletData(silentRefresh: true)
                case .failure(_):
                    state.claimRewardsState = .failure
                }
            }
        }
    }
    
    // MARK: Zero Protcol Functions
    
    func onFeedUpdated(_ feedId: String) {
        Task {
            let feedDetailsResult = await userSession.clientProxy.fetchFeedDetails(feedId: feedId)
            switch feedDetailsResult {
            case .success(let post):
                let homePost = HomeScreenPost(loggedInUserId: userSession.clientProxy.userID,
                                              post: post,
                                              rewardsDecimalPlaces: state.userRewards.decimals)
                if let index = state.posts.firstIndex(where: { $0.id == homePost.id }) {
                    state.posts[index] = homePost
                }
            case .failure(let error):
                MXLog.error("Failed to fetch updated feed details: \(error)")
            }
        }
    }
    
    func onNewFeedPosted() {
        Task {
            await (fetchPosts(isForceRefresh: true))
        }
    }
    
    func onRoomNotificationModeUpdated(for roomId: String, mode: RoomNotificationModeProxy) {
        roomNotificationUpdateMap[roomId] = mode
    }
    
    func onTransactionCompleted() {
        fetchWalletData(silentRefresh: true)
    }
}<|MERGE_RESOLUTION|>--- conflicted
+++ resolved
@@ -190,15 +190,9 @@
         setupRoomListSubscriptions()
         
         updateRooms()
-<<<<<<< HEAD
         
         fetchZeroHomeScreenData()
         
-        Task {
-            await checkSlidingSyncMigration()
-        }
-=======
->>>>>>> c5cd3ea7
     }
     
     // MARK: - Public
@@ -469,27 +463,6 @@
         autoJoinInvitedRooms(matrixRoomSummaries)
     }
     
-<<<<<<< HEAD
-    /// Check whether we can inform the user about potential migrations
-    /// or have him logout as his proxy is no longer available
-    private func checkSlidingSyncMigration() async {
-        guard userSession.clientProxy.needsSlidingSyncMigration else {
-            return
-        }
-        
-        // The proxy is no longer supported so a logout is needed.
-        // Delay setting the alert otherwise it automatically gets dismissed. Same as the crashed last run one
-        DispatchQueue.main.asyncAfter(deadline: .now() + 0.5) {
-            self.state.bindings.alertInfo = AlertInfo(id: UUID(),
-                                                      title: L10n.bannerMigrateToNativeSlidingSyncAppForceLogoutTitle(InfoPlistReader.main.bundleDisplayName),
-                                                      primaryButton: .init(title: L10n.bannerMigrateToNativeSlidingSyncAction) { [weak self] in
-                self?.actionsSubject.send(.logoutWithoutConfirmation)
-            })
-        }
-    }
-    
-=======
->>>>>>> c5cd3ea7
     private func markRoomAsFavourite(_ roomID: String, isFavourite: Bool) async {
         guard case let .joined(roomProxy) = await userSession.clientProxy.roomForIdentifier(roomID) else {
             MXLog.error("Failed retrieving room for identifier: \(roomID)")
