--- conflicted
+++ resolved
@@ -15,14 +15,6 @@
     
     @State private var scrollViewAdapter = ScrollViewAdapter()
     
-<<<<<<< HEAD
-    // Bloom components
-    @State private var bloomView: UIView?
-    @State private var leftBarButtonView: UIView?
-    @State private var gradientView: UIView?
-    @State private var navigationBarContainer: UIView?
-    @State private var hairlineView: UIView?
-    
     @State private var selectedTab: HomeTab = .chat
     
     init(context: HomeScreenViewModel.Context) {
@@ -37,8 +29,6 @@
         UINavigationBar.appearance().scrollEdgeAppearance = appearance
     }
     
-=======
->>>>>>> 5ff90723
     var body: some View {
         Group {
             if selectedTab == .chat, context.manualSearchTriggered {
@@ -71,115 +61,15 @@
                    message: leaveRoomAlertMessage)
 //            .navigationTitle(L10n.screenRoomlistMainSpaceTitle)
             .toolbar { toolbar }
-<<<<<<< HEAD
-            .background(Color.zero.bgCanvasDefault.ignoresSafeArea())
-//            .track(screen: .Home)
-//            .introspect(.viewController, on: .supportedVersions) { controller in
-//                Task {
-//                    if bloomView == nil {
-//                        makeBloomView(controller: controller)
-//                    }
-//                }
-//                let isTopController = controller.navigationController?.topViewController != controller
-//                let isHidden = isTopController || context.isSearchFieldFocused
-//                if let bloomView {
-//                    bloomView.isHidden = isHidden
-//                    UIView.transition(with: bloomView, duration: 1.75, options: .curveEaseInOut) {
-//                        bloomView.alpha = isTopController ? 0 : 1
-//                    }
-//                }
-//                gradientView?.isHidden = isHidden
-//                navigationBarContainer?.clipsToBounds = !isHidden
-//                hairlineView?.isHidden = isHidden || !scrollViewAdapter.isAtTopEdge.value
-//                if !isHidden {
-//                    updateBloomCenter()
-//                }
-//            }
-            .onReceive(scrollViewAdapter.isAtTopEdge.removeDuplicates()) { value in
-                hairlineView?.isHidden = !value
-                guard let gradientView else {
-                    return
-                }
-                if value {
-                    UIView.transition(with: gradientView, duration: 0.3, options: .curveEaseIn) {
-                        gradientView.alpha = 0
-                    }
-                } else {
-                    gradientView.alpha = 1
-                }
-            }
-=======
             .background(Color.compound.bgCanvasDefault.ignoresSafeArea())
             .track(screen: .Home)
             .bloom(context: context,
                    scrollViewAdapter: scrollViewAdapter,
                    isNewBloomEnabled: context.viewState.isNewBloomEnabled)
->>>>>>> 5ff90723
             .sentryTrace("\(Self.self)")
     }
     
     // MARK: - Private
-<<<<<<< HEAD
-    
-    private var bloomGradient: some View {
-        LinearGradient(colors: [.clear, .zero.bgCanvasDefault], startPoint: .top, endPoint: .bottom)
-            .mask {
-                LinearGradient(stops: [.init(color: .white, location: 0.75), .init(color: .clear, location: 1.0)],
-                               startPoint: .leading,
-                               endPoint: .trailing)
-            }
-            .ignoresSafeArea(edges: .all)
-    }
-            
-    private func makeBloomView(controller: UIViewController) {
-        guard let navigationBarContainer = controller.navigationController?.navigationBar.subviews.first,
-              let leftBarButtonView = controller.navigationItem.leadingItemGroups.first?.barButtonItems.first?.customView else {
-            return
-        }
-        
-        let bloomController = UIHostingController(rootView: bloom)
-        bloomController.view.translatesAutoresizingMaskIntoConstraints = true
-        bloomController.view.backgroundColor = .clear
-        navigationBarContainer.insertSubview(bloomController.view, at: 0)
-        self.leftBarButtonView = leftBarButtonView
-        bloomView = bloomController.view
-        self.navigationBarContainer = navigationBarContainer
-        updateBloomCenter()
-        
-        let gradientController = UIHostingController(rootView: bloomGradient)
-        gradientController.view.backgroundColor = .clear
-        gradientController.view.translatesAutoresizingMaskIntoConstraints = false
-        navigationBarContainer.insertSubview(gradientController.view, aboveSubview: bloomController.view)
-        
-        let constraints = [gradientController.view.bottomAnchor.constraint(equalTo: navigationBarContainer.bottomAnchor),
-                           gradientController.view.trailingAnchor.constraint(equalTo: navigationBarContainer.trailingAnchor),
-                           gradientController.view.leadingAnchor.constraint(equalTo: navigationBarContainer.leadingAnchor),
-                           gradientController.view.heightAnchor.constraint(equalToConstant: 40)]
-        constraints.forEach { $0.isActive = true }
-        gradientView = gradientController.view
-        
-        let dividerController = UIHostingController(rootView: Divider().ignoresSafeArea())
-        dividerController.view.translatesAutoresizingMaskIntoConstraints = false
-        navigationBarContainer.addSubview(dividerController.view)
-        let dividerConstraints = [dividerController.view.bottomAnchor.constraint(equalTo: gradientController.view.bottomAnchor),
-                                  dividerController.view.widthAnchor.constraint(equalTo: gradientController.view.widthAnchor),
-                                  dividerController.view.leadingAnchor.constraint(equalTo: gradientController.view.leadingAnchor)]
-        dividerConstraints.forEach { $0.isActive = true }
-        hairlineView = dividerController.view
-    }
-
-    private func updateBloomCenter() {
-        guard let leftBarButtonView,
-              let bloomView,
-              let navigationBarContainer = bloomView.superview else {
-            return
-        }
-        
-        let center = leftBarButtonView.convert(leftBarButtonView.center, to: navigationBarContainer.coordinateSpace)
-        bloomView.center = center
-    }
-=======
->>>>>>> 5ff90723
         
     @ToolbarContentBuilder
     private var toolbar: some ToolbarContent {
