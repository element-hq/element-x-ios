//
// Copyright 2023, 2024 New Vector Ltd.
//
// SPDX-License-Identifier: AGPL-3.0-only
// Please see LICENSE in the repository root for full details.
//

import Combine
import Compound
import SwiftUI

struct HomeScreenRecoveryKeyConfirmationBanner: View {
    let requiresExtraAccountSetup: Bool
    var context: HomeScreenViewModel.Context
    
    var title: String { requiresExtraAccountSetup ? L10n.bannerSetUpRecoveryTitle : L10n.confirmRecoveryKeyBannerTitle }
    var message: String { requiresExtraAccountSetup ? L10n.bannerSetUpRecoveryContent : L10n.confirmRecoveryKeyBannerMessage }
    var actionTitle: String { requiresExtraAccountSetup ? L10n.bannerSetUpRecoverySubmit : L10n.confirmRecoveryKeyBannerPrimaryButtonTitle }
    
    var body: some View {
<<<<<<< HEAD
        VStack(alignment: .leading, spacing: 16) {
            VStack(alignment: .leading, spacing: 4) {
                HStack(spacing: 16) {
                    Text(L10n.confirmRecoveryKeyBannerTitle)
                        .font(.zero.bodyLGSemibold)
                        .foregroundColor(.compound.textPrimary)
                    
                    Spacer()
                    
=======
        VStack(spacing: 16) {
            content
            buttons
        }
        .padding(16)
        .background(Color.compound.bgSubtleSecondary)
        .cornerRadius(14)
        .padding(.horizontal, 16)
    }
    
    var content: some View {
        VStack(alignment: .leading, spacing: 4) {
            HStack(alignment: .firstTextBaseline, spacing: 16) {
                Text(title)
                    .font(.compound.bodyLGSemibold)
                    .foregroundColor(.compound.textPrimary)
                    .frame(maxWidth: .infinity, alignment: .leading)
                
                if requiresExtraAccountSetup {
>>>>>>> 1f90f1a9
                    Button {
                        context.send(viewAction: .skipRecoveryKeyConfirmation)
                    } label: {
                        Image(systemName: "xmark")
                            .foregroundColor(.compound.iconSecondary)
                            .frame(width: 12, height: 12)
                    }
                }
<<<<<<< HEAD
                Text(L10n.confirmRecoveryKeyBannerMessage)
                    .font(.zero.bodyMD)
                    .foregroundColor(.compound.textSecondary)
=======
>>>>>>> 1f90f1a9
            }
            
            Text(message)
                .font(.compound.bodyMD)
                .foregroundColor(.compound.textSecondary)
        }
    }
    
    var buttons: some View {
        VStack(spacing: 16) {
            Button(actionTitle) {
                context.send(viewAction: .confirmRecoveryKey)
            }
            .frame(maxWidth: .infinity)
            .buttonStyle(.compound(.primary, size: .medium))
            .accessibilityIdentifier(A11yIdentifiers.homeScreen.recoveryKeyConfirmationBannerContinue)
            
            if !requiresExtraAccountSetup {
                // Missing encryption reset button to goes here once the flow exists.
            }
        }
    }
}

struct HomeScreenRecoveryKeyConfirmationBanner_Previews: PreviewProvider, TestablePreview {
    static let viewModel = buildViewModel()
    
    static var previews: some View {
        HomeScreenRecoveryKeyConfirmationBanner(requiresExtraAccountSetup: true,
                                                context: viewModel.context)
            .previewDisplayName("Set up recovery")
        HomeScreenRecoveryKeyConfirmationBanner(requiresExtraAccountSetup: false,
                                                context: viewModel.context)
            .previewDisplayName("Out of sync")
    }
    
    static func buildViewModel() -> HomeScreenViewModel {
        let clientProxy = ClientProxyMock(.init(userID: "@alice:example.com",
                                                roomSummaryProvider: RoomSummaryProviderMock(.init(state: .loading))))
        
        let userSession = UserSessionMock(.init(clientProxy: clientProxy))
        
        return HomeScreenViewModel(userSession: userSession,
                                   analyticsService: ServiceLocator.shared.analytics,
                                   appSettings: ServiceLocator.shared.settings,
                                   selectedRoomPublisher: CurrentValueSubject<String?, Never>(nil).asCurrentValuePublisher(),
                                   userIndicatorController: ServiceLocator.shared.userIndicatorController)
    }
}<|MERGE_RESOLUTION|>--- conflicted
+++ resolved
@@ -18,17 +18,6 @@
     var actionTitle: String { requiresExtraAccountSetup ? L10n.bannerSetUpRecoverySubmit : L10n.confirmRecoveryKeyBannerPrimaryButtonTitle }
     
     var body: some View {
-<<<<<<< HEAD
-        VStack(alignment: .leading, spacing: 16) {
-            VStack(alignment: .leading, spacing: 4) {
-                HStack(spacing: 16) {
-                    Text(L10n.confirmRecoveryKeyBannerTitle)
-                        .font(.zero.bodyLGSemibold)
-                        .foregroundColor(.compound.textPrimary)
-                    
-                    Spacer()
-                    
-=======
         VStack(spacing: 16) {
             content
             buttons
@@ -48,7 +37,6 @@
                     .frame(maxWidth: .infinity, alignment: .leading)
                 
                 if requiresExtraAccountSetup {
->>>>>>> 1f90f1a9
                     Button {
                         context.send(viewAction: .skipRecoveryKeyConfirmation)
                     } label: {
@@ -57,12 +45,6 @@
                             .frame(width: 12, height: 12)
                     }
                 }
-<<<<<<< HEAD
-                Text(L10n.confirmRecoveryKeyBannerMessage)
-                    .font(.zero.bodyMD)
-                    .foregroundColor(.compound.textSecondary)
-=======
->>>>>>> 1f90f1a9
             }
             
             Text(message)
