//
// Copyright 2022-2024 New Vector Ltd.
//
// SPDX-License-Identifier: AGPL-3.0-only OR LicenseRef-Element-Commercial
// Please see LICENSE files in the repository root for full details.
//

import Combine
import Compound
import SwiftUI

struct HomeScreenRoomCell: View {
    @Environment(\.dynamicTypeSize) var dynamicTypeSize
    @Environment(\.redactionReasons) private var redactionReasons
    
    let room: HomeScreenRoom
    let context: HomeScreenViewModel.Context
    let isSelected: Bool
    
    private let verticalInsets = 12.0
    private let horizontalInsets = 16.0
    
    var body: some View {
        Button {
            if let roomID = room.roomID {
                context.send(viewAction: .selectRoom(roomIdentifier: roomID))
            }
        } label: {
            HStack(spacing: 16.0) {
                avatar
                
                content
                    .padding(.vertical, verticalInsets)
//                    .overlay(alignment: .bottom) {
//                        Rectangle()
//                            .fill(Color.compound.borderDisabled)
//                            .frame(height: 1 / UIScreen.main.scale)
//                            .padding(.trailing, -horizontalInsets)
//                    }
            }
            .padding(.horizontal, horizontalInsets)
            .accessibilityElement(children: .combine)
        }
        .buttonStyle(HomeScreenRoomCellButtonStyle(isSelected: isSelected))
        .accessibilityIdentifier(A11yIdentifiers.homeScreen.roomName(room.name))
    }
    
    @ViewBuilder @MainActor
    private var avatar: some View {
        if dynamicTypeSize < .accessibility3 {
            RoomAvatarImage(avatar: room.avatar,
                            avatarSize: .room(on: .home),
                            mediaProvider: context.mediaProvider)
                .dynamicTypeSize(dynamicTypeSize < .accessibility1 ? dynamicTypeSize : .accessibility1)
                .accessibilityHidden(true)
        }
    }
    
    private var content: some View {
        VStack(alignment: .leading, spacing: 2) {
            header
            footer
        }
        // Hide the normal content for Skeletons and overlay centre aligned placeholders.
        .opacity(redactionReasons.contains(.placeholder) ? 0 : 1)
        .overlay {
            if redactionReasons.contains(.placeholder) {
                VStack(alignment: .leading, spacing: 2) {
                    header
                    lastMessage
                }
            }
        }
    }
    
    @ViewBuilder
    private var header: some View {
        HStack(alignment: .top, spacing: 16) {
            Text(room.name)
                .font(.zero.bodyLG)
                .foregroundColor(room.badges.isDotShown ? .compound.textPrimary : .compound.textSecondary)
                .lineLimit(1)
                .frame(maxWidth: .infinity, alignment: .leading)
            
            if let timestamp = room.timestamp {
                Text(timestamp)
                    .font(room.isHighlighted ? .compound.bodySMSemibold : .compound.bodySM)
                    .foregroundColor(room.isHighlighted ? .zero.textActionAccent : .compound.textSecondary)
            }
        }
    }
    
    @ViewBuilder
    private var footer: some View {
        HStack(alignment: .firstTextBaseline, spacing: 0) {
            ZStack(alignment: .topLeading) {
                // Hidden text with 2 lines to maintain consistent height, scaling with dynamic text.
                Text(" \n ")
                    .lastMessageFormatting()
                    .hidden()
                    .environment(\.redactionReasons, []) // Always maintain consistent height
                
                lastMessage
            }
            
            Spacer()
            
            HStack(spacing: 8) {
<<<<<<< HEAD
//                if room.badges.isCallShown {
//                    CompoundIcon(\.videoCallSolid, size: .xSmall, relativeTo: .compound.bodySM)
//                }
=======
                if room.badges.isCallShown {
                    CompoundIcon(\.videoCallSolid, size: .xSmall, relativeTo: .compound.bodySM)
                        .accessibilityLabel(L10n.a11yNotificationsOngoingCall)
                }
>>>>>>> d86d90c1
                
                if room.badges.isMuteShown {
                    CompoundIcon(\.notificationsOffSolid, size: .custom(15), relativeTo: .compound.bodyMD)
                        .accessibilityLabel(L10n.a11yNotificationsMuted)
                }
                
//                if room.badges.isMentionShown {
//                    mentionIcon
//                }
                
                if room.badges.isDotShown {
                    Circle()
<<<<<<< HEAD
                        .frame(width: 6, height: 6)
                        .foregroundStyle(.zero.bgAccentRest)
//                    ZStack {
//                        Circle()
//                            .frame(width: 16, height: 16, alignment: .center)
//                        if room.unreadNotificationsCount > 0 {
//                            Text("\(room.unreadNotificationsCount)")
//                                .font(.compound.bodyXS)
//                                .foregroundColor(.black)
//                                .frame(alignment: .center)
//                        }
//                    }
=======
                        .frame(width: 12, height: 12)
                        .accessibilityLabel(L10n.a11yNotificationsNewMessages)
>>>>>>> d86d90c1
                }
            }
            .foregroundColor(room.isHighlighted ? Asset.Colors.blue11.swiftUIColor : .compound.iconQuaternary)
        }
    }
            
    private var mentionIcon: some View {
        CompoundIcon(\.mention, size: .custom(15), relativeTo: .compound.bodyMD)
            .accessibilityLabel(L10n.a11yNotificationsNewMentions)
    }
    
    @ViewBuilder
    private var lastMessage: some View {
        if let displayedLastMessage = room.displayedLastMessage {
            Text(displayedLastMessage)
                .lastMessageFormatting()
        }
    }
}

struct HomeScreenRoomCellButtonStyle: ButtonStyle {
    let isSelected: Bool
    
    func makeBody(configuration: Configuration) -> some View {
        configuration.label
//            .background(isSelected ? Color.compound.bgSubtleSecondary : Asset.Colors.backgroundColor.swiftUIColor)
            .background(isSelected ? Color.compound.bgSubtleSecondary : .clear)
            .contentShape(Rectangle())
            .animation(isSelected ? .none : .easeOut(duration: 0.1).disabledDuringTests(), value: isSelected)
    }
}

private extension View {
    func lastMessageFormatting() -> some View {
        font(.compound.bodyMD)
            .foregroundColor(.compound.textSecondary)
            .lineLimit(2)
            .multilineTextAlignment(.leading)
    }
}

struct HomeScreenRoomCell_Previews: PreviewProvider, TestablePreview {
    static let summaryProviderGeneric = RoomSummaryProviderMock(.init(state: .loaded(.mockRooms)))
    static let viewModelGeneric = makeViewModel(roomSummaryProvider: summaryProviderGeneric)
    static let genericRooms = summaryProviderGeneric.roomListPublisher.value.compactMap(mockRoom)
    
    static let summaryProviderForNotificationsState = RoomSummaryProviderMock(.init(state: .loaded(.mockRoomsWithNotificationsState)))
    static let viewModelForNotificationsState = makeViewModel(roomSummaryProvider: summaryProviderForNotificationsState)
    static let notificationsStateRooms = summaryProviderForNotificationsState.roomListPublisher.value.compactMap(mockRoom)
    
    static var previews: some View {
        VStack(spacing: 0) {
            ForEach(genericRooms) { room in
                HomeScreenRoomCell(room: room, context: viewModelGeneric.context, isSelected: false)
            }
            
            HomeScreenRoomCell(room: .placeholder(), context: viewModelGeneric.context, isSelected: false)
                .redacted(reason: .placeholder)
        }
        .previewDisplayName("Generic")
        
        VStack(spacing: 0) {
            ForEach(notificationsStateRooms) { room in
                HomeScreenRoomCell(room: room, context: viewModelForNotificationsState.context, isSelected: false)
            }
        }
        .previewLayout(.sizeThatFits)
        .previewDisplayName("Notifications State")
    }
    
    static func mockRoom(summary: RoomSummary) -> HomeScreenRoom? {
        HomeScreenRoom(summary: summary, hideUnreadMessagesBadge: false)
    }
    
    static func makeViewModel(roomSummaryProvider: RoomSummaryProviderProtocol) -> HomeScreenViewModel {
        let userSession = UserSessionMock(.init(clientProxy: ClientProxyMock(.init(userID: "John Doe", roomSummaryProvider: roomSummaryProvider))))

        return HomeScreenViewModel(userSession: userSession,
                                   selectedRoomPublisher: CurrentValueSubject<String?, Never>(nil).asCurrentValuePublisher(),
                                   appSettings: ServiceLocator.shared.settings,
                                   analyticsService: ServiceLocator.shared.analytics,
                                   notificationManager: NotificationManagerMock(),
                                   userIndicatorController: ServiceLocator.shared.userIndicatorController)
    }
}<|MERGE_RESOLUTION|>--- conflicted
+++ resolved
@@ -106,16 +106,10 @@
             Spacer()
             
             HStack(spacing: 8) {
-<<<<<<< HEAD
-//                if room.badges.isCallShown {
-//                    CompoundIcon(\.videoCallSolid, size: .xSmall, relativeTo: .compound.bodySM)
-//                }
-=======
-                if room.badges.isCallShown {
-                    CompoundIcon(\.videoCallSolid, size: .xSmall, relativeTo: .compound.bodySM)
-                        .accessibilityLabel(L10n.a11yNotificationsOngoingCall)
-                }
->>>>>>> d86d90c1
+                //if room.badges.isCallShown {
+                //    CompoundIcon(\.videoCallSolid, size: .xSmall, relativeTo: .compound.bodySM)
+                //        .accessibilityLabel(L10n.a11yNotificationsOngoingCall)
+                //}
                 
                 if room.badges.isMuteShown {
                     CompoundIcon(\.notificationsOffSolid, size: .custom(15), relativeTo: .compound.bodyMD)
@@ -128,23 +122,8 @@
                 
                 if room.badges.isDotShown {
                     Circle()
-<<<<<<< HEAD
                         .frame(width: 6, height: 6)
                         .foregroundStyle(.zero.bgAccentRest)
-//                    ZStack {
-//                        Circle()
-//                            .frame(width: 16, height: 16, alignment: .center)
-//                        if room.unreadNotificationsCount > 0 {
-//                            Text("\(room.unreadNotificationsCount)")
-//                                .font(.compound.bodyXS)
-//                                .foregroundColor(.black)
-//                                .frame(alignment: .center)
-//                        }
-//                    }
-=======
-                        .frame(width: 12, height: 12)
-                        .accessibilityLabel(L10n.a11yNotificationsNewMessages)
->>>>>>> d86d90c1
                 }
             }
             .foregroundColor(room.isHighlighted ? Asset.Colors.blue11.swiftUIColor : .compound.iconQuaternary)
