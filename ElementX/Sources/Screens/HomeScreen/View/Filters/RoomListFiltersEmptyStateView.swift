--- conflicted
+++ resolved
@@ -62,13 +62,8 @@
                 RoomListFiltersEmptyStateView(state: .init(activeFilters: [filter],
                                                            appSettings: ServiceLocator.shared.settings))
             }
-<<<<<<< HEAD
 //            RoomListFiltersEmptyStateView(state: .init(activeFilters: [.people, .favourites]))
             RoomListFiltersEmptyStateView(state: .init(activeFilters: [.rooms, .favourites]))
-=======
-            RoomListFiltersEmptyStateView(state: .init(activeFilters: [.people, .favourites],
-                                                       appSettings: ServiceLocator.shared.settings))
->>>>>>> 6da63502
         }
         .padding(.bottom)
         .previewLayout(.sizeThatFits)
