--- conflicted
+++ resolved
@@ -138,12 +138,8 @@
     }
     
     private var subtitle: String? {
-<<<<<<< HEAD
-//        room.isDirect ? room.inviter?.id : room.canonicalAlias
+        room.isDirect ? room.inviter?.id : nil
         nil
-=======
-        room.isDirect ? room.inviter?.id : nil
->>>>>>> 5b003856
     }
     
     @ViewBuilder
