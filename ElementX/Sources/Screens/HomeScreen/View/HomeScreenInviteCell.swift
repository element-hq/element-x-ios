//
// Copyright 2024 New Vector Ltd.
//
// SPDX-License-Identifier: AGPL-3.0-only OR LicenseRef-Element-Commercial
// Please see LICENSE files in the repository root for full details.
//

import Combine
import Compound
import SwiftUI

@MainActor
struct HomeScreenInviteCell: View {
    @Environment(\.dynamicTypeSize) var dynamicTypeSize
    
    let room: HomeScreenRoom
    let context: HomeScreenViewModel.Context
    let hideInviteAvatars: Bool
    
    private var avatar: RoomAvatar {
        // DM invites avatars are broken, this is a workaround
        // https://github.com/matrix-org/matrix-rust-sdk/issues/4825
        if room.isDirect, let inviter = room.inviter {
            .heroes([.init(userID: inviter.id, displayName: inviter.displayName, avatarURL: hideInviteAvatars ? nil : inviter.avatarURL)])
        } else {
            hideInviteAvatars ? room.avatar.removingAvatar : room.avatar
        }
    }
    
    var body: some View {
        HStack(alignment: .top, spacing: 16) {
            if dynamicTypeSize < .accessibility3 {
                RoomAvatarImage(avatar: avatar,
                                avatarSize: .custom(52),
                                mediaProvider: context.mediaProvider)
                    .dynamicTypeSize(dynamicTypeSize < .accessibility1 ? dynamicTypeSize : .accessibility1)
                    .accessibilityHidden(true)
            }
            
            mainContent
                .frame(maxWidth: .infinity, alignment: .leading)
                .padding(.bottom, 16)
                .padding(.trailing, 16)
                .multilineTextAlignment(.leading)
                .overlay(alignment: .bottom) {
                    separator
                }
        }
        .padding(.top, 12)
        .padding(.leading, 16)
        .onTapGesture {
            if let roomID = room.roomID {
                context.send(viewAction: .selectRoom(roomIdentifier: roomID))
            }
        }
    }
    
    // MARK: - Private

    private var mainContent: some View {
        VStack(alignment: .leading, spacing: 0) {
            VStack(alignment: .leading, spacing: 0) {
                HStack(alignment: .firstTextBaseline, spacing: 16) {
                    textualContent
                    badge
                }
                
                inviterView
                    .padding(.top, 6)
                    .padding(.trailing, 16)
            }
            .fixedSize(horizontal: false, vertical: true)
            .accessibilityElement(children: .combine)
            
            buttons
                .padding(.top, 14)
                .padding(.trailing, 22)
        }
    }

    @ViewBuilder
    private var inviterView: some View {
        if let inviter = room.inviter,
           !room.isDirect {
<<<<<<< HEAD
            RoomInviterLabel(inviter: inviter, mediaProvider: context.mediaProvider)
                .font(.zero.bodyMD)
=======
            RoomInviterLabel(inviter: inviter,
                             shouldHideAvatar: hideInviteAvatars,
                             mediaProvider: context.mediaProvider)
                .font(.compound.bodyMD)
>>>>>>> b709cccb
                .foregroundStyle(.compound.textSecondary)
        }
    }
    
    @ViewBuilder
    private var textualContent: some View {
        VStack(alignment: .leading, spacing: 0) {
            Text(title)
                .font(.zero.bodyLGSemibold)
                .foregroundColor(.compound.textPrimary)
                .lineLimit(2)
            
            if let subtitle {
                Text(subtitle)
                    .font(.zero.bodyMD)
                    .foregroundColor(.compound.textSecondary)
            }
        }
        .frame(maxWidth: .infinity, alignment: .leading)
    }
    
    private var buttons: some View {
        HStack(spacing: 12) {
            Button(L10n.actionDecline) {
                context.send(viewAction: .declineInvite(roomIdentifier: room.id))
            }
            .buttonStyle(.compound(.secondary, size: .medium))
            
            Button(L10n.actionAccept) {
                context.send(viewAction: .acceptInvite(roomIdentifier: room.id))
            }
            .buttonStyle(.compound(.primary, size: .medium))
        }
    }
    
    private var separator: some View {
        Rectangle()
            .fill(Color.compound.borderDisabled)
            .frame(height: 1 / UIScreen.main.scale)
    }
        
    private var title: String {
        room.name
    }
    
    private var subtitle: String? {
//        room.isDirect ? room.inviter?.id : room.canonicalAlias
        nil
    }
    
    @ViewBuilder
    private var badge: some View {
        if room.badges.isDotShown {
            Circle()
                .scaledFrame(size: 12)
                .foregroundColor(.compound.iconAccentTertiary) // The badge is always green, no need to check isHighlighted here.
        }
    }
}

struct HomeScreenInviteCell_Previews: PreviewProvider, TestablePreview {
    static var previews: some View {
        VStack(spacing: 0) {
            HomeScreenInviteCell(room: .dmInvite,
                                 context: viewModel().context, hideInviteAvatars: false)
            
            HomeScreenInviteCell(room: .dmInvite,
                                 context: viewModel().context, hideInviteAvatars: false)
            
            HomeScreenInviteCell(room: .roomInvite(),
                                 context: viewModel().context, hideInviteAvatars: false)
            
            HomeScreenInviteCell(room: .roomInvite(),
                                 context: viewModel().context, hideInviteAvatars: false)
            
            HomeScreenInviteCell(room: .roomInvite(alias: "#footest:somewhere.org", avatarURL: .mockMXCAvatar),
                                 context: viewModel().context, hideInviteAvatars: false)
            HomeScreenInviteCell(room: .roomInvite(alias: "#footest-hidden-avatars:somewhere.org", avatarURL: .mockMXCAvatar),
                                 context: viewModel().context, hideInviteAvatars: true)
            HomeScreenInviteCell(room: .roomInvite(alias: "#footest:somewhere.org"),
                                 context: viewModel().context, hideInviteAvatars: false)
                .dynamicTypeSize(.accessibility1)
                .previewDisplayName("Aliased room (AX1)")
        }
        .previewLayout(.sizeThatFits)
    }
    
    static func viewModel() -> HomeScreenViewModel {
        let clientProxy = ClientProxyMock(.init())
        
        let userSession = UserSessionMock(.init(clientProxy: clientProxy))
        
        return HomeScreenViewModel(userSession: userSession,
                                   analyticsService: ServiceLocator.shared.analytics,
                                   appSettings: ServiceLocator.shared.settings,
                                   selectedRoomPublisher: CurrentValueSubject<String?, Never>(nil).asCurrentValuePublisher(),
                                   userIndicatorController: ServiceLocator.shared.userIndicatorController)
    }
}

@MainActor
private extension HomeScreenRoom {
    static var dmInvite: HomeScreenRoom {
        let inviter = RoomMemberProxyMock()
        inviter.displayName = "Some Guy"
        inviter.userID = "@someone:somewhere.com"
        
        let summary = RoomSummary(roomListItem: RoomListItemSDKMock(),
                                  id: "@someone:somewhere.com",
                                  joinRequestType: .invite(inviter: inviter),
                                  name: "Some Guy",
                                  isDirect: true,
                                  avatarURL: nil,
                                  heroes: [.init(userID: "@someone:somewhere.com")],
                                  lastMessage: nil,
                                  lastMessageFormattedTimestamp: nil,
                                  unreadMessagesCount: 0,
                                  unreadMentionsCount: 0,
                                  unreadNotificationsCount: 0,
                                  notificationMode: nil,
                                  canonicalAlias: "#footest:somewhere.org",
                                  alternativeAliases: [],
                                  hasOngoingCall: false,
                                  isMarkedUnread: false,
                                  isFavourite: false)
        
        return .init(summary: summary, hideUnreadMessagesBadge: false)
    }
    
    static func roomInvite(alias: String? = nil, avatarURL: URL? = nil) -> HomeScreenRoom {
        let inviter = RoomMemberProxyMock()
        inviter.displayName = "Luca"
        inviter.userID = "@jack:somewhi.nl"
        inviter.avatarURL = avatarURL.map { _ in .mockMXCUserAvatar }
        
        let summary = RoomSummary(roomListItem: RoomListItemSDKMock(),
                                  id: "@someone:somewhere.com",
                                  joinRequestType: .invite(inviter: inviter),
                                  name: "Awesome Room",
                                  isDirect: false,
                                  avatarURL: avatarURL,
                                  heroes: [.init(userID: "@someone:somewhere.com")],
                                  lastMessage: nil,
                                  lastMessageFormattedTimestamp: nil,
                                  unreadMessagesCount: 0,
                                  unreadMentionsCount: 0,
                                  unreadNotificationsCount: 0,
                                  notificationMode: nil,
                                  canonicalAlias: alias,
                                  alternativeAliases: [],
                                  hasOngoingCall: false,
                                  isMarkedUnread: false,
                                  isFavourite: false)
        
        return .init(summary: summary, hideUnreadMessagesBadge: false)
    }
}<|MERGE_RESOLUTION|>--- conflicted
+++ resolved
@@ -82,15 +82,10 @@
     private var inviterView: some View {
         if let inviter = room.inviter,
            !room.isDirect {
-<<<<<<< HEAD
-            RoomInviterLabel(inviter: inviter, mediaProvider: context.mediaProvider)
-                .font(.zero.bodyMD)
-=======
             RoomInviterLabel(inviter: inviter,
                              shouldHideAvatar: hideInviteAvatars,
                              mediaProvider: context.mediaProvider)
-                .font(.compound.bodyMD)
->>>>>>> b709cccb
+                .font(.zero.bodyMD)
                 .foregroundStyle(.compound.textSecondary)
         }
     }
