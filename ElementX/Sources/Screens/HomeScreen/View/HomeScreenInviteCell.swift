--- conflicted
+++ resolved
@@ -72,13 +72,8 @@
         if let inviter = room.inviter,
            !room.isDirect {
             RoomInviterLabel(inviter: inviter, mediaProvider: context.mediaProvider)
-<<<<<<< HEAD
                 .font(.zero.bodyMD)
-                .foregroundStyle(.compound.textPlaceholder)
-=======
-                .font(.compound.bodyMD)
                 .foregroundStyle(.compound.textSecondary)
->>>>>>> 6b6420a2
         }
     }
     
@@ -92,13 +87,8 @@
             
             if let subtitle {
                 Text(subtitle)
-<<<<<<< HEAD
                     .font(.zero.bodyMD)
-                    .foregroundColor(.compound.textPlaceholder)
-=======
-                    .font(.compound.bodyMD)
                     .foregroundColor(.compound.textSecondary)
->>>>>>> 6b6420a2
             }
         }
         .frame(maxWidth: .infinity, alignment: .leading)
