//
// Copyright 2022-2024 New Vector Ltd.
//
// SPDX-License-Identifier: AGPL-3.0-only OR LicenseRef-Element-Commercial
// Please see LICENSE files in the repository root for full details.
//

import Combine
import Foundation
import UIKit
import SwiftUI

enum HomeScreenViewModelAction {
    case presentRoom(roomIdentifier: String)
    case presentRoomDetails(roomIdentifier: String)
    case presentReportRoom(roomIdentifier: String)
    case presentDeclineAndBlock(userID: String, roomID: String)
    case roomLeft(roomIdentifier: String)
    case transferOwnership(roomIdentifier: String)
    case presentSecureBackupSettings
    case presentRecoveryKeyScreen
    case presentEncryptionResetScreen
    case presentSettingsScreen(userRewardsProtocol: UserRewardsProtocol)
    case presentFeedbackScreen
    case presentStartChatScreen
    case presentCreateFeedScreen(feedProtocol: FeedProtocol)
    case presentGlobalSearch
    case logout
    case postTapped(_ post: HomeScreenPost, feedProtocol: FeedProtocol)
    case openPostUserProfile(_ profile: ZPostUserProfile, feedProtocol: FeedProtocol)
    case startWalletTransaction(WalletTransactionProtocol, WalletTransactionType, ZeroCurrency?)
}

enum HomeScreenViewAction {
    case onHomeTabChanged
    
    case selectRoom(roomIdentifier: String)
    case showRoomDetails(roomIdentifier: String)
    case leaveRoom(roomIdentifier: String)
    case confirmLeaveRoom(roomIdentifier: String)
    case reportRoom(roomIdentifier: String)
    case showSettings
    case startChat
    case newFeed
    case setupRecovery
    case confirmRecoveryKey
    case resetEncryption
    case skipRecoveryKeyConfirmation
    case updateVisibleItemRange(Range<Int>)
    case globalSearch
    case markRoomAsUnread(roomIdentifier: String)
    case markRoomAsRead(roomIdentifier: String)
    case markRoomAsFavourite(roomIdentifier: String, isFavourite: Bool)
    
    case acceptInvite(roomIdentifier: String)
    case declineInvite(roomIdentifier: String)
    
    case loadRewards
    case rewardsIntimated
    
    case loadMoreAllPosts(followingPostsOnly: Bool)
    case loadMoreMyPosts
    case forceRefreshAllPosts(followingPostsOnly: Bool)
    case forceRefreshMyPosts
    case addMeowToPost(postId: String, amount: Int)
    
    case postTapped(_ post: HomeScreenPost)
    case openArweaveLink(_ post: HomeScreenPost)
    case openYoutubeLink(_ url: String)
    case openPostUserProfile(_ profile: ZPostUserProfile)
    case openUserProfile
    case openMediaPreview(_ mediaId: String, key: String)
    case reloadFeedMedia(_ post: HomeScreenPost)
    
    case forceRefreshChannels
    case channelTapped(_ channel: HomeScreenChannel)
    case setNotificationFilter(_ tab: HomeNotificationsTab)
    
    case toggleWalletBalance(show: Bool)
    case loadMoreWalletTokens
    case loadMoreWalletTransactions
    case loadMoreWalletNFTs
    case startWalletTransaction(WalletTransactionType)
    case viewTransactionDetails(transactionId: String)
    case claimRewards(trigger: Bool)
    
    case onStakePoolSelected(HomeScreenWalletStakingContent)
    case claimStakeRewards
    case stakeAmount(String)
    case unstakeAmount(String)
}

enum HomeScreenRoomListMode: CustomStringConvertible {
    case skeletons
    case empty
    case rooms
    
    var description: String {
        switch self {
        case .skeletons:
            return "Showing placeholders"
        case .empty:
            return "Showing empty state"
        case .rooms:
            return "Showing rooms"
        }
    }
}

enum HomeScreenPostListMode: CustomStringConvertible {
    case skeletons
    case empty
    case posts
    
    var description: String {
        switch self {
        case .skeletons:
            return "Showing placeholders"
        case .empty:
            return "Showing empty state"
        case .posts:
            return "Showing posts"
        }
    }
}

enum HomeScreenChannelListMode: CustomStringConvertible {
    case skeletons
    case empty
    case channels
    
    var description: String {
        switch self {
        case .skeletons:
            return "Showing placeholders"
        case .empty:
            return "Showing empty state"
        case .channels:
            return "Showing channels"
        }
    }
}

enum HomeScreenWalletContentListMode: CustomStringConvertible {
    case skeletons
    case content
    
    var description: String {
        switch self {
        case .skeletons:
            return "Showing placeholders"
        case .content:
            return "Showing wallet content"
        }
    }
}

enum HomeScreenSecurityBannerMode: Equatable {
    case none
    case dismissed
    case show(HomeScreenRecoveryKeyConfirmationBanner.State)
    
    var isDismissed: Bool {
        switch self {
        case .dismissed: true
        default: false
        }
    }
    
    var isShown: Bool {
        switch self {
        case .show: true
        default: false
        }
    }
}

enum ClaimRewardsState {
    case none
    case claiming
    case success(String)
    case failure
}

enum StakePoolViewState {
    case details
    case staking
    case unstaking
    case inProgress
    case success
    case failure
}

struct HomeScreenViewState: BindableState {
    let userID: String
    var userDisplayName: String?
    var userAvatarURL: URL?
    
    var currentUserZeroProfile: ZCurrentUser?
    
    var securityBannerMode = HomeScreenSecurityBannerMode.none
    
    var requiresExtraAccountSetup = false
    
    var rooms: [HomeScreenRoom] = []
    var directRoomsUserStatusMap: [String : Bool] = [:]
    var posts: [HomeScreenPost] = []
    var myPosts: [HomeScreenPost] = []
    var channels: [HomeScreenChannel] = []
    var walletTokens: [HomeScreenWalletContent] = []
    var walletTransactions: [HomeScreenWalletContent] = []
    var walletNFTs: [HomeScreenWalletContent] = []
    var walletStakings: [HomeScreenWalletStakingContent] = []
    
    var walletTokenNextPageParams: NextPageParams? = nil
    var walletNFTsNextPageParams: NextPageParams? = nil
    var walletTransactionsNextPageParams: TransactionNextPageParams? = nil
    
    var meowPrice: ZeroCurrency? = nil
    
    var roomListMode: HomeScreenRoomListMode = .skeletons
    var postListMode: HomeScreenPostListMode = .skeletons
    var myPostListMode: HomeScreenPostListMode = .skeletons
    var channelsListMode: HomeScreenChannelListMode = .skeletons
    var walletContentListMode: HomeScreenWalletContentListMode = .skeletons
    
    var canLoadMorePosts: Bool = true
    var canLoadMoreMyPosts: Bool = true
    
    var hasPendingInvitations = false
    
    var selectedRoomID: String?
    
    var hideInviteAvatars = false
    
    var reportRoomEnabled = false
    
    var visibleRooms: [HomeScreenRoom] {
        if roomListMode == .skeletons {
            return placeholderRooms
        }
        
        return rooms
    }
    
    var visiblePosts: [HomeScreenPost] {
        if postListMode == .skeletons {
            return placeholderPosts
        }
        
        return posts
    }
    var visibleMyPosts: [HomeScreenPost] {
        if myPostListMode == .skeletons {
            return placeholderPosts
        }
        
        return myPosts
    }
    var visibleChannels: [HomeScreenChannel] {
        if channelsListMode == .skeletons {
            return placeholderChannels
        }
        
<<<<<<< HEAD
        return channels
    }
    var visibleWalletTokens: [HomeScreenWalletContent] {
        if walletContentListMode == .skeletons {
            return placeholderWalletContent
        }
        return walletTokens
    }
    var visibleWalletTransactions: [HomeScreenWalletContent] {
        if walletContentListMode == .skeletons {
            return placeholderWalletContent
        }
        return walletTransactions
    }
    var visibleWalletNFTs: [HomeScreenWalletContent] {
        if walletContentListMode == .skeletons {
            return placeholderWalletContent
        }
        return walletNFTs
    }
    var visibleWalletStakings: [HomeScreenWalletStakingContent] {
        if walletContentListMode == .skeletons {
            return (1...20).map { _ in
                HomeScreenWalletStakingContent.placeholder()
            }
        }
        return walletStakings
    }
    
    var userRewards = ZeroRewards.empty()
    var claimableUserRewards = ZeroRewards.empty()
    var showNewUserRewardsIntimation = false
    
    var bindings = HomeScreenViewStateBindings()
=======
    var bindings: HomeScreenViewStateBindings
>>>>>>> 6da63502
    
    var placeholderRooms: [HomeScreenRoom] {
        (1...10).map { _ in
            HomeScreenRoom.placeholder()
        }
    }
    var placeholderPosts: [HomeScreenPost] {
        (1...10).map { _ in
            HomeScreenPost.placeholder()
        }
    }
    var placeholderChannels: [HomeScreenChannel] {
        (1...20).map { index in
            HomeScreenChannel.placeholder(index)
        }
    }
    var placeholderWalletContent: [HomeScreenWalletContent] {
        (1...20).map { _ in
            HomeScreenWalletContent.placeholder()
        }
    }
    
    // Used to hide all the rooms when the search field is focused and the query is empty
    var shouldHideRoomList: Bool {
        bindings.isSearchFieldFocused && bindings.searchQuery.isEmpty
    }
    
    var shouldShowEmptyFilterState: Bool {
        !bindings.isSearchFieldFocused && bindings.filtersState.isFiltering && visibleRooms.isEmpty
    }
    
    var shouldShowFilters: Bool {
        !bindings.isSearchFieldFocused && roomListMode == .rooms
    }
    
    var postLinkPreviewsMap: [String: ZLinkPreview] = [:]
    var postMediaInfoMap: [String: HomeScreenPostMediaInfo] = [:]
    
    var notificationsContent: [HomeScreenRoom] = []
    var hasNewNotificatios: Bool {
        let allNotificationContent = visibleRooms.filter {
            switch $0.type {
            case .placeholder, .knock:
                return false
            default:
                return $0.badges.isDotShown
            }
        }
        return !allNotificationContent.isEmpty
    }
        
    var claimRewardsState: ClaimRewardsState = .none
    
    var walletBalance: Double = 0
    var showWalletBalance: Bool = true
    var userWalletBalance: String {
        showWalletBalance ? "$\(walletBalance.formatToThousandSeparatedString())" : "*****"
    }
    
    var selectedStakePool: SelectedHomeWalletStakePool?
}

struct HomeScreenViewStateBindings {
    var filtersState: RoomListFiltersState
    var searchQuery = ""
    var isSearchFieldFocused = false
    
    var alertInfo: AlertInfo<UUID>?
    var leaveRoomAlertItem: LeaveRoomAlertItem?
    
    /// A media item that will be previewed with QuickLook.
    var mediaPreviewItem: URL?
    
    var showEarningsClaimedSheet: Bool = false
    var showStakePoolSheet: Bool = false
    
    var stakePoolViewState: StakePoolViewState = .details
}

struct HomeScreenRoom: Identifiable, Equatable {
    enum RoomType: Equatable {
        case placeholder
        case room
        case invite(inviterDetails: RoomInviterDetails?)
        case knock
    }
    
    static let placeholderLastMessage = AttributedString("Hidden last message")
    
    /// The list item identifier is it's room identifier.
    let id: String
    
    /// The real room identifier this item points to
    let roomID: String?
    
    let type: RoomType
    
    var inviter: RoomInviterDetails? {
        if case .invite(let inviter) = type {
            return inviter
        }
        return nil
    }
    
    var badges: Badges
    struct Badges: Equatable {
        let isDotShown: Bool
        let isMentionShown: Bool
        var isMuteShown: Bool
        let isCallShown: Bool
    }
    
    let name: String
    
    let isDirect: Bool
    
    let isHighlighted: Bool
    
    let isFavourite: Bool
    
    let timestamp: String?
    
    let lastMessage: AttributedString?
    
    let avatar: RoomAvatar
    
    let canonicalAlias: String?
    
    let isTombstoned: Bool
    
    var displayedLastMessage: AttributedString? {
        // If the room is tombstoned, show a specific message, regardless of any last message.
        guard !isTombstoned else {
            return AttributedString(L10n.screenRoomlistTombstonedRoomDescription)
        }
        return lastMessage
    }
    
    let unreadNotificationsCount: UInt
    
    var isAChannel: Bool {
        name.starts(with: ZeroContants.ZERO_CHANNEL_PREFIX)
    }
    
    static func placeholder() -> HomeScreenRoom {
        HomeScreenRoom(id: UUID().uuidString,
                       roomID: nil,
                       type: .placeholder,
                       badges: .init(isDotShown: false, isMentionShown: false, isMuteShown: false, isCallShown: false),
                       name: "Placeholder room name",
                       isDirect: false,
                       isHighlighted: false,
                       isFavourite: false,
                       timestamp: "Now",
                       lastMessage: placeholderLastMessage,
                       avatar: .room(id: "", name: "", avatarURL: nil),
                       canonicalAlias: nil,
                       isTombstoned: false,
                       unreadNotificationsCount: 0)
    }
}

struct HomeScreenPost: Identifiable, Equatable {
    let id: String
    
    // sender info
    let senderInfo: UserProfileProxy
    let senderPrimaryZId: String?
    
    // post info
    let postText: String?
    let attributedSenderHeaderText: AttributedString
    let attributedPostText: AttributedString?
    let postUpdatedAt: String
    let postCreatedAt: String
    let postTimestamp: String
    
    let postImageURL: URL?
    
    let worldPrimaryZId: String?
    let meowCount: String
    let repliesCount: String
    
    let isPostInOwnFeed: Bool
    let arweaveId: String
    let isMeowedByMe: Bool
    let postDateTime: String
    let isMyPost: Bool
    
    let senderProfile: ZPostUserProfile?
    
    var mediaInfo: HomeScreenPostMediaInfo?
    var urlLinkPreview: ZLinkPreview?
    
    static func placeholder() -> HomeScreenPost {
        HomeScreenPost(id: UUID().uuidString,
                       senderInfo: UserProfileProxy(userID: UUID().uuidString),
                       senderPrimaryZId: "0://placeholder-sender-zid",
                       postText: "Placeholder post text...",
                       attributedSenderHeaderText: AttributedString("Placeholder sender text..."),
                       attributedPostText: AttributedString("Placeholder post text..."),
                       postUpdatedAt: "",
                       postCreatedAt: "",
                       postTimestamp: "Now",
                       postImageURL: nil,
                       worldPrimaryZId: "0://placeholder-world-zid",
                       meowCount: "0",
                       repliesCount: "0",
                       isPostInOwnFeed: false,
                       arweaveId: "",
                       isMeowedByMe: false,
                       postDateTime: "",
                       isMyPost: false,
                       senderProfile: nil,
                       mediaInfo: nil,
                       urlLinkPreview: nil)
    }
}

struct HomeScreenPostMediaInfo: Identifiable, Equatable {
    let id: String
    let mimeType: String?
    let aspectRatio: CGFloat
    let width: CGFloat
    let height: CGFloat
    
    var url: String?
}

struct HomeScreenChannel: Identifiable, Equatable {
    let id: String
    let channelFullName: String
    let displayName: String
    
    var notificationsCount: UInt = 0
    
    static func placeholder(_ index: Int) -> HomeScreenChannel {
        .init(id: UUID().uuidString,
              channelFullName: "0://placeholderChannel\(index).name",
              displayName: "0://placeholderChannel\(index)")
    }
}

struct HomeScreenWalletContent: Identifiable, Equatable {
    let id: String
    let icon: String?
    let header: String?
    
    let transactionAction: String?
    let transactionAddress: String?
    let title: String
    let description: String?
    
    let actionPreText: String?
    let actionText: String
    let actionPostText: String?
    
    static func placeholder() -> HomeScreenWalletContent {
        .init(id: UUID().uuidString,
              icon: nil,
              header: nil,
              transactionAction: nil,
              transactionAddress: nil,
              title: "placeholder title",
              description: "placeholder description",
              actionPreText: nil,
              actionText: "placeholder action text",
              actionPostText: "placeholder action post text")
    }
}

struct HomeScreenWalletStakingContent: Identifiable, Equatable {
    let id: String
    let userWalletAddress: String
    
    let poolAddress: String
    let poolIcon: String?
    let poolName: String
    
    let tokenAmount: String
    let tokenIcon: String?
    
    let totalStakedAmount: Double
    let totalStakedAmountFormatted: String
    let myStakeAmount: Double
    let myStateAmountFormatted: String
    let pendingRewards: Double
    
    static func placeholder() -> HomeScreenWalletStakingContent {
        .init(id: UUID().uuidString,
              userWalletAddress: "",
              poolAddress: "",
              poolIcon: nil,
              poolName: "placeholder pool",
              tokenAmount: "",
              tokenIcon: nil,
              totalStakedAmount: 0,
              totalStakedAmountFormatted: "",
              myStakeAmount: 0,
              myStateAmountFormatted: "",
              pendingRewards: 0)
    }
    
}

struct SelectedHomeWalletStakePool {
    let pool: HomeScreenWalletStakingContent
    let stakeToken: ZWalletTokenInfo?
    let stakeTokenBalance: ZWalletTokenBalance?
    let rewardToken: ZWalletTokenInfo?
    let rewardTokenBalance: ZWalletTokenBalance?
}

extension SelectedHomeWalletStakePool {
    var claimableRewardValue: String {
        ZeroRewards.parseCredits(credits: rewardTokenBalance?.balance ?? "0", decimals: rewardToken?.decimals ?? 18)
            .formatToSuffix()
    }
    
    var myStakedTokens: Double {
        ZeroRewards.parseCredits(credits: pool.tokenAmount, decimals: stakeToken?.decimals ?? 18)
    }
    
    var myStakedTokensFormatted: String {
        myStakedTokens.formatToSuffix()
    }
    
    var totalAvailableTokenBalance: Double {
        ZeroRewards.parseCredits(credits: stakeTokenBalance?.balance ?? "0", decimals: stakeToken?.decimals ?? 18)
    }
    
    var totalAvailableTokenBalanceFormatted: String {
        totalAvailableTokenBalance.formatToSuffix()
    }
}

extension HomeScreenRoom {
    init(summary: RoomSummary, hideUnreadMessagesBadge: Bool, seenInvites: Set<String> = []) {
        let roomID = summary.id
        
        let hasUnreadMessages = hideUnreadMessagesBadge ? false : summary.hasUnreadMessages
        let isUnseenInvite = summary.joinRequestType?.isInvite == true && !seenInvites.contains(roomID)
        
        let isDotShown = hasUnreadMessages || summary.hasUnreadMentions || summary.hasUnreadNotifications || summary.isMarkedUnread || isUnseenInvite
        let isMentionShown = summary.hasUnreadMentions && !summary.isMuted
        let isMuteShown = summary.isMuted
        let isCallShown = summary.hasOngoingCall
        let isHighlighted = summary.isMarkedUnread || (!summary.isMuted && (summary.hasUnreadNotifications || summary.hasUnreadMentions)) || isUnseenInvite
        
        let type: HomeScreenRoom.RoomType = switch summary.joinRequestType {
        case .invite(let inviter): .invite(inviterDetails: inviter.map(RoomInviterDetails.init))
        case .knock: .knock
        case .none: .room
        }
        
        self.init(id: roomID,
                  roomID: summary.id,
                  type: type,
                  badges: .init(isDotShown: isDotShown,
                                isMentionShown: isMentionShown,
                                isMuteShown: isMuteShown,
                                isCallShown: isCallShown),
                  name: summary.name,
                  isDirect: summary.isDirect,
                  isHighlighted: isHighlighted,
                  isFavourite: summary.isFavourite,
                  timestamp: summary.lastMessageDate?.formattedMinimal(),
                  lastMessage: summary.lastMessage,
                  avatar: summary.avatar,
                  canonicalAlias: summary.canonicalAlias,
                  isTombstoned: summary.isTombstoned,
                  unreadNotificationsCount: summary.unreadMessagesCount // settings to unread messages count to show new messages count only
        )
    }
}

extension HomeScreenPost {
    init(loggedInUserId: String, post: ZPost, rewardsDecimalPlaces: Int = 0) {
        let userProfile = post.user.profileSummary
        let meowCount = post.postsMeowsSummary?.meowCount(decimal: rewardsDecimalPlaces) ?? "0"
        let postUpdatedAt = DateUtil.shared.dateFromISO8601String(post.updatedAt)
        let postTimeStamp = postUpdatedAt.timeAgo()
        let repliesCount = String(post.replies?.count ?? 0)
        
        let attributedSenderHeaderText = HomeScreenPost.attributedSenderHeader(from: userProfile.fullName,
                                                                               timeStamp: postTimeStamp)
        let attributedPostText = post.text.isEmpty ? nil : HomeScreenPost.attributedPostText(from: post.text)
        let isPostInOwnFeed = post.worldZid == post.zid
        
        let formatter = DateFormatter()
        formatter.dateFormat = "h:mm aa • MMM d, yyyy"
        let postDateTime = formatter.string(from: postUpdatedAt)
        
        let isMyPost = loggedInUserId.matrixIdToCleanHex() == post.userId.matrixIdToCleanHex()
        let mediaInfo: HomeScreenPostMediaInfo? = (post.media == nil) ? nil : .init(id: post.media!.id,
                                                                                    mimeType: post.media!.mimeType,
                                                                                    aspectRatio: post.media!.width / post.media!.height,
                                                                                    width: post.media!.width,
                                                                                    height: post.media!.height,
                                                                                    url: nil)
        
        self.init(
            id: post.id.rawValue,
            senderInfo: UserProfileProxy(userID: userProfile.id,
                                         displayName: userProfile.fullName,
                                         avatarURL: URL(string: userProfile.profileImage ?? "")),
            senderPrimaryZId: post.zid,
            postText: post.text,
            attributedSenderHeaderText: attributedSenderHeaderText,
            attributedPostText: attributedPostText,
            postUpdatedAt: postTimeStamp,
            postCreatedAt: post.createdAt,
            postTimestamp: postTimeStamp,
            postImageURL: (post.imageUrl != nil) ? URL(string: post.imageUrl!) : nil,
            worldPrimaryZId: post.worldZid,
            meowCount: meowCount,
            repliesCount: repliesCount,
            isPostInOwnFeed: isPostInOwnFeed,
            arweaveId: post.arweaveId,
            isMeowedByMe: (post.meows?.isEmpty == false),
            postDateTime: postDateTime,
            isMyPost: isMyPost,
            senderProfile: post.userProfileView,
            mediaInfo: mediaInfo
        )
    }
    
    func withUpdatedData(mediaInfo: HomeScreenPostMediaInfo?, urlLinkPreview: ZLinkPreview?) -> Self {
        var updatedSelf = self
        updatedSelf.mediaInfo = mediaInfo
        updatedSelf.urlLinkPreview = urlLinkPreview
        return updatedSelf
    }
    
    func withUpdatedData(url: String?, urlLinkPreview: ZLinkPreview?) -> Self {
        var updatedSelf = self
        updatedSelf.mediaInfo?.url = url
        updatedSelf.urlLinkPreview = urlLinkPreview
        return updatedSelf
    }
    
    func getArweaveLink() -> URL? {
        let arweaveHost = "https://of2ub4a2ai55lgpqj5z7so7j7v6uwjcruh6cdm3ojgnhqngahkwa.arweave.net/"
        let arweaveUrl = arweaveHost.appending(arweaveId)
        return URL(string: arweaveUrl)
    }
    
    private static func attributedPostText(from text: String) -> AttributedString {
        var attributedString = AttributedString(text)
        
        let patterns: [(String, Color, Bool)] = [
            ("#\\w+", Asset.Colors.blue11.swiftUIColor, false),  // Hashtags
            ("@\\w+", Asset.Colors.blue11.swiftUIColor, false),  // Mentions
            ("(https?://\\S+|www\\.\\S+)", Asset.Colors.blue11.swiftUIColor, true) // URLs
        ]
        
        for (pattern, color, isLink) in patterns {
            applyAttributes(&attributedString, pattern: pattern, color: color, isLink: isLink)
        }
        
        return attributedString
    }
    
    
    private static func attributedSenderHeader(from senderName: String, timeStamp: String) -> AttributedString {
        let timeStampPostFix = " • \(timeStamp)"
        var attributedSenderHeader = AttributedString("\(senderName)\(timeStampPostFix)")
        // applyAttributes
        let nameRange = attributedSenderHeader.range(of: senderName)!
        let timeStampRange = attributedSenderHeader.range(of: timeStampPostFix)!
        attributedSenderHeader[nameRange].foregroundColor = .compound.textPrimary
        attributedSenderHeader[timeStampRange].foregroundColor = .compound.textSecondary
        attributedSenderHeader[nameRange].font = .compound.bodyMDSemibold
        attributedSenderHeader[timeStampRange].font = .zero.bodyMD
        
        return attributedSenderHeader
    }
    
    private static func applyAttributes(_ attributedString: inout AttributedString,
                                        pattern: String,
                                        color: Color,
                                        isLink: Bool = false) {
        guard let regex = try? NSRegularExpression(pattern: pattern) else { return }
        
        let fullText = String(attributedString.characters)
        let matches = regex.matches(in: fullText, range: NSRange(location: 0, length: fullText.utf16.count))
        
        for match in matches.reversed() {  // Reverse order to avoid index shifting issues
            guard let range = Range(match.range, in: attributedString) else { continue }
            
            attributedString[range].foregroundColor = color
            
            if isLink {
                let linkText = String(attributedString[range].characters)
                let urlString = linkText.hasPrefix("www.") ? "https://\(linkText)" : linkText
                if let url = URL(string: urlString) {
                    attributedString[range].link = url
                    attributedString[range].underlineStyle = .single
                }
            }
        }
    }
}

extension HomeScreenChannel {
    init(channelZId: String) {
        let channelDisplayName = String((channelZId.split(separator: ".").first ?? ""))
        let rootChannelName = channelDisplayName.replacingOccurrences(of: ZeroContants.ZERO_CHANNEL_PREFIX, with: "")
        let channelId = "#\(rootChannelName):\(ZeroContants.appServer.matrixHomeServerPostfix)"
        
        self.init(
            id: channelId,
            channelFullName: channelZId,
            displayName: channelDisplayName
        )
    }
}

extension HomeScreenPostMediaInfo {
    init (media: ZPostMedia) {
        let mediaInfo = media.media
        self.init(id: mediaInfo.id,
                  mimeType: mediaInfo.mimeType,
                  aspectRatio: mediaInfo.width / mediaInfo.height,
                  width: mediaInfo.width,
                  height: mediaInfo.height,
                  url: media.signedUrl)
    }
    
    var isVideo: Bool {
        return mimeType?.hasPrefix("video/") == true
    }
    
    func withUpdatedUrl(mediaUrl: URL) -> HomeScreenPostMediaInfo {
        return .init(id: self.id, mimeType: self.mimeType, aspectRatio: self.aspectRatio,
                     width: self.width, height: self.height, url: mediaUrl.absoluteString)
    }
}

extension HomeScreenWalletContent {
    init (walletToken: ZWalletToken, meowPrice: ZeroCurrency?) {
        let priceDifference: String? = if let diff = meowPrice?.diff {
            diff > 0 ? "+\(diff)%" : "-\(abs(diff))%"
        } else {
            nil
        }
        self.init(id: walletToken.tokenAddress,
                  icon: walletToken.logo,
                  header: nil,
                  transactionAction: nil,
                  transactionAddress: nil,
                  title: walletToken.name,
                  description: "\(walletToken.formattedAmount) \(walletToken.symbol.uppercased())",
                  actionPreText: nil,
                  actionText: walletToken.isClaimableToken ? "$\(walletToken.meowPriceFormatted(ref: meowPrice))" : "",
                  actionPostText: walletToken.isClaimableToken ? priceDifference : nil
        )
    }
    
    init(walletNFT: NFT) {
        self.init(id: walletNFT.id,
                  icon: walletNFT.imageUrl,
                  header: nil,
                  transactionAction: nil,
                  transactionAddress: nil,
                  title: walletNFT.collectionName ?? walletNFT.metadata.name ?? "",
                  description: nil,
                  actionPreText: nil,
                  actionText: "0",
                  actionPostText: nil)
    }
    
    init(walletTransaction: WalletTransaction, meowPrice: ZeroCurrency?) {
        let isTransactionReceived = walletTransaction.action.lowercased() == "receive"
        let tokenSymbol = walletTransaction.token.symbol.uppercased()
        self.init(id: walletTransaction.hash,
                  icon: walletTransaction.token.logo,
                  header: nil, //walletTransaction.timestamp
                  transactionAction: isTransactionReceived ? "Received from" : "Sent to",
                  transactionAddress: isTransactionReceived ? displayFormattedAddress(walletTransaction.from) : displayFormattedAddress( walletTransaction.to),
                  title: walletTransaction.token.name,
                  description: nil,
                  actionPreText: nil,
                  actionText: "\(walletTransaction.formattedAmount) \(tokenSymbol)",
                  actionPostText: walletTransaction.isClaimableTokenTransaction ? "$\(walletTransaction.meowPriceFormatted(ref: meowPrice))" : nil)
    }
}

extension HomeScreenWalletStakingContent {
    init(meowPrice: ZeroCurrency?, userWalletAddress: String,
         poolAddress: String, totalStaked: String, stakingConfig: ZStackingConfig,
         stakerStatus: ZStakingStatus, stakeRewards: ZStakingUserRewardsInfo) {
        let totalStakedAmount = ZeroWalletUtil.shared.meowPrice(tokenAmount: ZeroRewards.parseCredits(credits: totalStaked,
                                                                                                      decimals: 18),
                                                                refPrice: meowPrice)
        let myStakeAmount = ZeroWalletUtil.shared.meowPrice(tokenAmount: ZeroRewards.parseCredits(credits: stakerStatus.amountStaked,
                                                                                                  decimals: 18),
                                                            refPrice: meowPrice)
        let pendingRewards = ZeroRewards.parseCredits(credits: stakeRewards.pendingRewards, decimals: 18)
        self.init(id: poolAddress,
                  userWalletAddress: userWalletAddress,
                  poolAddress: poolAddress,
                  poolIcon: ZeroContants.ZERO_WALLET_MEOW_IMAGE_URL,
                  poolName: ZeroContants.ZERO_WALLET_MEOW_POOL_NAME,
                  tokenAmount: stakerStatus.amountStaked,
                  tokenIcon: ZeroContants.ZERO_WALLET_MEOW_IMAGE_URL,
                  totalStakedAmount: totalStakedAmount,
                  totalStakedAmountFormatted: "$\(totalStakedAmount.formatToSuffix())",
                  myStakeAmount: myStakeAmount,
                  myStateAmountFormatted: "$\(myStakeAmount.formatToSuffix())",
                  pendingRewards: pendingRewards)
    }
}<|MERGE_RESOLUTION|>--- conflicted
+++ resolved
@@ -262,7 +262,6 @@
             return placeholderChannels
         }
         
-<<<<<<< HEAD
         return channels
     }
     var visibleWalletTokens: [HomeScreenWalletContent] {
@@ -297,9 +296,6 @@
     var showNewUserRewardsIntimation = false
     
     var bindings = HomeScreenViewStateBindings()
-=======
-    var bindings: HomeScreenViewStateBindings
->>>>>>> 6da63502
     
     var placeholderRooms: [HomeScreenRoom] {
         (1...10).map { _ in
