//
// Copyright 2022-2024 New Vector Ltd.
//
// SPDX-License-Identifier: AGPL-3.0-only OR LicenseRef-Element-Commercial
// Please see LICENSE files in the repository root for full details.
//

import Combine
import Foundation
import UIKit
import SwiftUI

enum HomeScreenViewModelAction {
    case presentRoom(roomIdentifier: String)
    case presentRoomDetails(roomIdentifier: String)
    case presentReportRoom(roomIdentifier: String)
    case presentDeclineAndBlock(userID: String, roomID: String)
    case roomLeft(roomIdentifier: String)
    case presentSecureBackupSettings
    case presentRecoveryKeyScreen
    case presentEncryptionResetScreen
    case presentSettingsScreen
    case presentFeedbackScreen
    case presentStartChatScreen
    case presentCreateFeedScreen(createFeedProtocol: CreateFeedProtocol)
    case presentGlobalSearch
    case logoutWithoutConfirmation
    case logout
    case postTapped(_ post: HomeScreenPost, feedUpdatedProtocol: FeedDetailsUpdatedProtocol)
}

enum HomeScreenViewAction {
    case selectRoom(roomIdentifier: String)
    case showRoomDetails(roomIdentifier: String)
    case leaveRoom(roomIdentifier: String)
    case confirmLeaveRoom(roomIdentifier: String)
    case reportRoom(roomIdentifier: String)
    case showSettings
    case startChat
    case newFeed
    case setupRecovery
    case confirmRecoveryKey
    case resetEncryption
    case skipRecoveryKeyConfirmation
    case updateVisibleItemRange(Range<Int>)
    case globalSearch
    case markRoomAsUnread(roomIdentifier: String)
    case markRoomAsRead(roomIdentifier: String)
    case markRoomAsFavourite(roomIdentifier: String, isFavourite: Bool)
    
    case acceptInvite(roomIdentifier: String)
    case declineInvite(roomIdentifier: String)
    
    case loadRewards
    case rewardsIntimated
    
    case loadMorePostsIfNeeded(_ forMyPostsTab: Bool)
    case forceRefreshPosts(_ forMyPostsTab: Bool)
    case addMeowToPost(postId: String, amount: Int)
    
    case postTapped(_ post: HomeScreenPost)
    case openArweaveLink(_ post: HomeScreenPost)
    
    case forceRefreshChannels
    case channelTapped(_ channel: HomeScreenChannel)
}

enum HomeScreenRoomListMode: CustomStringConvertible {
    case skeletons
    case empty
    case rooms
    
    var description: String {
        switch self {
        case .skeletons:
            return "Showing placeholders"
        case .empty:
            return "Showing empty state"
        case .rooms:
            return "Showing rooms"
        }
    }
}

enum HomeScreenPostListMode: CustomStringConvertible {
    case skeletons
    case empty
    case posts
    
    var description: String {
        switch self {
        case .skeletons:
            return "Showing placeholders"
        case .empty:
            return "Showing empty state"
        case .posts:
            return "Showing posts"
        }
    }
}

enum HomeScreenChannelListMode: CustomStringConvertible {
    case skeletons
    case empty
    case channels
    
    var description: String {
        switch self {
        case .skeletons:
            return "Showing placeholders"
        case .empty:
            return "Showing empty state"
        case .channels:
            return "Showing channels"
        }
    }
}

enum HomeScreenSecurityBannerMode: Equatable {
    case none
    case dismissed
    case show(HomeScreenRecoveryKeyConfirmationBanner.State)
    
    var isDismissed: Bool {
        switch self {
        case .dismissed: true
        default: false
        }
    }
    
    var isShown: Bool {
        switch self {
        case .show: true
        default: false
        }
    }
}

struct HomeScreenViewState: BindableState {
    let userID: String
    var userDisplayName: String?
    var userAvatarURL: URL?
    var primaryZeroId: String?
    
    var securityBannerMode = HomeScreenSecurityBannerMode.none
    
    var requiresExtraAccountSetup = false
        
    var rooms: [HomeScreenRoom] = []
    var posts: [HomeScreenPost] = []
    var myPosts: [HomeScreenPost] = []
    var channels: [HomeScreenChannel] = []
    
    var roomListMode: HomeScreenRoomListMode = .skeletons
    var postListMode: HomeScreenPostListMode = .skeletons
    var myPostListMode: HomeScreenPostListMode = .skeletons
    var channelsListMode: HomeScreenChannelListMode = .skeletons
    
    var canLoadMorePosts: Bool = true
    var canLoadMoreMyPosts: Bool = true
    
    var hasPendingInvitations = false
        
    var selectedRoomID: String?
    
    var hideInviteAvatars = false
    
    var reportRoomEnabled = false
    
    var visibleRooms: [HomeScreenRoom] {
        if roomListMode == .skeletons {
            return placeholderRooms
        }
        
        return rooms
    }
<<<<<<< HEAD
    var visiblePosts: [HomeScreenPost] {
        if postListMode == .skeletons {
            return placeholderPosts
        }
        
        return posts
    }
    var visibleMyPosts: [HomeScreenPost] {
        if myPostListMode == .skeletons {
            return placeholderPosts
        }
        
        return myPosts
    }
    var visibleChannels: [HomeScreenChannel] {
        if channelsListMode == .skeletons {
            return placeholderChannels
        }
        
        return channels
    }
    
    var userRewards = ZeroRewards.empty()
    var showNewUserRewardsIntimation = false
    
    var hideInviteAvatars = false
    
=======
        
>>>>>>> c2f6c408
    var bindings = HomeScreenViewStateBindings()
    
    var placeholderRooms: [HomeScreenRoom] {
        (1...10).map { _ in
            HomeScreenRoom.placeholder()
        }
    }
    var placeholderPosts: [HomeScreenPost] {
        (1...10).map { _ in
            HomeScreenPost.placeholder()
        }
    }
    var placeholderChannels: [HomeScreenChannel] {
        (1...20).map { index in
            HomeScreenChannel.placeholder(index)
        }
    }
    
    // Used to hide all the rooms when the search field is focused and the query is empty
    var shouldHideRoomList: Bool {
        bindings.isSearchFieldFocused && bindings.searchQuery.isEmpty
    }
    
    var shouldShowEmptyFilterState: Bool {
        !bindings.isSearchFieldFocused && bindings.filtersState.isFiltering && visibleRooms.isEmpty
    }
    
    var shouldShowFilters: Bool {
        !bindings.isSearchFieldFocused && roomListMode == .rooms
    }
}

struct HomeScreenViewStateBindings {
    var filtersState = RoomListFiltersState()
    var searchQuery = ""
    var isSearchFieldFocused = false
    
    var manualSearchTriggered = false
    
    var alertInfo: AlertInfo<UUID>?
    var leaveRoomAlertItem: LeaveRoomAlertItem?
}

struct HomeScreenRoom: Identifiable, Equatable {
    enum RoomType: Equatable {
        case placeholder
        case room
        case invite(inviterDetails: RoomInviterDetails?)
        case knock
    }
    
    static let placeholderLastMessage = AttributedString("Hidden last message")
        
    /// The list item identifier is it's room identifier.
    let id: String
    
    /// The real room identifier this item points to
    let roomID: String?
    
    let type: RoomType
    
    var inviter: RoomInviterDetails? {
        if case .invite(let inviter) = type {
            return inviter
        }
        return nil
    }
    
    let badges: Badges
    struct Badges: Equatable {
        let isDotShown: Bool
        let isMentionShown: Bool
        let isMuteShown: Bool
        let isCallShown: Bool
    }
    
    let name: String
    
    let isDirect: Bool
    
    let isHighlighted: Bool
    
    let isFavourite: Bool
    
    let timestamp: String?
    
    let lastMessage: AttributedString?
    
    let avatar: RoomAvatar
        
    let canonicalAlias: String?
    
    let unreadNotificationsCount: UInt
    
    var isAChannel: Bool {
        name.starts(with: ZeroContants.ZERO_CHANNEL_PREFIX)
    }
    
    static func placeholder() -> HomeScreenRoom {
        HomeScreenRoom(id: UUID().uuidString,
                       roomID: nil,
                       type: .placeholder,
                       badges: .init(isDotShown: false, isMentionShown: false, isMuteShown: false, isCallShown: false),
                       name: "Placeholder room name",
                       isDirect: false,
                       isHighlighted: false,
                       isFavourite: false,
                       timestamp: "Now",
                       lastMessage: placeholderLastMessage,
                       avatar: .room(id: "", name: "", avatarURL: nil),
                       canonicalAlias: nil,
                       unreadNotificationsCount: 0)
    }
}

struct HomeScreenPost: Identifiable, Equatable {
    let id: String
    
    // sender info
    let senderInfo: UserProfileProxy
    let senderPrimaryZId: String?
    
    // post info
    let postText: String?
    let attributedSenderHeaderText: AttributedString
    let attributedPostText: AttributedString?
    let postUpdatedAt: String
    let postCreatedAt: String
    let postTimestamp: String
    
    let postImageURL: URL?
    
    let worldPrimaryZId: String?
    let meowCount: String
    let repliesCount: String
    
    let isPostInOwnFeed: Bool
    let arweaveId: String
    let isMeowedByMe: Bool
    let postDateTime: String
    let isMyPost: Bool
    
    static func placeholder() -> HomeScreenPost {
        HomeScreenPost(id: UUID().uuidString,
                       senderInfo: UserProfileProxy(userID: UUID().uuidString),
                       senderPrimaryZId: "0://placeholder-sender-zid",
                       postText: "Placeholder post text...",
                       attributedSenderHeaderText: AttributedString("Placeholder sender text..."),
                       attributedPostText: AttributedString("Placeholder post text..."),
                       postUpdatedAt: "",
                       postCreatedAt: "",
                       postTimestamp: "Now",
                       postImageURL: nil,
                       worldPrimaryZId: "0://placeholder-world-zid",
                       meowCount: "0",
                       repliesCount: "0",
                       isPostInOwnFeed: false,
                       arweaveId: "",
                       isMeowedByMe: false,
                       postDateTime: "",
                       isMyPost: false)
    }
}

struct HomeScreenChannel: Identifiable, Equatable {
    let id: String
    let channelFullName: String
    let displayName: String
    
    var notificationsCount: UInt = 0
    
    static func placeholder(_ index: Int) -> HomeScreenChannel {
        .init(id: UUID().uuidString,
              channelFullName: "0://placeholderChannel\(index).name",
              displayName: "0://placeholderChannel\(index)")
    }
}

extension HomeScreenRoom {
    init(summary: RoomSummary, hideUnreadMessagesBadge: Bool, seenInvites: Set<String> = []) {
        let roomID = summary.id
        
        let hasUnreadMessages = hideUnreadMessagesBadge ? false : summary.hasUnreadMessages
        let isUnseenInvite = summary.joinRequestType?.isInvite == true && !seenInvites.contains(roomID)
        
        let isDotShown = hasUnreadMessages || summary.hasUnreadMentions || summary.hasUnreadNotifications || summary.isMarkedUnread || isUnseenInvite
        let isMentionShown = summary.hasUnreadMentions && !summary.isMuted
        let isMuteShown = summary.isMuted
        let isCallShown = summary.hasOngoingCall
        let isHighlighted = summary.isMarkedUnread || (!summary.isMuted && (summary.hasUnreadNotifications || summary.hasUnreadMentions)) || isUnseenInvite
        
        let type: HomeScreenRoom.RoomType = switch summary.joinRequestType {
        case .invite(let inviter): .invite(inviterDetails: inviter.map(RoomInviterDetails.init))
        case .knock: .knock
        case .none: .room
        }
        
        self.init(id: roomID,
                  roomID: summary.id,
                  type: type,
                  badges: .init(isDotShown: isDotShown,
                                isMentionShown: isMentionShown,
                                isMuteShown: isMuteShown,
                                isCallShown: isCallShown),
                  name: summary.name,
                  isDirect: summary.isDirect,
                  isHighlighted: isHighlighted,
                  isFavourite: summary.isFavourite,
                  timestamp: summary.lastMessageFormattedTimestamp,
                  lastMessage: summary.lastMessage,
                  avatar: summary.avatar,
                  canonicalAlias: summary.canonicalAlias,
                  unreadNotificationsCount: summary.unreadMessagesCount // settings to unread messages count to show new messages count only
        )
    }
}

extension HomeScreenPost {
    init(loggedInUserId: String, post: ZPost, rewardsDecimalPlaces: Int = 0) {
        let userProfile = post.user.profileSummary
        let meowCount = post.postsMeowsSummary?.meowCount(decimal: rewardsDecimalPlaces) ?? "0"
        let postUpdatedAt = DateUtil.shared.dateFromISO8601String(post.updatedAt)
        let postTimeStamp = postUpdatedAt.timeAgo()
        let repliesCount = String(post.replies?.count ?? 0)
        
        let attributedSenderHeaderText = HomeScreenPost.attributedSenderHeader(from: userProfile.fullName,
                                                                               timeStamp: postTimeStamp)
        let attributedPostText = post.text.isEmpty ? nil : HomeScreenPost.attributedPostText(from: post.text)
        let isPostInOwnFeed = post.worldZid == post.zid
        
        let formatter = DateFormatter()
        formatter.dateFormat = "h:mm aa • MMM d, yyyy"
        let postDateTime = formatter.string(from: postUpdatedAt)
        
        let isMyPost = loggedInUserId.matrixIdToCleanHex() == post.userId.matrixIdToCleanHex()
        
        self.init(
            id: post.id.rawValue,
            senderInfo: UserProfileProxy(userID: userProfile.id,
                                         displayName: userProfile.fullName,
                                         avatarURL: URL(string: userProfile.profileImage ?? "")),
            senderPrimaryZId: post.zid,
            postText: post.text,
            attributedSenderHeaderText: attributedSenderHeaderText,
            attributedPostText: attributedPostText,
            postUpdatedAt: post.updatedAt,
            postCreatedAt: post.createdAt,
            postTimestamp: postTimeStamp,
            postImageURL: (post.imageUrl != nil) ? URL(string: post.imageUrl!) : nil,
            worldPrimaryZId: post.worldZid,
            meowCount: meowCount,
            repliesCount: repliesCount,
            isPostInOwnFeed: isPostInOwnFeed,
            arweaveId: post.arweaveId,
            isMeowedByMe: (post.meows?.isEmpty == false),
            postDateTime: postDateTime,
            isMyPost: isMyPost
        )
    }
    
    func getArweaveLink() -> URL? {
        let arweaveHost = "https://of2ub4a2ai55lgpqj5z7so7j7v6uwjcruh6cdm3ojgnhqngahkwa.arweave.net/"
        let arweaveUrl = arweaveHost.appending(arweaveId)
        return URL(string: arweaveUrl)
    }
    
    private static func attributedPostText(from text: String) -> AttributedString {
        var attributedString = AttributedString(text)
        
        let patterns: [(String, Color, Bool)] = [
            ("#\\w+", Asset.Colors.blue11.swiftUIColor, false),  // Hashtags
            ("@\\w+", Asset.Colors.blue11.swiftUIColor, false),  // Mentions
            ("(https?://\\S+|www\\.\\S+)", Asset.Colors.blue11.swiftUIColor, true) // URLs
        ]
        
        for (pattern, color, isLink) in patterns {
            applyAttributes(&attributedString, pattern: pattern, color: color, isLink: isLink)
        }
        
        return attributedString
    }
    
    
    private static func attributedSenderHeader(from senderName: String, timeStamp: String) -> AttributedString {
        let timeStampPostFix = " • \(timeStamp)"
        var attributedSenderHeader = AttributedString("\(senderName)\(timeStampPostFix)")
        // applyAttributes
        let nameRange = attributedSenderHeader.range(of: senderName)!
        let timeStampRange = attributedSenderHeader.range(of: timeStampPostFix)!
        attributedSenderHeader[nameRange].foregroundColor = .compound.textPrimary
        attributedSenderHeader[timeStampRange].foregroundColor = .compound.textSecondary
        attributedSenderHeader[nameRange].font = .compound.bodyMDSemibold
        attributedSenderHeader[timeStampRange].font = .zero.bodyMD
        
        return attributedSenderHeader
    }
    
    private static func applyAttributes(_ attributedString: inout AttributedString,
                                        pattern: String,
                                        color: Color,
                                        isLink: Bool = false) {
        guard let regex = try? NSRegularExpression(pattern: pattern) else { return }
        
        let fullText = String(attributedString.characters)
        let matches = regex.matches(in: fullText, range: NSRange(location: 0, length: fullText.utf16.count))
        
        for match in matches.reversed() {  // Reverse order to avoid index shifting issues
            guard let range = Range(match.range, in: attributedString) else { continue }
            
            attributedString[range].foregroundColor = color
            
            if isLink {
                let linkText = String(attributedString[range].characters)
                let urlString = linkText.hasPrefix("www.") ? "https://\(linkText)" : linkText
                if let url = URL(string: urlString) {
                    attributedString[range].link = url
                    attributedString[range].underlineStyle = .single
                }
            }
        }
    }
}

extension HomeScreenChannel {
    init(channelZId: String) {
        let channelDisplayName = String((channelZId.split(separator: ".").first ?? ""))
        let rootChannelName = channelDisplayName.replacingOccurrences(of: ZeroContants.ZERO_CHANNEL_PREFIX, with: "")
        let channelId = "#\(rootChannelName):\(ZeroContants.appServer.matrixHomeServerPostfix)"
        
        self.init(
            id: channelId,
            channelFullName: channelZId,
            displayName: channelDisplayName
        )
    }
}<|MERGE_RESOLUTION|>--- conflicted
+++ resolved
@@ -174,7 +174,7 @@
         
         return rooms
     }
-<<<<<<< HEAD
+        
     var visiblePosts: [HomeScreenPost] {
         if postListMode == .skeletons {
             return placeholderPosts
@@ -199,12 +199,7 @@
     
     var userRewards = ZeroRewards.empty()
     var showNewUserRewardsIntimation = false
-    
-    var hideInviteAvatars = false
-    
-=======
-        
->>>>>>> c2f6c408
+        
     var bindings = HomeScreenViewStateBindings()
     
     var placeholderRooms: [HomeScreenRoom] {
