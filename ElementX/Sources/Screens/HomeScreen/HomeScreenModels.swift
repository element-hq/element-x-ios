--- conflicted
+++ resolved
@@ -185,8 +185,6 @@
                        lastMessage: placeholderLastMessage,
                        isPlaceholder: true)
     }
-<<<<<<< HEAD
-=======
 }
 
 extension HomeScreenRoom {
@@ -213,90 +211,4 @@
                   lastMessage: details.lastMessage,
                   avatarURL: details.avatarURL)
     }
-}
-
-enum RoomListFilter: Int, CaseIterable, Identifiable {
-    var id: Int {
-        rawValue
-    }
-    
-    case people
-    case rooms
-    case unreads
-    case favourites
-    case lowPriority
-    
-    var localizedName: String {
-        switch self {
-        case .people:
-            return L10n.screenRoomlistFilterPeople
-        case .rooms:
-            return L10n.screenRoomlistFilterRooms
-        case .unreads:
-            return L10n.screenRoomlistFilterUnreads
-        case .favourites:
-            return L10n.screenRoomlistFilterFavourites
-        case .lowPriority:
-            return L10n.screenRoomlistFilterLowPriority
-        }
-    }
-    
-    var complementaryFilter: RoomListFilter? {
-        switch self {
-        case .people:
-            return .rooms
-        case .rooms:
-            return .people
-        case .unreads:
-            return nil
-        case .favourites:
-            return .lowPriority
-        case .lowPriority:
-            return .favourites
-        }
-    }
-}
-
-final class RoomListFiltersState: ObservableObject {
-    @Published private var enabledFilters: Set<RoomListFilter>
-    
-    init(enabledFilters: Set<RoomListFilter> = []) {
-        self.enabledFilters = enabledFilters
-    }
-    
-    var sortedEnabledFilters: [RoomListFilter] {
-        enabledFilters.sorted(by: { $0.rawValue < $1.rawValue })
-    }
-    
-    var sortedAvailableFilters: [RoomListFilter] {
-        var availableFilters = Set(RoomListFilter.allCases)
-        for filter in enabledFilters {
-            availableFilters.remove(filter)
-            if let complementaryFilter = filter.complementaryFilter {
-                availableFilters.remove(complementaryFilter)
-            }
-        }
-        return availableFilters.sorted(by: { $0.rawValue < $1.rawValue })
-    }
-    
-    var isFiltering: Bool {
-        !enabledFilters.isEmpty
-    }
-    
-    func set(_ filter: RoomListFilter, isEnabled: Bool) {
-        if isEnabled {
-            enabledFilters.insert(filter)
-        } else {
-            enabledFilters.remove(filter)
-        }
-    }
-    
-    func clearFilters() {
-        enabledFilters.removeAll()
-    }
-    
-    func isEnabled(_ filter: RoomListFilter) -> Bool {
-        enabledFilters.contains(filter)
-    }
->>>>>>> d0c835a9
 }