//
// Copyright 2022-2024 New Vector Ltd.
//
// SPDX-License-Identifier: AGPL-3.0-only OR LicenseRef-Element-Commercial
// Please see LICENSE files in the repository root for full details.
//

import Combine
import Foundation
import UIKit
import SwiftUI

enum HomeScreenViewModelAction {
    case presentRoom(roomIdentifier: String)
    case presentRoomDetails(roomIdentifier: String)
    case presentReportRoom(roomIdentifier: String)
    case presentDeclineAndBlock(userID: String, roomID: String)
    case roomLeft(roomIdentifier: String)
    case presentSecureBackupSettings
    case presentRecoveryKeyScreen
    case presentEncryptionResetScreen
    case presentSettingsScreen(userRewardsProtocol: UserRewardsProtocol)
    case presentFeedbackScreen
    case presentStartChatScreen
    case presentCreateFeedScreen(feedProtocol: FeedProtocol)
    case presentGlobalSearch
    case logoutWithoutConfirmation
    case logout
<<<<<<< HEAD
    case postTapped(_ post: HomeScreenPost, feedProtocol: FeedProtocol)
    case openPostUserProfile(_ profile: ZPostUserProfile, feedProtocol: FeedProtocol)
    case sendWalletToken(WalletTransactionProtocol)
=======
    case postTapped(_ post: HomeScreenPost, feedUpdatedProtocol: FeedDetailsUpdatedProtocol)
    case openPostUserProfile(_ profile: ZPostUserProfile, feedUpdatedProtocol: FeedDetailsUpdatedProtocol)
    case startWalletTransaction(WalletTransactionProtocol, WalletTransactionType)
>>>>>>> 9471f8f4
}

enum HomeScreenViewAction {
    case onHomeTabChanged
    
    case selectRoom(roomIdentifier: String)
    case showRoomDetails(roomIdentifier: String)
    case leaveRoom(roomIdentifier: String)
    case confirmLeaveRoom(roomIdentifier: String)
    case reportRoom(roomIdentifier: String)
    case showSettings
    case startChat
    case newFeed
    case setupRecovery
    case confirmRecoveryKey
    case resetEncryption
    case skipRecoveryKeyConfirmation
    case updateVisibleItemRange(Range<Int>)
    case globalSearch
    case markRoomAsUnread(roomIdentifier: String)
    case markRoomAsRead(roomIdentifier: String)
    case markRoomAsFavourite(roomIdentifier: String, isFavourite: Bool)
    
    case acceptInvite(roomIdentifier: String)
    case declineInvite(roomIdentifier: String)
    
    case loadRewards
    case rewardsIntimated
    
    case loadMoreAllPosts(followingPostsOnly: Bool)
    case loadMoreMyPosts
    case forceRefreshAllPosts(followingPostsOnly: Bool)
    case forceRefreshMyPosts
    case addMeowToPost(postId: String, amount: Int)
    
    case postTapped(_ post: HomeScreenPost)
    case openArweaveLink(_ post: HomeScreenPost)
    case openYoutubeLink(_ url: String)
    case openPostUserProfile(_ profile: ZPostUserProfile)
    case openUserProfile
    case openMediaPreview(_ mediaId: String, key: String)
    case reloadFeedMedia(_ post: HomeScreenPost)
    
    case forceRefreshChannels
    case channelTapped(_ channel: HomeScreenChannel)
    case setNotificationFilter(_ tab: HomeNotificationsTab)
    
    case loadMoreWalletTokens
    case loadMoreWalletTransactions
    case loadMoreWalletNFTs
<<<<<<< HEAD
    case sendWalletToken
    
    case claimRewards(trigger: Bool)
=======
    case startWalletTransaction(WalletTransactionType)
    case viewTransactionDetails(HomeScreenWalletContent)
>>>>>>> 9471f8f4
}

enum HomeScreenRoomListMode: CustomStringConvertible {
    case skeletons
    case empty
    case rooms
    
    var description: String {
        switch self {
        case .skeletons:
            return "Showing placeholders"
        case .empty:
            return "Showing empty state"
        case .rooms:
            return "Showing rooms"
        }
    }
}

enum HomeScreenPostListMode: CustomStringConvertible {
    case skeletons
    case empty
    case posts
    
    var description: String {
        switch self {
        case .skeletons:
            return "Showing placeholders"
        case .empty:
            return "Showing empty state"
        case .posts:
            return "Showing posts"
        }
    }
}

enum HomeScreenChannelListMode: CustomStringConvertible {
    case skeletons
    case empty
    case channels
    
    var description: String {
        switch self {
        case .skeletons:
            return "Showing placeholders"
        case .empty:
            return "Showing empty state"
        case .channels:
            return "Showing channels"
        }
    }
}

enum HomeScreenWalletContentListMode: CustomStringConvertible {
    case skeletons
    case content
    
    var description: String {
        switch self {
        case .skeletons:
            return "Showing placeholders"
        case .content:
            return "Showing wallet content"
        }
    }
}

enum HomeScreenSecurityBannerMode: Equatable {
    case none
    case dismissed
    case show(HomeScreenRecoveryKeyConfirmationBanner.State)
    
    var isDismissed: Bool {
        switch self {
        case .dismissed: true
        default: false
        }
    }
    
    var isShown: Bool {
        switch self {
        case .show: true
        default: false
        }
    }
}

enum ClaimRewardsState {
    case none
    case claiming
    case success(String)
    case failure
}

struct HomeScreenViewState: BindableState {
    let userID: String
    var userDisplayName: String?
    var userAvatarURL: URL?
    
    var currentUserZeroProfile: ZCurrentUser?
    
    var securityBannerMode = HomeScreenSecurityBannerMode.none
    
    var requiresExtraAccountSetup = false
    
    var rooms: [HomeScreenRoom] = []
    var directRoomsUserStatusMap: [String : Bool] = [:]
    var posts: [HomeScreenPost] = []
    var myPosts: [HomeScreenPost] = []
    var channels: [HomeScreenChannel] = []
    var walletTokens: [HomeScreenWalletContent] = []
    var walletTransactions: [HomeScreenWalletContent] = []
    var walletNFTs: [HomeScreenWalletContent] = []
    
    var walletTokenNextPageParams: NextPageParams? = nil
    var walletNFTsNextPageParams: NextPageParams? = nil
    var walletTransactionsNextPageParams: TransactionNextPageParams? = nil
    
    var roomListMode: HomeScreenRoomListMode = .skeletons
    var postListMode: HomeScreenPostListMode = .skeletons
    var myPostListMode: HomeScreenPostListMode = .skeletons
    var channelsListMode: HomeScreenChannelListMode = .skeletons
    var walletContentListMode: HomeScreenWalletContentListMode = .skeletons
    
    var canLoadMorePosts: Bool = true
    var canLoadMoreMyPosts: Bool = true
    
    var hasPendingInvitations = false
    
    var selectedRoomID: String?
    
    var hideInviteAvatars = false
    
    var reportRoomEnabled = false
    
    var visibleRooms: [HomeScreenRoom] {
        if roomListMode == .skeletons {
            return placeholderRooms
        }
        
        return rooms
    }
    
    var visiblePosts: [HomeScreenPost] {
        if postListMode == .skeletons {
            return placeholderPosts
        }
        
        return posts
    }
    var visibleMyPosts: [HomeScreenPost] {
        if myPostListMode == .skeletons {
            return placeholderPosts
        }
        
        return myPosts
    }
    var visibleChannels: [HomeScreenChannel] {
        if channelsListMode == .skeletons {
            return placeholderChannels
        }
        
        return channels
    }
    var visibleWalletTokens: [HomeScreenWalletContent] {
        if walletContentListMode == .skeletons {
            return placeholderWalletContent
        }
        return walletTokens
    }
    var visibleWalletTransactions: [HomeScreenWalletContent] {
        if walletContentListMode == .skeletons {
            return placeholderWalletContent
        }
        return walletTransactions
    }
    var visibleWalletNFTs: [HomeScreenWalletContent] {
        if walletContentListMode == .skeletons {
            return placeholderWalletContent
        }
        return walletNFTs
    }
    
    var userRewards = ZeroRewards.empty()
    var showNewUserRewardsIntimation = false
    
    var bindings = HomeScreenViewStateBindings()
    
    var placeholderRooms: [HomeScreenRoom] {
        (1...10).map { _ in
            HomeScreenRoom.placeholder()
        }
    }
    var placeholderPosts: [HomeScreenPost] {
        (1...10).map { _ in
            HomeScreenPost.placeholder()
        }
    }
    var placeholderChannels: [HomeScreenChannel] {
        (1...20).map { index in
            HomeScreenChannel.placeholder(index)
        }
    }
    var placeholderWalletContent: [HomeScreenWalletContent] {
        (1...20).map { _ in
            HomeScreenWalletContent.placeholder()
        }
    }
    
    // Used to hide all the rooms when the search field is focused and the query is empty
    var shouldHideRoomList: Bool {
        bindings.isSearchFieldFocused && bindings.searchQuery.isEmpty
    }
    
    var shouldShowEmptyFilterState: Bool {
        !bindings.isSearchFieldFocused && bindings.filtersState.isFiltering && visibleRooms.isEmpty
    }
    
    var shouldShowFilters: Bool {
        !bindings.isSearchFieldFocused && roomListMode == .rooms
    }
    
    var postLinkPreviewsMap: [String: ZLinkPreview] = [:]
    var postMediaInfoMap: [String: HomeScreenPostMediaInfo] = [:]
    
    var notificationsContent: [HomeScreenRoom] = []
    var hasNewNotificatios: Bool {
        let allNotificationContent = visibleRooms.filter {
            switch $0.type {
            case .placeholder, .knock:
                return false
            default:
                return $0.badges.isDotShown
            }
        }
        return !allNotificationContent.isEmpty
    }
    
    var feedMediaExternalLoadingEnabled: Bool = true
    
    var claimRewardsState: ClaimRewardsState = .none
}

struct HomeScreenViewStateBindings {
    var filtersState = RoomListFiltersState()
    var searchQuery = ""
    var isSearchFieldFocused = false
    
    var alertInfo: AlertInfo<UUID>?
    var leaveRoomAlertItem: LeaveRoomAlertItem?
    
    /// A media item that will be previewed with QuickLook.
    var mediaPreviewItem: URL?
    var showEarningsClaimedSheet: Bool = false
}

struct HomeScreenRoom: Identifiable, Equatable {
    enum RoomType: Equatable {
        case placeholder
        case room
        case invite(inviterDetails: RoomInviterDetails?)
        case knock
    }
    
    static let placeholderLastMessage = AttributedString("Hidden last message")
    
    /// The list item identifier is it's room identifier.
    let id: String
    
    /// The real room identifier this item points to
    let roomID: String?
    
    let type: RoomType
    
    var inviter: RoomInviterDetails? {
        if case .invite(let inviter) = type {
            return inviter
        }
        return nil
    }
    
    var badges: Badges
    struct Badges: Equatable {
        let isDotShown: Bool
        let isMentionShown: Bool
        var isMuteShown: Bool
        let isCallShown: Bool
    }
    
    let name: String
    
    let isDirect: Bool
    
    let isHighlighted: Bool
    
    let isFavourite: Bool
    
    let timestamp: String?
    
    let lastMessage: AttributedString?
    
    let avatar: RoomAvatar
    
    let canonicalAlias: String?
    
    let isTombstoned: Bool
    
    var displayedLastMessage: AttributedString? {
        // If the room is tombstoned, show a specific message, regardless of any last message.
        guard !isTombstoned else {
            return AttributedString(L10n.screenRoomlistTombstonedRoomDescription)
        }
        return lastMessage
    }
    
    let unreadNotificationsCount: UInt
    
    var isAChannel: Bool {
        name.starts(with: ZeroContants.ZERO_CHANNEL_PREFIX)
    }
    
    static func placeholder() -> HomeScreenRoom {
        HomeScreenRoom(id: UUID().uuidString,
                       roomID: nil,
                       type: .placeholder,
                       badges: .init(isDotShown: false, isMentionShown: false, isMuteShown: false, isCallShown: false),
                       name: "Placeholder room name",
                       isDirect: false,
                       isHighlighted: false,
                       isFavourite: false,
                       timestamp: "Now",
                       lastMessage: placeholderLastMessage,
                       avatar: .room(id: "", name: "", avatarURL: nil),
                       canonicalAlias: nil,
                       isTombstoned: false,
                       unreadNotificationsCount: 0)
    }
}

struct HomeScreenPost: Identifiable, Equatable {
    let id: String
    
    // sender info
    let senderInfo: UserProfileProxy
    let senderPrimaryZId: String?
    
    // post info
    let postText: String?
    let attributedSenderHeaderText: AttributedString
    let attributedPostText: AttributedString?
    let postUpdatedAt: String
    let postCreatedAt: String
    let postTimestamp: String
    
    let postImageURL: URL?
    
    let worldPrimaryZId: String?
    let meowCount: String
    let repliesCount: String
    
    let isPostInOwnFeed: Bool
    let arweaveId: String
    let isMeowedByMe: Bool
    let postDateTime: String
    let isMyPost: Bool
    
    let senderProfile: ZPostUserProfile?
    
    var mediaInfo: HomeScreenPostMediaInfo?
    var urlLinkPreview: ZLinkPreview?
    
    static func placeholder() -> HomeScreenPost {
        HomeScreenPost(id: UUID().uuidString,
                       senderInfo: UserProfileProxy(userID: UUID().uuidString),
                       senderPrimaryZId: "0://placeholder-sender-zid",
                       postText: "Placeholder post text...",
                       attributedSenderHeaderText: AttributedString("Placeholder sender text..."),
                       attributedPostText: AttributedString("Placeholder post text..."),
                       postUpdatedAt: "",
                       postCreatedAt: "",
                       postTimestamp: "Now",
                       postImageURL: nil,
                       worldPrimaryZId: "0://placeholder-world-zid",
                       meowCount: "0",
                       repliesCount: "0",
                       isPostInOwnFeed: false,
                       arweaveId: "",
                       isMeowedByMe: false,
                       postDateTime: "",
                       isMyPost: false,
                       senderProfile: nil,
                       mediaInfo: nil,
                       urlLinkPreview: nil)
    }
}

struct HomeScreenPostMediaInfo: Identifiable, Equatable {
    let id: String
    let mimeType: String?
    let aspectRatio: CGFloat
    let width: CGFloat
    let height: CGFloat
    
    var url: String?
}

struct HomeScreenChannel: Identifiable, Equatable {
    let id: String
    let channelFullName: String
    let displayName: String
    
    var notificationsCount: UInt = 0
    
    static func placeholder(_ index: Int) -> HomeScreenChannel {
        .init(id: UUID().uuidString,
              channelFullName: "0://placeholderChannel\(index).name",
              displayName: "0://placeholderChannel\(index)")
    }
}

struct HomeScreenWalletContent: Identifiable, Equatable {
    let id: String
    let icon: String?
    let header: String?
    
    let transactionAction: String?
    let transactionAddress: String?
    let title: String
    let description: String?
    
    let actionPreText: String?
    let actionText: String
    let actionPostText: String?
    
    static func placeholder() -> HomeScreenWalletContent {
        .init(id: UUID().uuidString,
              icon: nil,
              header: nil,
              transactionAction: nil,
              transactionAddress: nil,
              title: "placeholder title",
              description: "placeholder description",
              actionPreText: nil,
              actionText: "placeholder action text",
              actionPostText: "placeholder action post text")
    }
}

extension HomeScreenRoom {
    init(summary: RoomSummary, hideUnreadMessagesBadge: Bool, seenInvites: Set<String> = []) {
        let roomID = summary.id
        
        let hasUnreadMessages = hideUnreadMessagesBadge ? false : summary.hasUnreadMessages
        let isUnseenInvite = summary.joinRequestType?.isInvite == true && !seenInvites.contains(roomID)
        
        let isDotShown = hasUnreadMessages || summary.hasUnreadMentions || summary.hasUnreadNotifications || summary.isMarkedUnread || isUnseenInvite
        let isMentionShown = summary.hasUnreadMentions && !summary.isMuted
        let isMuteShown = summary.isMuted
        let isCallShown = summary.hasOngoingCall
        let isHighlighted = summary.isMarkedUnread || (!summary.isMuted && (summary.hasUnreadNotifications || summary.hasUnreadMentions)) || isUnseenInvite
        
        let type: HomeScreenRoom.RoomType = switch summary.joinRequestType {
        case .invite(let inviter): .invite(inviterDetails: inviter.map(RoomInviterDetails.init))
        case .knock: .knock
        case .none: .room
        }
        
        self.init(id: roomID,
                  roomID: summary.id,
                  type: type,
                  badges: .init(isDotShown: isDotShown,
                                isMentionShown: isMentionShown,
                                isMuteShown: isMuteShown,
                                isCallShown: isCallShown),
                  name: summary.name,
                  isDirect: summary.isDirect,
                  isHighlighted: isHighlighted,
                  isFavourite: summary.isFavourite,
                  timestamp: summary.lastMessageDate?.formattedMinimal(),
                  lastMessage: summary.lastMessage,
                  avatar: summary.avatar,
                  canonicalAlias: summary.canonicalAlias,
                  isTombstoned: summary.isTombstoned,
                  unreadNotificationsCount: summary.unreadMessagesCount // settings to unread messages count to show new messages count only
        )
    }
}

extension HomeScreenPost {
    init(loggedInUserId: String, post: ZPost, rewardsDecimalPlaces: Int = 0) {
        let userProfile = post.user.profileSummary
        let meowCount = post.postsMeowsSummary?.meowCount(decimal: rewardsDecimalPlaces) ?? "0"
        let postUpdatedAt = DateUtil.shared.dateFromISO8601String(post.updatedAt)
        let postTimeStamp = postUpdatedAt.timeAgo()
        let repliesCount = String(post.replies?.count ?? 0)
        
        let attributedSenderHeaderText = HomeScreenPost.attributedSenderHeader(from: userProfile.fullName,
                                                                               timeStamp: postTimeStamp)
        let attributedPostText = post.text.isEmpty ? nil : HomeScreenPost.attributedPostText(from: post.text)
        let isPostInOwnFeed = post.worldZid == post.zid
        
        let formatter = DateFormatter()
        formatter.dateFormat = "h:mm aa • MMM d, yyyy"
        let postDateTime = formatter.string(from: postUpdatedAt)
        
        let isMyPost = loggedInUserId.matrixIdToCleanHex() == post.userId.matrixIdToCleanHex()
        let mediaInfo: HomeScreenPostMediaInfo? = (post.media == nil) ? nil : .init(id: post.media!.id,
                                                                                    mimeType: post.media!.mimeType,
                                                                                    aspectRatio: post.media!.width / post.media!.height,
                                                                                    width: post.media!.width,
                                                                                    height: post.media!.height,
                                                                                    url: nil)
        
        self.init(
            id: post.id.rawValue,
            senderInfo: UserProfileProxy(userID: userProfile.id,
                                         displayName: userProfile.fullName,
                                         avatarURL: URL(string: userProfile.profileImage ?? "")),
            senderPrimaryZId: post.zid,
            postText: post.text,
            attributedSenderHeaderText: attributedSenderHeaderText,
            attributedPostText: attributedPostText,
            postUpdatedAt: postTimeStamp,
            postCreatedAt: post.createdAt,
            postTimestamp: postTimeStamp,
            postImageURL: (post.imageUrl != nil) ? URL(string: post.imageUrl!) : nil,
            worldPrimaryZId: post.worldZid,
            meowCount: meowCount,
            repliesCount: repliesCount,
            isPostInOwnFeed: isPostInOwnFeed,
            arweaveId: post.arweaveId,
            isMeowedByMe: (post.meows?.isEmpty == false),
            postDateTime: postDateTime,
            isMyPost: isMyPost,
            senderProfile: post.userProfileView,
            mediaInfo: mediaInfo
        )
    }
    
    func withUpdatedData(mediaInfo: HomeScreenPostMediaInfo?, urlLinkPreview: ZLinkPreview?) -> Self {
        var updatedSelf = self
        updatedSelf.mediaInfo = mediaInfo
        updatedSelf.urlLinkPreview = urlLinkPreview
        return updatedSelf
    }
    
    func withUpdatedData(url: String?, urlLinkPreview: ZLinkPreview?) -> Self {
        var updatedSelf = self
        updatedSelf.mediaInfo?.url = url
        updatedSelf.urlLinkPreview = urlLinkPreview
        return updatedSelf
    }
    
    func getArweaveLink() -> URL? {
        let arweaveHost = "https://of2ub4a2ai55lgpqj5z7so7j7v6uwjcruh6cdm3ojgnhqngahkwa.arweave.net/"
        let arweaveUrl = arweaveHost.appending(arweaveId)
        return URL(string: arweaveUrl)
    }
    
    private static func attributedPostText(from text: String) -> AttributedString {
        var attributedString = AttributedString(text)
        
        let patterns: [(String, Color, Bool)] = [
            ("#\\w+", Asset.Colors.blue11.swiftUIColor, false),  // Hashtags
            ("@\\w+", Asset.Colors.blue11.swiftUIColor, false),  // Mentions
            ("(https?://\\S+|www\\.\\S+)", Asset.Colors.blue11.swiftUIColor, true) // URLs
        ]
        
        for (pattern, color, isLink) in patterns {
            applyAttributes(&attributedString, pattern: pattern, color: color, isLink: isLink)
        }
        
        return attributedString
    }
    
    
    private static func attributedSenderHeader(from senderName: String, timeStamp: String) -> AttributedString {
        let timeStampPostFix = " • \(timeStamp)"
        var attributedSenderHeader = AttributedString("\(senderName)\(timeStampPostFix)")
        // applyAttributes
        let nameRange = attributedSenderHeader.range(of: senderName)!
        let timeStampRange = attributedSenderHeader.range(of: timeStampPostFix)!
        attributedSenderHeader[nameRange].foregroundColor = .compound.textPrimary
        attributedSenderHeader[timeStampRange].foregroundColor = .compound.textSecondary
        attributedSenderHeader[nameRange].font = .compound.bodyMDSemibold
        attributedSenderHeader[timeStampRange].font = .zero.bodyMD
        
        return attributedSenderHeader
    }
    
    private static func applyAttributes(_ attributedString: inout AttributedString,
                                        pattern: String,
                                        color: Color,
                                        isLink: Bool = false) {
        guard let regex = try? NSRegularExpression(pattern: pattern) else { return }
        
        let fullText = String(attributedString.characters)
        let matches = regex.matches(in: fullText, range: NSRange(location: 0, length: fullText.utf16.count))
        
        for match in matches.reversed() {  // Reverse order to avoid index shifting issues
            guard let range = Range(match.range, in: attributedString) else { continue }
            
            attributedString[range].foregroundColor = color
            
            if isLink {
                let linkText = String(attributedString[range].characters)
                let urlString = linkText.hasPrefix("www.") ? "https://\(linkText)" : linkText
                if let url = URL(string: urlString) {
                    attributedString[range].link = url
                    attributedString[range].underlineStyle = .single
                }
            }
        }
    }
}

extension HomeScreenChannel {
    init(channelZId: String) {
        let channelDisplayName = String((channelZId.split(separator: ".").first ?? ""))
        let rootChannelName = channelDisplayName.replacingOccurrences(of: ZeroContants.ZERO_CHANNEL_PREFIX, with: "")
        let channelId = "#\(rootChannelName):\(ZeroContants.appServer.matrixHomeServerPostfix)"
        
        self.init(
            id: channelId,
            channelFullName: channelZId,
            displayName: channelDisplayName
        )
    }
}

extension HomeScreenPostMediaInfo {
    init (media: ZPostMedia) {
        let mediaInfo = media.media
        self.init(id: mediaInfo.id,
                  mimeType: mediaInfo.mimeType,
                  aspectRatio: mediaInfo.width / mediaInfo.height,
                  width: mediaInfo.width,
                  height: mediaInfo.height,
                  url: media.signedUrl)
    }
    
    var isVideo: Bool {
        return mimeType?.hasPrefix("video/") == true
    }
}

extension HomeScreenWalletContent {
    init (walletToken: ZWalletToken) {
        self.init(id: walletToken.tokenAddress,
                  icon: walletToken.logo,
                  header: nil,
                  transactionAction: nil,
                  transactionAddress: nil,
                  title: walletToken.name,
                  description: nil,
                  actionPreText: nil,
                  actionText: "\(walletToken.formattedAmount) \(walletToken.symbol.uppercased())",
                  actionPostText: nil)
    }
    
    init(walletNFT: NFT) {
        self.init(id: walletNFT.id,
                  icon: walletNFT.imageUrl,
                  header: nil,
                  transactionAction: nil,
                  transactionAddress: nil,
                  title: walletNFT.collectionName ?? walletNFT.metadata.name ?? "",
                  description: nil,
                  actionPreText: nil,
                  actionText: "0",
                  actionPostText: nil)
    }
    
    init(walletTransaction: WalletTransaction) {
        let isTransactionReceived = walletTransaction.action.lowercased() == "receive"
        let tokenSymbol = walletTransaction.token.symbol.uppercased()
        self.init(id: walletTransaction.hash,
                  icon: walletTransaction.token.logo,
                  header: nil, //walletTransaction.timestamp
                  transactionAction: isTransactionReceived ? "Received from" : "Sent to",
                  transactionAddress: isTransactionReceived ? displayFormattedAddress(walletTransaction.from) : displayFormattedAddress( walletTransaction.to),
                  title: walletTransaction.token.name,
                  description: nil,
                  actionPreText: nil,
                  actionText: "\(walletTransaction.formattedAmount) \(tokenSymbol)",
                  actionPostText: nil)
    }
}<|MERGE_RESOLUTION|>--- conflicted
+++ resolved
@@ -26,15 +26,9 @@
     case presentGlobalSearch
     case logoutWithoutConfirmation
     case logout
-<<<<<<< HEAD
     case postTapped(_ post: HomeScreenPost, feedProtocol: FeedProtocol)
     case openPostUserProfile(_ profile: ZPostUserProfile, feedProtocol: FeedProtocol)
-    case sendWalletToken(WalletTransactionProtocol)
-=======
-    case postTapped(_ post: HomeScreenPost, feedUpdatedProtocol: FeedDetailsUpdatedProtocol)
-    case openPostUserProfile(_ profile: ZPostUserProfile, feedUpdatedProtocol: FeedDetailsUpdatedProtocol)
     case startWalletTransaction(WalletTransactionProtocol, WalletTransactionType)
->>>>>>> 9471f8f4
 }
 
 enum HomeScreenViewAction {
@@ -85,14 +79,9 @@
     case loadMoreWalletTokens
     case loadMoreWalletTransactions
     case loadMoreWalletNFTs
-<<<<<<< HEAD
-    case sendWalletToken
-    
-    case claimRewards(trigger: Bool)
-=======
     case startWalletTransaction(WalletTransactionType)
     case viewTransactionDetails(HomeScreenWalletContent)
->>>>>>> 9471f8f4
+    case claimRewards(trigger: Bool)
 }
 
 enum HomeScreenRoomListMode: CustomStringConvertible {
