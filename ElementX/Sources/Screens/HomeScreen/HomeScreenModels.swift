//
// Copyright 2022-2024 New Vector Ltd.
//
// SPDX-License-Identifier: AGPL-3.0-only OR LicenseRef-Element-Commercial
// Please see LICENSE files in the repository root for full details.
//

import Combine
import Foundation
import UIKit
import SwiftUI

enum HomeScreenViewModelAction {
    case presentRoom(roomIdentifier: String)
    case presentRoomDetails(roomIdentifier: String)
    case presentReportRoom(roomIdentifier: String)
    case presentDeclineAndBlock(userID: String, roomID: String)
    case roomLeft(roomIdentifier: String)
    case presentSecureBackupSettings
    case presentRecoveryKeyScreen
    case presentEncryptionResetScreen
    case presentSettingsScreen
    case presentFeedbackScreen
    case presentStartChatScreen
    case presentCreateFeedScreen(createFeedProtocol: CreateFeedProtocol)
    case presentGlobalSearch
    case logoutWithoutConfirmation
    case logout
    case postTapped(_ post: HomeScreenPost, feedUpdatedProtocol: FeedDetailsUpdatedProtocol)
    case openPostUserProfile(_ profile: ZPostUserProfile, feedUpdatedProtocol: FeedDetailsUpdatedProtocol)
}

enum HomeScreenViewAction {
    case selectRoom(roomIdentifier: String)
    case showRoomDetails(roomIdentifier: String)
    case leaveRoom(roomIdentifier: String)
    case confirmLeaveRoom(roomIdentifier: String)
    case reportRoom(roomIdentifier: String)
    case showSettings
    case startChat
    case newFeed
    case setupRecovery
    case confirmRecoveryKey
    case resetEncryption
    case skipRecoveryKeyConfirmation
    case updateVisibleItemRange(Range<Int>)
    case globalSearch
    case markRoomAsUnread(roomIdentifier: String)
    case markRoomAsRead(roomIdentifier: String)
    case markRoomAsFavourite(roomIdentifier: String, isFavourite: Bool)
    
    case acceptInvite(roomIdentifier: String)
    case declineInvite(roomIdentifier: String)
    
    case loadRewards
    case rewardsIntimated
    
    case loadMoreAllPosts(followingPostsOnly: Bool)
    case loadMoreMyPosts
    case forceRefreshAllPosts(followingPostsOnly: Bool)
    case forceRefreshMyPosts
    case addMeowToPost(postId: String, amount: Int)
    
    case postTapped(_ post: HomeScreenPost)
    case openArweaveLink(_ post: HomeScreenPost)
    case openYoutubeLink(_ url: String)
    case openPostUserProfile(_ profile: ZPostUserProfile)
    case openUserProfile
    
    case forceRefreshChannels
    case channelTapped(_ channel: HomeScreenChannel)
}

enum HomeScreenRoomListMode: CustomStringConvertible {
    case skeletons
    case empty
    case rooms
    
    var description: String {
        switch self {
        case .skeletons:
            return "Showing placeholders"
        case .empty:
            return "Showing empty state"
        case .rooms:
            return "Showing rooms"
        }
    }
}

enum HomeScreenPostListMode: CustomStringConvertible {
    case skeletons
    case empty
    case posts
    
    var description: String {
        switch self {
        case .skeletons:
            return "Showing placeholders"
        case .empty:
            return "Showing empty state"
        case .posts:
            return "Showing posts"
        }
    }
}

enum HomeScreenChannelListMode: CustomStringConvertible {
    case skeletons
    case empty
    case channels
    
    var description: String {
        switch self {
        case .skeletons:
            return "Showing placeholders"
        case .empty:
            return "Showing empty state"
        case .channels:
            return "Showing channels"
        }
    }
}

enum HomeScreenSecurityBannerMode: Equatable {
    case none
    case dismissed
    case show(HomeScreenRecoveryKeyConfirmationBanner.State)
    
    var isDismissed: Bool {
        switch self {
        case .dismissed: true
        default: false
        }
    }
    
    var isShown: Bool {
        switch self {
        case .show: true
        default: false
        }
    }
}

struct HomeScreenViewState: BindableState {
    let userID: String
    var userDisplayName: String?
    var userAvatarURL: URL?
    var primaryZeroId: String?
    
    var securityBannerMode = HomeScreenSecurityBannerMode.none
    
    var requiresExtraAccountSetup = false
        
    var rooms: [HomeScreenRoom] = []
    var posts: [HomeScreenPost] = []
    var myPosts: [HomeScreenPost] = []
    var channels: [HomeScreenChannel] = []
    
    var roomListMode: HomeScreenRoomListMode = .skeletons
    var postListMode: HomeScreenPostListMode = .skeletons
    var myPostListMode: HomeScreenPostListMode = .skeletons
    var channelsListMode: HomeScreenChannelListMode = .skeletons
    
    var canLoadMorePosts: Bool = true
    var canLoadMoreMyPosts: Bool = true
    
    var hasPendingInvitations = false
        
    var selectedRoomID: String?
    
    var hideInviteAvatars = false
    
    var reportRoomEnabled = false
    
    // Intentionally not mutable so that we don't have to reset the navigation bar's
    // appearance whenever the feature flag is toggled (requires a restart).
    let isNewBloomEnabled: Bool
    
    var visibleRooms: [HomeScreenRoom] {
        if roomListMode == .skeletons {
            return placeholderRooms
        }
        
        return rooms
    }
        
    var visiblePosts: [HomeScreenPost] {
        if postListMode == .skeletons {
            return placeholderPosts
        }
        
        return posts
    }
    var visibleMyPosts: [HomeScreenPost] {
        if myPostListMode == .skeletons {
            return placeholderPosts
        }
        
        return myPosts
    }
    var visibleChannels: [HomeScreenChannel] {
        if channelsListMode == .skeletons {
            return placeholderChannels
        }
        
        return channels
    }
    
    var userRewards = ZeroRewards.empty()
    var showNewUserRewardsIntimation = false
        
    var bindings = HomeScreenViewStateBindings()
    
    var placeholderRooms: [HomeScreenRoom] {
        (1...10).map { _ in
            HomeScreenRoom.placeholder()
        }
    }
    var placeholderPosts: [HomeScreenPost] {
        (1...10).map { _ in
            HomeScreenPost.placeholder()
        }
    }
    var placeholderChannels: [HomeScreenChannel] {
        (1...20).map { index in
            HomeScreenChannel.placeholder(index)
        }
    }
    
    // Used to hide all the rooms when the search field is focused and the query is empty
    var shouldHideRoomList: Bool {
        bindings.isSearchFieldFocused && bindings.searchQuery.isEmpty
    }
    
    var shouldShowEmptyFilterState: Bool {
        !bindings.isSearchFieldFocused && bindings.filtersState.isFiltering && visibleRooms.isEmpty
    }
    
    var shouldShowFilters: Bool {
        !bindings.isSearchFieldFocused && roomListMode == .rooms
    }
    
    var postLinkPreviewsMap: [String: ZLinkPreview] = [:]
    var postMediaInfoMap: [String: HomeScreenPostMediaInfo] = [:]
    
    var notificationsContent: [HomeScreenRoom] {
        visibleRooms.filter {
            switch $0.type {
            case .placeholder, .knock:
                return false
            default:
                return $0.badges.isDotShown
            }
        }
    }
}

struct HomeScreenViewStateBindings {
    var filtersState = RoomListFiltersState()
    var searchQuery = ""
    var isSearchFieldFocused = false
    
    var manualSearchTriggered = false
    
    var alertInfo: AlertInfo<UUID>?
    var leaveRoomAlertItem: LeaveRoomAlertItem?
}

struct HomeScreenRoom: Identifiable, Equatable {
    enum RoomType: Equatable {
        case placeholder
        case room
        case invite(inviterDetails: RoomInviterDetails?)
        case knock
    }
    
    static let placeholderLastMessage = AttributedString("Hidden last message")
        
    /// The list item identifier is it's room identifier.
    let id: String
    
    /// The real room identifier this item points to
    let roomID: String?
    
    let type: RoomType
    
    var inviter: RoomInviterDetails? {
        if case .invite(let inviter) = type {
            return inviter
        }
        return nil
    }
    
    var badges: Badges
    struct Badges: Equatable {
        let isDotShown: Bool
        let isMentionShown: Bool
        var isMuteShown: Bool
        let isCallShown: Bool
    }
    
    let name: String
    
    let isDirect: Bool
    
    let isHighlighted: Bool
    
    let isFavourite: Bool
    
    let timestamp: String?
    
    let lastMessage: AttributedString?
    
    let avatar: RoomAvatar
        
    let canonicalAlias: String?
    
<<<<<<< HEAD
    let unreadNotificationsCount: UInt
    
    var isAChannel: Bool {
        name.starts(with: ZeroContants.ZERO_CHANNEL_PREFIX)
=======
    let isTombstoned: Bool
    
    var displayedLastMessage: AttributedString? {
        // If the room is tombstoned, show a specific message, regardless of any last message.
        guard !isTombstoned else {
            return AttributedString(L10n.screenRoomlistTombstonedRoomDescription)
        }
        return lastMessage
>>>>>>> ef55c27a
    }
    
    static func placeholder() -> HomeScreenRoom {
        HomeScreenRoom(id: UUID().uuidString,
                       roomID: nil,
                       type: .placeholder,
                       badges: .init(isDotShown: false, isMentionShown: false, isMuteShown: false, isCallShown: false),
                       name: "Placeholder room name",
                       isDirect: false,
                       isHighlighted: false,
                       isFavourite: false,
                       timestamp: "Now",
                       lastMessage: placeholderLastMessage,
                       avatar: .room(id: "", name: "", avatarURL: nil),
                       canonicalAlias: nil,
<<<<<<< HEAD
                       unreadNotificationsCount: 0)
    }
}

struct HomeScreenPost: Identifiable, Equatable {
    let id: String
    
    // sender info
    let senderInfo: UserProfileProxy
    let senderPrimaryZId: String?
    
    // post info
    let postText: String?
    let attributedSenderHeaderText: AttributedString
    let attributedPostText: AttributedString?
    let postUpdatedAt: String
    let postCreatedAt: String
    let postTimestamp: String
    
    let postImageURL: URL?
    
    let worldPrimaryZId: String?
    let meowCount: String
    let repliesCount: String
    
    let isPostInOwnFeed: Bool
    let arweaveId: String
    let isMeowedByMe: Bool
    let postDateTime: String
    let isMyPost: Bool
    
    let senderProfile: ZPostUserProfile?
    
    var mediaInfo: HomeScreenPostMediaInfo?
    var urlLinkPreview: ZLinkPreview?
    
    static func placeholder() -> HomeScreenPost {
        HomeScreenPost(id: UUID().uuidString,
                       senderInfo: UserProfileProxy(userID: UUID().uuidString),
                       senderPrimaryZId: "0://placeholder-sender-zid",
                       postText: "Placeholder post text...",
                       attributedSenderHeaderText: AttributedString("Placeholder sender text..."),
                       attributedPostText: AttributedString("Placeholder post text..."),
                       postUpdatedAt: "",
                       postCreatedAt: "",
                       postTimestamp: "Now",
                       postImageURL: nil,
                       worldPrimaryZId: "0://placeholder-world-zid",
                       meowCount: "0",
                       repliesCount: "0",
                       isPostInOwnFeed: false,
                       arweaveId: "",
                       isMeowedByMe: false,
                       postDateTime: "",
                       isMyPost: false,
                       senderProfile: nil,
                       mediaInfo: nil,
                       urlLinkPreview: nil)
    }
}

struct HomeScreenPostMediaInfo: Identifiable, Equatable {
    let id: String
    let mimeType: String?
    let aspectRatio: CGFloat
    let width: CGFloat
    let height: CGFloat
    
    var url: String?
}

struct HomeScreenChannel: Identifiable, Equatable {
    let id: String
    let channelFullName: String
    let displayName: String
    
    var notificationsCount: UInt = 0
    
    static func placeholder(_ index: Int) -> HomeScreenChannel {
        .init(id: UUID().uuidString,
              channelFullName: "0://placeholderChannel\(index).name",
              displayName: "0://placeholderChannel\(index)")
=======
                       isTombstoned: false)
>>>>>>> ef55c27a
    }
}

extension HomeScreenRoom {
    init(summary: RoomSummary, hideUnreadMessagesBadge: Bool, seenInvites: Set<String> = []) {
        let roomID = summary.id
        
        let hasUnreadMessages = hideUnreadMessagesBadge ? false : summary.hasUnreadMessages
        let isUnseenInvite = summary.joinRequestType?.isInvite == true && !seenInvites.contains(roomID)

        let isDotShown = hasUnreadMessages || summary.hasUnreadMentions || summary.hasUnreadNotifications || summary.isMarkedUnread || isUnseenInvite
        let isMentionShown = summary.hasUnreadMentions && !summary.isMuted
        let isMuteShown = summary.isMuted
        let isCallShown = summary.hasOngoingCall
        let isHighlighted = summary.isMarkedUnread || (!summary.isMuted && (summary.hasUnreadNotifications || summary.hasUnreadMentions)) || isUnseenInvite
        
        let type: HomeScreenRoom.RoomType = switch summary.joinRequestType {
        case .invite(let inviter): .invite(inviterDetails: inviter.map(RoomInviterDetails.init))
        case .knock: .knock
        case .none: .room
        }
        
        self.init(id: roomID,
                  roomID: summary.id,
                  type: type,
                  badges: .init(isDotShown: isDotShown,
                                isMentionShown: isMentionShown,
                                isMuteShown: isMuteShown,
                                isCallShown: isCallShown),
                  name: summary.name,
                  isDirect: summary.isDirect,
                  isHighlighted: isHighlighted,
                  isFavourite: summary.isFavourite,
                  timestamp: summary.lastMessageDate?.formattedMinimal(),
                  lastMessage: summary.lastMessage,
                  avatar: summary.avatar,
                  canonicalAlias: summary.canonicalAlias,
<<<<<<< HEAD
                  unreadNotificationsCount: summary.unreadMessagesCount // settings to unread messages count to show new messages count only
        )
    }
}

extension HomeScreenPost {
    init(loggedInUserId: String, post: ZPost, rewardsDecimalPlaces: Int = 0) {
        let userProfile = post.user.profileSummary
        let meowCount = post.postsMeowsSummary?.meowCount(decimal: rewardsDecimalPlaces) ?? "0"
        let postUpdatedAt = DateUtil.shared.dateFromISO8601String(post.updatedAt)
        let postTimeStamp = postUpdatedAt.timeAgo()
        let repliesCount = String(post.replies?.count ?? 0)
        
        let attributedSenderHeaderText = HomeScreenPost.attributedSenderHeader(from: userProfile.fullName,
                                                                               timeStamp: postTimeStamp)
        let attributedPostText = post.text.isEmpty ? nil : HomeScreenPost.attributedPostText(from: post.text)
        let isPostInOwnFeed = post.worldZid == post.zid
        
        let formatter = DateFormatter()
        formatter.dateFormat = "h:mm aa • MMM d, yyyy"
        let postDateTime = formatter.string(from: postUpdatedAt)
        
        let isMyPost = loggedInUserId.matrixIdToCleanHex() == post.userId.matrixIdToCleanHex()
        let mediaInfo: HomeScreenPostMediaInfo? = (post.media == nil) ? nil : .init(id: post.media!.id,
                                                                                    mimeType: post.media!.mimeType,
                                                                                    aspectRatio: post.media!.width / post.media!.height,
                                                                                    width: post.media!.width,
                                                                                    height: post.media!.height,
                                                                                    url: nil)
        
        self.init(
            id: post.id.rawValue,
            senderInfo: UserProfileProxy(userID: userProfile.id,
                                         displayName: userProfile.fullName,
                                         avatarURL: URL(string: userProfile.profileImage ?? "")),
            senderPrimaryZId: post.zid,
            postText: post.text,
            attributedSenderHeaderText: attributedSenderHeaderText,
            attributedPostText: attributedPostText,
            postUpdatedAt: post.updatedAt,
            postCreatedAt: post.createdAt,
            postTimestamp: postTimeStamp,
            postImageURL: (post.imageUrl != nil) ? URL(string: post.imageUrl!) : nil,
            worldPrimaryZId: post.worldZid,
            meowCount: meowCount,
            repliesCount: repliesCount,
            isPostInOwnFeed: isPostInOwnFeed,
            arweaveId: post.arweaveId,
            isMeowedByMe: (post.meows?.isEmpty == false),
            postDateTime: postDateTime,
            isMyPost: isMyPost,
            senderProfile: post.userProfileView,
            mediaInfo: mediaInfo
        )
    }
    
    func withUpdatedData(mediaInfo: HomeScreenPostMediaInfo?, urlLinkPreview: ZLinkPreview?) -> Self {
        var updatedSelf = self
        updatedSelf.mediaInfo = mediaInfo
        updatedSelf.urlLinkPreview = urlLinkPreview
        return updatedSelf
    }
    
    func withUpdatedData(url: String?, urlLinkPreview: ZLinkPreview?) -> Self {
        var updatedSelf = self
        updatedSelf.mediaInfo?.url = url
        updatedSelf.urlLinkPreview = urlLinkPreview
        return updatedSelf
    }
    
    func getArweaveLink() -> URL? {
        let arweaveHost = "https://of2ub4a2ai55lgpqj5z7so7j7v6uwjcruh6cdm3ojgnhqngahkwa.arweave.net/"
        let arweaveUrl = arweaveHost.appending(arweaveId)
        return URL(string: arweaveUrl)
    }
    
    private static func attributedPostText(from text: String) -> AttributedString {
        var attributedString = AttributedString(text)
        
        let patterns: [(String, Color, Bool)] = [
            ("#\\w+", Asset.Colors.blue11.swiftUIColor, false),  // Hashtags
            ("@\\w+", Asset.Colors.blue11.swiftUIColor, false),  // Mentions
            ("(https?://\\S+|www\\.\\S+)", Asset.Colors.blue11.swiftUIColor, true) // URLs
        ]
        
        for (pattern, color, isLink) in patterns {
            applyAttributes(&attributedString, pattern: pattern, color: color, isLink: isLink)
        }
        
        return attributedString
    }
    
    
    private static func attributedSenderHeader(from senderName: String, timeStamp: String) -> AttributedString {
        let timeStampPostFix = " • \(timeStamp)"
        var attributedSenderHeader = AttributedString("\(senderName)\(timeStampPostFix)")
        // applyAttributes
        let nameRange = attributedSenderHeader.range(of: senderName)!
        let timeStampRange = attributedSenderHeader.range(of: timeStampPostFix)!
        attributedSenderHeader[nameRange].foregroundColor = .compound.textPrimary
        attributedSenderHeader[timeStampRange].foregroundColor = .compound.textSecondary
        attributedSenderHeader[nameRange].font = .compound.bodyMDSemibold
        attributedSenderHeader[timeStampRange].font = .zero.bodyMD
        
        return attributedSenderHeader
    }
    
    private static func applyAttributes(_ attributedString: inout AttributedString,
                                        pattern: String,
                                        color: Color,
                                        isLink: Bool = false) {
        guard let regex = try? NSRegularExpression(pattern: pattern) else { return }
        
        let fullText = String(attributedString.characters)
        let matches = regex.matches(in: fullText, range: NSRange(location: 0, length: fullText.utf16.count))
        
        for match in matches.reversed() {  // Reverse order to avoid index shifting issues
            guard let range = Range(match.range, in: attributedString) else { continue }
            
            attributedString[range].foregroundColor = color
            
            if isLink {
                let linkText = String(attributedString[range].characters)
                let urlString = linkText.hasPrefix("www.") ? "https://\(linkText)" : linkText
                if let url = URL(string: urlString) {
                    attributedString[range].link = url
                    attributedString[range].underlineStyle = .single
                }
            }
        }
    }
}

extension HomeScreenChannel {
    init(channelZId: String) {
        let channelDisplayName = String((channelZId.split(separator: ".").first ?? ""))
        let rootChannelName = channelDisplayName.replacingOccurrences(of: ZeroContants.ZERO_CHANNEL_PREFIX, with: "")
        let channelId = "#\(rootChannelName):\(ZeroContants.appServer.matrixHomeServerPostfix)"
        
        self.init(
            id: channelId,
            channelFullName: channelZId,
            displayName: channelDisplayName
        )
    }
}

extension HomeScreenPostMediaInfo {
    init (media: ZPostMedia) {
        let mediaInfo = media.media
        self.init(id: mediaInfo.id,
                  mimeType: mediaInfo.mimeType,
                  aspectRatio: mediaInfo.width / mediaInfo.height,
                  width: mediaInfo.width,
                  height: mediaInfo.height,
                  url: media.signedUrl)
    }
    
    var isVideo: Bool {
        return mimeType?.hasPrefix("video/") == true
=======
                  isTombstoned: summary.isTombstoned)
>>>>>>> ef55c27a
    }
}<|MERGE_RESOLUTION|>--- conflicted
+++ resolved
@@ -316,12 +316,6 @@
         
     let canonicalAlias: String?
     
-<<<<<<< HEAD
-    let unreadNotificationsCount: UInt
-    
-    var isAChannel: Bool {
-        name.starts(with: ZeroContants.ZERO_CHANNEL_PREFIX)
-=======
     let isTombstoned: Bool
     
     var displayedLastMessage: AttributedString? {
@@ -330,7 +324,12 @@
             return AttributedString(L10n.screenRoomlistTombstonedRoomDescription)
         }
         return lastMessage
->>>>>>> ef55c27a
+    }
+    
+    let unreadNotificationsCount: UInt
+    
+    var isAChannel: Bool {
+        name.starts(with: ZeroContants.ZERO_CHANNEL_PREFIX)
     }
     
     static func placeholder() -> HomeScreenRoom {
@@ -346,7 +345,7 @@
                        lastMessage: placeholderLastMessage,
                        avatar: .room(id: "", name: "", avatarURL: nil),
                        canonicalAlias: nil,
-<<<<<<< HEAD
+                       isTombstoned: false,
                        unreadNotificationsCount: 0)
     }
 }
@@ -429,9 +428,6 @@
         .init(id: UUID().uuidString,
               channelFullName: "0://placeholderChannel\(index).name",
               displayName: "0://placeholderChannel\(index)")
-=======
-                       isTombstoned: false)
->>>>>>> ef55c27a
     }
 }
 
@@ -469,7 +465,7 @@
                   lastMessage: summary.lastMessage,
                   avatar: summary.avatar,
                   canonicalAlias: summary.canonicalAlias,
-<<<<<<< HEAD
+                  isTombstoned: summary.isTombstoned,
                   unreadNotificationsCount: summary.unreadMessagesCount // settings to unread messages count to show new messages count only
         )
     }
@@ -630,8 +626,5 @@
     
     var isVideo: Bool {
         return mimeType?.hasPrefix("video/") == true
-=======
-                  isTombstoned: summary.isTombstoned)
->>>>>>> ef55c27a
     }
 }