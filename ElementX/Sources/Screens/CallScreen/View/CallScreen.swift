--- conflicted
+++ resolved
@@ -16,28 +16,10 @@
     @ObservedObject var context: CallScreenViewModel.Context
     
     var body: some View {
-<<<<<<< HEAD
-        NavigationStack {
-            content
-                .frame(maxWidth: .infinity, maxHeight: .infinity)
-                .background(Color.zero.bgCanvasDefault.ignoresSafeArea())
-                .navigationBarTitleDisplayMode(.inline)
-                .toolbar {
-                    ToolbarItem(placement: .cancellationAction) {
-                        Button { context.send(viewAction: .navigateBack) } label: {
-                            Image(systemSymbol: .chevronBackward)
-                                .fontWeight(.semibold)
-                        }
-                    }
-                }
-        }
-        .alert(item: $context.alertInfo)
-=======
         content
             .frame(maxWidth: .infinity, maxHeight: .infinity)
-            .background(Color.compound.bgCanvasDefault.ignoresSafeArea())
+            .background(Color.zero.bgCanvasDefault.ignoresSafeArea())
             .alert(item: $context.alertInfo)
->>>>>>> 4249c9c7
     }
     
     @ViewBuilder
