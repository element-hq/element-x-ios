//
// Copyright 2022-2024 New Vector Ltd.
//
// SPDX-License-Identifier: AGPL-3.0-only OR LicenseRef-Element-Commercial
// Please see LICENSE files in the repository root for full details.
//

import Compound
import SwiftUI

struct UserProfileScreen: View {
    @ObservedObject var context: UserProfileScreenViewModel.Context
    
    var body: some View {
        Form {
            headerSection
        }
        .zeroList()
        .navigationTitle(L10n.screenRoomMemberDetailsTitle)
        .navigationBarTitleDisplayMode(.inline)
        .toolbar { toolbar }
        .alert(item: $context.alertInfo)
        .sheet(item: $context.inviteConfirmationUser) { user in
            SendInviteConfirmationView(userToInvite: user,
                                       mediaProvider: context.mediaProvider) {
                context.send(viewAction: .createDirectChat)
            }
        }
        .track(screen: .User)
        .interactiveQuickLook(item: $context.mediaPreviewItem, allowEditing: false)
    }
    
    // MARK: - Private
    
    @ViewBuilder
    private var headerSection: some View {
        if let userProfile = context.viewState.userProfile {
            AvatarHeaderView(user: userProfile,
                             isVerified: context.viewState.showVerifiedBadge,
                             avatarSize: .user(on: .memberDetails),
                             mediaProvider: context.mediaProvider) { url in
                context.send(viewAction: .displayAvatar(url))
            } footer: {
                otherUserFooter
            }
        } else {
            AvatarHeaderView(user: UserProfileProxy(userID: context.viewState.userID),
                             isVerified: context.viewState.showVerifiedBadge,
                             avatarSize: .user(on: .memberDetails),
                             mediaProvider: context.mediaProvider) { }
        }
    }
    
    private var otherUserFooter: some View {
        HStack(spacing: 8) {
            if context.viewState.userProfile != nil, !context.viewState.isOwnUser {
                Button {
                    context.send(viewAction: .openDirectChat)
                } label: {
                    CompoundIcon(\.chat)
                }
                .buttonStyle(FormActionButtonStyle(title: L10n.commonMessage))
                .accessibilityIdentifier(A11yIdentifiers.roomMemberDetailsScreen.directChat)
            }
            
            if let roomID = context.viewState.dmRoomID {
                Button {
                    context.send(viewAction: .startCall(roomID: roomID))
                } label: {
                    CompoundIcon(\.videoCall)
                }
                .buttonStyle(FormActionButtonStyle(title: L10n.actionCall))
            }
            
            if let permalink = context.viewState.permalink {
                ShareLink(item: permalink) {
                    CompoundIcon(\.shareIos)
                }
                .buttonStyle(FormActionButtonStyle(title: L10n.actionShare))
            }
        }
        .padding(.top, 32)
    }
<<<<<<< HEAD
    
    @ViewBuilder
    var verificationSection: some View {
        if context.viewState.showVerificationSection {
            Section {
                ZeroListRow(label: .default(title: L10n.commonVerifyUser, icon: \.lock),
                        kind: .button {
                            context.send(viewAction: .verifyUser)
                        })
            }
        }
    }
    
=======
        
>>>>>>> d8b88f1c
    @ToolbarContentBuilder
    private var toolbar: some ToolbarContent {
        if context.viewState.isPresentedModally {
            ToolbarItem(placement: .confirmationAction) {
                Button(L10n.actionDone) {
                    context.send(viewAction: .dismiss)
                }
            }
        }
    }
}

// MARK: - Previews

struct UserProfileScreen_Previews: PreviewProvider, TestablePreview {
    static let verifiedUserViewModel = makeViewModel(userID: RoomMemberProxyMock.mockDan.userID)
    static let otherUserViewModel = makeViewModel(userID: RoomMemberProxyMock.mockAlice.userID)
    static let accountOwnerViewModel = makeViewModel(userID: RoomMemberProxyMock.mockMe.userID)
    
    static var previews: some View {
        UserProfileScreen(context: verifiedUserViewModel.context)
            .snapshotPreferences(expect: verifiedUserViewModel.context.$viewState.map { state in
                state.isVerified != nil
            })
            .previewDisplayName("Verified User")
        
        UserProfileScreen(context: otherUserViewModel.context)
            .snapshotPreferences(expect: otherUserViewModel.context.$viewState.map { state in
                state.isVerified != nil
            })
            .previewDisplayName("Other User")
        
        UserProfileScreen(context: accountOwnerViewModel.context)
            .snapshotPreferences(expect: accountOwnerViewModel.context.$viewState.map { state in
                state.isVerified != nil
            })
            .previewDisplayName("Account Owner")
    }
    
    static func makeViewModel(userID: String) -> UserProfileScreenViewModel {
        let clientProxyMock = ClientProxyMock(.init())
        
        clientProxyMock.userIdentityForClosure = { userID in
            let identity = switch userID {
            case RoomMemberProxyMock.mockDan.userID:
                UserIdentityProxyMock(configuration: .init(verificationState: .verified))
            default:
                UserIdentityProxyMock(configuration: .init())
            }
            
            return .success(identity)
        }

        if userID != RoomMemberProxyMock.mockMe.userID {
            clientProxyMock.directRoomForUserIDReturnValue = .success("roomID")
        }
        
        return UserProfileScreenViewModel(userID: userID,
                                          isPresentedModally: false,
                                          clientProxy: clientProxyMock,
                                          mediaProvider: MediaProviderMock(configuration: .init()),
                                          userIndicatorController: ServiceLocator.shared.userIndicatorController,
                                          analytics: ServiceLocator.shared.analytics)
    }
}<|MERGE_RESOLUTION|>--- conflicted
+++ resolved
@@ -81,23 +81,7 @@
         }
         .padding(.top, 32)
     }
-<<<<<<< HEAD
-    
-    @ViewBuilder
-    var verificationSection: some View {
-        if context.viewState.showVerificationSection {
-            Section {
-                ZeroListRow(label: .default(title: L10n.commonVerifyUser, icon: \.lock),
-                        kind: .button {
-                            context.send(viewAction: .verifyUser)
-                        })
-            }
-        }
-    }
-    
-=======
         
->>>>>>> d8b88f1c
     @ToolbarContentBuilder
     private var toolbar: some ToolbarContent {
         if context.viewState.isPresentedModally {
