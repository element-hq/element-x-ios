--- conflicted
+++ resolved
@@ -39,28 +39,6 @@
     }
         
     private var disableBackupSection: some View {
-<<<<<<< HEAD
-        VStack(spacing: 16) {
-            BigIcon(icon: \.keyOffSolid)
-            
-            Text(L10n.screenKeyBackupDisableTitle)
-                .foregroundColor(.compound.textPrimary)
-                .font(.zero.headingMDBold)
-                .multilineTextAlignment(.center)
-            
-            Text(L10n.screenKeyBackupDisableDescription)
-                .foregroundColor(.compound.textSecondary)
-                .font(.zero.bodyMD)
-                .multilineTextAlignment(.center)
-            
-            VStack(alignment: .leading, spacing: 10) {
-                Label {
-                    Text(L10n.screenKeyBackupDisableDescriptionPoint1)
-                        .foregroundColor(.compound.textSecondary)
-                        .font(.zero.bodyMD)
-                } icon: {
-                    CompoundIcon(\.close)
-=======
         VStack(spacing: 24) {
             VStack(spacing: 16) {
                 BigIcon(icon: \.error, style: .alertSolid)
@@ -82,23 +60,13 @@
                 VisualListItem(title: L10n.screenKeyBackupDisableDescriptionPoint1,
                                position: .top) {
                     CompoundIcon(\.close, size: .small, relativeTo: .body)
->>>>>>> 1f90f1a9
                         .foregroundColor(.compound.iconCriticalPrimary)
                 }
                 .backgroundStyle(.compound.bgActionSecondaryHovered)
                 
-<<<<<<< HEAD
-                Label {
-                    Text(L10n.screenKeyBackupDisableDescriptionPoint2(InfoPlistReader.main.bundleDisplayName))
-                        .foregroundColor(.compound.textSecondary)
-                        .font(.zero.bodyMD)
-                } icon: {
-                    CompoundIcon(\.close)
-=======
                 VisualListItem(title: L10n.screenKeyBackupDisableDescriptionPoint2(InfoPlistReader.main.productionAppName),
                                position: .bottom) {
                     CompoundIcon(\.close, size: .small, relativeTo: .body)
->>>>>>> 1f90f1a9
                         .foregroundColor(.compound.iconCriticalPrimary)
                 }
                 .backgroundStyle(.compound.bgActionSecondaryHovered)
