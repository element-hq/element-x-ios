//
// Copyright 2022-2024 New Vector Ltd.
//
// SPDX-License-Identifier: AGPL-3.0-only
// Please see LICENSE in the repository root for full details.
//

import Combine
import Compound
import SwiftUI

struct SecureBackupRecoveryKeyScreen: View {
    @ObservedObject var context: SecureBackupRecoveryKeyScreenViewModel.Context
    @FocusState private var focused
    private let textFieldIdentifier = "textFieldIdentifier"
    
    var body: some View {
        FullscreenDialog {
            ScrollViewReader { reader in
                mainContent
                    .onChange(of: focused) { _, newValue in
                        guard newValue == true else { return }
                        reader.scrollTo(textFieldIdentifier)
                    }
            }
        } bottomContent: {
            footer
        }
        .toolbar { toolbar }
        .toolbar(.visible, for: .navigationBar)
        .background()
        .backgroundStyle(.zero.bgCanvasDefault)
        .interactiveDismissDisabled()
        .alert(item: $context.alertInfo)
    }
    
    @ViewBuilder
    private var mainContent: some View {
        VStack(spacing: 48) {
            switch context.viewState.mode {
            case .setupRecovery, .changeRecovery:
                header
                generateRecoveryKeySection
            case .fixRecovery:
                header
                confirmRecoveryKeySection
            case .unknown:
                header
            }
        }
    }
    
    private var header: some View {
        VStack(spacing: 16) {
            BigIcon(icon: \.keySolid)
            
            Text(context.viewState.title)
                .foregroundColor(.compound.textPrimary)
                .font(.zero.headingMDBold)
                .multilineTextAlignment(.center)
            
            if let subtitle = context.viewState.subtitle {
                Text(subtitle)
                    .foregroundColor(.compound.textSecondary)
                    .font(.zero.bodyMD)
                    .multilineTextAlignment(.center)
            }
        }
    }
    
    @ViewBuilder
    private var footer: some View {
        switch context.viewState.mode {
        case .setupRecovery, .changeRecovery:
            recoveryCreatedActionButtons
        case .fixRecovery:
            incompleteVerificationActionButtons
        case .unknown:
            EmptyView()
        }
    }
    
    private var incompleteVerificationActionButtons: some View {
        VStack(spacing: 16) {
            Button {
                context.send(viewAction: .confirmKey)
            } label: {
                Text(L10n.actionConfirm)
            }
            .buttonStyle(.compound(.primary))
            .disabled(context.confirmationRecoveryKey.isEmpty)
            .accessibilityIdentifier(A11yIdentifiers.secureBackupRecoveryKeyScreen.confirm)
        }
    }
    
    private var recoveryCreatedActionButtons: some View {
        VStack(spacing: 16) {
            if let recoveryKey = context.viewState.recoveryKey {
                ShareLink(item: recoveryKey) {
                    Label(L10n.screenRecoveryKeySaveAction, icon: \.download)
                }
                .buttonStyle(.compound(.secondary))
                .simultaneousGesture(TapGesture().onEnded { _ in
                    context.send(viewAction: .keySaved)
                })
            }
            
            Button {
                context.send(viewAction: .done)
            } label: {
                Text(L10n.actionDone)
            }
            .buttonStyle(.compound(.primary))
            .disabled(context.viewState.recoveryKey == nil || context.viewState.doneButtonEnabled == false)
            .accessibilityIdentifier(A11yIdentifiers.secureBackupRecoveryKeyScreen.done)
        }
    }
    
    @ToolbarContentBuilder
    private var toolbar: some ToolbarContent {
        if context.viewState.isModallyPresented == true, context.viewState.recoveryKey == nil {
            ToolbarItem(placement: .cancellationAction) {
                Button(L10n.actionCancel) {
                    context.send(viewAction: .cancel)
                }
            }
        }
    }
    
    private var generateRecoveryKeySection: some View {
        VStack(alignment: .leading, spacing: 8) {
            Text(L10n.commonRecoveryKey)
                .foregroundColor(.compound.textPrimary)
                .font(.zero.bodySMSemibold)
                .padding(.leading, 16)
            
            ZStack {
                RecoveryKeyView(recoveryKey: "", isInvisibleForLayout: true) { }
                
                if context.viewState.recoveryKey == nil {
                    if !context.viewState.isGeneratingKey {
                        Button(generateButtonTitle) {
                            context.send(viewAction: .generateKey)
                        }
                        .font(.compound.bodyLGSemibold)
                        .accessibilityIdentifier(A11yIdentifiers.secureBackupRecoveryKeyScreen.generateRecoveryKey)
                    } else {
                        HStack(spacing: 8) {
                            ProgressView()
                            Text(L10n.screenRecoveryKeyGeneratingKey)
                        }
                        .font(.compound.bodyLGSemibold)
                        .foregroundStyle(.compound.textPrimary)
                    }
                } else {
<<<<<<< HEAD
                    HStack(spacing: 8) {
                        Text(context.viewState.recoveryKey ?? "")
                            .foregroundColor(.compound.textPrimary)
                            .font(.zero.bodyLG)
                            .frame(maxWidth: .infinity, alignment: .leading)
                        
                        Button {
                            context.send(viewAction: .copyKey)
                        } label: {
                            CompoundIcon(\.copy)
                        }
                        .tint(.compound.iconSecondary)
                        .accessibilityLabel(L10n.actionCopy)
                        .accessibilityIdentifier(A11yIdentifiers.secureBackupRecoveryKeyScreen.copyRecoveryKey)
=======
                    RecoveryKeyView(recoveryKey: context.viewState.recoveryKey ?? "") {
                        context.send(viewAction: .copyKey)
>>>>>>> 9a00b983
                    }
                }
            }
            .frame(maxWidth: .infinity)
            .padding(.vertical, 14)
            .padding(.horizontal, 16)
            .background(Color.compound.bgSubtleSecondaryLevel0)
            .clipShape(RoundedRectangle(cornerRadius: 14))
            
            if let subtitle = context.viewState.recoveryKeySubtitle {
                Text(subtitle)
                    .foregroundColor(.compound.textSecondary)
                    .font(.zero.bodySM)
                    .padding(.leading, 16)
            }
        }
    }
    
    private var generateButtonTitle: String {
        context.viewState.mode == .setupRecovery ? L10n.screenRecoveryKeySetupGenerateKey : L10n.screenRecoveryKeyChangeGenerateKey
    }
    
    @ViewBuilder
    private var confirmRecoveryKeySection: some View {
        VStack(alignment: .leading, spacing: 8) {
            Text(L10n.commonRecoveryKey)
                .foregroundColor(.compound.textPrimary)
                .font(.zero.bodySMSemibold)
            
            SecureField(L10n.screenRecoveryKeyConfirmKeyPlaceholder, text: $context.confirmationRecoveryKey)
                .tint(.zero.iconAccentTertiary)
                .frame(maxWidth: .infinity)
                .padding()
                .background(Color.compound.bgSubtleSecondaryLevel0)
                .clipShape(RoundedRectangle(cornerRadius: 8))
                .id(textFieldIdentifier)
                .focused($focused)
                .submitLabel(.done)
                .onSubmit {
                    context.send(viewAction: .confirmKey)
                }
                .accessibilityIdentifier(A11yIdentifiers.secureBackupRecoveryKeyScreen.recoveryKeyField)
            
            if let subtitle = context.viewState.recoveryKeySubtitle {
                Text(subtitle)
                    .foregroundColor(.compound.textSecondary)
                    .font(.zero.bodySM)
            }
        }
    }
}

private struct RecoveryKeyView: View {
    /// The recovery key to show. This can be blank if `isInvisibleForLayout` is `true.`
    let recoveryKey: String
    /// Hides the view, laying it out with the expected key size so that the superview can have a consistent size.
    var isInvisibleForLayout = false
    /// The action performed when tapping the copy button.
    let copyAction: () -> Void
    
    private let placeholderRecoveryKey = Array(repeating: "XXXX", count: 12).joined(separator: " ")
    
    var body: some View {
        HStack(spacing: 8) {
            Text(isInvisibleForLayout ? placeholderRecoveryKey : recoveryKey)
                .foregroundColor(.compound.textSecondary)
                .font(.compound.bodyLG.monospaced())
                .frame(maxWidth: .infinity, alignment: .leading)
            
            Button(action: copyAction) {
                CompoundIcon(\.copy)
            }
            .tint(.compound.iconSecondary)
            .accessibilityLabel(L10n.actionCopy)
            .accessibilityIdentifier(A11yIdentifiers.secureBackupRecoveryKeyScreen.copyRecoveryKey)
        }
        .opacity(isInvisibleForLayout ? 0 : 1)
        .accessibilityHidden(isInvisibleForLayout)
    }
}

// MARK: - Previews

struct SecureBackupRecoveryKeyScreen_Previews: PreviewProvider, TestablePreview {
    static let key = "EsTM njec uHYA yHmh dQdW Nj4o bNRU 9jMN XGMc KUNM UFr5 R8GY"
    static let notSetUpViewModel = viewModel(recoveryState: .disabled)
    static let generatingViewModel = viewModel(recoveryState: .disabled, generateKey: true, key: key)
    static let setupViewModel = viewModel(recoveryState: .enabled, generateKey: true, key: key)
    static let incompleteViewModel = viewModel(recoveryState: .incomplete)
    static let unknownViewModel = viewModel(recoveryState: .unknown)
    
    static var previews: some View {
        NavigationStack {
            SecureBackupRecoveryKeyScreen(context: notSetUpViewModel.context)
        }
        .previewDisplayName("Not set up")
        
        NavigationStack {
            SecureBackupRecoveryKeyScreen(context: generatingViewModel.context)
        }
        .previewDisplayName("Generating")
        
        NavigationStack {
            SecureBackupRecoveryKeyScreen(context: setupViewModel.context)
        }
        .snapshotPreferences(expect: setupViewModel.context.$viewState.map { state in
            state.recoveryKey != nil
        })
        .previewDisplayName("Set up")
        
        NavigationStack {
            SecureBackupRecoveryKeyScreen(context: incompleteViewModel.context)
        }
        .previewDisplayName("Incomplete")
        
        NavigationStack {
            SecureBackupRecoveryKeyScreen(context: unknownViewModel.context)
        }
        .previewDisplayName("Unknown")
    }
    
    static func viewModel(recoveryState: SecureBackupRecoveryState, generateKey: Bool = false, key: String? = nil) -> SecureBackupRecoveryKeyScreenViewModelType {
        let backupController = SecureBackupControllerMock()
        backupController.underlyingRecoveryState = CurrentValueSubject<SecureBackupRecoveryState, Never>(recoveryState).asCurrentValuePublisher()
        
        if let key {
            backupController.generateRecoveryKeyReturnValue = .success(key)
        } else {
            backupController.generateRecoveryKeyClosure = {
                try? await Task.sleep(for: .seconds(1000))
                return .success("youshouldntseeme")
            }
        }
        
        let viewModel = SecureBackupRecoveryKeyScreenViewModel(secureBackupController: backupController,
                                                               userIndicatorController: UserIndicatorControllerMock(),
                                                               isModallyPresented: true)
        
        if generateKey {
            viewModel.context.send(viewAction: .generateKey)
        }
        
        return viewModel
    }
}<|MERGE_RESOLUTION|>--- conflicted
+++ resolved
@@ -153,25 +153,8 @@
                         .foregroundStyle(.compound.textPrimary)
                     }
                 } else {
-<<<<<<< HEAD
-                    HStack(spacing: 8) {
-                        Text(context.viewState.recoveryKey ?? "")
-                            .foregroundColor(.compound.textPrimary)
-                            .font(.zero.bodyLG)
-                            .frame(maxWidth: .infinity, alignment: .leading)
-                        
-                        Button {
-                            context.send(viewAction: .copyKey)
-                        } label: {
-                            CompoundIcon(\.copy)
-                        }
-                        .tint(.compound.iconSecondary)
-                        .accessibilityLabel(L10n.actionCopy)
-                        .accessibilityIdentifier(A11yIdentifiers.secureBackupRecoveryKeyScreen.copyRecoveryKey)
-=======
                     RecoveryKeyView(recoveryKey: context.viewState.recoveryKey ?? "") {
                         context.send(viewAction: .copyKey)
->>>>>>> 9a00b983
                     }
                 }
             }
