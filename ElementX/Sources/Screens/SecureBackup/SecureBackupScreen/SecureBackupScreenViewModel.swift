--- conflicted
+++ resolved
@@ -26,11 +26,7 @@
         self.userIndicatorController = userIndicatorController
         
         super.init(initialViewState: .init(chatBackupDetailsURL: chatBackupDetailsURL,
-<<<<<<< HEAD
-                                           bindings: SecureBackupScreenViewStateBindings(keyStorageEnabled: secureBackupController.keyBackupState.value.toggleState)))
-=======
                                            bindings: SecureBackupScreenViewStateBindings(keyStorageEnabled: secureBackupController.keyBackupState.value.keyStorageToggleState)))
->>>>>>> 1f90f1a9
         
         secureBackupController.recoveryState
             .receive(on: DispatchQueue.main)
@@ -42,11 +38,7 @@
             .sink { [weak self] state in
                 guard let self else { return }
                 self.state.keyBackupState = state
-<<<<<<< HEAD
-                self.state.bindings.keyStorageEnabled = state.toggleState
-=======
                 self.state.bindings.keyStorageEnabled = state.keyStorageToggleState
->>>>>>> 1f90f1a9
             }
             .store(in: &cancellables)
     }
@@ -61,17 +53,10 @@
             let keyBackupState = secureBackupController.keyBackupState.value
             switch (keyBackupState, enable) {
             case (.unknown, true):
-<<<<<<< HEAD
-                state.bindings.keyStorageEnabled = keyBackupState.toggleState // Reset the toggle in case enabling fails
-                enableBackup()
-            case (.enabled, false):
-                state.bindings.keyStorageEnabled = keyBackupState.toggleState // Reset the toggle in case the user cancels
-=======
                 state.bindings.keyStorageEnabled = keyBackupState.keyStorageToggleState // Reset the toggle in case enabling fails
                 enableBackup()
             case (.enabled, false):
                 state.bindings.keyStorageEnabled = keyBackupState.keyStorageToggleState // Reset the toggle in case the user cancels
->>>>>>> 1f90f1a9
                 actionsSubject.send(.keyBackup)
             default:
                 break
@@ -98,13 +83,8 @@
     }
 }
 
-<<<<<<< HEAD
-private extension SecureBackupKeyBackupState {
-    var toggleState: Bool {
-=======
 extension SecureBackupKeyBackupState {
     var keyStorageToggleState: Bool {
->>>>>>> 1f90f1a9
         switch self {
         case .unknown, .enabling: false
         case .enabled, .disabling: true
