--- conflicted
+++ resolved
@@ -69,11 +69,7 @@
     
     private var keyStorageToggle: some View {
         ListRow(label: .plain(title: L10n.screenChatBackupKeyStorageToggleTitle,
-<<<<<<< HEAD
-                              description: L10n.screenChatBackupKeyStorageToggleDescription),
-=======
                               description: context.viewState.keyStorageToggleDescription),
->>>>>>> 1f90f1a9
                 kind: .toggle($context.keyStorageEnabled))
             .onChange(of: context.keyStorageEnabled) { _, newValue in
                 context.send(viewAction: .keyStorageToggled(newValue))
