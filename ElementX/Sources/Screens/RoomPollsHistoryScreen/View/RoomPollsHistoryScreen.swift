--- conflicted
+++ resolved
@@ -91,13 +91,8 @@
         Button {
             context.send(viewAction: .loadMore)
         } label: {
-<<<<<<< HEAD
-            Text(L10n.Action.loadMore)
+            Text(L10n.actionLoadMore)
                 .font(.zero.bodyLGSemibold)
-=======
-            Text(L10n.actionLoadMore)
-                .font(.compound.bodyLGSemibold)
->>>>>>> e6f4dd33
                 .padding(.horizontal, 12)
         }
         .accessibilityIdentifier(A11yIdentifiers.roomPollsHistoryScreen.loadMore)
