//
// Copyright 2022 New Vector Ltd
//
// Licensed under the Apache License, Version 2.0 (the "License");
// you may not use this file except in compliance with the License.
// You may obtain a copy of the License at
//
// http://www.apache.org/licenses/LICENSE-2.0
//
// Unless required by applicable law or agreed to in writing, software
// distributed under the License is distributed on an "AS IS" BASIS,
// WITHOUT WARRANTIES OR CONDITIONS OF ANY KIND, either express or implied.
// See the License for the specific language governing permissions and
// limitations under the License.
//

import AVFoundation
import Combine
import SwiftUI

typealias QRCodeLoginScreenViewModelType = StateStoreViewModel<QRCodeLoginScreenViewState, QRCodeLoginScreenViewAction>

class QRCodeLoginScreenViewModel: QRCodeLoginScreenViewModelType, QRCodeLoginScreenViewModelProtocol {
    private let qrCodeLoginService: QRCodeLoginServiceProtocol
<<<<<<< HEAD
    private let application: ApplicationProtocol
        
=======
    private let appMediator: AppMediatorProtocol
    
>>>>>>> aaa8af29
    private let actionsSubject: PassthroughSubject<QRCodeLoginScreenViewModelAction, Never> = .init()
    var actionsPublisher: AnyPublisher<QRCodeLoginScreenViewModelAction, Never> {
        actionsSubject.eraseToAnyPublisher()
    }
    
    private var scanTask: Task<Void, Never>?

    init(qrCodeLoginService: QRCodeLoginServiceProtocol,
         appMediator: AppMediatorProtocol) {
        self.qrCodeLoginService = qrCodeLoginService
        self.appMediator = appMediator
        super.init(initialViewState: QRCodeLoginScreenViewState())
        setupSubscriptions()
    }
    
    // MARK: - Public
    
    override func process(viewAction: QRCodeLoginScreenViewAction) {
        switch viewAction {
        case .cancel:
            actionsSubject.send(.cancel)
        case .startScan:
            Task { await startScanIfPossible() }
        case .openSettings:
            appMediator.openAppSettings()
        }
    }
    
    // MARK: - Private
    
    private func setupSubscriptions() {
        context.$viewState
            // not using compactMap before remove duplicates because if there is an error, and the same code needs to be rescanned the transition to nil to clean the state would get ignored.
            .map(\.bindings.qrResult)
            .removeDuplicates()
            .compactMap { $0 }
            // this needs to be received on the main actor or the state change for connecting won't work properly
            .receive(on: DispatchQueue.main)
            .sink { [weak self] qrData in
                guard let self, scanTask == nil else {
                    return
                }
                
                state.state = .scan(.connecting)
                
                scanTask = Task { [weak self] in
                    guard let self else {
                        return
                    }
                    
                    defer {
                        scanTask = nil
                    }
                    
                    MXLog.info("Scanning QR code: \(qrData)")
                    switch await qrCodeLoginService.loginWithQRCode(data: qrData) {
                    case let .success(session):
                        MXLog.info("QR Login completed")
                        actionsSubject.send(.done(userSession: session))
                    case .failure(let error):
                        // TODO: The error are flattened now, but here we should return all the possible errors not only the decode error ones, but also the connection related ones.
                        MXLog.error("Failed to scan the QR code:\(error)")
                        state.state = .scan(.invalid)
                    }
                }
            }
            .store(in: &cancellables)
        
        qrCodeLoginService.qrLoginProgressPublisher
            .removeDuplicates()
            .receive(on: DispatchQueue.main)
            .sink { [weak self] progress in
                MXLog.info("QR Login Progress changed to: \(progress)")

                guard let self,
                      state.state != .scan(.invalid) else {
                    return
                }
                
                switch progress {
                case .establishingSecureChannel(_, let stringCode):
                    state.state = .displayCode(.deviceCode(stringCode))
                case .waitingForToken(let code):
                    state.state = .displayCode(.verificationCode(code))
                default:
                    break
                }
            }
            .store(in: &cancellables)
    }
    
    private func startScanIfPossible() async {
        state.bindings.qrResult = nil
        state.state = await qrCodeLoginService.requestAuthorizationIfNeeded() ? .scan(.scanning) : .error(.noCameraPermission)
    }
    
    /// Only for mocking initial states
    fileprivate init(state: QRCodeLoginState) {
        qrCodeLoginService = QRCodeLoginServiceMock(configuration: .init())
        appMediator = AppMediatorMock.default
        super.init(initialViewState: .init(state: state))
    }
}

extension QRCodeLoginScreenViewModel {
    static func mock(state: QRCodeLoginState) -> QRCodeLoginScreenViewModel {
        QRCodeLoginScreenViewModel(state: state)
    }
}<|MERGE_RESOLUTION|>--- conflicted
+++ resolved
@@ -22,13 +22,8 @@
 
 class QRCodeLoginScreenViewModel: QRCodeLoginScreenViewModelType, QRCodeLoginScreenViewModelProtocol {
     private let qrCodeLoginService: QRCodeLoginServiceProtocol
-<<<<<<< HEAD
-    private let application: ApplicationProtocol
-        
-=======
     private let appMediator: AppMediatorProtocol
     
->>>>>>> aaa8af29
     private let actionsSubject: PassthroughSubject<QRCodeLoginScreenViewModelAction, Never> = .init()
     var actionsPublisher: AnyPublisher<QRCodeLoginScreenViewModelAction, Never> {
         actionsSubject.eraseToAnyPublisher()
