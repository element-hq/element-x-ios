//
// Copyright 2022-2024 New Vector Ltd.
//
// SPDX-License-Identifier: AGPL-3.0-only OR LicenseRef-Element-Commercial
// Please see LICENSE files in the repository root for full details.
//

import SwiftUI

// MARK: - Coordinator

enum AuthenticationStartScreenCoordinatorAction {
    case loginManually
    case loginWithQR
    case register
    case reportProblem
    case verifyInviteCode(inviteCode: String)
}

enum AuthenticationStartScreenViewModelAction {
    case loginManually
    case loginWithQR
    case register
    case reportProblem
    case verifyInviteCode(inviteCode: String)
}

struct AuthenticationStartScreenViewState: BindableState {
<<<<<<< HEAD
    let VALID_INVITE_CODE_LENGTH = 6
    
    let isWebRegistrationEnabled: Bool
=======
    let showCreateAccountButton: Bool
>>>>>>> 5b003856
    let isQRCodeLoginEnabled: Bool
    let isBugReportServiceEnabled: Bool
    
    var bindings = AuthenticationStartScreenBindings()
    
    var sendButtonDisabled: Bool {
        !isInviteCodeValid
    }
    
    var isInviteCodeValid: Bool {
        bindings.inviteCode.count == VALID_INVITE_CODE_LENGTH
    }
}

struct AuthenticationStartScreenBindings {
    var inviteCode = ""
}

enum AuthenticationStartScreenViewAction {
    case loginManually
    case loginWithQR
    case register
    case reportProblem
    case verifyInviteCode(inviteCode: String)
}<|MERGE_RESOLUTION|>--- conflicted
+++ resolved
@@ -26,13 +26,9 @@
 }
 
 struct AuthenticationStartScreenViewState: BindableState {
-<<<<<<< HEAD
     let VALID_INVITE_CODE_LENGTH = 6
     
-    let isWebRegistrationEnabled: Bool
-=======
     let showCreateAccountButton: Bool
->>>>>>> 5b003856
     let isQRCodeLoginEnabled: Bool
     let isBugReportServiceEnabled: Bool
     
