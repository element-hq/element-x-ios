//
// Copyright 2022 New Vector Ltd
//
// Licensed under the Apache License, Version 2.0 (the "License");
// you may not use this file except in compliance with the License.
// You may obtain a copy of the License at
//
// http://www.apache.org/licenses/LICENSE-2.0
//
// Unless required by applicable law or agreed to in writing, software
// distributed under the License is distributed on an "AS IS" BASIS,
// WITHOUT WARRANTIES OR CONDITIONS OF ANY KIND, either express or implied.
// See the License for the specific language governing permissions and
// limitations under the License.
//

import SwiftUI

struct TimelineReactionsView: View {
    /// We use a coordinate space for measuring the reactions within their container.
    /// For some reason when using .local the origin of reactions always shown as (0, 0)
    private static let flowCoordinateSpace = "flowCoordinateSpace"
    private static let horizontalSpacing: CGFloat = 4
    private static let verticalSpacing: CGFloat = 4
    @EnvironmentObject private var context: RoomScreenViewModel.Context
    @Environment(\.layoutDirection) private var layoutDirection: LayoutDirection
    @Namespace private var animation

    let itemID: TimelineItemIdentifier
    let reactions: [AggregatedReaction]
    @Binding var collapsed: Bool
        
    var body: some View {
        CollapsibleReactionLayout(itemSpacing: 4, rowSpacing: 4, collapsed: collapsed, rowsBeforeCollapsible: 2) {
            ForEach(reactions, id: \.self) { reaction in
<<<<<<< HEAD
                TimelineReactionButton(reaction: reaction) { key in
                    context.send(viewAction: .toggleReaction(key: key, eventID: itemID))
=======
                TimelineReactionButton(itemID: itemID, reaction: reaction) { key in
                    context.send(viewAction: .toggleReaction(key: key, itemID: itemID))
>>>>>>> 76506752
                } showReactionSummary: { key in
                    context.send(viewAction: .reactionSummary(itemID: itemID, key: key))
                }
                .reactionLayoutItem(.reaction)
            }
            Button {
                collapsed.toggle()
            } label: {
                TimelineCollapseButtonLabel(collapsed: collapsed)
            }
            .reactionLayoutItem(.expandCollapse)
            .animation(.easeOut, value: collapsed)
            Button {
                context.send(viewAction: .displayEmojiPicker(itemID: itemID))
            } label: {
                TimelineReactionAddMoreButtonLabel()
            }
            .animation(.easeOut, value: collapsed)
            .reactionLayoutItem(.addMore)
        }
        .coordinateSpace(name: Self.flowCoordinateSpace)
    }
}

/// The pill shape for the label that surrounds both the reaction and collapse buttons.
struct TimelineReactionButtonLabel<Content: View>: View {
    var isHighlighted = false
    @ViewBuilder var content: () -> Content
    
    var body: some View {
        HStack(spacing: 4) {
            content()
        }
        .padding(.vertical, 6)
        .padding(.horizontal, 8)
        .background(backgroundShape.inset(by: 1).fill(overlayBackgroundColor))
        .overlay(backgroundShape.inset(by: 2.0).strokeBorder(overlayBorderColor))
        .overlay(backgroundShape.strokeBorder(Color.compound.bgCanvasDefault, lineWidth: 2))
        .accessibilityElement(children: .combine)
    }
    
    var backgroundShape: some InsettableShape {
        RoundedRectangle(cornerRadius: 14, style: .continuous)
    }
    
    var overlayBackgroundColor: Color {
        isHighlighted ? Color.compound.bgSubtlePrimary : .compound.bgSubtleSecondary
    }
    
    var overlayBorderColor: Color {
        isHighlighted ? Color.compound.borderInteractivePrimary : .clear
    }
}

struct TimelineCollapseButtonLabel: View {
    var collapsed: Bool
    
    var body: some View {
        TimelineReactionButtonLabel {
            Text(collapsed ? L10n.screenRoomReactionsShowMore : L10n.screenRoomReactionsShowLess)
                .layoutPriority(1)
                .drawingGroup()
                .font(.compound.bodyMD)
                .foregroundColor(.compound.textPrimary)
        }
    }
}

struct TimelineReactionButton: View {
<<<<<<< HEAD
=======
    let itemID: TimelineItemIdentifier
>>>>>>> 76506752
    let reaction: AggregatedReaction
    let toggleReaction: (String) -> Void
    let showReactionSummary: (String) -> Void
    
    var body: some View {
        label
            .onTapGesture {
                toggleReaction(reaction.key)
            }
            .longPressWithFeedback {
                showReactionSummary(reaction.key)
            }
    }
    
    var label: some View {
        TimelineReactionButtonLabel(isHighlighted: reaction.isHighlighted) {
            Text(reaction.key)
                .font(.compound.bodyMD)
            if reaction.count > 1 {
                Text(String(reaction.count))
                    .font(.compound.bodyMD)
                    .foregroundColor(textColor)
            }
        }
    }
    
    var textColor: Color {
        reaction.isHighlighted ? Color.compound.textPrimary : .compound.textSecondary
    }
}

struct TimelineReactionAddMoreButtonLabel: View {
    @ScaledMetric private var addMoreButtonIconSize = 16
    
    var body: some View {
        TimelineReactionButtonLabel {
            Image(asset: Asset.Images.timelineReactionAddMore)
                .resizable()
                .frame(width: addMoreButtonIconSize, height: addMoreButtonIconSize)
                // Vertical sizing is done by the layout so that the add more button
                // matches the height of the text based buttons.
                .padding(.horizontal, 8)
                .frame(maxHeight: .infinity, alignment: .center)
        }
    }
}

struct TimelineReactionViewPreviewsContainer: View {
    @State private var collapseState1 = false
    @State private var collapseState2 = true

    var body: some View {
        VStack {
            TimelineReactionsView(itemID: .init(timelineID: "1"), reactions: Array(AggregatedReaction.mockReactions.prefix(3)), collapsed: .constant(true))
            Divider()
            TimelineReactionsView(itemID: .init(timelineID: "2"), reactions: AggregatedReaction.mockReactions, collapsed: $collapseState1)
            Divider()
            TimelineReactionsView(itemID: .init(timelineID: "3"), reactions: AggregatedReaction.mockReactions, collapsed: $collapseState2)
                .environment(\.layoutDirection, .rightToLeft)
        }
        .background(Color.red)
        .frame(maxWidth: 250, alignment: .leading)
    }
}

struct TimelineReactionView_Previews: PreviewProvider {
    static var previews: some View {
        TimelineReactionViewPreviewsContainer()
    }
}<|MERGE_RESOLUTION|>--- conflicted
+++ resolved
@@ -33,13 +33,8 @@
     var body: some View {
         CollapsibleReactionLayout(itemSpacing: 4, rowSpacing: 4, collapsed: collapsed, rowsBeforeCollapsible: 2) {
             ForEach(reactions, id: \.self) { reaction in
-<<<<<<< HEAD
                 TimelineReactionButton(reaction: reaction) { key in
-                    context.send(viewAction: .toggleReaction(key: key, eventID: itemID))
-=======
-                TimelineReactionButton(itemID: itemID, reaction: reaction) { key in
                     context.send(viewAction: .toggleReaction(key: key, itemID: itemID))
->>>>>>> 76506752
                 } showReactionSummary: { key in
                     context.send(viewAction: .reactionSummary(itemID: itemID, key: key))
                 }
@@ -109,10 +104,6 @@
 }
 
 struct TimelineReactionButton: View {
-<<<<<<< HEAD
-=======
-    let itemID: TimelineItemIdentifier
->>>>>>> 76506752
     let reaction: AggregatedReaction
     let toggleReaction: (String) -> Void
     let showReactionSummary: (String) -> Void
