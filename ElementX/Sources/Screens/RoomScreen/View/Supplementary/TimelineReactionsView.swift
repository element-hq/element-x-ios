--- conflicted
+++ resolved
@@ -20,57 +20,14 @@
     /// We use a coordinate space for measuring the reactions within their container.
     /// For some reason when using .local the origin of reactions always shown as (0, 0)
     private static let flowCoordinateSpace = "flowCoordinateSpace"
-<<<<<<< HEAD
-    private static let hSpacing: CGFloat = 4
-    private static let vSpacing: CGFloat = 4
-    
-    @Environment(\.layoutDirection) private var layoutDirection: LayoutDirection
-    @EnvironmentObject private var context: RoomScreenViewModel.Context
-=======
     private static let horizontalSpacing: CGFloat = 4
     private static let verticalSpacing: CGFloat = 4
     @EnvironmentObject private var context: RoomScreenViewModel.Context
     @Environment(\.layoutDirection) private var layoutDirection: LayoutDirection
->>>>>>> 153149d9
 
     let itemID: String
     let reactions: [AggregatedReaction]
     @Binding var collapsed: Bool
-<<<<<<< HEAD
-    
-    @State private var collapseButtonFrame: CGRect = .zero
-    @State private var reactionsContainerFame: CGRect = .zero
-    @State private var reactionButtonFrames: [String: CGRect] = [:]
-    
-    /// The count of reactions hidden in the collapsed state
-    var hiddenCount: Int {
-//        reactionButtonFrames.values.map {
-//            /// The reaction views minimum heigh doesn't go to zero due to padding, hence the weird number here.
-//            $0.height < 20 ? 1 : 0
-//        }.reduce(0, +)
-        0
-    }
-    
-    var body: some View {
-        CollapsibleReactionLayout(itemSpacing: 4, rowSpacing: 4, collapsed: collapsed, rowsBeforeCollapsible: 2) {
-            ForEach(reactions, id: \.self) { reaction in
-                TimelineReactionButton(itemID: itemID, reaction: reaction)
-                    .opacity((reactionButtonFrames[reaction.key] ?? .zero).size.height < 20 ? 0 : 1)
-                    .background(ViewFrameReader(frame: reactionsFrameBinding(for: reaction.key), coordinateSpace: .named(Self.flowCoordinateSpace)))
-            }
-            Button {
-                collapsed.toggle()
-            } label: {
-                TimelineCollapseButton(collapsed: collapsed, hiddenCount: hiddenCount)
-            }
-            /// The reaction views minimum heigh doesn't go to zero due to padding, hence the weird number here.
-            .opacity(collapseButtonFrame.size.height < 20 ? 0 : 1)
-            .background(ViewFrameReader(frame: $collapseButtonFrame, coordinateSpace: .named(Self.flowCoordinateSpace)))
-            Button {
-                context.send(viewAction: .displayEmojiPicker(itemID: itemID))
-            } label: {
-                TimelineReactionAddMoreButton()
-=======
         
     var body: some View {
         CollapsibleFlowLayout(itemSpacing: 4, rowSpacing: 4, collapsed: collapsed, rowsBeforeCollapsible: 2) {
@@ -80,7 +37,6 @@
                 } showReactionSummary: { key in
                     context.send(viewAction: .reactionSummary(itemID: itemID, key: key))
                 }
->>>>>>> 153149d9
             }
             Button {
                 collapsed.toggle()
@@ -133,76 +89,14 @@
                 .font(.compound.bodyMD)
                 .foregroundColor(.compound.textPrimary)
         }
-<<<<<<< HEAD
-        .background(ViewFrameReader(frame: $reactionsContainerFame, coordinateSpace: .named(Self.flowCoordinateSpace)))
-        .coordinateSpace(name: Self.flowCoordinateSpace)
-    }
-    
-    private func reactionsFrameBinding(for key: String) -> Binding<CGRect> {
-        Binding(get: {
-            reactionButtonFrames[key] ?? .zero
-        }, set: {
-            reactionButtonFrames[key] = $0
-        })
-    }
-}
-
-/// The pill shape for the label that surrounds both the reaction and collapse buttons.
-struct TimelineReactionButtonLabel<Content: View>: View {
-    var isHighlighted = false
-    @ViewBuilder var content: () -> Content
-    
-    var body: some View {
-        content()
-            .background(backgroundShape.inset(by: 1).fill(overlayBackgroundColor))
-            .overlay(backgroundShape.inset(by: 2.0).strokeBorder(overlayBorderColor))
-            .overlay(backgroundShape.strokeBorder(Color.compound.bgCanvasDefault, lineWidth: 2))
-            .accessibilityElement(children: .combine)
-    }
-    
-    var backgroundShape: some InsettableShape {
-        RoundedRectangle(cornerRadius: 14, style: .continuous)
-    }
-    
-    var overlayBackgroundColor: Color {
-        isHighlighted ? Color.compound.bgSubtlePrimary : .compound.bgSubtleSecondary
-    }
-    
-    var overlayBorderColor: Color {
-        isHighlighted ? Color.compound.borderInteractivePrimary : .clear
-    }
-}
-
-struct TimelineCollapseButton: View {
-    var collapsed: Bool
-    var hiddenCount: Int
-    
-    var body: some View {
-        TimelineReactionButtonLabel {
-            Text(collapsed ? L10n.screenRoomReactionsShowMore(hiddenCount) : L10n.screenRoomReactionsShowLess)
-                .padding(.vertical, 6)
-                .padding(.horizontal, 8)
-                .layoutPriority(1)
-                .drawingGroup()
-                .font(.compound.bodyMD)
-                .foregroundColor(.compound.textPrimary)
-        }
-=======
->>>>>>> 153149d9
     }
 }
 
 struct TimelineReactionButton: View {
-<<<<<<< HEAD
-    @EnvironmentObject private var context: RoomScreenViewModel.Context
-    let itemID: String
-    let reaction: AggregatedReaction
-=======
     let itemID: String
     let reaction: AggregatedReaction
     let toggleReaction: (String) -> Void
     let showReactionSummary: (String) -> Void
->>>>>>> 153149d9
     
     var body: some View {
         label
@@ -216,15 +110,10 @@
     
     var label: some View {
         TimelineReactionButtonLabel(isHighlighted: reaction.isHighlighted) {
-<<<<<<< HEAD
-            HStack(spacing: 4) {
-                Text(reaction.key)
-=======
             Text(reaction.key)
                 .font(.compound.bodyMD)
             if reaction.count > 1 {
                 Text(String(reaction.count))
->>>>>>> 153149d9
                     .font(.compound.bodyMD)
                 if reaction.count > 1 {
                     Text(String(reaction.count))
@@ -240,7 +129,6 @@
     var textColor: Color {
         reaction.isHighlighted ? Color.compound.textPrimary : .compound.textSecondary
     }
-<<<<<<< HEAD
 }
 
 struct TimelineReactionAddMoreButton: View {
@@ -265,27 +153,6 @@
 
     var body: some View {
         VStack {
-//            TimelineReactionsView(itemID: "1", reactions: Array(AggregatedReaction.mockReactions.prefix(3)), collapsed: .constant(true))
-//            Divider()
-            TimelineReactionsView(itemID: "2", reactions: AggregatedReaction.mockReactions2, collapsed: $collapseState1)
-//            Divider()
-//            TimelineReactionsView(itemID: "3", reactions: AggregatedReaction.mockReactions, collapsed: $collapseState2)
-//                .environment(\.layoutDirection, .rightToLeft)
-        }
-        .background(Color.red)
-        .frame(maxWidth: 250, alignment: .leading)
-    }
-}
-
-=======
-}
-
-struct TimelineReactionViewPreviewsContainer: View {
-    @State private var collapseState1 = false
-    @State private var collapseState2 = true
-
-    var body: some View {
-        VStack {
             TimelineReactionsView(itemID: "1", reactions: Array(AggregatedReaction.mockReactions.prefix(3)), collapsed: .constant(true))
             Divider()
             TimelineReactionsView(itemID: "2", reactions: AggregatedReaction.mockReactions, collapsed: $collapseState1)
@@ -298,7 +165,6 @@
     }
 }
 
->>>>>>> 153149d9
 struct TimelineReactionView_Previews: PreviewProvider {
     static var previews: some View {
         TimelineReactionViewPreviewsContainer()
