//
// Copyright 2024 New Vector Ltd.
//
// SPDX-License-Identifier: AGPL-3.0-only OR LicenseRef-Element-Commercial
// Please see LICENSE files in the repository root for full details.
//

import SwiftUI

struct RoomScreenFooterView: View {
    let details: RoomScreenFooterViewDetails?
    let mediaProvider: MediaProviderProtocol?
    let callback: (RoomScreenFooterViewAction) -> Void
    
    var body: some View {
        if let details {
            ZStack(alignment: .top) {
<<<<<<< HEAD
                VStack(spacing: 0) {
                    Color.compound.borderInfoSubtle
                        .frame(height: 1)
                    LinearGradient(colors: [.compound.bgInfoSubtle, .zero.bgCanvasDefault],
                                   startPoint: .top,
                                   endPoint: .bottom)
                }
                
=======
>>>>>>> a70189d3
                switch details {
                case .pinViolation(let member, let learnMoreURL):
                    VStack(spacing: 0) {
                        Color.compound.borderInfoSubtle
                            .frame(height: 1)
                        LinearGradient(colors: [.compound.bgInfoSubtle, .compound.bgCanvasDefault],
                                       startPoint: .top,
                                       endPoint: .bottom)
                    }
                    pinViolation(member: member, learnMoreURL: learnMoreURL)
                case .verificationViolation(member: let member, learnMoreURL: let learnMoreURL):
                    VStack(spacing: 0) {
                        Color.compound.borderCriticalSubtle
                            .frame(height: 1)
                        LinearGradient(colors: [.compound.bgCriticalSubtle, .compound.bgCanvasDefault],
                                       startPoint: .top,
                                       endPoint: .bottom)
                    }
                    verificationViolation(member: member, learnMoreURL: learnMoreURL)
                }
            }
            .padding(.top, 8)
            .fixedSize(horizontal: false, vertical: true)
        }
    }
    
    private func pinViolation(member: RoomMemberProxyProtocol,
                              learnMoreURL: URL) -> some View {
        VStack(spacing: 16) {
            HStack(spacing: 16) {
                LoadableAvatarImage(url: member.avatarURL,
                                    name: member.disambiguatedDisplayName,
                                    contentID: member.userID,
                                    avatarSize: .user(on: .timeline),
                                    mediaProvider: mediaProvider)
                
                Text(pinViolationDescriptionWithLearnMoreLink(displayName: member.displayName,
                                                              userID: member.userID,
                                                              url: learnMoreURL))
                    .font(.compound.bodyMD)
                    .foregroundColor(.compound.textPrimary)
            }
            
            Button(L10n.actionOk) {
                callback(.resolvePinViolation(userID: member.userID))
            }
            .buttonStyle(.compound(.primary, size: .medium))
        }
        .padding(.top, 16)
        .padding(.horizontal, 16)
        .padding(.bottom, 8)
    }
    
    private func verificationViolation(member: RoomMemberProxyProtocol,
                                       learnMoreURL: URL) -> some View {
        VStack(spacing: 16) {
            HStack(spacing: 16) {
                LoadableAvatarImage(url: member.avatarURL,
                                    name: member.disambiguatedDisplayName,
                                    contentID: member.userID,
                                    avatarSize: .user(on: .timeline),
                                    mediaProvider: mediaProvider)
                
                Text(verificationViolationDescriptionWithLearnMoreLink(displayName: member.displayName,
                                                                       userID: member.userID,
                                                                       url: learnMoreURL))
                    .font(.compound.bodyMD)
                    .foregroundColor(.compound.textCriticalPrimary)
            }
            
            Button(L10n.cryptoIdentityChangeWithdrawVerificationAction) {
                callback(.resolveVerificationViolation(userID: member.userID))
            }
            .buttonStyle(.compound(.primary, size: .medium))
        }
        .padding(.top, 16)
        .padding(.horizontal, 16)
        .padding(.bottom, 8)
    }
    
    private func pinViolationDescriptionWithLearnMoreLink(displayName: String?, userID: String, url: URL) -> AttributedString {
        let userIDPlaceholder = "{mxid}"
        let linkPlaceholder = "{link}"
        let displayName = displayName ?? fallbackDisplayName(userID)
        var description = AttributedString(L10n.cryptoIdentityChangePinViolationNew(displayName, userIDPlaceholder, linkPlaceholder))
        
        var userIDString = AttributedString(L10n.cryptoIdentityChangePinViolationNewUserId(userID))
        userIDString.bold()
        description.replace(userIDPlaceholder, with: userIDString)
        
        var linkString = AttributedString(L10n.actionLearnMore)
        linkString.link = url
        linkString.bold()
        description.replace(linkPlaceholder, with: linkString)
        return description
    }
    
    private func verificationViolationDescriptionWithLearnMoreLink(displayName: String?, userID: String, url: URL) -> AttributedString {
        let userIDPlaceholder = "{mxid}"
        let linkPlaceholder = "{link}"
        let displayName = displayName ?? fallbackDisplayName(userID)
        var description = AttributedString(L10n.cryptoIdentityChangeVerificationViolationNew(displayName, userIDPlaceholder, linkPlaceholder))
        
        var userIDString = AttributedString(L10n.cryptoIdentityChangePinViolationNewUserId(userID))
        userIDString.bold()
        description.replace(userIDPlaceholder, with: userIDString)
        
        var linkString = AttributedString(L10n.actionLearnMore)
        linkString.link = url
        linkString.bold()
        description.replace(linkPlaceholder, with: linkString)
        return description
    }
    
    private func fallbackDisplayName(_ userID: String) -> String {
        guard let localpart = userID.components(separatedBy: ":").first else { return userID }
        return String(localpart.trimmingPrefix("@"))
    }
}

struct RoomScreenFooterView_Previews: PreviewProvider, TestablePreview {
    static let bobDetails: RoomScreenFooterViewDetails = .pinViolation(member: RoomMemberProxyMock.mockBob,
                                                                       learnMoreURL: "https://element.io/")
    static let noNameDetails: RoomScreenFooterViewDetails = .pinViolation(member: RoomMemberProxyMock.mockNoName,
                                                                          learnMoreURL: "https://element.io/")
    
    static let verificationViolationDetails: RoomScreenFooterViewDetails = .verificationViolation(member: RoomMemberProxyMock.mockBob,
                                                                                                  learnMoreURL: "https://element.io/")
    
    static var previews: some View {
        RoomScreenFooterView(details: bobDetails, mediaProvider: MediaProviderMock(configuration: .init())) { _ in }
            .previewDisplayName("With displayname")
        RoomScreenFooterView(details: noNameDetails, mediaProvider: MediaProviderMock(configuration: .init())) { _ in }
            .previewDisplayName("Without displayname")
        RoomScreenFooterView(details: verificationViolationDetails, mediaProvider: MediaProviderMock(configuration: .init())) { _ in }
            .previewDisplayName("Verification Violation")
    }
}<|MERGE_RESOLUTION|>--- conflicted
+++ resolved
@@ -15,17 +15,6 @@
     var body: some View {
         if let details {
             ZStack(alignment: .top) {
-<<<<<<< HEAD
-                VStack(spacing: 0) {
-                    Color.compound.borderInfoSubtle
-                        .frame(height: 1)
-                    LinearGradient(colors: [.compound.bgInfoSubtle, .zero.bgCanvasDefault],
-                                   startPoint: .top,
-                                   endPoint: .bottom)
-                }
-                
-=======
->>>>>>> a70189d3
                 switch details {
                 case .pinViolation(let member, let learnMoreURL):
                     VStack(spacing: 0) {
