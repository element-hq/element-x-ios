//
// Copyright 2022-2024 New Vector Ltd.
//
// SPDX-License-Identifier: AGPL-3.0-only OR LicenseRef-Element-Commercial
// Please see LICENSE files in the repository root for full details.
//

import Compound
import SwiftUI
import WysiwygComposer

struct RoomScreen: View {
    @ObservedObject private var context: RoomScreenViewModelType.Context
    @ObservedObject private var timelineContext: TimelineViewModelType.Context
    let composerToolbar: ComposerToolbar
    @Environment(\.accessibilityVoiceOverEnabled) private var isVoiceOverEnabled

    init(context: RoomScreenViewModelType.Context,
         timelineContext: TimelineViewModelType.Context,
         composerToolbar: ComposerToolbar) {
        self.context = context
        self.timelineContext = timelineContext
        self.composerToolbar = composerToolbar
    }

    var body: some View {
        TimelineView(timelineContext: timelineContext)
            .overlay(alignment: .bottomTrailing) {
                TimelineScrollToBottomButton(isVisible: isAtBottomAndLive) {
                    timelineContext.send(viewAction: .scrollToBottom)
                }
                .accessibilityIdentifier(A11yIdentifiers.roomScreen.scrollToBottom)
            }
            .background(Color.zero.bgCanvasDefault.ignoresSafeArea())
            .overlay(alignment: .top) {
                if !isVoiceOverEnabled {
                    pinnedItemsBanner
                }
            }
<<<<<<< HEAD
//            // This can overlay on top of the pinnedItemsBanner
//            .overlay(alignment: .top) {
//                knockRequestsBanner
//            }
=======
            // This can overlay on top of the pinnedItemsBanner
            .overlay(alignment: .top) {
                knockRequestsBanner
            }
            .safeAreaInset(edge: .top) {
                // When voice over is on the table view is not reversed
                // and the scroll gestures are not intercepted
                // so we render the pinned banner on top.
                if isVoiceOverEnabled {
                    pinnedItemsBanner
                }
            }
>>>>>>> d86d90c1
            .safeAreaInset(edge: .bottom, spacing: 0) {
                VStack(spacing: 0) {
                    RoomScreenFooterView(details: context.viewState.footerDetails,
                                         mediaProvider: context.mediaProvider) { action in
                        context.send(viewAction: .footerViewAction(action))
                    }
                    
                    composer
                        .padding(.top, 8)
                        .background(Color.zero.bgCanvasDefault.ignoresSafeArea())
                        .environmentObject(timelineContext)
                        .environment(\.timelineContext, timelineContext)
                        // Make sure the reply header honours the hideTimelineMedia setting too.
                        .environment(\.shouldAutomaticallyLoadImages, !timelineContext.viewState.hideTimelineMedia)
                }
            }
            // .navigationTitle(L10n.screenRoomTitle) // Hidden but used for back button text.
            .navigationBarTitleDisplayMode(.inline)
            .toolbar { toolbar }
            .toolbarBackground(.visible, for: .navigationBar) // Fix the toolbar's background.
            .toolbarRole(.editor)
            .overlay { loadingIndicator }
            .timelineMediaPreview(viewModel: $context.mediaPreviewViewModel)
            .track(screen: .Room)
            .sentryTrace("\(Self.self)")
    }
    
    @ViewBuilder
    private var pinnedItemsBanner: some View {
        Group {
            if context.viewState.shouldShowPinnedEventsBanner {
                PinnedItemsBannerView(state: context.viewState.pinnedEventsBannerState,
                                      onMainButtonTap: { context.send(viewAction: .tappedPinnedEventsBanner) },
                                      onViewAllButtonTap: { context.send(viewAction: .viewAllPins) })
                    .transition(.move(edge: .top))
            }
        }
        .animation(.elementDefault, value: context.viewState.shouldShowPinnedEventsBanner)
    }
    
    @ViewBuilder
    private var knockRequestsBanner: some View {
        Group {
            if context.viewState.shouldSeeKnockRequests {
                KnockRequestsBannerView(requests: context.viewState.displayedKnockRequests,
                                        onDismiss: dismissKnockRequestsBanner,
                                        onAccept: context.viewState.canAcceptKnocks ? acceptKnockRequest : nil,
                                        onViewAll: onViewAllKnockRequests,
                                        mediaProvider: context.mediaProvider)
                    .padding(.top, 16)
                    .transition(.move(edge: .top))
            }
        }
        .animation(.elementDefault, value: context.viewState.shouldSeeKnockRequests)
    }
    
    private func dismissKnockRequestsBanner() {
        context.send(viewAction: .dismissKnockRequests)
    }
    
    private func acceptKnockRequest(eventID: String) {
        context.send(viewAction: .acceptKnock(eventID: eventID))
    }
    
    private func onViewAllKnockRequests() {
        context.send(viewAction: .viewKnockRequests)
    }
    
    private var isAtBottomAndLive: Bool {
        timelineContext.isScrolledToBottom && timelineContext.viewState.timelineState.isLive
    }
    
    @ViewBuilder
    private var composer: some View {
        if context.viewState.hasSuccessor {
            tombstonedDialogue
        } else if context.viewState.canSendMessage {
            composerToolbar
        } else {
            ComposerDisabledView()
        }
    }
    
    private var tombstonedDialogue: some View {
        VStack(spacing: 16) {
            Text(L10n.screenRoomTimelineTombstonedRoomMessage)
                .font(.compound.bodyMD)
                .foregroundStyle(.compound.textPrimary)
            
            Button {
                context.send(viewAction: .displaySuccessorRoom)
            } label: {
                Text(L10n.screenRoomTimelineTombstonedRoomAction)
                    .frame(maxWidth: .infinity)
            }
            .buttonStyle(.compound(.primary, size: .medium))
        }
        .padding(.top, 16)
        .padding(.horizontal, 16)
        .padding(.bottom, 12)
        .highlight(gradient: .compound.info,
                   borderColor: .compound.borderInfoSubtle,
                   backgroundColor: .compound.bgCanvasDefault)
    }
    
    @ViewBuilder
    private var loadingIndicator: some View {
        if timelineContext.viewState.showLoading {
            ProgressView()
                .progressViewStyle(.circular)
                .tint(.compound.textPrimary)
                .padding(16)
                .background(.ultraThickMaterial)
                .cornerRadius(8)
        }
    }
    
    @ToolbarContentBuilder
    private var toolbar: some ToolbarContent {
        // .principal + .primaryAction works better than .navigation leading + trailing
        // as the latter disables interaction in the action button for rooms with long names
        ToolbarItem(placement: .topBarLeading) {
            RoomHeaderView(roomName: context.viewState.roomTitle,
                           roomSubtitle: context.viewState.roomSubtitle,
                           roomAvatar: context.viewState.roomAvatar,
                           dmRecipientVerificationState: context.viewState.dmRecipientVerificationState,
                           mediaProvider: context.mediaProvider)
                // Using a button stops it from getting truncated in the navigation bar
                .contentShape(.rect)
                .onTapGesture {
                    context.send(viewAction: .displayRoomDetails)
                }
        }
        
        //if !ProcessInfo.processInfo.isiOSAppOnMac {
        //    ToolbarItem(placement: .primaryAction) {
        //        if context.viewState.shouldShowCallButton {
        //            callButton
        //                .disabled(!context.viewState.canJoinCall)
        //        }
        //    }
    }
    
    @ViewBuilder
    private var callButton: some View {
        if context.viewState.hasOngoingCall {
            Button {
                context.send(viewAction: .displayCall)
            } label: {
                Label(L10n.actionJoin, icon: \.videoCallSolid)
                    .labelStyle(.titleAndIcon)
            }
            .buttonStyle(ElementCallButtonStyle())
            .accessibilityLabel(L10n.a11yJoinCall)
            .accessibilityIdentifier(A11yIdentifiers.roomScreen.joinCall)
        } else {
            Button {
                context.send(viewAction: .displayCall)
            } label: {
                CompoundIcon(\.videoCallSolid)
            }
            .accessibilityLabel(L10n.a11yStartCall)
            .accessibilityIdentifier(A11yIdentifiers.roomScreen.joinCall)
        }
    }
}

// MARK: - Previews

struct RoomScreen_Previews: PreviewProvider, TestablePreview {
    static let viewModels = makeViewModels()
    static let readOnlyViewModels = makeViewModels(canSendMessage: false)
    static let tombstonedViewModels = makeViewModels(hasSuccessor: true)

    static var previews: some View {
        NavigationStack {
            RoomScreen(context: viewModels.room.context,
                       timelineContext: viewModels.timeline.context,
                       composerToolbar: ComposerToolbar.mock())
        }
        .previewDisplayName("Normal")
        
        NavigationStack {
            RoomScreen(context: readOnlyViewModels.room.context,
                       timelineContext: readOnlyViewModels.timeline.context,
                       composerToolbar: ComposerToolbar.mock())
        }
        .previewDisplayName("Read-only")
        .snapshotPreferences(expect: readOnlyViewModels.room.context.$viewState.map { !$0.canSendMessage })
        
        NavigationStack {
            RoomScreen(context: tombstonedViewModels.room.context,
                       timelineContext: tombstonedViewModels.timeline.context,
                       composerToolbar: ComposerToolbar.mock())
        }
        .previewDisplayName("Tombstoned")
        .snapshotPreferences(expect: tombstonedViewModels.room.context.$viewState.map(\.hasSuccessor))
    }
    
    static func makeViewModels(canSendMessage: Bool = true, hasSuccessor: Bool = false) -> ViewModels {
        let roomProxyMock = JoinedRoomProxyMock(.init(id: "stable_id",
                                                      name: "Preview room",
                                                      hasOngoingCall: true,
                                                      successor: hasSuccessor ? .init(roomId: UUID().uuidString, reason: nil) : nil,
                                                      powerLevelsConfiguration: .init(canUserSendMessage: canSendMessage)))
        let roomViewModel = RoomScreenViewModel.mock(roomProxyMock: roomProxyMock)
        let timelineViewModel = TimelineViewModel(roomProxy: roomProxyMock,
                                                  timelineController: MockTimelineController(),
                                                  mediaProvider: MediaProviderMock(configuration: .init()),
                                                  mediaPlayerProvider: MediaPlayerProviderMock(),
                                                  voiceMessageMediaManager: VoiceMessageMediaManagerMock(),
                                                  userIndicatorController: ServiceLocator.shared.userIndicatorController,
                                                  appMediator: AppMediatorMock.default,
                                                  appSettings: ServiceLocator.shared.settings,
                                                  analyticsService: ServiceLocator.shared.analytics,
                                                  emojiProvider: EmojiProvider(appSettings: ServiceLocator.shared.settings),
                                                  timelineControllerFactory: TimelineControllerFactoryMock(.init()),
                                                  clientProxy: ClientProxyMock(.init()))
        
        return .init(room: roomViewModel, timeline: timelineViewModel)
    }
    
    struct ViewModels {
        let room: RoomScreenViewModelProtocol
        let timeline: TimelineViewModelProtocol
    }
}<|MERGE_RESOLUTION|>--- conflicted
+++ resolved
@@ -37,25 +37,18 @@
                     pinnedItemsBanner
                 }
             }
-<<<<<<< HEAD
-//            // This can overlay on top of the pinnedItemsBanner
-//            .overlay(alignment: .top) {
-//                knockRequestsBanner
-//            }
-=======
             // This can overlay on top of the pinnedItemsBanner
-            .overlay(alignment: .top) {
-                knockRequestsBanner
-            }
-            .safeAreaInset(edge: .top) {
-                // When voice over is on the table view is not reversed
-                // and the scroll gestures are not intercepted
-                // so we render the pinned banner on top.
-                if isVoiceOverEnabled {
-                    pinnedItemsBanner
-                }
-            }
->>>>>>> d86d90c1
+            //.overlay(alignment: .top) {
+            //    knockRequestsBanner
+            //}
+            //.safeAreaInset(edge: .top) {
+            //    // When voice over is on the table view is not reversed
+            //    // and the scroll gestures are not intercepted
+            //    // so we render the pinned banner on top.
+            //    if isVoiceOverEnabled {
+            //        pinnedItemsBanner
+            //   }
+            //}
             .safeAreaInset(edge: .bottom, spacing: 0) {
                 VStack(spacing: 0) {
                     RoomScreenFooterView(details: context.viewState.footerDetails,
