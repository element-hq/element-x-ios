//
// Copyright 2022-2024 New Vector Ltd.
//
// SPDX-License-Identifier: AGPL-3.0-only
// Please see LICENSE in the repository root for full details.
//

import Compound
import SwiftUI
import WysiwygComposer

struct RoomScreen: View {
    @ObservedObject var roomContext: RoomScreenViewModel.Context
    @ObservedObject var timelineContext: TimelineViewModel.Context
    @ObservedObject private var composerToolbarContext: ComposerToolbarViewModel.Context
    @State private var dragOver = false
    let composerToolbar: ComposerToolbar

    init(roomViewModel: RoomScreenViewModelProtocol,
         timelineViewModel: TimelineViewModelProtocol,
         composerToolbar: ComposerToolbar) {
        roomContext = roomViewModel.context
        timelineContext = timelineViewModel.context
        self.composerToolbar = composerToolbar
        composerToolbarContext = composerToolbar.context
    }

    var body: some View {
        timeline
<<<<<<< HEAD
//            .background(Color.compound.bgCanvasDefault.ignoresSafeArea())
//            .overlay(alignment: .top) {
//                Group {
//                    if roomContext.viewState.shouldShowPinnedEventsBanner {
//                        pinnedItemsBanner
//                    }
//                }
//                .animation(.elementDefault, value: roomContext.viewState.shouldShowPinnedEventsBanner)
//            }
=======
            .background(Color.compound.bgCanvasDefault.ignoresSafeArea())
            .overlay(alignment: .top) {
                pinnedItemsBanner
            }
            // This can overlay on top of the pinnedItemsBanner
            .overlay(alignment: .top) {
                knockRequestsBanner
            }
>>>>>>> ba8edc31
            .safeAreaInset(edge: .bottom, spacing: 0) {
                VStack(spacing: 0) {
                    RoomScreenFooterView(details: roomContext.viewState.footerDetails,
                                         mediaProvider: roomContext.mediaProvider) { action in
                        roomContext.send(viewAction: .footerViewAction(action))
                    }
                    
                    composerToolbar
                        .padding(.bottom, composerToolbarContext.composerFormattingEnabled ? 8 : 12)
                        .background {
                            if composerToolbarContext.composerFormattingEnabled {
                                RoundedRectangle(cornerRadius: 20)
                                    .stroke(Color.compound.borderInteractiveSecondary, lineWidth: 0.5)
                                    .ignoresSafeArea()
                            }
                        }
                        .padding(.top, 8)
//                        .background(Color.compound.bgCanvasDefault.ignoresSafeArea())
                        .environmentObject(timelineContext)
                        .environment(\.timelineContext, timelineContext)
                        // Make sure the reply header honours the hideTimelineMedia setting too.
                        .environment(\.shouldAutomaticallyLoadImages, !timelineContext.viewState.hideTimelineMedia)
                }
            }
            .navigationTitle(L10n.screenRoomTitle) // Hidden but used for back button text.
            .navigationBarTitleDisplayMode(.inline)
            .navigationBarHidden(isNavigationBarHidden)
            .toolbar { toolbar }
            .toolbarBackground(.visible, for: .navigationBar) // Fix the toolbar's background.
            .overlay { loadingIndicator }
            .alert(item: $timelineContext.alertInfo)
//            .sheet(item: $timelineContext.debugInfo) { TimelineItemDebugView(info: $0) }
            .sheet(item: $timelineContext.actionMenuInfo) { info in
                let actions = TimelineItemMenuActionProvider(timelineItem: info.item,
                                                             canCurrentUserRedactSelf: timelineContext.viewState.canCurrentUserRedactSelf,
                                                             canCurrentUserRedactOthers: timelineContext.viewState.canCurrentUserRedactOthers,
                                                             canCurrentUserPin: timelineContext.viewState.canCurrentUserPin,
                                                             pinnedEventIDs: timelineContext.viewState.pinnedEventIDs,
                                                             isDM: timelineContext.viewState.isEncryptedOneToOneRoom,
                                                             isViewSourceEnabled: timelineContext.viewState.isViewSourceEnabled,
                                                             isPinnedEventsTimeline: timelineContext.viewState.isPinnedEventsTimeline,
                                                             emojiProvider: timelineContext.viewState.emojiProvider)
                    .makeActions()
                if let actions {
                    TimelineItemMenu(item: info.item, actions: actions)
                        .environmentObject(timelineContext)
                }
            }
            .sheet(item: $timelineContext.reactionSummaryInfo) {
                ReactionsSummaryView(reactions: $0.reactions,
                                     members: timelineContext.viewState.members,
                                     mediaProvider: timelineContext.mediaProvider,
                                     selectedReactionKey: $0.selectedKey)
                    .edgesIgnoringSafeArea([.bottom])
            }
            .sheet(item: $timelineContext.readReceiptsSummaryInfo) {
                ReadReceiptsSummaryView(orderedReadReceipts: $0.orderedReceipts)
                    .environmentObject(timelineContext)
            }
            .interactiveQuickLook(item: $timelineContext.mediaPreviewItem)
            .track(screen: .Room)
            .onDrop(of: ["public.item", "public.file-url"], isTargeted: $dragOver) { providers -> Bool in
                guard let provider = providers.first,
                      provider.isSupportedForPasteOrDrop else {
                    return false
                }
                
                timelineContext.send(viewAction: .handlePasteOrDrop(provider: provider))
                return true
            }
            .sentryTrace("\(Self.self)")
    }

    private var timeline: some View {
        TimelineView()
            .id(timelineContext.viewState.roomID)
            .environmentObject(timelineContext)
            .environment(\.focussedEventID, timelineContext.viewState.timelineViewState.focussedEvent?.eventID)
            .overlay(alignment: .bottomTrailing) {
                scrollToBottomButton
            }
    }
    
    @ViewBuilder
    private var pinnedItemsBanner: some View {
        Group {
            if roomContext.viewState.shouldShowPinnedEventsBanner {
                PinnedItemsBannerView(state: roomContext.viewState.pinnedEventsBannerState,
                                      onMainButtonTap: { roomContext.send(viewAction: .tappedPinnedEventsBanner) },
                                      onViewAllButtonTap: { roomContext.send(viewAction: .viewAllPins) })
                    .transition(.move(edge: .top))
            }
        }
        .animation(.elementDefault, value: roomContext.viewState.shouldShowPinnedEventsBanner)
    }
    
    @ViewBuilder
    private var knockRequestsBanner: some View {
        Group {
            if roomContext.viewState.shouldSeeKnockRequests {
                KnockRequestsBannerView(requests: roomContext.viewState.unseenKnockRequests,
                                        onDismiss: dismissKnockRequestsBanner,
                                        onAccept: roomContext.viewState.canAcceptKnocks ? acceptKnockRequest : nil,
                                        onViewAll: onViewAllKnockRequests,
                                        mediaProvider: roomContext.mediaProvider)
                    .padding(.top, 16)
                    .transition(.move(edge: .top))
            }
        }
        .animation(.elementDefault, value: roomContext.viewState.shouldSeeKnockRequests)
    }
    
    private func dismissKnockRequestsBanner() {
        // TODO: Implement
    }
    
    private func acceptKnockRequest(userID: String) {
        // TODO: Implement
    }
    
    private func onViewAllKnockRequests() {
        // TODO: Implement
    }
    
    private var scrollToBottomButton: some View {
        Button { timelineContext.send(viewAction: .scrollToBottom) } label: {
            Image(systemName: "chevron.down")
                .font(.zero.bodyLG)
                .fontWeight(.semibold)
                .foregroundColor(.compound.iconSecondary)
                .padding(13)
                .offset(y: 1)
                .background {
                    Circle()
                        .fill(Color.compound.iconOnSolidPrimary)
                        // Intentionally using system primary colour to get white/black.
                        .shadow(color: .primary.opacity(0.33), radius: 2.0)
                }
                .padding()
        }
        .opacity(isAtBottomAndLive ? 0.0 : 1.0)
        .accessibilityHidden(isAtBottomAndLive)
        .animation(.elementDefault, value: isAtBottomAndLive)
        .accessibilityIdentifier(A11yIdentifiers.roomScreen.scrollToBottom)
    }
    
    private var isAtBottomAndLive: Bool {
        timelineContext.isScrolledToBottom && timelineContext.viewState.timelineViewState.isLive
    }
    
    @ViewBuilder
    private var loadingIndicator: some View {
        if timelineContext.viewState.showLoading {
            ProgressView()
                .progressViewStyle(.circular)
                .tint(.compound.textPrimary)
                .padding(16)
                .background(.ultraThickMaterial)
                .cornerRadius(8)
        }
    }
    
    @ToolbarContentBuilder
    private var toolbar: some ToolbarContent {
        // .principal + .primaryAction works better than .navigation leading + trailing
        // as the latter disables interaction in the action button for rooms with long names
        ToolbarItem(placement: .principal) {
            RoomHeaderView(roomName: roomContext.viewState.roomTitle,
                           roomAvatar: roomContext.viewState.roomAvatar,
                           mediaProvider: roomContext.mediaProvider)
                // Using a button stops it from getting truncated in the navigation bar
                .contentShape(.rect)
                .onTapGesture {
                    roomContext.send(viewAction: .displayRoomDetails)
                }
        }
        
        /// Hiding `call button` for zero
        
//        if !ProcessInfo.processInfo.isiOSAppOnMac {
//            ToolbarItem(placement: .primaryAction) {
//                if roomContext.viewState.shouldShowCallButton {
//                    callButton
//                        .disabled(!roomContext.viewState.canJoinCall)
//                }
//            }
//        }
    }
    
    @ViewBuilder
    private var callButton: some View {
        if roomContext.viewState.hasOngoingCall {
            Button {
                roomContext.send(viewAction: .displayCall)
            } label: {
                Label(L10n.actionJoin, icon: \.videoCallSolid)
                    .labelStyle(.titleAndIcon)
            }
            .buttonStyle(ElementCallButtonStyle())
            .accessibilityIdentifier(A11yIdentifiers.roomScreen.joinCall)
        } else {
            Button {
                roomContext.send(viewAction: .displayCall)
            } label: {
                CompoundIcon(\.videoCallSolid)
            }
            .accessibilityIdentifier(A11yIdentifiers.roomScreen.joinCall)
        }
    }
    
    private var isNavigationBarHidden: Bool {
        composerToolbarContext.composerFormattingEnabled && composerToolbarContext.composerExpanded && UIDevice.current.userInterfaceIdiom == .pad
    }
}

// MARK: - Previews

struct RoomScreen_Previews: PreviewProvider, TestablePreview {
    static let roomProxyMock = JoinedRoomProxyMock(.init(id: "stable_id",
                                                         name: "Preview room",
                                                         hasOngoingCall: true))
    static let roomViewModel = RoomScreenViewModel.mock(roomProxyMock: roomProxyMock)
    static let timelineViewModel = TimelineViewModel(roomProxy: roomProxyMock,
                                                     timelineController: MockRoomTimelineController(),
                                                     mediaProvider: MediaProviderMock(configuration: .init()),
                                                     mediaPlayerProvider: MediaPlayerProviderMock(),
                                                     voiceMessageMediaManager: VoiceMessageMediaManagerMock(),
                                                     userIndicatorController: ServiceLocator.shared.userIndicatorController,
                                                     appMediator: AppMediatorMock.default,
                                                     appSettings: ServiceLocator.shared.settings,
                                                     analyticsService: ServiceLocator.shared.analytics,
                                                     emojiProvider: EmojiProvider(appSettings: ServiceLocator.shared.settings))

    static var previews: some View {
        NavigationStack {
            RoomScreen(roomViewModel: roomViewModel,
                       timelineViewModel: timelineViewModel,
                       composerToolbar: ComposerToolbar.mock())
        }
    }
}<|MERGE_RESOLUTION|>--- conflicted
+++ resolved
@@ -27,17 +27,6 @@
 
     var body: some View {
         timeline
-<<<<<<< HEAD
-//            .background(Color.compound.bgCanvasDefault.ignoresSafeArea())
-//            .overlay(alignment: .top) {
-//                Group {
-//                    if roomContext.viewState.shouldShowPinnedEventsBanner {
-//                        pinnedItemsBanner
-//                    }
-//                }
-//                .animation(.elementDefault, value: roomContext.viewState.shouldShowPinnedEventsBanner)
-//            }
-=======
             .background(Color.compound.bgCanvasDefault.ignoresSafeArea())
             .overlay(alignment: .top) {
                 pinnedItemsBanner
@@ -46,7 +35,6 @@
             .overlay(alignment: .top) {
                 knockRequestsBanner
             }
->>>>>>> ba8edc31
             .safeAreaInset(edge: .bottom, spacing: 0) {
                 VStack(spacing: 0) {
                     RoomScreenFooterView(details: roomContext.viewState.footerDetails,
