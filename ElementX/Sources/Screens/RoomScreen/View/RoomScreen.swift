//
// Copyright 2022 New Vector Ltd
//
// Licensed under the Apache License, Version 2.0 (the "License");
// you may not use this file except in compliance with the License.
// You may obtain a copy of the License at
//
// http://www.apache.org/licenses/LICENSE-2.0
//
// Unless required by applicable law or agreed to in writing, software
// distributed under the License is distributed on an "AS IS" BASIS,
// WITHOUT WARRANTIES OR CONDITIONS OF ANY KIND, either express or implied.
// See the License for the specific language governing permissions and
// limitations under the License.
//

import SwiftUI

struct RoomScreen: View {
    @ObservedObject var context: RoomScreenViewModel.Context
    @State private var dragOver = false
    
    private let attachmentButtonPadding = 10.0
    
    var body: some View {
        timeline
            .background(Color.compound.bgCanvasDefault.ignoresSafeArea()) // Kills the toolbar translucency.
            .safeAreaInset(edge: .bottom, spacing: 0) {
                HStack(alignment: .bottom, spacing: attachmentButtonPadding) {
                    RoomAttachmentPicker(context: context)
                        .padding(.bottom, 5) // centre align with the send button
                    messageComposer
                        .environmentObject(context)
                }
                .padding(.leading, attachmentButtonPadding)
                .padding(.trailing, 12)
                .padding(.top, 8)
                .padding(.bottom)
            }
            .navigationBarTitleDisplayMode(.inline)
            .toolbar { toolbar }
            .toolbarBackground(.visible, for: .navigationBar) // Fix the toolbar's background.
            .overlay { loadingIndicator }
            .alert(item: $context.alertInfo)
            .sheet(item: $context.debugInfo) { TimelineItemDebugView(info: $0) }
            .sheet(item: $context.actionMenuInfo) { info in
                context.viewState.timelineItemMenuActionProvider?(info.item.id).map { actions in
                    TimelineItemMenu(item: info.item, actions: actions)
                        .environmentObject(context)
                }
            }
<<<<<<< HEAD
            .sheet(item: $context.reactionSummaryInfo) {
                ReactionsSummaryView(reactions: $0.reactions, members: context.viewState.members, imageProvider: context.imageProvider, selectedReactionKey: $0.selectedKey)
                    .edgesIgnoringSafeArea([.bottom])
            }
=======
            .interactiveQuickLook(item: $context.mediaPreviewItem)
>>>>>>> 10e16773
            .track(screen: .room)
            .task(id: context.viewState.roomId) {
                // Give a couple of seconds for items to load and to see them.
                try? await Task.sleep(for: .seconds(2))
                
                guard !Task.isCancelled else { return }
                context.send(viewAction: .markRoomAsRead)
            }
            .onDrop(of: ["public.item"], isTargeted: $dragOver) { providers -> Bool in
                guard let provider = providers.first,
                      provider.isSupportedForPasteOrDrop else {
                    return false
                }
                
                context.send(viewAction: .handlePasteOrDrop(provider: provider))
                return true
            }
            .confirmationDialog(item: $context.sendFailedConfirmationDialogInfo, titleVisibility: .visible) { item in
                Button(L10n.screenRoomRetrySendMenuSendAgainAction) {
                    context.send(viewAction: .retrySend(transactionID: item.transactionID))
                }
                Button(L10n.screenRoomRetrySendMenuRemoveAction, role: .destructive) {
                    context.send(viewAction: .cancelSend(transactionID: item.transactionID))
                }
            }
    }
    
    private var timeline: some View {
        TimelineView()
            .id(context.viewState.roomId)
            .environmentObject(context)
            .environment(\.timelineStyle, context.viewState.timelineStyle)
            .environment(\.readReceiptsEnabled, context.viewState.readReceiptsEnabled)
            .overlay(alignment: .bottomTrailing) { scrollToBottomButton }
    }
    
    private var messageComposer: some View {
        MessageComposer(text: $context.composerText,
                        focused: $context.composerFocused,
                        sendingDisabled: context.viewState.sendButtonDisabled,
                        mode: context.viewState.composerMode) {
            sendMessage()
        } pasteAction: { provider in
            context.send(viewAction: .handlePasteOrDrop(provider: provider))
        } replyCancellationAction: {
            context.send(viewAction: .cancelReply)
        } editCancellationAction: {
            context.send(viewAction: .cancelEdit)
        }
        .onChange(of: context.actionMenuInfo) { _ in
            context.composerFocused = false
        }
    }
    
    private var scrollToBottomButton: some View {
        Button { context.viewState.scrollToBottomPublisher.send(()) } label: {
            Image(systemName: "chevron.down")
                .font(.compound.bodyLG)
                .fontWeight(.semibold)
                .foregroundColor(.compound.iconSecondary)
                .padding(13)
                .offset(y: 1)
                .background {
                    Circle()
                        .fill(Color.compound.iconOnSolidPrimary)
                        // Intentionally using system primary colour to get white/black.
                        .shadow(color: .primary.opacity(0.33), radius: 2.0)
                }
                .padding()
        }
        .opacity(context.scrollToBottomButtonVisible ? 1.0 : 0.0)
        .accessibilityHidden(!context.scrollToBottomButtonVisible)
        .animation(.elementDefault, value: context.scrollToBottomButtonVisible)
    }
    
    @ViewBuilder
    private var loadingIndicator: some View {
        if context.viewState.showLoading {
            ProgressView()
                .progressViewStyle(.circular)
                .tint(.compound.textPrimary)
                .padding(16)
                .background(.ultraThickMaterial)
                .cornerRadius(8)
        }
    }
    
    @ToolbarContentBuilder
    private var toolbar: some ToolbarContent {
        // .principal + .primaryAction works better than .navigation leading + trailing
        // as the latter disables interaction in the action button for rooms with long names
        ToolbarItem(placement: .principal) {
            RoomHeaderView(context: context)
        }
    }
    
    private func sendMessage() {
        guard !context.viewState.sendButtonDisabled else { return }
        context.send(viewAction: .sendMessage)
    }
}

// MARK: - Previews

struct RoomScreen_Previews: PreviewProvider {
    static let viewModel = RoomScreenViewModel(timelineController: MockRoomTimelineController(),
                                               mediaProvider: MockMediaProvider(),
                                               roomProxy: RoomProxyMock(with: .init(displayName: "Preview room")),
                                               appSettings: ServiceLocator.shared.settings,
                                               analytics: ServiceLocator.shared.analytics,
                                               userIndicatorController: ServiceLocator.shared.userIndicatorController)
    
    static var previews: some View {
        NavigationStack {
            RoomScreen(context: viewModel.context)
        }
    }
}<|MERGE_RESOLUTION|>--- conflicted
+++ resolved
@@ -49,14 +49,11 @@
                         .environmentObject(context)
                 }
             }
-<<<<<<< HEAD
             .sheet(item: $context.reactionSummaryInfo) {
                 ReactionsSummaryView(reactions: $0.reactions, members: context.viewState.members, imageProvider: context.imageProvider, selectedReactionKey: $0.selectedKey)
                     .edgesIgnoringSafeArea([.bottom])
             }
-=======
             .interactiveQuickLook(item: $context.mediaPreviewItem)
->>>>>>> 10e16773
             .track(screen: .room)
             .task(id: context.viewState.roomId) {
                 // Give a couple of seconds for items to load and to see them.
