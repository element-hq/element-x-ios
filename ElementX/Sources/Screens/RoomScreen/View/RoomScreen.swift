//
// Copyright 2022-2024 New Vector Ltd.
//
// SPDX-License-Identifier: AGPL-3.0-only
// Please see LICENSE in the repository root for full details.
//

import Compound
import SwiftUI
import WysiwygComposer

struct RoomScreen: View {
    @ObservedObject var roomContext: RoomScreenViewModel.Context
    @ObservedObject var timelineContext: TimelineViewModel.Context
    @ObservedObject private var composerToolbarContext: ComposerToolbarViewModel.Context
    @State private var dragOver = false
    let composerToolbar: ComposerToolbar

    init(roomViewModel: RoomScreenViewModelProtocol,
         timelineViewModel: TimelineViewModelProtocol,
         composerToolbar: ComposerToolbar) {
        roomContext = roomViewModel.context
        timelineContext = timelineViewModel.context
        self.composerToolbar = composerToolbar
        composerToolbarContext = composerToolbar.context
    }

    var body: some View {
        timeline
            
            .safeAreaInset(edge: .bottom, spacing: 0) {
                VStack(spacing: 0) {
                    RoomScreenFooterView(details: roomContext.viewState.footerDetails,
                                         mediaProvider: roomContext.mediaProvider) { action in
                        roomContext.send(viewAction: .footerViewAction(action))
                    }
<<<<<<< HEAD
                    .padding(.top, 8)
                    .environmentObject(timelineContext)
                    .environment(\.timelineContext, timelineContext)
                    // Make sure the reply header honours the hideTimelineMedia setting too.
                    .environment(\.shouldAutomaticallyLoadImages, !timelineContext.viewState.hideTimelineMedia)
=======
                    
                    composerToolbar
                        .padding(.bottom, composerToolbarContext.composerFormattingEnabled ? 8 : 12)
                        .background {
                            if composerToolbarContext.composerFormattingEnabled {
                                RoundedRectangle(cornerRadius: 20)
                                    .stroke(Color.compound.borderInteractiveSecondary, lineWidth: 0.5)
                                    .ignoresSafeArea()
                            }
                        }
                        .padding(.top, 8)
                        .background(Color.compound.bgCanvasDefault.ignoresSafeArea())
                        .environmentObject(timelineContext)
                        .environment(\.timelineContext, timelineContext)
                        // Make sure the reply header honours the hideTimelineMedia setting too.
                        .environment(\.shouldAutomaticallyLoadImages, !timelineContext.viewState.hideTimelineMedia)
                }
>>>>>>> 794d0eea
            }
//            .overlay(alignment: .top) {
//                Group {
//                    if roomContext.viewState.shouldShowPinnedEventsBanner {
//                        pinnedItemsBanner
//                    }
//                }
//                .animation(.elementDefault, value: roomContext.viewState.shouldShowPinnedEventsBanner)
//            }
            .navigationTitle(L10n.screenRoomTitle) // Hidden but used for back button text.
            .navigationBarTitleDisplayMode(.inline)
            .navigationBarHidden(isNavigationBarHidden)
            .toolbar { toolbar }
            .toolbarBackground(.visible, for: .navigationBar) // Fix the toolbar's background.
            .overlay { loadingIndicator }
            .alert(item: $timelineContext.alertInfo)
//            .sheet(item: $timelineContext.debugInfo) { TimelineItemDebugView(info: $0) }
            .sheet(item: $timelineContext.actionMenuInfo) { info in
                let actions = TimelineItemMenuActionProvider(timelineItem: info.item,
                                                             canCurrentUserRedactSelf: timelineContext.viewState.canCurrentUserRedactSelf,
                                                             canCurrentUserRedactOthers: timelineContext.viewState.canCurrentUserRedactOthers,
                                                             canCurrentUserPin: timelineContext.viewState.canCurrentUserPin,
                                                             pinnedEventIDs: timelineContext.viewState.pinnedEventIDs,
                                                             isDM: timelineContext.viewState.isEncryptedOneToOneRoom,
                                                             isViewSourceEnabled: timelineContext.viewState.isViewSourceEnabled,
                                                             isPinnedEventsTimeline: timelineContext.viewState.isPinnedEventsTimeline)
                    .makeActions()
                if let actions {
                    TimelineItemMenu(item: info.item, actions: actions)
                        .environmentObject(timelineContext)
                }
            }
            .sheet(item: $timelineContext.reactionSummaryInfo) {
                ReactionsSummaryView(reactions: $0.reactions,
                                     members: timelineContext.viewState.members,
                                     mediaProvider: timelineContext.mediaProvider,
                                     selectedReactionKey: $0.selectedKey)
                    .edgesIgnoringSafeArea([.bottom])
            }
            .sheet(item: $timelineContext.readReceiptsSummaryInfo) {
                ReadReceiptsSummaryView(orderedReadReceipts: $0.orderedReceipts)
                    .environmentObject(timelineContext)
            }
            .interactiveQuickLook(item: $timelineContext.mediaPreviewItem)
            .track(screen: .Room)
            .onDrop(of: ["public.item", "public.file-url"], isTargeted: $dragOver) { providers -> Bool in
                guard let provider = providers.first,
                      provider.isSupportedForPasteOrDrop else {
                    return false
                }
                
                timelineContext.send(viewAction: .handlePasteOrDrop(provider: provider))
                return true
            }
            .sentryTrace("\(Self.self)")
    }

    private var timeline: some View {
        TimelineView()
            .id(timelineContext.viewState.roomID)
            .environmentObject(timelineContext)
            .environment(\.focussedEventID, timelineContext.viewState.timelineViewState.focussedEvent?.eventID)
            .overlay(alignment: .bottomTrailing) {
                scrollToBottomButton
            }
    }
    
    private var pinnedItemsBanner: some View {
        PinnedItemsBannerView(state: roomContext.viewState.pinnedEventsBannerState,
                              onMainButtonTap: { roomContext.send(viewAction: .tappedPinnedEventsBanner) },
                              onViewAllButtonTap: { roomContext.send(viewAction: .viewAllPins) })
            .transition(.move(edge: .top))
    }
    
    private var scrollToBottomButton: some View {
        Button { timelineContext.send(viewAction: .scrollToBottom) } label: {
            Image(systemName: "chevron.down")
                .font(.zero.bodyLG)
                .fontWeight(.semibold)
                .foregroundColor(.compound.iconSecondary)
                .padding(13)
                .offset(y: 1)
                .background {
                    Circle()
                        .fill(Color.compound.iconOnSolidPrimary)
                        // Intentionally using system primary colour to get white/black.
                        .shadow(color: .primary.opacity(0.33), radius: 2.0)
                }
                .padding()
        }
        .opacity(isAtBottomAndLive ? 0.0 : 1.0)
        .accessibilityHidden(isAtBottomAndLive)
        .animation(.elementDefault, value: isAtBottomAndLive)
        .accessibilityIdentifier(A11yIdentifiers.roomScreen.scrollToBottom)
    }
    
    private var isAtBottomAndLive: Bool {
        timelineContext.isScrolledToBottom && timelineContext.viewState.timelineViewState.isLive
    }
    
    @ViewBuilder
    private var loadingIndicator: some View {
        if timelineContext.viewState.showLoading {
            ProgressView()
                .progressViewStyle(.circular)
                .tint(.compound.textPrimary)
                .padding(16)
                .background(.ultraThickMaterial)
                .cornerRadius(8)
        }
    }
    
    @ToolbarContentBuilder
    private var toolbar: some ToolbarContent {
        // .principal + .primaryAction works better than .navigation leading + trailing
        // as the latter disables interaction in the action button for rooms with long names
        ToolbarItem(placement: .principal) {
            RoomHeaderView(roomName: roomContext.viewState.roomTitle,
                           roomAvatar: roomContext.viewState.roomAvatar,
                           mediaProvider: roomContext.mediaProvider)
                // Using a button stops it from getting truncated in the navigation bar
                .contentShape(.rect)
                .onTapGesture {
                    roomContext.send(viewAction: .displayRoomDetails)
                }
        }
        
        /// Hiding `call button` for zero
        
//        if !ProcessInfo.processInfo.isiOSAppOnMac {
//            ToolbarItem(placement: .primaryAction) {
//                if roomContext.viewState.shouldShowCallButton {
//                    callButton
//                        .disabled(!roomContext.viewState.canJoinCall)
//                }
//            }
//        }
    }
    
    @ViewBuilder
    private var callButton: some View {
        if roomContext.viewState.hasOngoingCall {
            Button {
                roomContext.send(viewAction: .displayCall)
            } label: {
                Label(L10n.actionJoin, icon: \.videoCallSolid)
                    .labelStyle(.titleAndIcon)
            }
            .buttonStyle(ElementCallButtonStyle())
            .accessibilityIdentifier(A11yIdentifiers.roomScreen.joinCall)
        } else {
            Button {
                roomContext.send(viewAction: .displayCall)
            } label: {
                CompoundIcon(\.videoCallSolid)
            }
            .accessibilityIdentifier(A11yIdentifiers.roomScreen.joinCall)
        }
    }
    
    private var isNavigationBarHidden: Bool {
        composerToolbarContext.composerFormattingEnabled && composerToolbarContext.composerExpanded && UIDevice.current.userInterfaceIdiom == .pad
    }
}

// MARK: - Previews

struct RoomScreen_Previews: PreviewProvider, TestablePreview {
    static let roomProxyMock = JoinedRoomProxyMock(.init(id: "stable_id",
                                                         name: "Preview room",
                                                         hasOngoingCall: true))
    static let roomViewModel = RoomScreenViewModel.mock(roomProxyMock: roomProxyMock)
    static let timelineViewModel = TimelineViewModel(roomProxy: roomProxyMock,
                                                     timelineController: MockRoomTimelineController(),
                                                     mediaProvider: MediaProviderMock(configuration: .init()),
                                                     mediaPlayerProvider: MediaPlayerProviderMock(),
                                                     voiceMessageMediaManager: VoiceMessageMediaManagerMock(),
                                                     userIndicatorController: ServiceLocator.shared.userIndicatorController,
                                                     appMediator: AppMediatorMock.default,
                                                     appSettings: ServiceLocator.shared.settings,
                                                     analyticsService: ServiceLocator.shared.analytics)

    static var previews: some View {
        NavigationStack {
            RoomScreen(roomViewModel: roomViewModel,
                       timelineViewModel: timelineViewModel,
                       composerToolbar: ComposerToolbar.mock())
        }
    }
}<|MERGE_RESOLUTION|>--- conflicted
+++ resolved
@@ -34,13 +34,6 @@
                                          mediaProvider: roomContext.mediaProvider) { action in
                         roomContext.send(viewAction: .footerViewAction(action))
                     }
-<<<<<<< HEAD
-                    .padding(.top, 8)
-                    .environmentObject(timelineContext)
-                    .environment(\.timelineContext, timelineContext)
-                    // Make sure the reply header honours the hideTimelineMedia setting too.
-                    .environment(\.shouldAutomaticallyLoadImages, !timelineContext.viewState.hideTimelineMedia)
-=======
                     
                     composerToolbar
                         .padding(.bottom, composerToolbarContext.composerFormattingEnabled ? 8 : 12)
@@ -52,13 +45,12 @@
                             }
                         }
                         .padding(.top, 8)
-                        .background(Color.compound.bgCanvasDefault.ignoresSafeArea())
+//                        .background(Color.compound.bgCanvasDefault.ignoresSafeArea())
                         .environmentObject(timelineContext)
                         .environment(\.timelineContext, timelineContext)
                         // Make sure the reply header honours the hideTimelineMedia setting too.
                         .environment(\.shouldAutomaticallyLoadImages, !timelineContext.viewState.hideTimelineMedia)
                 }
->>>>>>> 794d0eea
             }
 //            .overlay(alignment: .top) {
 //                Group {
