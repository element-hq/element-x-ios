--- conflicted
+++ resolved
@@ -204,12 +204,9 @@
         // as the latter disables interaction in the action button for rooms with long names
         ToolbarItem(placement: .topBarLeading) {
             RoomHeaderView(roomName: roomContext.viewState.roomTitle,
-<<<<<<< HEAD
                            roomSubtitle: roomContext.viewState.roomSubtitle, roomAvatar: roomContext.viewState.roomAvatar,
-=======
                            roomAvatar: roomContext.viewState.roomAvatar,
                            dmRecipientVerificationState: roomContext.viewState.dmRecipientVerificationState,
->>>>>>> d8b88f1c
                            mediaProvider: roomContext.mediaProvider)
                 // Using a button stops it from getting truncated in the navigation bar
                 .contentShape(.rect)
