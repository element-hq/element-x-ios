--- conflicted
+++ resolved
@@ -26,16 +26,11 @@
     }
 
     var body: some View {
-<<<<<<< HEAD
-        timeline
-            .background(Color.zero.bgCanvasDefault.ignoresSafeArea())
-=======
         TimelineView(timelineContext: timelineContext)
             .overlay(alignment: .bottomTrailing) {
                 scrollToBottomButton
             }
-            .background(Color.compound.bgCanvasDefault.ignoresSafeArea())
->>>>>>> 29cfcb0b
+            .background(Color.zero.bgCanvasDefault.ignoresSafeArea())
             .overlay(alignment: .top) {
                 pinnedItemsBanner
             }
@@ -74,41 +69,6 @@
             .toolbarBackground(.visible, for: .navigationBar) // Fix the toolbar's background.
             .toolbarRole(.editor)
             .overlay { loadingIndicator }
-<<<<<<< HEAD
-            .alert(item: $timelineContext.alertInfo)
-            .sheet(item: $timelineContext.manageMemberViewModel) {
-                ManageRoomMemberSheetView(context: $0.context)
-            }
-//            .sheet(item: $timelineContext.debugInfo) { TimelineItemDebugView(info: $0) }
-            .sheet(item: $timelineContext.actionMenuInfo) { info in
-                let actions = TimelineItemMenuActionProvider(timelineItem: info.item,
-                                                             canCurrentUserRedactSelf: timelineContext.viewState.canCurrentUserRedactSelf,
-                                                             canCurrentUserRedactOthers: timelineContext.viewState.canCurrentUserRedactOthers,
-                                                             canCurrentUserPin: timelineContext.viewState.canCurrentUserPin,
-                                                             pinnedEventIDs: timelineContext.viewState.pinnedEventIDs,
-                                                             isDM: timelineContext.viewState.isDirectOneToOneRoom,
-                                                             isViewSourceEnabled: timelineContext.viewState.isViewSourceEnabled,
-                                                             timelineKind: timelineContext.viewState.timelineKind,
-                                                             emojiProvider: timelineContext.viewState.emojiProvider)
-                    .makeActions()
-                if let actions {
-                    TimelineItemMenu(item: info.item, actions: actions)
-                        .environmentObject(timelineContext)
-                }
-            }
-            .sheet(item: $timelineContext.reactionSummaryInfo) {
-                ReactionsSummaryView(reactions: $0.reactions,
-                                     members: timelineContext.viewState.members,
-                                     mediaProvider: timelineContext.mediaProvider,
-                                     selectedReactionKey: $0.selectedKey)
-                    .edgesIgnoringSafeArea([.bottom])
-            }
-            .sheet(item: $timelineContext.readReceiptsSummaryInfo) {
-                ReadReceiptsSummaryView(orderedReadReceipts: $0.orderedReceipts)
-                    .environmentObject(timelineContext)
-            }
-=======
->>>>>>> 29cfcb0b
             .timelineMediaPreview(viewModel: $roomContext.mediaPreviewViewModel)
             .track(screen: .Room)
             .onDrop(of: ["public.item", "public.file-url"], isTargeted: $dragOver) { providers -> Bool in
