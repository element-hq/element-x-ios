//
// Copyright 2022 New Vector Ltd
//
// Licensed under the Apache License, Version 2.0 (the "License");
// you may not use this file except in compliance with the License.
// You may obtain a copy of the License at
//
// http://www.apache.org/licenses/LICENSE-2.0
//
// Unless required by applicable law or agreed to in writing, software
// distributed under the License is distributed on an "AS IS" BASIS,
// WITHOUT WARRANTIES OR CONDITIONS OF ANY KIND, either express or implied.
// See the License for the specific language governing permissions and
// limitations under the License.
//

import Foundation
import SwiftUI

struct TimelineItemBubbledStylerView<Content: View>: View {
    @EnvironmentObject private var context: RoomScreenViewModel.Context
    @Environment(\.timelineGroupStyle) private var timelineGroupStyle
    
    let timelineItem: EventBasedTimelineItemProtocol
    @ViewBuilder let content: () -> Content

    @ScaledMetric private var senderNameVerticalPadding = 3
    private let cornerRadius: CGFloat = 12
    
    @State private var showItemActionMenu = false

    private var isTextItem: Bool { timelineItem is TextBasedRoomTimelineItem }
    private var isEncryptedOneToOneRoom: Bool { context.viewState.isEncryptedOneToOneRoom }

    var body: some View {
        ZStack(alignment: .trailingFirstTextBaseline) {
            VStack(alignment: alignment, spacing: -12) {
                if !timelineItem.isOutgoing, !isEncryptedOneToOneRoom {
                    header
                        .zIndex(1)
                }

                VStack(alignment: alignment, spacing: 0) {
                    HStack {
                        if timelineItem.isOutgoing {
                            Spacer()
                        }

                        messageBubbleWithReactions
                    }
                    .padding(timelineItem.isOutgoing ? .leading : .trailing, 40) // Extra padding to differentiate alignment.
                    
                    HStack(spacing: 0) {
                        if !timelineItem.isOutgoing {
                            Spacer()
                        }
                        TimelineItemStatusView(timelineItem: timelineItem)
                            .environmentObject(context)
                            .padding(.top, 8)
                            .padding(.bottom, 3)
                    }
                }
                .padding(.horizontal, 16)
            }
        }
    }
    
    @ViewBuilder
    private var header: some View {
        if shouldShowSenderDetails {
            HStack(alignment: .top, spacing: 4) {
                TimelineSenderAvatarView(timelineItem: timelineItem)
                    .accessibilityHidden(true)
                Text(timelineItem.sender.displayName ?? timelineItem.sender.id)
                    .font(.compound.bodySMSemibold)
                    .foregroundColor(.compound.textPrimary)
                    .lineLimit(1)
                    .padding(.vertical, senderNameVerticalPadding)
            }
            .accessibilityElement(children: .combine)
            .onTapGesture {
                context.send(viewAction: .tappedOnUser(userID: timelineItem.sender.id))
            }
            .padding(.top, 8)
        }
    }
    
    private var messageBubbleWithReactions: some View {
        // Figma overlaps reactions by 3
        VStack(alignment: alignment, spacing: -3) {
            messageBubble
                .accessibilityElement(children: .combine)
            
            if !timelineItem.properties.reactions.isEmpty {
                TimelineReactionsView(reactions: timelineItem.properties.reactions,
<<<<<<< HEAD
                                      layoutDirection: timelineItem.isOutgoing ? .rightToLeft : .leftToRight) { key in
                    context.send(viewAction: .sendReaction(key: key, eventID: timelineItem.id))
                } showReactionSummary: { key in
                    context.send(viewAction: .reactionSummary(itemID: timelineItem.id, key: key))
=======
                                      alignment: alignment) { key in
                    context.send(viewAction: .toggleReaction(key: key, eventID: timelineItem.id))
>>>>>>> 02f086cf
                }
                // Workaround to stop the message long press stealing the touch from the reaction buttons
                .onTapGesture { }
            }
        }
    }
    
    var messageBubble: some View {
        styledContent
            .onTapGesture(count: 2) {
                context.send(viewAction: .displayEmojiPicker(itemID: timelineItem.id))
            }
            .onTapGesture {
                context.send(viewAction: .itemTapped(id: timelineItem.id))
            }
            // We need a tap gesture before this long one so that it doesn't
            // steal away the gestures from the scroll view
            .longPressWithFeedback {
                context.send(viewAction: .timelineItemMenu(itemID: timelineItem.id))
            }
            .padding(.top, messageBubbleTopPadding)
    }

    @ViewBuilder
    var styledContent: some View {
        if shouldFillBubble {
            contentWithTimestamp
                .bubbleStyle(inset: false,
                             cornerRadius: cornerRadius,
                             corners: roundedCorners)
        } else {
            contentWithTimestamp
                .bubbleStyle(inset: true,
                             color: timelineItem.isOutgoing ? .compound._bgBubbleOutgoing : .compound._bgBubbleIncoming,
                             cornerRadius: cornerRadius,
                             corners: roundedCorners)
        }
    }

    @ViewBuilder
    var contentWithTimestamp: some View {
        if isTextItem || shouldFillBubble {
            ZStack(alignment: .bottomTrailing) {
                contentWithReply
                interactiveLocalizedSendInfo
            }
        } else {
            HStack(alignment: .bottom, spacing: 4) {
                contentWithReply
                interactiveLocalizedSendInfo
            }
        }
    }

    @ViewBuilder
    var interactiveLocalizedSendInfo: some View {
        if timelineItem.hasFailedToSend {
            backgroundedLocalizedSendInfo
                .onTapGesture {
                    context.sendFailedConfirmationDialogInfo = .init(transactionID: timelineItem.properties.transactionID)
                }
        } else {
            backgroundedLocalizedSendInfo
        }
    }

    @ViewBuilder
    var backgroundedLocalizedSendInfo: some View {
        if shouldFillBubble {
            localizedSendInfo
                .padding(.horizontal, 4)
                .padding(.vertical, 2)
                .background(Color.compound.bgSubtleSecondary)
                .cornerRadius(10)
                .padding(.trailing, 4)
                .padding(.bottom, 4)

        } else {
            localizedSendInfo
        }
    }

    @ViewBuilder
    var localizedSendInfo: some View {
        HStack(spacing: 4) {
            if let timelineItem = timelineItem as? TextBasedRoomTimelineItem {
                Text(timelineItem.localizedSendInfo)
            } else {
                Text(timelineItem.timestamp)
            }

            if timelineItem.hasFailedToSend {
                Image(systemName: "exclamationmark.circle.fill")
            }
        }
        .font(.compound.bodyXS)
        .foregroundColor(timelineItem.hasFailedToSend ? .compound.textCriticalPrimary : .compound.textSecondary)
        .padding(.bottom, shouldFillBubble ? 0 : -4)
    }
    
    @ViewBuilder
    var contentWithReply: some View {
        TimelineBubbleLayout(spacing: 8) {
            if let messageTimelineItem = timelineItem as? EventBasedMessageTimelineItemProtocol,
               let replyDetails = messageTimelineItem.replyDetails {
                // The rendered reply bubble with a greedy width. The custom layout prevents
                // the infinite width from increasing the overall width of the view.
                TimelineReplyView(placement: .timeline, timelineItemReplyDetails: replyDetails)
                    .fixedSize(horizontal: false, vertical: true)
                    .padding(4.0)
                    .frame(maxWidth: .infinity, alignment: .leading)
                    .background(Color.compound.bgCanvasDefault)
                    .cornerRadius(8)
                    .layoutPriority(TimelineBubbleLayout.Priority.visibleQuote)
                
                // Add a fixed width reply bubble that is used for layout calculations but won't be rendered.
                TimelineReplyView(placement: .timeline, timelineItemReplyDetails: replyDetails)
                    .fixedSize(horizontal: false, vertical: true)
                    .padding(4.0)
                    .layoutPriority(TimelineBubbleLayout.Priority.hiddenQuote)
                    .hidden()
            }
            
            content()
                .layoutPriority(TimelineBubbleLayout.Priority.regularText)
        }
    }
    
    private var messageBubbleTopPadding: CGFloat {
        guard timelineItem.isOutgoing || isEncryptedOneToOneRoom else { return 0 }
        return timelineGroupStyle == .single || timelineGroupStyle == .first ? 8 : 0
    }

    private var shouldFillBubble: Bool {
        switch timelineItem {
        case is ImageRoomTimelineItem,
             is VideoRoomTimelineItem,
             is StickerRoomTimelineItem:
            return true
        case let locationTimelineItem as LocationRoomTimelineItem:
            return locationTimelineItem.content.geoURI != nil
        default:
            return false
        }
    }
    
    private var alignment: HorizontalAlignment {
        timelineItem.isOutgoing ? .trailing : .leading
    }
    
    private var roundedCorners: UIRectCorner {
        switch timelineGroupStyle {
        case .single:
            return .allCorners
        case .first:
            if timelineItem.isOutgoing {
                return [.topLeft, .topRight, .bottomLeft]
            } else {
                return [.topLeft, .topRight, .bottomRight]
            }
        case .middle:
            return timelineItem.isOutgoing ? [.topLeft, .bottomLeft] : [.topRight, .bottomRight]
        case .last:
            if timelineItem.isOutgoing {
                return [.topLeft, .bottomLeft, .bottomRight]
            } else {
                return [.topRight, .bottomLeft, .bottomRight]
            }
        }
    }
    
    private var shouldShowSenderDetails: Bool {
        timelineGroupStyle.shouldShowSenderDetails
    }
}

private extension View {
    func bubbleStyle(inset: Bool, color: Color? = nil, cornerRadius: CGFloat, corners: UIRectCorner) -> some View {
        padding(inset ? 8 : 0)
            .background(inset ? color : nil)
            .cornerRadius(cornerRadius, corners: corners)
    }
}

struct TimelineItemBubbledStylerView_Previews: PreviewProvider {
    static let viewModel = RoomScreenViewModel.mock
    
    static var previews: some View {
        mockTimeline
            .previewDisplayName("Mock Timeline")
        mockTimeline
            .environment(\.readReceiptsEnabled, true)
            .previewDisplayName("Mock Timeline with read receipts")
        mockTimeline
            .environment(\.layoutDirection, .rightToLeft)
            .previewDisplayName("Mock Timeline RTL")
        replies
            .previewDisplayName("Replies")
    }
    
    static var mockTimeline: some View {
        ScrollView {
            VStack(alignment: .leading, spacing: 0) {
                ForEach(viewModel.state.items) { item in
                    item.padding(TimelineStyle.bubbles.rowInsets) // Insets added in the table view cells
                }
            }
        }
        .environment(\.timelineStyle, .bubbles)
        .environmentObject(viewModel.context)
    }
    
    static var replies: some View {
        VStack {
            RoomTimelineViewProvider.text(TextRoomTimelineItem(id: "",
                                                               timestamp: "10:42",
                                                               isOutgoing: true,
                                                               isEditable: false,
                                                               sender: .init(id: "whoever"),
                                                               content: .init(body: "A long message that should be on multiple lines."),
                                                               replyDetails: .loaded(sender: .init(id: "", displayName: "Alice"),
                                                                                     contentType: .text(.init(body: "Short")))),
                                          .single)
            
            RoomTimelineViewProvider.text(TextRoomTimelineItem(id: "",
                                                               timestamp: "10:42",
                                                               isOutgoing: true,
                                                               isEditable: false,
                                                               sender: .init(id: "whoever"),
                                                               content: .init(body: "Short message"),
                                                               replyDetails: .loaded(sender: .init(id: "", displayName: "Alice"),
                                                                                     contentType: .text(.init(body: "A long message that should be on more than 2 lines and so will be clipped by the layout.")))),
                                          .single)
        }
        .environmentObject(viewModel.context)
    }
}<|MERGE_RESOLUTION|>--- conflicted
+++ resolved
@@ -93,15 +93,10 @@
             
             if !timelineItem.properties.reactions.isEmpty {
                 TimelineReactionsView(reactions: timelineItem.properties.reactions,
-<<<<<<< HEAD
                                       layoutDirection: timelineItem.isOutgoing ? .rightToLeft : .leftToRight) { key in
-                    context.send(viewAction: .sendReaction(key: key, eventID: timelineItem.id))
+                    context.send(viewAction: .toggleReaction(key: key, eventID: timelineItem.id))
                 } showReactionSummary: { key in
                     context.send(viewAction: .reactionSummary(itemID: timelineItem.id, key: key))
-=======
-                                      alignment: alignment) { key in
-                    context.send(viewAction: .toggleReaction(key: key, eventID: timelineItem.id))
->>>>>>> 02f086cf
                 }
                 // Workaround to stop the message long press stealing the touch from the reaction buttons
                 .onTapGesture { }
