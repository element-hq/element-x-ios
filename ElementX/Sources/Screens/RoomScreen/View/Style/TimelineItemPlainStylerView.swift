//
// Copyright 2022 New Vector Ltd
//
// Licensed under the Apache License, Version 2.0 (the "License");
// you may not use this file except in compliance with the License.
// You may obtain a copy of the License at
//
// http://www.apache.org/licenses/LICENSE-2.0
//
// Unless required by applicable law or agreed to in writing, software
// distributed under the License is distributed on an "AS IS" BASIS,
// WITHOUT WARRANTIES OR CONDITIONS OF ANY KIND, either express or implied.
// See the License for the specific language governing permissions and
// limitations under the License.
//

import Foundation
import SwiftUI

struct TimelineItemPlainStylerView<Content: View>: View {
    @EnvironmentObject private var context: RoomScreenViewModel.Context
    @Environment(\.timelineGroupStyle) private var timelineGroupStyle
    
    private let feedbackGenerator = UIImpactFeedbackGenerator(style: .heavy)
    
    let timelineItem: EventBasedTimelineItemProtocol
    @ViewBuilder let content: () -> Content
    
    @State private var showItemActionMenu = false

    var body: some View {
        VStack(alignment: .trailing) {
            VStack(alignment: .leading, spacing: 4) {
                header

                VStack(alignment: .leading, spacing: 4) {
                    HStack(alignment: .firstTextBaseline) {
                        contentWithReply

                        Spacer()
                    }
                    supplementaryViews
                }
            }
            TimelineItemStatusView(timelineItem: timelineItem)
                .environmentObject(context)
        }
    }
    
    @ViewBuilder
    var contentWithReply: some View {
        VStack(alignment: .leading) {
            if let messageTimelineItem = timelineItem as? EventBasedMessageTimelineItemProtocol,
               let replyDetails = messageTimelineItem.replyDetails {
                HStack(spacing: 4.0) {
                    Rectangle()
                        .foregroundColor(.global.melon)
                        .frame(width: 4.0)
                    TimelineReplyView(placement: .timeline,
                                      timelineItemReplyDetails: replyDetails)
                }
            }
            
            content()
        }
        .onTapGesture(count: 2) {
            context.send(viewAction: .displayEmojiPicker(itemID: timelineItem.id))
        }
        .onTapGesture {
            context.send(viewAction: .itemTapped(id: timelineItem.id))
        }
        // We need a tap gesture before this long one so that it doesn't
        // steal away the gestures from the scroll view
        .onLongPressGesture(minimumDuration: 0.25) {
            context.send(viewAction: .timelineItemMenu(itemID: timelineItem.id))
            feedbackGenerator.impactOccurred()
        } onPressingChanged: { pressing in
            if pressing {
                feedbackGenerator.prepare()
            }
        }
    }
    
    @ViewBuilder
    private var header: some View {
        if shouldShowSenderDetails {
            HStack {
                HStack {
                    TimelineSenderAvatarView(timelineItem: timelineItem)
                    Text(timelineItem.sender.displayName ?? timelineItem.sender.id)
                        .font(.subheadline)
                        .foregroundColor(.compound.textPrimary)
                        .fontWeight(.semibold)
                        .lineLimit(1)
                }
                .onTapGesture {
                    context.send(viewAction: .tappedOnUser(userID: timelineItem.sender.id))
                }
                Spacer()
                Text(timelineItem.timestamp)
                    .foregroundColor(.compound.textSecondary)
                    .font(.compound.bodyXS)
            }
            .padding(.top, 16)
        }
    }
    
    @ViewBuilder
    private var supplementaryViews: some View {
        VStack {
            if timelineItem.properties.isEdited {
                Text(L10n.commonEditedSuffix)
                    .font(.compound.bodySM)
                    .foregroundColor(.compound.textSecondary)
            }
            
            if !timelineItem.properties.reactions.isEmpty {
                TimelineReactionsView(reactions: timelineItem.properties.reactions,
<<<<<<< HEAD
                                      layoutDirection: .leftToRight) { key in
                    context.send(viewAction: .sendReaction(key: key, eventID: timelineItem.id))
                } showReactionSummary: { key in
                    context.send(viewAction: .reactionSummary(itemID: timelineItem.id, key: key))
=======
                                      alignment: .leading) { key in
                    context.send(viewAction: .toggleReaction(key: key, eventID: timelineItem.id))
>>>>>>> 02f086cf
                }
                // Workaround to stop the message long press stealing the touch from the reaction buttons
                .onTapGesture { }
            }
        }
    }
    
    private var shouldShowSenderDetails: Bool {
        timelineGroupStyle.shouldShowSenderDetails
    }
}

struct TimelineItemPlainStylerView_Previews: PreviewProvider {
    static let viewModel = RoomScreenViewModel.mock
    
    static var previews: some View {
        VStack(alignment: .leading, spacing: 0) {
            ForEach(1..<MockRoomTimelineController().timelineItems.count, id: \.self) { index in
                let item = MockRoomTimelineController().timelineItems[index]
                RoomTimelineViewProvider(timelineItem: item, groupStyle: .single)
                    .padding(TimelineStyle.plain.rowInsets) // Insets added in the table view cells
            }
        }
        .environment(\.timelineStyle, .plain)
        .previewLayout(.sizeThatFits)
        .environmentObject(viewModel.context)
    }
}<|MERGE_RESOLUTION|>--- conflicted
+++ resolved
@@ -116,15 +116,10 @@
             
             if !timelineItem.properties.reactions.isEmpty {
                 TimelineReactionsView(reactions: timelineItem.properties.reactions,
-<<<<<<< HEAD
                                       layoutDirection: .leftToRight) { key in
-                    context.send(viewAction: .sendReaction(key: key, eventID: timelineItem.id))
+                    context.send(viewAction: .toggleReaction(key: key, eventID: timelineItem.id))
                 } showReactionSummary: { key in
                     context.send(viewAction: .reactionSummary(itemID: timelineItem.id, key: key))
-=======
-                                      alignment: .leading) { key in
-                    context.send(viewAction: .toggleReaction(key: key, eventID: timelineItem.id))
->>>>>>> 02f086cf
                 }
                 // Workaround to stop the message long press stealing the touch from the reaction buttons
                 .onTapGesture { }
