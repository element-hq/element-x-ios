//
// Copyright 2023, 2024 New Vector Ltd.
//
// SPDX-License-Identifier: AGPL-3.0-only OR LicenseRef-Element-Commercial
// Please see LICENSE files in the repository root for full details.
//

import Combine
import Foundation
import GameKit
import MatrixRustSDK
import SwiftUI
import WysiwygComposer

typealias ComposerToolbarViewModelType = StateStoreViewModel<ComposerToolbarViewState, ComposerToolbarViewAction>

final class ComposerToolbarViewModel: ComposerToolbarViewModelType, ComposerToolbarViewModelProtocol {
    private var initialText: String?
    private let wysiwygViewModel: WysiwygComposerViewModel
    private let completionSuggestionService: CompletionSuggestionServiceProtocol
    private let roomProxy: JoinedRoomProxyProtocol
    private let analyticsService: AnalyticsService
    private let draftService: ComposerDraftServiceProtocol
    private var identityPinningViolations = [String: RoomMemberProxyProtocol]()
    
    private let mentionBuilder: MentionBuilderProtocol
    private let attributedStringBuilder: AttributedStringBuilderProtocol
    
    private var hasAppeard = false
    private var mentionedUsersMap: [String: String?] = [:]

    private let actionsSubject: PassthroughSubject<ComposerToolbarViewModelAction, Never> = .init()
    var actions: AnyPublisher<ComposerToolbarViewModelAction, Never> {
        actionsSubject.eraseToAnyPublisher()
    }

    private struct WysiwygLinkData {
        let action: LinkAction
        let range: NSRange
        var url: String
        var text: String
    }

    private var currentLinkData: WysiwygLinkData?
    
    private var replyLoadingTask: Task<Void, Never>?

    init(initialText: String? = nil,
         roomProxy: JoinedRoomProxyProtocol,
         wysiwygViewModel: WysiwygComposerViewModel,
         completionSuggestionService: CompletionSuggestionServiceProtocol,
         mediaProvider: MediaProviderProtocol,
         mentionDisplayHelper: MentionDisplayHelper,
         analyticsService: AnalyticsService,
         composerDraftService: ComposerDraftServiceProtocol) {
        self.initialText = initialText
        self.wysiwygViewModel = wysiwygViewModel
        self.completionSuggestionService = completionSuggestionService
        self.analyticsService = analyticsService
        self.roomProxy = roomProxy
        draftService = composerDraftService
        
        mentionBuilder = MentionBuilder()
        attributedStringBuilder = AttributedStringBuilder(cacheKey: "Composer", mentionBuilder: mentionBuilder)
        
        super.init(initialViewState: ComposerToolbarViewState(audioPlayerState: .init(id: .recorderPreview,
                                                                                      title: L10n.commonVoiceMessage,
                                                                                      duration: 0),
                                                              audioRecorderState: .init(),
                                                              isRoomEncrypted: roomProxy.isEncrypted,
                                                              bindings: .init()),
                   mediaProvider: mediaProvider)

        context.$viewState
            .map(\.composerMode)
            .removeDuplicates()
            .sink { [weak self] in
                self?.wysiwygViewModel.shouldReplaceText = $0.isTextEditingEnabled
                self?.actionsSubject.send(.composerModeChanged(mode: $0))
            }
            .store(in: &cancellables)

        context.$viewState
            .map(\.bindings.composerFocused)
            .removeDuplicates()
            .sink { [weak self] in self?.actionsSubject.send(.composerFocusedChanged(isFocused: $0)) }
            .store(in: &cancellables)

        wysiwygViewModel.$isContentEmpty
            .removeDuplicates()
            .sink { [weak self] isEmpty in
                self?.state.composerEmpty = isEmpty
                self?.actionsSubject.send(.contentChanged(isEmpty: isEmpty))
            }
            .store(in: &cancellables)
        
        context.$viewState
            .map(\.bindings.plainComposerText)
            .removeDuplicates()
            .sink { [weak self] plainComposerText in
                self?.actionsSubject.send(.contentChanged(isEmpty: plainComposerText.string.isEmpty))
            }
            .store(in: &cancellables)

        wysiwygViewModel.$actionStates
            .map { actions in
                FormatType
                    .allCases
                    .map { type in
                        FormatItem(type: type,
                                   state: actions[type.composerAction] ?? .disabled)
                    }
            }
            .weakAssign(to: \.state.bindings.formatItems, on: self)
            .store(in: &cancellables)
        
        wysiwygViewModel.$suggestionPattern
            .sink { [weak self] suggestionPattern in
                self?.completionSuggestionService.setSuggestionTrigger(suggestionPattern?.toElementPattern)
            }
            .store(in: &cancellables)
        
        completionSuggestionService.suggestionsPublisher
            .weakAssign(to: \.state.suggestions, on: self)
            .store(in: &cancellables)
        
        setupMentionsHandling(mentionDisplayHelper: mentionDisplayHelper)
        focusComposerIfHardwareKeyboardConnected()
        
        let identityStatusChangesPublisher = roomProxy.identityStatusChangesPublisher.receive(on: DispatchQueue.main)

        Task { [weak self] in
            for await changes in identityStatusChangesPublisher.values {
                guard !Task.isCancelled else {
                    return
                }

                await self?.processIdentityStatusChanges(changes)
            }
        }
        .store(in: &cancellables)
    }
    
    // MARK: - Public

    override func process(viewAction: ComposerToolbarViewAction) {
        switch viewAction {
        case .composerAppeared:
            if !hasAppeard {
                hasAppeard = true
                wysiwygViewModel.setup()
            }
        case .sendMessage:
            guard !state.sendButtonDisabled else { return }
            
            switch state.composerMode {
            case .previewVoiceMessage:
                actionsSubject.send(.voiceMessage(.send))
            default:
                if context.composerFormattingEnabled {
                    actionsSubject.send(.sendMessage(plain: wysiwygViewModel.content.markdown,
                                                     html: wysiwygViewModel.content.html,
                                                     mode: state.composerMode,
                                                     intentionalMentions: wysiwygViewModel.getMentionsState().toIntentionalMentions()))
                } else {
                    sendPlainComposerText()
                }
            }
        case .editLastMessage:
            actionsSubject.send(.editLastMessage)
        case .cancelReply:
            set(mode: .default)
        case .cancelEdit:
            if let draft = draftService.loadVolatileDraft() {
                handleLoadDraft(draft)
                draftService.clearVolatileDraft()
            } else {
                set(text: "")
                set(mode: .default)
            }
        case .attach(let attachment):
            state.bindings.composerFocused = false
            actionsSubject.send(.attach(attachment))
        case .handlePasteOrDrop(let provider):
            actionsSubject.send(.handlePasteOrDrop(provider: provider))
        case .enableTextFormatting:
            state.bindings.composerFormattingEnabled = true
            state.bindings.composerFocused = true
            
            analyticsService.trackInteraction(name: .MobileRoomComposerFormattingEnabled)
        case .composerAction(let action):
            if action == .link {
                createLinkAlert()
            } else {
                wysiwygViewModel.apply(action)
            }
        case .selectedSuggestion(let suggestion):
            handleSuggestion(suggestion)
        case .voiceMessage(let voiceMessageAction):
            processVoiceMessageAction(voiceMessageAction)
        case .plainComposerTextChanged:
            completionSuggestionService.processTextMessage(state.bindings.plainComposerText.string, selectedRange: context.viewState.bindings.selectedRange)
        case .selectedTextChanged:
            completionSuggestionService.processTextMessage(state.bindings.plainComposerText.string, selectedRange: context.viewState.bindings.selectedRange)
        case .didToggleFormattingOptions:
            if context.composerFormattingEnabled {
                guard !context.plainComposerText.string.isEmpty else {
                    return
                }
                DispatchQueue.main.async {
                    self.wysiwygViewModel.textView.flushPills()
                    self.wysiwygViewModel.setMarkdownContent(self.context.plainComposerText.string)
                }
            } else {
                context.plainComposerText = NSAttributedString(string: wysiwygViewModel.attributedContent.text.string)
            }
        }
    }

    func process(timelineAction: TimelineComposerAction) {
        switch timelineAction {
        case .setMode(mode: let mode):
            if state.composerMode.isComposingNewMessage, mode.isEdit {
                handleSaveDraft(isVolatile: true)
            }
            set(mode: mode)
        case .setText(let plainText, let htmlText):
            if let htmlText, context.composerFormattingEnabled {
                set(text: htmlText)
            } else {
                set(text: plainText)
            }
        case .setFocus:
            state.bindings.composerFocused = true
        case .removeFocus:
            state.bindings.composerFocused = false
        case .clear:
            if let draft = draftService.loadVolatileDraft() {
                handleLoadDraft(draft)
                draftService.clearVolatileDraft()
            } else {
                set(mode: .default)
                set(text: "")
            }
        }
    }
    
    func loadDraft() async {
        if let initialText {
            set(text: initialText)
            set(mode: .default)
            state.bindings.composerFocused = true
        } else {
            guard case let .success(draft) = await draftService.loadDraft(),
                  let draft else {
                return
            }
            handleLoadDraft(draft)
        }
    }
    
    func saveDraft() {
        handleSaveDraft(isVolatile: false)
    }
    
    var keyCommands: [WysiwygKeyCommand] {
        [
            .enter { [weak self] in
                self?.process(viewAction: .sendMessage)
            }
        ]
    }

    // MARK: - Private
    
    private func handleLoadDraft(_ draft: ComposerDraftProxy) {
        if let html = draft.htmlText {
            context.composerFormattingEnabled = true
            DispatchQueue.main.async {
                self.set(text: html)
            }
        } else {
            context.composerFormattingEnabled = false
            set(text: "\(draft.plainText.trimmingCharacters(in: .whitespaces)) ")
        }
        
        switch draft.draftType {
        case .newMessage:
            set(mode: .default)
        case .edit(let eventID):
            set(mode: .edit(originalEventOrTransactionID: .eventID(eventID), type: .default))
        case .reply(let eventID):
            set(mode: .reply(eventID: eventID, replyDetails: .loading(eventID: eventID), isThread: false))
            replyLoadingTask = Task {
                let reply = switch await draftService.getReply(eventID: eventID) {
                case .success(let reply):
                    reply
                case .failure:
                    TimelineItemReply(details: .error(eventID: eventID, message: L10n.commonSomethingWentWrong), isThreaded: false)
                }
                
                guard !Task.isCancelled else {
                    return
                }
                
                set(mode: .reply(eventID: eventID, replyDetails: reply.details, isThread: reply.isThreaded))
            }
        }
    }
    
    private func handleSaveDraft(isVolatile: Bool) {
        let plainText: String
        let htmlText: String?
        let type: ComposerDraftProxy.ComposerDraftType
        
        if context.composerFormattingEnabled {
            if wysiwygViewModel.isContentEmpty, state.composerMode == .default {
                if isVolatile {
                    draftService.clearVolatileDraft()
                } else {
                    Task {
                        await draftService.clearDraft()
                    }
                }
                return
            }
            plainText = wysiwygViewModel.content.markdown
            htmlText = wysiwygViewModel.content.html
        } else {
            if context.plainComposerText.string.isEmpty, state.composerMode == .default {
                if isVolatile {
                    draftService.clearVolatileDraft()
                } else {
                    Task {
                        await draftService.clearDraft()
                    }
                }
                return
            }
            plainText = plainComposerContent.text
            htmlText = nil
        }
        
        switch state.composerMode {
        case .default:
            type = .newMessage
        case .edit(.eventID(let originalEventID), .default):
            type = .edit(eventID: originalEventID)
        case .reply(let eventID, _, _):
            type = .reply(eventID: eventID)
        default:
            if isVolatile {
                draftService.clearVolatileDraft()
            } else {
                Task {
                    await draftService.clearDraft()
                }
            }
            return
        }
        
        if isVolatile {
            draftService.saveVolatileDraft(.init(plainText: plainText, htmlText: htmlText, draftType: type))
        } else {
            Task {
                await draftService.saveDraft(.init(plainText: plainText, htmlText: htmlText, draftType: type))
            }
        }
    }
    
    private var plainComposerContent: PlainComposerContent {
        let attributedString = NSMutableAttributedString(attributedString: context.plainComposerText)

        var shouldMakeAnotherPass = false
        var userIDs = Set<String>()
        var containsAtRoom = false
        
        repeat { // Don't enumerate and mutate at the same time, big no no
            shouldMakeAnotherPass = false
            attributedString.enumerateAttribute(.link, in: .init(location: 0, length: attributedString.length), options: []) { value, range, stop in
                guard let value else { return }
                shouldMakeAnotherPass = true
                
                // Remove the attribute so it doesn't get inherited by the new string
                attributedString.removeAttribute(.link, range: range)
                
                if let userID = attributedString.attribute(.MatrixUserID, at: range.location, effectiveRange: nil) as? String {
                    let displayName = attributedString.attribute(.MatrixUserDisplayName, at: range.location, effectiveRange: nil)
                    attributedString.replaceCharacters(in: range, with: "[\(displayName ?? userID)](\(value))")
                    userIDs.insert(userID)
                    stop.pointee = true
                } else if let roomAlias = attributedString.attribute(.MatrixRoomAlias, at: range.location, effectiveRange: nil) as? String {
                    let displayName = attributedString.attribute(.MatrixRoomDisplayName, at: range.location, effectiveRange: nil)
                    attributedString.replaceCharacters(in: range, with: "[\(displayName ?? roomAlias)](\(value))")
                    stop.pointee = true
                } else {
                    return
                }
<<<<<<< HEAD
                guard let displayName = mentionedUsersMap[userID] as? String else {
                    return
                }
                let cleanedMatrixId = userID.matrixIdToCleanHex()
                let replacementMentionString = "@[\(displayName)](user:\(cleanedMatrixId))"
                
                // attributedString.replaceCharacters(in: range, with: "[\(displayName ?? userID)](\(value))")
                attributedString.replaceCharacters(in: range, with: replacementMentionString)
                userIDs.insert(userID)
                
                stop.pointee = true
=======
>>>>>>> 1e931c9f
            }
        } while shouldMakeAnotherPass
        
        repeat {
            shouldMakeAnotherPass = false
            attributedString.enumerateAttribute(.MatrixAllUsersMention, in: .init(location: 0, length: attributedString.length), options: []) { value, range, stop in
                guard value != nil else { return }
                
                shouldMakeAnotherPass = true
                
                // Remove the attribute so it doesn't get inherited by the new string
                attributedString.removeAttribute(.MatrixAllUsersMention, range: range)
                
                attributedString.replaceCharacters(in: range, with: PillConstants.atRoom)
                containsAtRoom = true
                
                stop.pointee = true
            }
        } while shouldMakeAnotherPass
        
        return .init(text: attributedString.string, mentionedUserIDs: userIDs, containsAtRoomMention: containsAtRoom)
    }
    
    private func sendPlainComposerText() {
        let plainComposerContent = plainComposerContent
        actionsSubject.send(.sendMessage(plain: plainComposerContent.text, html: nil,
                                         mode: state.composerMode,
                                         intentionalMentions: .init(userIDs: plainComposerContent.mentionedUserIDs, atRoom: plainComposerContent.containsAtRoomMention)))
        mentionedUsersMap.removeAll()
    }
    
    private func processVoiceMessageAction(_ action: ComposerToolbarVoiceMessageAction) {
        switch action {
        case .startRecording:
            state.bindings.composerFormattingEnabled = false
            actionsSubject.send(.voiceMessage(.startRecording))
        case .stopRecording:
            actionsSubject.send(.voiceMessage(.stopRecording))
        case .cancelRecording:
            actionsSubject.send(.voiceMessage(.cancelRecording))
        case .deleteRecording:
            actionsSubject.send(.voiceMessage(.deleteRecording))
        case .startPlayback:
            actionsSubject.send(.voiceMessage(.startPlayback))
        case .pausePlayback:
            actionsSubject.send(.voiceMessage(.pausePlayback))
        case .scrubPlayback(let scrubbing):
            actionsSubject.send(.voiceMessage(.scrubPlayback(scrubbing: scrubbing)))
        case .seekPlayback(let progress):
            actionsSubject.send(.voiceMessage(.seekPlayback(progress: progress)))
        case .send:
            break
        }
    }
    
    private func setupMentionsHandling(mentionDisplayHelper: MentionDisplayHelper) {
        wysiwygViewModel.mentionDisplayHelper = mentionDisplayHelper
        
        wysiwygViewModel.mentionReplacer = ComposerMentionReplacer { [weak self] urlString, string in
            guard let self else {
                return NSMutableAttributedString(string: string)
            }
            
            let attributedString: NSMutableAttributedString
            // This is the all room mention special case
            if urlString == PillConstants.composerAtRoomURLString {
                attributedString = NSMutableAttributedString(string: string, attributes: [.MatrixAllUsersMention: true])
            } else {
                attributedString = NSMutableAttributedString(string: string, attributes: [.link: URL(string: urlString) as Any])
            }
            
            attributedStringBuilder.detectPermalinks(attributedString)
            
            // In RTE mentions don't need to be handled as links
            attributedString.removeAttribute(.link, range: NSRange(location: 0, length: attributedString.length))
            return attributedString
        }
    }
    
    private func handleSuggestion(_ suggestion: SuggestionItem) {
        switch suggestion.suggestionType {
        case let .user(user):
            guard let url = try? URL(string: matrixToUserPermalink(userId: user.id)) else {
                MXLog.error("Could not build user permalink")
                return
            }
            
            if context.composerFormattingEnabled {
                wysiwygViewModel.setMention(url: url.absoluteString, name: user.id, mentionType: .user)
            } else {
                mentionedUsersMap[suggestion.id] = suggestion.displayName
                let attributedString = NSMutableAttributedString(attributedString: state.bindings.plainComposerText)
<<<<<<< HEAD
                mentionBuilder.handleUserMention(for: attributedString, in: suggestion.range, url: url, userID: item.id, userDisplayName: item.displayName)
                /// Appending space after each mention to maintain text formatting
                attributedString.appendString(" ")
=======
                mentionBuilder.handleUserMention(for: attributedString, in: suggestion.range, url: url, userID: user.id, userDisplayName: user.displayName)
>>>>>>> 1e931c9f
                state.bindings.plainComposerText = attributedString
                
                let newSelectedRange = NSRange(location: state.bindings.selectedRange.location - suggestion.rawSuggestionText.count, length: 0)
                state.bindings.selectedRange = newSelectedRange
            }
        case .allUsers:
            if context.composerFormattingEnabled {
                wysiwygViewModel.setAtRoomMention()
            } else {
                let attributedString = NSMutableAttributedString(attributedString: state.bindings.plainComposerText)
                mentionBuilder.handleAllUsersMention(for: attributedString, in: suggestion.range)
                /// Appending space after each mention to maintain text formatting
                attributedString.appendString(" ")
                state.bindings.plainComposerText = attributedString
                
                let newSelectedRange = NSRange(location: state.bindings.selectedRange.location - suggestion.rawSuggestionText.count, length: 0)
                state.bindings.selectedRange = newSelectedRange
            }
        case let .room(room):
            guard let url = try? URL(string: matrixToRoomAliasPermalink(roomAlias: room.canonicalAlias)) else {
                MXLog.error("Could not build alias permalink")
                return
            }
            
            if context.composerFormattingEnabled {
                wysiwygViewModel.setMention(url: url.absoluteString, name: room.name, mentionType: .room)
            } else {
                let attributedString = NSMutableAttributedString(attributedString: state.bindings.plainComposerText)
                mentionBuilder.handleRoomAliasMention(for: attributedString, in: suggestion.range, url: url, roomAlias: room.canonicalAlias, roomDisplayName: room.name)
                state.bindings.plainComposerText = attributedString
                
                let newSelectedRange = NSRange(location: state.bindings.selectedRange.location - suggestion.rawSuggestionText.count, length: 0)
                state.bindings.selectedRange = newSelectedRange
            }
        }
    }
    
    private func processIdentityStatusChanges(_ changes: [IdentityStatusChange]) async {
        for change in changes {
            switch change.changedTo {
            case .verificationViolation:
                guard case let .success(member) = await roomProxy.getMember(userID: change.userId) else {
                    MXLog.error("Failed retrieving room member for identity status change: \(change)")
                    continue
                }

                identityPinningViolations[change.userId] = member
            default:
                // clear
                identityPinningViolations[change.userId] = nil
            }
        }

        state.canSend = identityPinningViolations.isEmpty
    }

    private func set(mode: ComposerMode) {
        if state.composerMode.isLoadingReply, state.composerMode.replyEventID != mode.replyEventID {
            replyLoadingTask?.cancel()
        }
        
        guard mode != state.composerMode else { return }

        state.composerMode = mode
        switch mode {
        case .default:
            break
        case .recordVoiceMessage(let audioRecorderState):
            state.audioRecorderState = audioRecorderState
        case .previewVoiceMessage(let audioPlayerState, _, _):
            state.audioPlayerState = audioPlayerState
        case .edit, .reply:
            // Focus composer when switching to reply/edit
            state.bindings.composerFocused = true
        }
    }

    private func set(text: String) {
        if context.composerFormattingEnabled {
            wysiwygViewModel.textView.flushPills()
            wysiwygViewModel.setHtmlContent(text)
        } else {
            let attributedString = NSMutableAttributedString(string: text)

            parseUserMentionsMarkdown(text) { range, url in
                // Call your handleUserMention function here
                attributedString.addAttribute(.link, value: url, range: range)
            }
            parseZeroMentionsMarkdown(text) { range, url, userId, displayName in
                // Call your handleUserMention function here
                mentionedUsersMap[userId] = displayName
                attributedString.addAttribute(.link, value: url, range: range)
            }
            
            let matches = MatrixEntityRegex.allUsersRegex.matches(in: attributedString.string)
            for match in matches {
                attributedString.addAttribute(.MatrixAllUsersMention, value: true, range: match.range)
            }
            
            attributedStringBuilder.detectPermalinks(attributedString)
            
            state.bindings.plainComposerText = attributedString
        }
    }
    
    private func parseUserMentionsMarkdown(_ text: String, callback: (NSRange, URL) -> Void) {
        // Define the regex pattern
        let pattern = "\\[(.*?)\\]\\(https://matrix\\.to/#/(@.*?)\\)"
        
        // Create the regex
        guard let regex = try? NSRegularExpression(pattern: pattern, options: []) else {
            return
        }
        
        // Find matches in the input text
        let nsText = text as NSString
        let matches = regex.matches(in: text, options: [], range: NSRange(location: 0, length: nsText.length))
        
        // Process each match
        for match in matches.sorted(by: { $0.range.length > $1.range.length }) {
            // Extract the display name, user ID, and full URL
            guard match.numberOfRanges == 3 else { continue }
            
            let userIDRange = match.range(at: 2)
            let fullRange = match.range(at: 0)
            
            let userID = nsText.substring(with: userIDRange)
            let fullURLString = "https://matrix.to/#/\(userID)"
            
            if let url = URL(string: fullURLString) {
                callback(fullRange, url)
            }
        }
    }
    
    private func parseZeroMentionsMarkdown(_ text: String, callback: (NSRange, URL, String, String) -> Void) {
        // Define the regex pattern
        let pattern = "@\\[([^\\]]+)\\]\\(user:[^\\)]+\\)"
        
        // Create the regex
        guard let regex = try? NSRegularExpression(pattern: pattern, options: []) else {
            return
        }
        
        // Find matches in the input text
        let nsText = text as NSString
        let matches = regex.matches(in: text, options: [], range: NSRange(location: 0, length: nsText.length))
        
        // Process each match
        for match in matches.sorted(by: { $0.range.length > $1.range.length }) {
            guard let matchRange = Range(match.range, in: text) else { return }
            
            let mention = String(text[matchRange])
            
            // Extract the user name using the first capture group
            let userNameRange = match.range(at: 1)
            let userName = nsText.substring(with: userNameRange)
            
            let userID = MatrixEntityRegex.createIdentifierFromZeroMention(inputString: mention)
            let fullURLString = "https://matrix.to/#/\(userID)"
            
            if let url = URL(string: fullURLString) {
                callback(match.range, url, userID, userName)
            }
        }
    }
    
    private func createLinkAlert() {
        let linkAction = wysiwygViewModel.getLinkAction()
        currentLinkData = WysiwygLinkData(action: linkAction,
                                          range: wysiwygViewModel.attributedContent.selection,
                                          url: linkAction.url ?? "",
                                          text: "")

        let urlBinding: Binding<String> = .init { [weak self] in
            self?.currentLinkData?.url ?? ""
        } set: { [weak self] value in
            self?.currentLinkData?.url = value
        }

        let textBinding: Binding<String> = .init { [weak self] in
            self?.currentLinkData?.text ?? ""
        } set: { [weak self] value in
            self?.currentLinkData?.text = value
        }

        switch linkAction {
        case .createWithText:
            state.bindings.alertInfo = makeCreateWithTextAlertInfo(urlBinding: urlBinding, textBinding: textBinding)
        case .create:
            state.bindings.alertInfo = makeSetUrlAlertInfo(urlBinding: urlBinding, isEdit: false)
        case .edit:
            state.bindings.alertInfo = makeEditChoiceAlertInfo(urlBinding: urlBinding)
        case .disabled:
            break
        }
    }

    private func makeCreateWithTextAlertInfo(urlBinding: Binding<String>, textBinding: Binding<String>) -> AlertInfo<UUID> {
        AlertInfo(id: UUID(),
                  title: L10n.richTextEditorCreateLink,
                  primaryButton: AlertInfo<UUID>.AlertButton(title: L10n.actionCancel) {
                      self.restoreComposerSelectedRange()
                  },
                  secondaryButton: AlertInfo<UUID>.AlertButton(title: L10n.actionSave) {
                      self.restoreComposerSelectedRange()
                      self.createLinkWithText()

                  },
                  textFields: [AlertInfo<UUID>.AlertTextField(placeholder: L10n.commonText,
                                                              text: textBinding,
                                                              autoCapitalization: .never,
                                                              autoCorrectionDisabled: false),
                               AlertInfo<UUID>.AlertTextField(placeholder: L10n.richTextEditorUrlPlaceholder,
                                                              text: urlBinding,
                                                              autoCapitalization: .never,
                                                              autoCorrectionDisabled: true)])
    }

    private func makeSetUrlAlertInfo(urlBinding: Binding<String>, isEdit: Bool) -> AlertInfo<UUID> {
        AlertInfo(id: UUID(),
                  title: isEdit ? L10n.richTextEditorEditLink : L10n.richTextEditorCreateLink,
                  primaryButton: AlertInfo<UUID>.AlertButton(title: L10n.actionCancel) {
                      self.restoreComposerSelectedRange()
                  },
                  secondaryButton: AlertInfo<UUID>.AlertButton(title: L10n.actionSave) {
                      self.restoreComposerSelectedRange()
                      self.setLink()

                  },
                  textFields: [AlertInfo<UUID>.AlertTextField(placeholder: L10n.richTextEditorUrlPlaceholder,
                                                              text: urlBinding,
                                                              autoCapitalization: .never,
                                                              autoCorrectionDisabled: true)])
    }

    private func makeEditChoiceAlertInfo(urlBinding: Binding<String>) -> AlertInfo<UUID> {
        AlertInfo(id: UUID(),
                  title: L10n.richTextEditorEditLink,
                  primaryButton: AlertInfo<UUID>.AlertButton(title: L10n.actionRemove, role: .destructive) {
                      self.restoreComposerSelectedRange()
                      self.removeLinks()
                  },
                  verticalButtons: [AlertInfo<UUID>.AlertButton(title: L10n.actionEdit) {
                      self.state.bindings.alertInfo = nil
                      DispatchQueue.main.async {
                          self.state.bindings.alertInfo = self.makeSetUrlAlertInfo(urlBinding: urlBinding, isEdit: true)
                      }
                  }])
    }

    private func restoreComposerSelectedRange() {
        guard let currentLinkData else { return }
        wysiwygViewModel.select(range: currentLinkData.range)
    }

    private func setLink() {
        guard let currentLinkData else { return }
        wysiwygViewModel.applyLinkOperation(.setLink(urlString: currentLinkData.url))
    }

    private func createLinkWithText() {
        guard let currentLinkData else { return }
        wysiwygViewModel.applyLinkOperation(.createLink(urlString: currentLinkData.url,
                                                        text: currentLinkData.text))
    }

    private func removeLinks() {
        wysiwygViewModel.applyLinkOperation(.removeLinks)
    }
    
    private func focusComposerIfHardwareKeyboardConnected() {
        // The simulator always detects the hardware keyboard as connected
        #if !targetEnvironment(simulator)
        if GCKeyboard.coalesced != nil {
            MXLog.info("Hardware keyboard is connected")
            state.bindings.composerFocused = true
        }
        
        NotificationCenter.default.addObserver(self, selector: #selector(hardwareKeyboardDidConnect), name: .GCKeyboardDidConnect, object: nil)
        #endif
    }
    
    // periphery:ignore:parameters notification
    @objc private func hardwareKeyboardDidConnect(_ notification: Notification) {
        MXLog.info("Did connect hardware keyboard")
        state.bindings.composerFocused = true
    }
}

private extension LinkAction {
    var url: String? {
        guard case .edit(let url) = self else {
            return nil
        }
        return url
    }
}

private final class ComposerMentionReplacer: MentionReplacer {
    let replacementForMentionClosure: (_ urlString: String, _ text: String) -> (NSAttributedString?)
    
    init(replacementForMentionClosure: @escaping (String, String) -> (NSAttributedString?)) {
        self.replacementForMentionClosure = replacementForMentionClosure
    }
    
    // There is no internal Markdown to RTE switch implemented yet in the room so this one is never called
    func postProcessMarkdown(in attributedString: NSAttributedString) -> NSAttributedString {
        attributedString
    }
    
    // There is no internal RTE to Markdown switch implemented yet in the room so this one is never called
    func restoreMarkdown(in attributedString: NSAttributedString) -> String {
        attributedString.string
    }
    
    func replacementForMention(_ url: String, text: String) -> NSAttributedString? {
        replacementForMentionClosure(url, text)
    }
}

private struct PlainComposerContent {
    let text: String
    let mentionedUserIDs: Set<String>
    let containsAtRoomMention: Bool
}<|MERGE_RESOLUTION|>--- conflicted
+++ resolved
@@ -385,8 +385,13 @@
                 attributedString.removeAttribute(.link, range: range)
                 
                 if let userID = attributedString.attribute(.MatrixUserID, at: range.location, effectiveRange: nil) as? String {
-                    let displayName = attributedString.attribute(.MatrixUserDisplayName, at: range.location, effectiveRange: nil)
-                    attributedString.replaceCharacters(in: range, with: "[\(displayName ?? userID)](\(value))")
+//                    let displayName = attributedString.attribute(.MatrixUserDisplayName, at: range.location, effectiveRange: nil)
+//                    attributedString.replaceCharacters(in: range, with: "[\(displayName ?? userID)](\(value))")
+                    guard let displayName = mentionedUsersMap[userID] as? String else { return }
+                    let cleanedMatrixId = userID.matrixIdToCleanHex()
+                    let replacementMentionString = "@[\(displayName)](user:\(cleanedMatrixId))"
+                    attributedString.replaceCharacters(in: range, with: replacementMentionString)
+                    
                     userIDs.insert(userID)
                     stop.pointee = true
                 } else if let roomAlias = attributedString.attribute(.MatrixRoomAlias, at: range.location, effectiveRange: nil) as? String {
@@ -396,20 +401,6 @@
                 } else {
                     return
                 }
-<<<<<<< HEAD
-                guard let displayName = mentionedUsersMap[userID] as? String else {
-                    return
-                }
-                let cleanedMatrixId = userID.matrixIdToCleanHex()
-                let replacementMentionString = "@[\(displayName)](user:\(cleanedMatrixId))"
-                
-                // attributedString.replaceCharacters(in: range, with: "[\(displayName ?? userID)](\(value))")
-                attributedString.replaceCharacters(in: range, with: replacementMentionString)
-                userIDs.insert(userID)
-                
-                stop.pointee = true
-=======
->>>>>>> 1e931c9f
             }
         } while shouldMakeAnotherPass
         
@@ -502,13 +493,9 @@
             } else {
                 mentionedUsersMap[suggestion.id] = suggestion.displayName
                 let attributedString = NSMutableAttributedString(attributedString: state.bindings.plainComposerText)
-<<<<<<< HEAD
-                mentionBuilder.handleUserMention(for: attributedString, in: suggestion.range, url: url, userID: item.id, userDisplayName: item.displayName)
+                mentionBuilder.handleUserMention(for: attributedString, in: suggestion.range, url: url, userID: user.id, userDisplayName: user.displayName)
                 /// Appending space after each mention to maintain text formatting
                 attributedString.appendString(" ")
-=======
-                mentionBuilder.handleUserMention(for: attributedString, in: suggestion.range, url: url, userID: user.id, userDisplayName: user.displayName)
->>>>>>> 1e931c9f
                 state.bindings.plainComposerText = attributedString
                 
                 let newSelectedRange = NSRange(location: state.bindings.selectedRange.location - suggestion.rawSuggestionText.count, length: 0)
