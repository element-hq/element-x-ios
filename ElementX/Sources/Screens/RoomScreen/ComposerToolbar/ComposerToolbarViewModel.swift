--- conflicted
+++ resolved
@@ -42,14 +42,9 @@
     private var currentLinkData: WysiwygLinkData?
     
     private var replyLoadingTask: Task<Void, Never>?
-<<<<<<< HEAD
-    
-    init(wysiwygViewModel: WysiwygComposerViewModel,
-=======
 
     init(initialText: String? = nil,
          wysiwygViewModel: WysiwygComposerViewModel,
->>>>>>> e3154514
          completionSuggestionService: CompletionSuggestionServiceProtocol,
          mediaProvider: MediaProviderProtocol,
          mentionDisplayHelper: MentionDisplayHelper,
