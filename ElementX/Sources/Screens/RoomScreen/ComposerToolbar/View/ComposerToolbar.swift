//
// Copyright 2023, 2024 New Vector Ltd.
//
// SPDX-License-Identifier: AGPL-3.0-only OR LicenseRef-Element-Commercial
// Please see LICENSE files in the repository root for full details.
//

import Combine
import Compound
import MatrixRustSDK
import SwiftUI
import WysiwygComposer

struct ComposerToolbar: View {
    @ObservedObject var context: ComposerToolbarViewModel.Context
    
    // Needs to be observable or the placeholder and the dictation state are not managed correctly.
    @ObservedObject var wysiwygViewModel: WysiwygComposerViewModel
    
    let keyCommands: [WysiwygKeyCommand]
    
    @FocusState private var composerFocused: Bool
    @State private var frame: CGRect = .zero
    @Environment(\.verticalSizeClass) private var verticalSizeClass
    
    var body: some View {
        VStack(spacing: 8) {
            topBar
            
            if context.composerFormattingEnabled {
                if verticalSizeClass != .compact,
                   context.composerExpanded {
                    suggestionView
                        .padding(.leading, -5)
                        .padding(.trailing, -8)
                }
                bottomBar
            }
        }
        .padding(.leading, 5)
        .padding(.trailing, 8)
        .readFrame($frame)
        .overlay(alignment: .bottom) {
            if verticalSizeClass != .compact, !context.composerExpanded {
                suggestionView
                    .offset(y: -frame.height)
            }
        }
        .disabled(!context.viewState.canSend)
        .alert(item: $context.alertInfo)
    }
    
    private var suggestionView: some View {
        CompletionSuggestionView(mediaProvider: context.mediaProvider,
                                 items: context.viewState.suggestions,
                                 showBackgroundShadow: !context.composerExpanded) { suggestion in
            context.send(viewAction: .selectedSuggestion(suggestion))
        }
    }
    
    private var topBar: some View {
        topBarLayout {
            mainTopBarContent
            
            if !context.composerFormattingEnabled {
                if context.viewState.isUploading {
                    ProgressView()
                        .scaledFrame(size: 44, relativeTo: .compound.headingLG)
                        .padding(.leading, 3)
                } else {
                    HStack {
                        switch context.viewState.composerMode {
                        case .previewVoiceMessage(let state, let waveform, let isUploading):
                            EmptyView()
                        default:
                            voiceMessageRecordingButton(mode: context.viewState.isVoiceMessageModeActivated ? .recording : .idle)
                                .padding(.leading, 3)
                        }
                        
                        if context.viewState.showSendButton {
                            sendButton
                        }
                    }
                }
            }
        }
        .animation(.linear(duration: 0.15), value: context.viewState.composerMode)
    }
    
    private var bottomBar: some View {
        HStack(alignment: .center, spacing: 9) {
            closeRTEButton
            
            FormattingToolbar(formatItems: context.formatItems) { action in
                context.send(viewAction: .composerAction(action: action.composerAction))
            }
            
            sendButton
                .padding(.leading, 7)
        }
    }
    
    private var topBarLayout: some Layout {
        HStackLayout(alignment: .bottom, spacing: 5)
    }
    
    @ViewBuilder
    private var mainTopBarContent: some View {
        ZStack(alignment: .bottom) {
            topBarLayout {
                if !context.composerFormattingEnabled {
                    RoomAttachmentPicker(context: context)
                }
                messageComposer
            }
            .opacity(context.viewState.isVoiceMessageModeActivated ? 0 : 1)
            
            if context.viewState.isVoiceMessageModeActivated {
                voiceMessageContent
                    .fixedSize(horizontal: false, vertical: true)
            }
        }
    }
    
    private var closeRTEButton: some View {
        Button {
            context.composerFormattingEnabled = false
            context.composerExpanded = false
        } label: {
            Image(Asset.Images.closeRte.name)
                .resizable()
                .scaledToFit()
                .scaledFrame(size: 30, relativeTo: .compound.headingLG)
                .scaledPadding(7, relativeTo: .compound.headingLG)
        }
        .accessibilityLabel(L10n.actionClose)
        .accessibilityIdentifier(A11yIdentifiers.roomScreen.composerToolbar.closeFormattingOptions)
    }
    
    private var sendButton: some View {
//        Group {
//            if context.viewState.composerMode.isEdit {
//                Button(action: sendMessage) {
//                    CompoundIcon(\.check, size: .medium, relativeTo: .compound.headingLG)
//                        .foregroundColor(context.viewState.sendButtonDisabled ? .compound.iconDisabled : .white)
//                        .scaledPadding(6, relativeTo: .compound.headingLG)
//                        .background(context.viewState.sendButtonDisabled ? .clear : .compound.iconAccentTertiary, in: Circle())
//                        .accessibilityLabel(L10n.actionConfirm)
//                }
//            } else {
//                SendButton(action: sendMessage)
//                    .accessibilityLabel(L10n.actionSend)
//            }
//        }
//        .scaledPadding(4, relativeTo: .compound.headingLG)
        Button {
            sendMessage()
        } label: {
            CompoundIcon(context.viewState.composerMode.isEdit ? \.check : \.sendSolid)
                .scaledPadding(6, relativeTo: .title)
                .accessibilityLabel(context.viewState.composerMode.isEdit ? L10n.actionConfirm : L10n.actionSend)
                .foregroundColor(context.viewState.sendButtonDisabled ? .compound.iconDisabled : .zero.iconAccentTertiary)
                .background {
                    Circle()
                        .foregroundColor(context.viewState.sendButtonDisabled ? .clear : Asset.Colors.zeroDarkGrey.swiftUIColor)
                }
                .scaledPadding(4, relativeTo: .compound.headingLG)
        }
        .disabled(context.viewState.sendButtonDisabled)
        .animation(.linear(duration: 0.1).disabledDuringTests(), value: context.viewState.sendButtonDisabled)
        .keyboardShortcut(.return, modifiers: [.command])
        .accessibilityIdentifier(A11yIdentifiers.roomScreen.sendButton)
    }
    
    private var messageComposer: some View {
        MessageComposer(plainComposerText: $context.plainComposerText,
                        presendCallback: $context.presendCallback,
                        selectedRange: $context.selectedRange,
                        composerView: composerView,
                        mode: context.viewState.composerMode,
                        placeholder: placeholder,
                        composerFormattingEnabled: context.composerFormattingEnabled,
                        showResizeGrabber: context.composerFormattingEnabled,
                        isExpanded: $context.composerExpanded,
                        isEncrypted: context.viewState.isRoomEncrypted) {
            sendMessage()
        } editAction: {
            context.send(viewAction: .editLastMessage)
        } pasteAction: { provider in
            context.send(viewAction: .handlePasteOrDrop(provider: provider))
        } cancellationAction: {
            switch context.viewState.composerMode {
            case .edit:
                context.send(viewAction: .cancelEdit)
            case .reply:
                context.send(viewAction: .cancelReply)
            default:
                break
            }
        } onAppearAction: {
            context.send(viewAction: .composerAppeared)
        }
        .environmentObject(context)
        .focused($composerFocused)
        .padding(.leading, context.composerFormattingEnabled ? 7 : 0)
        .padding(.trailing, context.composerFormattingEnabled ? 4 : 0)
        .accessibilityIdentifier(A11yIdentifiers.roomScreen.messageComposer)
        .onTapGesture {
            guard !composerFocused else { return }
            composerFocused = true
        }
        .onChange(of: context.composerFocused) { _, newValue in
            guard composerFocused != newValue else { return }
            
            composerFocused = newValue
        }
        .onChange(of: composerFocused) { _, newValue in
            context.composerFocused = newValue
        }
        .onChange(of: context.plainComposerText) {
            context.send(viewAction: .plainComposerTextChanged)
        }
        .onChange(of: context.composerFormattingEnabled) {
            context.send(viewAction: .didToggleFormattingOptions)
        }
        .onChange(of: context.selectedRange) {
            context.send(viewAction: .selectedTextChanged)
        }
        .onAppear {
            composerFocused = context.composerFocused
        }
    }
    
    private func sendMessage() {
        // Allow the inner TextField do apply any final processing before
        // sending e.g. accepting current autocorrection.
        // Fixes https://github.com/element-hq/element-x-ios/issues/3216
        context.presendCallback?()

        DispatchQueue.main.asyncAfter(deadline: .now() + 0.1) {
            context.send(viewAction: .sendMessage)
        }
    }
    
    private var placeholder: String {
        switch context.viewState.composerMode {
        case .reply(_, _, let isThread):
            return isThread ? L10n.actionReplyInThread : composerPlaceholder
        default:
            return composerPlaceholder
        }
    }
    
    private var composerPlaceholder: String {
<<<<<<< HEAD
//        if context.viewState.isRoomEncrypted {
//            return L10n.richTextEditorComposerEncryptedPlaceholder
//        } else {
//            return L10n.richTextEditorComposerPlaceholder
//        }
        return L10n.richTextEditorComposerPlaceholder
=======
        if context.viewState.isRoomEncrypted {
            return L10n.richTextEditorComposerPlaceholder
        } else {
            return L10n.richTextEditorComposerUnencryptedPlaceholder
        }
>>>>>>> 2d77a1b1
    }
    
    private var composerView: WysiwygComposerView {
        WysiwygComposerView(placeholder: placeholder,
                            placeholderColor: .compound.textSecondary,
                            viewModel: wysiwygViewModel,
                            itemProviderHelper: ItemProviderHelper(),
                            keyCommands: keyCommands) { provider in
            context.send(viewAction: .handlePasteOrDrop(provider: provider))
        }
    }
    
    private class ItemProviderHelper: WysiwygItemProviderHelper {
        func isPasteSupported(for itemProvider: NSItemProvider) -> Bool {
            itemProvider.isSupportedForPasteOrDrop
        }
    }
    
    // MARK: - Voice message
    
    @ViewBuilder
    private var voiceMessageContent: some View {
        // Display the voice message composer above to keep the focus and keep the keyboard open if it's already open.
        switch context.viewState.composerMode {
        case .recordVoiceMessage(let state):
            topBarLayout {
                voiceMessageTrashButton
                VoiceMessageRecordingComposer(recorderState: state)
            }
        case .previewVoiceMessage(let state, let waveform, let isUploading):
            topBarLayout {
                voiceMessageTrashButton
                voiceMessagePreviewComposer(audioPlayerState: state, waveform: waveform)
            }
            .disabled(isUploading)
        default:
            EmptyView()
        }
    }
    
    private func voiceMessageRecordingButton(mode: VoiceMessageRecordingButtonMode) -> some View {
        VoiceMessageRecordingButton(mode: mode) {
            context.send(viewAction: .voiceMessage(.startRecording))
        } stopRecording: {
            context.send(viewAction: .voiceMessage(.stopRecording))
        }
    }
    
    private var voiceMessageTrashButton: some View {
        Button(role: .destructive) {
            context.send(viewAction: .voiceMessage(.deleteRecording))
        } label: {
            CompoundIcon(\.delete)
                .scaledToFit()
                .scaledFrame(size: 30, relativeTo: .compound.headingLG)
                .scaledPadding(7, relativeTo: .compound.headingLG)
        }
        .buttonStyle(.compound(.plain))
        .accessibilityLabel(L10n.a11yDelete)
    }
    
    private func voiceMessagePreviewComposer(audioPlayerState: AudioPlayerState, waveform: WaveformSource) -> some View {
        VoiceMessagePreviewComposer(playerState: audioPlayerState, waveform: waveform) {
            context.send(viewAction: .voiceMessage(.startPlayback))
        } onPause: {
            context.send(viewAction: .voiceMessage(.pausePlayback))
        } onSeek: { progress in
            context.send(viewAction: .voiceMessage(.seekPlayback(progress: progress)))
        } onScrubbing: { isScrubbing in
            context.send(viewAction: .voiceMessage(.scrubPlayback(scrubbing: isScrubbing)))
        }
    }
}

// MARK: - Previews

struct ComposerToolbar_Previews: PreviewProvider, TestablePreview {
    static let wysiwygViewModel = WysiwygComposerViewModel()
    static let composerViewModel = ComposerToolbarViewModel(roomProxy: JoinedRoomProxyMock(.init()),
                                                            wysiwygViewModel: wysiwygViewModel,
                                                            completionSuggestionService: CompletionSuggestionServiceMock(configuration: .init(suggestions: suggestions)),
                                                            mediaProvider: MediaProviderMock(configuration: .init()),
                                                            mentionDisplayHelper: ComposerMentionDisplayHelper.mock,
                                                            analyticsService: ServiceLocator.shared.analytics,
                                                            composerDraftService: ComposerDraftServiceMock())
    static let suggestions: [SuggestionItem] = [.user(item: MentionSuggestionItem(id: "@user_mention_1:matrix.org", displayName: "User 1", avatarURL: nil, range: .init(), rawSuggestionText: "")),
                                                .user(item: MentionSuggestionItem(id: "@user_mention_2:matrix.org", displayName: "User 2", avatarURL: .mockMXCUserAvatar, range: .init(), rawSuggestionText: ""))]
    
    static var previews: some View {
        ComposerToolbar.mock(focused: true)
        
        // Putting them is VStack allows the completion suggestion preview to work properly in tests
        VStack(spacing: 8) {
            // The mock functon can't be used in this context because it does not hold a reference to the view model, losing the combine subscriptions
            ComposerToolbar(context: composerViewModel.context,
                            wysiwygViewModel: wysiwygViewModel,
                            keyCommands: [])
        }
        .previewDisplayName("With Suggestions")
        
        VStack(spacing: 8) {
            ComposerToolbar.textWithVoiceMessage(focused: false)
            ComposerToolbar.textWithVoiceMessage(focused: true)
            ComposerToolbar.voiceMessageRecordingMock()
            ComposerToolbar.voiceMessagePreviewMock(uploading: false)
        }
        .previewDisplayName("Voice Message")
        
        VStack(spacing: 8) {
            ComposerToolbar.replyLoadingPreviewMock(isLoading: true)
            ComposerToolbar.replyLoadingPreviewMock(isLoading: false)
        }
        .previewDisplayName("Reply")
        
        VStack(spacing: 8) {
            ComposerToolbar.disabledPreviewMock()
        }
        .previewDisplayName("Disabled")
    }
}

extension ComposerToolbar {
    static func mock(focused: Bool = true) -> ComposerToolbar {
        let wysiwygViewModel = WysiwygComposerViewModel()
        var composerViewModel: ComposerToolbarViewModel {
            let model = ComposerToolbarViewModel(roomProxy: JoinedRoomProxyMock(.init()),
                                                 wysiwygViewModel: wysiwygViewModel,
                                                 completionSuggestionService: CompletionSuggestionServiceMock(configuration: .init()),
                                                 mediaProvider: MediaProviderMock(configuration: .init()),
                                                 mentionDisplayHelper: ComposerMentionDisplayHelper.mock,
                                                 analyticsService: ServiceLocator.shared.analytics,
                                                 composerDraftService: ComposerDraftServiceMock())
            model.state.composerEmpty = focused
            return model
        }
        return ComposerToolbar(context: composerViewModel.context,
                               wysiwygViewModel: wysiwygViewModel,
                               keyCommands: [])
    }
    
    static func textWithVoiceMessage(focused: Bool = true) -> ComposerToolbar {
        let wysiwygViewModel = WysiwygComposerViewModel()
        var composerViewModel: ComposerToolbarViewModel {
            let model = ComposerToolbarViewModel(roomProxy: JoinedRoomProxyMock(.init()),
                                                 wysiwygViewModel: wysiwygViewModel,
                                                 completionSuggestionService: CompletionSuggestionServiceMock(configuration: .init()),
                                                 mediaProvider: MediaProviderMock(configuration: .init()),
                                                 mentionDisplayHelper: ComposerMentionDisplayHelper.mock,
                                                 analyticsService: ServiceLocator.shared.analytics,
                                                 composerDraftService: ComposerDraftServiceMock())
            model.state.composerEmpty = focused
            return model
        }
        return ComposerToolbar(context: composerViewModel.context,
                               wysiwygViewModel: wysiwygViewModel,
                               keyCommands: [])
    }
    
    static func voiceMessageRecordingMock() -> ComposerToolbar {
        let wysiwygViewModel = WysiwygComposerViewModel()
        var composerViewModel: ComposerToolbarViewModel {
            let model = ComposerToolbarViewModel(roomProxy: JoinedRoomProxyMock(.init()),
                                                 wysiwygViewModel: wysiwygViewModel,
                                                 completionSuggestionService: CompletionSuggestionServiceMock(configuration: .init()),
                                                 mediaProvider: MediaProviderMock(configuration: .init()),
                                                 mentionDisplayHelper: ComposerMentionDisplayHelper.mock,
                                                 analyticsService: ServiceLocator.shared.analytics,
                                                 composerDraftService: ComposerDraftServiceMock())
            model.state.composerMode = .recordVoiceMessage(state: AudioRecorderState())
            return model
        }
        return ComposerToolbar(context: composerViewModel.context,
                               wysiwygViewModel: wysiwygViewModel,
                               keyCommands: [])
    }
    
    static func voiceMessagePreviewMock(uploading: Bool) -> ComposerToolbar {
        let wysiwygViewModel = WysiwygComposerViewModel()
        let waveformData: [Float] = Array(repeating: 1.0, count: 1000)
        var composerViewModel: ComposerToolbarViewModel {
            let model = ComposerToolbarViewModel(roomProxy: JoinedRoomProxyMock(.init()),
                                                 wysiwygViewModel: wysiwygViewModel,
                                                 completionSuggestionService: CompletionSuggestionServiceMock(configuration: .init()),
                                                 mediaProvider: MediaProviderMock(configuration: .init()),
                                                 mentionDisplayHelper: ComposerMentionDisplayHelper.mock,
                                                 analyticsService: ServiceLocator.shared.analytics,
                                                 composerDraftService: ComposerDraftServiceMock())
            model.state.composerMode = .previewVoiceMessage(state: AudioPlayerState(id: .recorderPreview,
                                                                                    title: L10n.commonVoiceMessage,
                                                                                    duration: 10.0),
                                                            waveform: .data(waveformData),
                                                            isUploading: uploading)
            return model
        }
        return ComposerToolbar(context: composerViewModel.context,
                               wysiwygViewModel: wysiwygViewModel,
                               keyCommands: [])
    }
    
    static func replyLoadingPreviewMock(isLoading: Bool) -> ComposerToolbar {
        let wysiwygViewModel = WysiwygComposerViewModel()
        var composerViewModel: ComposerToolbarViewModel {
            let model = ComposerToolbarViewModel(roomProxy: JoinedRoomProxyMock(.init()),
                                                 wysiwygViewModel: wysiwygViewModel,
                                                 completionSuggestionService: CompletionSuggestionServiceMock(configuration: .init()),
                                                 mediaProvider: MediaProviderMock(configuration: .init()),
                                                 mentionDisplayHelper: ComposerMentionDisplayHelper.mock,
                                                 analyticsService: ServiceLocator.shared.analytics,
                                                 composerDraftService: ComposerDraftServiceMock())
            model.state.composerMode = isLoading ? .reply(eventID: UUID().uuidString,
                                                          replyDetails: .loading(eventID: ""),
                                                          isThread: false) :
                .reply(eventID: UUID().uuidString,
                       replyDetails: .loaded(sender: .init(id: "",
                                                           displayName: "Test"),
                                             eventID: "", eventContent: .message(.text(.init(body: "Hello World!")))), isThread: false)
            return model
        }
        return ComposerToolbar(context: composerViewModel.context,
                               wysiwygViewModel: wysiwygViewModel,
                               keyCommands: [])
    }
    
    static func disabledPreviewMock() -> ComposerToolbar {
        let wysiwygViewModel = WysiwygComposerViewModel()
        var composerViewModel: ComposerToolbarViewModel {
            let model = ComposerToolbarViewModel(roomProxy: JoinedRoomProxyMock(.init()),
                                                 wysiwygViewModel: wysiwygViewModel,
                                                 completionSuggestionService: CompletionSuggestionServiceMock(configuration: .init()),
                                                 mediaProvider: MediaProviderMock(configuration: .init()),
                                                 mentionDisplayHelper: ComposerMentionDisplayHelper.mock,
                                                 analyticsService: ServiceLocator.shared.analytics,
                                                 composerDraftService: ComposerDraftServiceMock())
            model.state.canSend = false
            return model
        }
        return ComposerToolbar(context: composerViewModel.context,
                               wysiwygViewModel: wysiwygViewModel,
                               keyCommands: [])
    }
}<|MERGE_RESOLUTION|>--- conflicted
+++ resolved
@@ -252,20 +252,12 @@
     }
     
     private var composerPlaceholder: String {
-<<<<<<< HEAD
 //        if context.viewState.isRoomEncrypted {
-//            return L10n.richTextEditorComposerEncryptedPlaceholder
+//            return L10n.richTextEditorComposerPlaceholder
 //        } else {
-//            return L10n.richTextEditorComposerPlaceholder
+//            return L10n.richTextEditorComposerUnencryptedPlaceholder
 //        }
         return L10n.richTextEditorComposerPlaceholder
-=======
-        if context.viewState.isRoomEncrypted {
-            return L10n.richTextEditorComposerPlaceholder
-        } else {
-            return L10n.richTextEditorComposerUnencryptedPlaceholder
-        }
->>>>>>> 2d77a1b1
     }
     
     private var composerView: WysiwygComposerView {
