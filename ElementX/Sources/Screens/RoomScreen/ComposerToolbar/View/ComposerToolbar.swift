//
// Copyright 2023, 2024 New Vector Ltd.
//
// SPDX-License-Identifier: AGPL-3.0-only OR LicenseRef-Element-Commercial
// Please see LICENSE files in the repository root for full details.
//

import Combine
import Compound
import MatrixRustSDK
import SwiftUI
import WysiwygComposer

struct ComposerToolbar: View {
    @ObservedObject var context: ComposerToolbarViewModel.Context
    @FocusState private var composerFocused: Bool
    @State private var frame: CGRect = .zero
    @Environment(\.verticalSizeClass) private var verticalSizeClass
    
    var body: some View {
        VStack(spacing: 8) {
            topBar
            
            if context.composerFormattingEnabled {
                if verticalSizeClass != .compact,
                   context.composerExpanded {
                    suggestionView
                        .padding(.leading, -5)
                        .padding(.trailing, -8)
                }
                bottomBar
            }
        }
        .padding(.leading, 5)
        .padding(.trailing, 8)
        .padding(.bottom, context.composerFormattingEnabled ? 8 : 12)
        .background {
            if context.composerFormattingEnabled {
                RoundedRectangle(cornerRadius: 20)
                    .stroke(Color.compound.borderInteractiveSecondary, lineWidth: 0.5)
                    .ignoresSafeArea()
            }
        }
        .readFrame($frame)
        .safeAreaInset(edge: .top) {
            if !context.viewState.isRoomEncrypted {
                Label {
                    Text(L10n.commonNotEncrypted)
                        .font(.compound.bodySM)
                        .foregroundStyle(.compound.textSecondary)
                } icon: {
                    CompoundIcon(\.lockOff, size: .xSmall, relativeTo: .compound.bodyMD)
                        .foregroundStyle(.compound.iconInfoPrimary)
                }
                .padding(4.0)
            }
        }
        .overlay(alignment: .bottom) {
            ZStack {
                if verticalSizeClass != .compact, !context.composerExpanded {
                    suggestionView
                        .offset(y: -frame.height)
                }
            }
        }
        .disabled(!context.viewState.canSend)
        .alert(item: $context.alertInfo)
    }
    
    private var suggestionView: some View {
        CompletionSuggestionView(mediaProvider: context.mediaProvider,
                                 items: context.viewState.suggestions,
                                 showBackgroundShadow: !context.composerExpanded) { suggestion in
            context.send(viewAction: .selectedSuggestion(suggestion))
        }
    }
    
    private var topBar: some View {
        topBarLayout {
            mainTopBarContent
            
            if !context.composerFormattingEnabled {
                if context.viewState.isUploading {
                    ProgressView()
                        .scaledFrame(size: 44, relativeTo: .compound.headingLG)
                        .padding(.leading, 3)
                } else {
                    HStack {
                        switch context.viewState.composerMode {
                        case .previewVoiceMessage(let state, let waveform, let isUploading):
                            EmptyView()
                        default:
                            voiceMessageRecordingButton(mode: context.viewState.isVoiceMessageModeActivated ? .recording : .idle)
                                .padding(.leading, 3)
                        }
                        
                        if context.viewState.showSendButton {
                            sendButton
                        }
                    }
                }
            }
        }
        .animation(.linear(duration: 0.15), value: context.viewState.composerMode)
    }
    
    private var bottomBar: some View {
        HStack(alignment: .center, spacing: 9) {
            closeRTEButton
            
            FormattingToolbar(formatItems: context.formatItems) { action in
                context.send(viewAction: .composerAction(action: action.composerAction))
            }
            
            sendButton
                .padding(.leading, 7)
        }
    }
    
    private var topBarLayout: some Layout {
        HStackLayout(alignment: .bottom, spacing: 5)
    }
    
    @ViewBuilder
    private var mainTopBarContent: some View {
        ZStack(alignment: .bottom) {
            topBarLayout {
                if !context.composerFormattingEnabled {
                    RoomAttachmentPicker(context: context)
                }
                messageComposer
            }
            .opacity(context.viewState.isVoiceMessageModeActivated ? 0 : 1)
            
            if context.viewState.isVoiceMessageModeActivated {
                voiceMessageContent
                    .fixedSize(horizontal: false, vertical: true)
            }
        }
    }
    
    private var closeRTEButton: some View {
        Button {
            context.composerFormattingEnabled = false
            context.composerExpanded = false
        } label: {
            Image(Asset.Images.closeRte.name)
                .resizable()
                .scaledToFit()
                .scaledFrame(size: 30, relativeTo: .compound.headingLG)
                .scaledPadding(7, relativeTo: .compound.headingLG)
        }
        .accessibilityLabel(L10n.richTextEditorCloseFormattingOptions)
        .accessibilityIdentifier(A11yIdentifiers.roomScreen.composerToolbar.closeFormattingOptions)
    }
    
    private var sendButton: some View {
//        Group {
//            if context.viewState.composerMode.isEdit {
//                Button(action: sendMessage) {
//                    CompoundIcon(\.check, size: .medium, relativeTo: .compound.headingLG)
//                        .foregroundColor(context.viewState.sendButtonDisabled ? .compound.iconDisabled : .white)
//                        .scaledPadding(6, relativeTo: .compound.headingLG)
//                        .background(context.viewState.sendButtonDisabled ? .clear : .compound.iconAccentTertiary, in: Circle())
//                        .accessibilityLabel(L10n.actionConfirm)
//                }
//            } else {
//                SendButton(action: sendMessage)
//                    .accessibilityLabel(L10n.actionSend)
//            }
//        }
//        .scaledPadding(4, relativeTo: .compound.headingLG)
        Button {
            sendMessage()
        } label: {
            CompoundIcon(context.viewState.composerMode.isEdit ? \.check : \.sendSolid)
                .scaledPadding(6, relativeTo: .title)
                .accessibilityLabel(context.viewState.composerMode.isEdit ? L10n.actionConfirm : L10n.actionSend)
                .foregroundColor(context.viewState.sendButtonDisabled ? .compound.iconDisabled : .zero.iconAccentTertiary)
                .background {
                    Circle()
                        .foregroundColor(context.viewState.sendButtonDisabled ? .clear : Asset.Colors.zeroDarkGrey.swiftUIColor)
                }
                .scaledPadding(4, relativeTo: .compound.headingLG)
        }
        .disabled(context.viewState.sendButtonDisabled)
        .animation(.linear(duration: 0.1).disabledDuringTests(), value: context.viewState.sendButtonDisabled)
        .keyboardShortcut(.return, modifiers: [.command])
        .accessibilityIdentifier(A11yIdentifiers.roomScreen.sendButton)
    }
    
    private var messageComposer: some View {
        MessageComposer(plainComposerText: $context.plainComposerText,
                        presendCallback: $context.presendCallback,
                        selectedRange: $context.selectedRange,
                        composerView: composerView,
                        mode: context.viewState.composerMode,
                        placeholder: placeholder,
                        composerFormattingEnabled: context.composerFormattingEnabled,
                        showResizeGrabber: context.composerFormattingEnabled,
                        isExpanded: $context.composerExpanded) {
            sendMessage()
        } editAction: {
            context.send(viewAction: .editLastMessage)
        } pasteAction: { provider in
            context.send(viewAction: .handlePasteOrDrop(provider: provider))
        } cancellationAction: {
            switch context.viewState.composerMode {
            case .edit:
                context.send(viewAction: .cancelEdit)
            case .reply:
                context.send(viewAction: .cancelReply)
            default:
                break
            }
        } onAppearAction: {
            context.send(viewAction: .composerAppeared)
        }
        .onDisappear {
            context.send(viewAction: .composerDisappeared)
        }
        .environmentObject(context)
        .focused($composerFocused)
        .padding(.leading, context.composerFormattingEnabled ? 7 : 0)
        .padding(.trailing, context.composerFormattingEnabled ? 4 : 0)
        .accessibilityIdentifier(A11yIdentifiers.roomScreen.messageComposer)
        .onTapGesture {
            guard !composerFocused else { return }
            composerFocused = true
        }
        .onChange(of: context.composerFocused) { _, newValue in
            guard composerFocused != newValue else { return }
            
            composerFocused = newValue
        }
        .onChange(of: composerFocused) { _, newValue in
            context.composerFocused = newValue
        }
        .onChange(of: context.plainComposerText) {
            context.send(viewAction: .plainComposerTextChanged)
        }
        .onChange(of: context.composerFormattingEnabled) {
            context.send(viewAction: .didToggleFormattingOptions)
        }
        .onChange(of: context.selectedRange) {
            context.send(viewAction: .selectedTextChanged)
        }
        .onAppear {
            composerFocused = context.composerFocused
        }
    }
    
    private func sendMessage() {
        // Allow the inner TextField do apply any final processing before
        // sending e.g. accepting current autocorrection.
        // Fixes https://github.com/element-hq/element-x-ios/issues/3216
        context.presendCallback?()

        DispatchQueue.main.asyncAfter(deadline: .now() + 0.1) {
            context.send(viewAction: .sendMessage)
        }
    }
    
    private var placeholder: String {
        switch context.viewState.composerMode {
        case .reply(_, _, let isThread):
            return isThread ? L10n.actionReplyInThread : composerPlaceholder
        default:
            return composerPlaceholder
        }
    }
    
    private var composerPlaceholder: String {
<<<<<<< HEAD
//        if context.viewState.isRoomEncrypted {
//            return L10n.richTextEditorComposerPlaceholder
//        } else {
//            return L10n.richTextEditorComposerUnencryptedPlaceholder
//        }
        return L10n.richTextEditorComposerPlaceholder
=======
        L10n.richTextEditorComposerPlaceholder
>>>>>>> 82c7dfe2
    }
    
    private var composerView: WysiwygComposerView {
        WysiwygComposerView(placeholder: placeholder,
                            placeholderColor: .compound.textSecondary,
                            viewModel: context.viewState.wysiwygViewModel,
                            itemProviderHelper: ItemProviderHelper(),
                            keyCommands: context.viewState.keyCommands) { provider in
            context.send(viewAction: .handlePasteOrDrop(provider: provider))
        }
    }
    
    private class ItemProviderHelper: WysiwygItemProviderHelper {
        func isPasteSupported(for itemProvider: NSItemProvider) -> Bool {
            itemProvider.isSupportedForPasteOrDrop
        }
    }
    
    // MARK: - Voice message
    
    @ViewBuilder
    private var voiceMessageContent: some View {
        // Display the voice message composer above to keep the focus and keep the keyboard open if it's already open.
        switch context.viewState.composerMode {
        case .recordVoiceMessage(let state):
            topBarLayout {
                voiceMessageTrashButton
                VoiceMessageRecordingComposer(recorderState: state)
            }
        case .previewVoiceMessage(let state, let waveform, let isUploading):
            topBarLayout {
                voiceMessageTrashButton
                voiceMessagePreviewComposer(audioPlayerState: state, waveform: waveform)
            }
            .disabled(isUploading)
        default:
            EmptyView()
        }
    }
    
    private func voiceMessageRecordingButton(mode: VoiceMessageRecordingButtonMode) -> some View {
        VoiceMessageRecordingButton(mode: mode) {
            context.send(viewAction: .voiceMessage(.startRecording))
        } stopRecording: {
            context.send(viewAction: .voiceMessage(.stopRecording))
        }
    }
    
    private var voiceMessageTrashButton: some View {
        Button(role: .destructive) {
            context.send(viewAction: .voiceMessage(.deleteRecording))
        } label: {
            CompoundIcon(\.delete)
                .scaledToFit()
                .scaledFrame(size: 30, relativeTo: .compound.headingLG)
                .scaledPadding(7, relativeTo: .compound.headingLG)
        }
        .buttonStyle(.compound(.textLink))
        .accessibilityLabel(L10n.a11yDelete)
    }
    
    private func voiceMessagePreviewComposer(audioPlayerState: AudioPlayerState, waveform: WaveformSource) -> some View {
        VoiceMessagePreviewComposer(playerState: audioPlayerState, waveform: waveform) {
            context.send(viewAction: .voiceMessage(.startPlayback))
        } onPause: {
            context.send(viewAction: .voiceMessage(.pausePlayback))
        } onSeek: { progress in
            context.send(viewAction: .voiceMessage(.seekPlayback(progress: progress)))
        } onScrubbing: { isScrubbing in
            context.send(viewAction: .voiceMessage(.scrubPlayback(scrubbing: isScrubbing)))
        }
    }
}

// MARK: - Previews

struct ComposerToolbar_Previews: PreviewProvider, TestablePreview {
    static let viewModel = TimelineViewModel.mock
    static let wysiwygViewModel = WysiwygComposerViewModel()
    static let composerViewModel = ComposerToolbarViewModel(roomProxy: JoinedRoomProxyMock(.init()),
                                                            wysiwygViewModel: wysiwygViewModel,
                                                            completionSuggestionService: CompletionSuggestionServiceMock(configuration: .init(suggestions: suggestions)),
                                                            mediaProvider: MediaProviderMock(configuration: .init()),
                                                            mentionDisplayHelper: ComposerMentionDisplayHelper.mock,
                                                            appSettings: ServiceLocator.shared.settings,
                                                            analyticsService: ServiceLocator.shared.analytics,
                                                            composerDraftService: ComposerDraftServiceMock(.init()))
    
    static let suggestions: [SuggestionItem] = [
        .init(suggestionType: .user(.init(id: "@user_mention_1:matrix.org", displayName: "User 1", avatarURL: nil)), range: .init(), rawSuggestionText: ""),
        .init(suggestionType: .user(.init(id: "@user_mention_2:matrix.org", displayName: "User 2", avatarURL: .mockMXCUserAvatar)), range: .init(), rawSuggestionText: "")
    ]
    
    static var previews: some View {
        ComposerToolbar.mock(focused: true)
        
        // Putting them is VStack allows the completion suggestion preview to work properly in tests
        VStack(spacing: 8) {
            // The mock functon can't be used in this context because it does not hold a reference to the view model, losing the combine subscriptions
            ComposerToolbar(context: composerViewModel.context)
        }
        .previewDisplayName("With Suggestions")
        
        VStack(spacing: 8) {
            ComposerToolbar.textWithVoiceMessage(focused: false)
            ComposerToolbar.textWithVoiceMessage(focused: true)
            ComposerToolbar.voiceMessageRecordingMock()
            ComposerToolbar.voiceMessagePreviewMock(uploading: false)
        }
        .previewDisplayName("Voice Message")
        
        VStack(spacing: 8) {
            ComposerToolbar.replyLoadingPreviewMock(isLoading: true)
            ComposerToolbar.replyLoadingPreviewMock(isLoading: false)
        }
        .environmentObject(viewModel.context)
        .previewDisplayName("Reply")
        
        VStack(spacing: 8) {
            ComposerToolbar.disabledPreviewMock()
        }
        .previewDisplayName("Disabled")
    }
}

extension ComposerToolbar {
    static func mock(focused: Bool = true) -> ComposerToolbar {
        let wysiwygViewModel = WysiwygComposerViewModel()
        var composerViewModel: ComposerToolbarViewModel {
            let model = ComposerToolbarViewModel(roomProxy: JoinedRoomProxyMock(.init()),
                                                 wysiwygViewModel: wysiwygViewModel,
                                                 completionSuggestionService: CompletionSuggestionServiceMock(configuration: .init()),
                                                 mediaProvider: MediaProviderMock(configuration: .init()),
                                                 mentionDisplayHelper: ComposerMentionDisplayHelper.mock,
                                                 appSettings: ServiceLocator.shared.settings,
                                                 analyticsService: ServiceLocator.shared.analytics,
                                                 composerDraftService: ComposerDraftServiceMock(.init()))
            model.state.composerEmpty = focused
            return model
        }
        return ComposerToolbar(context: composerViewModel.context)
    }
    
    static func textWithVoiceMessage(focused: Bool = true) -> ComposerToolbar {
        let wysiwygViewModel = WysiwygComposerViewModel()
        var composerViewModel: ComposerToolbarViewModel {
            let model = ComposerToolbarViewModel(roomProxy: JoinedRoomProxyMock(.init()),
                                                 wysiwygViewModel: wysiwygViewModel,
                                                 completionSuggestionService: CompletionSuggestionServiceMock(configuration: .init()),
                                                 mediaProvider: MediaProviderMock(configuration: .init()),
                                                 mentionDisplayHelper: ComposerMentionDisplayHelper.mock,
                                                 appSettings: ServiceLocator.shared.settings,
                                                 analyticsService: ServiceLocator.shared.analytics,
                                                 composerDraftService: ComposerDraftServiceMock(.init()))
            model.state.composerEmpty = focused
            return model
        }
        return ComposerToolbar(context: composerViewModel.context)
    }
    
    static func voiceMessageRecordingMock() -> ComposerToolbar {
        let wysiwygViewModel = WysiwygComposerViewModel()
        var composerViewModel: ComposerToolbarViewModel {
            let model = ComposerToolbarViewModel(roomProxy: JoinedRoomProxyMock(.init()),
                                                 wysiwygViewModel: wysiwygViewModel,
                                                 completionSuggestionService: CompletionSuggestionServiceMock(configuration: .init()),
                                                 mediaProvider: MediaProviderMock(configuration: .init()),
                                                 mentionDisplayHelper: ComposerMentionDisplayHelper.mock,
                                                 appSettings: ServiceLocator.shared.settings,
                                                 analyticsService: ServiceLocator.shared.analytics,
                                                 composerDraftService: ComposerDraftServiceMock(.init()))
            model.state.composerMode = .recordVoiceMessage(state: AudioRecorderState())
            return model
        }
        return ComposerToolbar(context: composerViewModel.context)
    }
    
    static func voiceMessagePreviewMock(uploading: Bool) -> ComposerToolbar {
        let wysiwygViewModel = WysiwygComposerViewModel()
        let waveformData: [Float] = Array(repeating: 1.0, count: 1000)
        var composerViewModel: ComposerToolbarViewModel {
            let model = ComposerToolbarViewModel(roomProxy: JoinedRoomProxyMock(.init()),
                                                 wysiwygViewModel: wysiwygViewModel,
                                                 completionSuggestionService: CompletionSuggestionServiceMock(configuration: .init()),
                                                 mediaProvider: MediaProviderMock(configuration: .init()),
                                                 mentionDisplayHelper: ComposerMentionDisplayHelper.mock,
                                                 appSettings: ServiceLocator.shared.settings,
                                                 analyticsService: ServiceLocator.shared.analytics,
                                                 composerDraftService: ComposerDraftServiceMock(.init()))
            model.state.composerMode = .previewVoiceMessage(state: AudioPlayerState(id: .recorderPreview,
                                                                                    title: L10n.commonVoiceMessage,
                                                                                    duration: 10.0),
                                                            waveform: .data(waveformData),
                                                            isUploading: uploading)
            return model
        }
        return ComposerToolbar(context: composerViewModel.context)
    }
    
    static func replyLoadingPreviewMock(isLoading: Bool) -> ComposerToolbar {
        let wysiwygViewModel = WysiwygComposerViewModel()
        var composerViewModel: ComposerToolbarViewModel {
            let model = ComposerToolbarViewModel(roomProxy: JoinedRoomProxyMock(.init()),
                                                 wysiwygViewModel: wysiwygViewModel,
                                                 completionSuggestionService: CompletionSuggestionServiceMock(configuration: .init()),
                                                 mediaProvider: MediaProviderMock(configuration: .init()),
                                                 mentionDisplayHelper: ComposerMentionDisplayHelper.mock,
                                                 appSettings: ServiceLocator.shared.settings,
                                                 analyticsService: ServiceLocator.shared.analytics,
                                                 composerDraftService: ComposerDraftServiceMock(.init()))
            model.state.composerMode = isLoading ? .reply(eventID: UUID().uuidString,
                                                          replyDetails: .loading(eventID: ""),
                                                          isThread: false) :
                .reply(eventID: UUID().uuidString,
                       replyDetails: .loaded(sender: .init(id: "",
                                                           displayName: "Test"),
                                             eventID: "", eventContent: .message(.text(.init(body: "Hello World!")))), isThread: false)
            return model
        }
        return ComposerToolbar(context: composerViewModel.context)
    }
    
    static func disabledPreviewMock() -> ComposerToolbar {
        let wysiwygViewModel = WysiwygComposerViewModel()
        var composerViewModel: ComposerToolbarViewModel {
            let model = ComposerToolbarViewModel(roomProxy: JoinedRoomProxyMock(.init()),
                                                 wysiwygViewModel: wysiwygViewModel,
                                                 completionSuggestionService: CompletionSuggestionServiceMock(configuration: .init()),
                                                 mediaProvider: MediaProviderMock(configuration: .init()),
                                                 mentionDisplayHelper: ComposerMentionDisplayHelper.mock,
                                                 appSettings: ServiceLocator.shared.settings,
                                                 analyticsService: ServiceLocator.shared.analytics,
                                                 composerDraftService: ComposerDraftServiceMock(.init()))
            model.state.canSend = false
            return model
        }
        return ComposerToolbar(context: composerViewModel.context)
    }
}<|MERGE_RESOLUTION|>--- conflicted
+++ resolved
@@ -271,16 +271,7 @@
     }
     
     private var composerPlaceholder: String {
-<<<<<<< HEAD
-//        if context.viewState.isRoomEncrypted {
-//            return L10n.richTextEditorComposerPlaceholder
-//        } else {
-//            return L10n.richTextEditorComposerUnencryptedPlaceholder
-//        }
-        return L10n.richTextEditorComposerPlaceholder
-=======
         L10n.richTextEditorComposerPlaceholder
->>>>>>> 82c7dfe2
     }
     
     private var composerView: WysiwygComposerView {
