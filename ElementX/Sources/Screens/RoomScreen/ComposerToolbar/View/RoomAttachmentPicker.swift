--- conflicted
+++ resolved
@@ -29,69 +29,34 @@
     
     var menuContent: some View {
         VStack(alignment: .leading, spacing: 0.0) {
-<<<<<<< HEAD
 //            Button {
 //                context.send(viewAction: .enableTextFormatting)
 //            } label: {
 //                Label(L10n.screenRoomAttachmentTextFormatting, icon: \.textFormatting)
-//                    .labelStyle(.menuSheet)
 //            }
 //            .accessibilityIdentifier(A11yIdentifiers.roomScreen.attachmentPickerTextFormatting)
-            
-            /// Hiding `menu item` which are not needed for `zero`
-            
+//            
 //            Button {
 //                context.send(viewAction: .attach(.poll))
 //            } label: {
 //                Label(L10n.screenRoomAttachmentSourcePoll, icon: \.polls)
-//                    .labelStyle(.menuSheet)
 //            }
 //            .accessibilityIdentifier(A11yIdentifiers.roomScreen.attachmentPickerPoll)
-//
+//            /// Hiding `menu item` which are not needed for `zero`
+//            
 //            Button {
 //                context.send(viewAction: .attach(.location))
 //            } label: {
 //                Label(L10n.screenRoomAttachmentSourceLocation, icon: \.locationPin)
-//                    .labelStyle(.menuSheet)
 //            }
 //            .accessibilityIdentifier(A11yIdentifiers.roomScreen.attachmentPickerLocation)
-//
+//            
 //            Button {
 //                context.send(viewAction: .attach(.file))
 //            } label: {
 //                Label(L10n.screenRoomAttachmentSourceFiles, icon: \.attachment)
-//                    .labelStyle(.menuSheet)
 //            }
 //            .accessibilityIdentifier(A11yIdentifiers.roomScreen.attachmentPickerDocuments)
-=======
-            Button {
-                context.send(viewAction: .enableTextFormatting)
-            } label: {
-                Label(L10n.screenRoomAttachmentTextFormatting, icon: \.textFormatting)
-            }
-            .accessibilityIdentifier(A11yIdentifiers.roomScreen.attachmentPickerTextFormatting)
-            
-            Button {
-                context.send(viewAction: .attach(.poll))
-            } label: {
-                Label(L10n.screenRoomAttachmentSourcePoll, icon: \.polls)
-            }
-            .accessibilityIdentifier(A11yIdentifiers.roomScreen.attachmentPickerPoll)
-            
-            Button {
-                context.send(viewAction: .attach(.location))
-            } label: {
-                Label(L10n.screenRoomAttachmentSourceLocation, icon: \.locationPin)
-            }
-            .accessibilityIdentifier(A11yIdentifiers.roomScreen.attachmentPickerLocation)
-            
-            Button {
-                context.send(viewAction: .attach(.file))
-            } label: {
-                Label(L10n.screenRoomAttachmentSourceFiles, icon: \.attachment)
-            }
-            .accessibilityIdentifier(A11yIdentifiers.roomScreen.attachmentPickerDocuments)
->>>>>>> 34f1c61f
             
             Button {
                 context.send(viewAction: .attach(.photoLibrary))
