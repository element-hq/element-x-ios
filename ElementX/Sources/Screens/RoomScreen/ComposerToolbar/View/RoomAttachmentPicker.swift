//
// Copyright 2023, 2024 New Vector Ltd.
//
// SPDX-License-Identifier: AGPL-3.0-only OR LicenseRef-Element-Commercial
// Please see LICENSE files in the repository root for full details.
//

import Compound
import SwiftUI
import WysiwygComposer

struct RoomAttachmentPicker: View {
    @ObservedObject var context: ComposerToolbarViewModel.Context
    
    @Environment(\.isEnabled) private var isEnabled
    
    var body: some View {
        // Use a menu instead of the popover/sheet shown in Figma because overriding the colour scheme
        // results in a rendering bug on 17.1: https://github.com/element-hq/element-x-ios/issues/2157
        Menu {
            menuContent
        } label: {
            CompoundIcon(asset: Asset.Images.composerAttachment, size: .custom(30), relativeTo: .compound.headingLG)
                .scaledPadding(7, relativeTo: .compound.headingLG)
<<<<<<< HEAD
                .foregroundStyle(.zero.iconAccentTertiary)
=======
                .foregroundColor(
                    isEnabled ? .compound.iconPrimary : .compound.iconDisabled
                )
>>>>>>> a70189d3
        }
        .buttonStyle(RoomAttachmentPickerButtonStyle())
        .accessibilityLabel(L10n.actionAddToTimeline)
        .accessibilityIdentifier(A11yIdentifiers.roomScreen.composerToolbar.openComposeOptions)
    }
    
    var menuContent: some View {
        VStack(alignment: .leading, spacing: 0.0) {
//            Button {
//                context.send(viewAction: .enableTextFormatting)
//            } label: {
//                Label(L10n.screenRoomAttachmentTextFormatting, icon: \.textFormatting)
//            }
//            .accessibilityIdentifier(A11yIdentifiers.roomScreen.attachmentPickerTextFormatting)
//
//            Button {
//                context.send(viewAction: .attach(.poll))
//            } label: {
//                Label(L10n.screenRoomAttachmentSourcePoll, icon: \.polls)
//            }
//            .accessibilityIdentifier(A11yIdentifiers.roomScreen.attachmentPickerPoll)
//            /// Hiding `menu item` which are not needed for `zero`
//
//            Button {
//                context.send(viewAction: .attach(.location))
//            } label: {
//                Label(L10n.screenRoomAttachmentSourceLocation, icon: \.locationPin)
//            }
//            .accessibilityIdentifier(A11yIdentifiers.roomScreen.attachmentPickerLocation)
            
            Button {
                context.send(viewAction: .attach(.file))
            } label: {
                Label(L10n.screenRoomAttachmentSourceFiles, icon: \.attachment)
            }
            .accessibilityIdentifier(A11yIdentifiers.roomScreen.attachmentPickerDocuments)
            
            Button {
                context.send(viewAction: .attach(.photoLibrary))
            } label: {
                Label(L10n.screenRoomAttachmentSourceGallery, icon: \.image)
            }
            .accessibilityIdentifier(A11yIdentifiers.roomScreen.attachmentPickerPhotoLibrary)
            
            Button {
                context.send(viewAction: .attach(.camera))
            } label: {
                Label(L10n.screenRoomAttachmentSourceCamera, icon: \.takePhoto)
            }
            .accessibilityIdentifier(A11yIdentifiers.roomScreen.attachmentPickerCamera)
        }
    }
}

private struct RoomAttachmentPickerButtonStyle: ButtonStyle {
    func makeBody(configuration: Configuration) -> some View {
        configuration.label
            .foregroundStyle(configuration.isPressed ? .compound.bgActionPrimaryPressed : .compound.bgActionPrimaryRest)
    }
}

struct RoomAttachmentPicker_Previews: PreviewProvider, TestablePreview {
    static let viewModel = ComposerToolbarViewModel(roomProxy: JoinedRoomProxyMock(.init()),
                                                    wysiwygViewModel: WysiwygComposerViewModel(),
                                                    completionSuggestionService: CompletionSuggestionServiceMock(configuration: .init()),
                                                    mediaProvider: MediaProviderMock(configuration: .init()),
                                                    mentionDisplayHelper: ComposerMentionDisplayHelper.mock,
                                                    analyticsService: ServiceLocator.shared.analytics,
                                                    composerDraftService: ComposerDraftServiceMock())

    static var previews: some View {
        RoomAttachmentPicker(context: viewModel.context)
    }
}<|MERGE_RESOLUTION|>--- conflicted
+++ resolved
@@ -22,13 +22,7 @@
         } label: {
             CompoundIcon(asset: Asset.Images.composerAttachment, size: .custom(30), relativeTo: .compound.headingLG)
                 .scaledPadding(7, relativeTo: .compound.headingLG)
-<<<<<<< HEAD
                 .foregroundStyle(.zero.iconAccentTertiary)
-=======
-                .foregroundColor(
-                    isEnabled ? .compound.iconPrimary : .compound.iconDisabled
-                )
->>>>>>> a70189d3
         }
         .buttonStyle(RoomAttachmentPickerButtonStyle())
         .accessibilityLabel(L10n.actionAddToTimeline)
