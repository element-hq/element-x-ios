--- conflicted
+++ resolved
@@ -31,7 +31,6 @@
     
     var menuContent: some View {
         VStack(alignment: .leading, spacing: 0.0) {
-<<<<<<< HEAD
 //            Button {
 //                context.send(viewAction: .enableTextFormatting)
 //            } label: {
@@ -47,7 +46,7 @@
 //                Label(L10n.screenRoomAttachmentSourceLocation, icon: \.locationPin)
 //            }
 //            .accessibilityIdentifier(A11yIdentifiers.roomScreen.attachmentPickerLocation)
-//            
+            
 //            if !context.viewState.isInThread {
 //                Button {
 //                    context.send(viewAction: .attach(.poll))
@@ -57,7 +56,7 @@
 //                .accessibilityIdentifier(A11yIdentifiers.roomScreen.attachmentPickerPoll)
 //            }
 //            
-//            if !context.viewState.isInThread, context.viewState.isLocationSharingEnabled {
+//            if context.viewState.isLocationSharingEnabled {
 //                Button {
 //                    context.send(viewAction: .attach(.location))
 //                } label: {
@@ -65,32 +64,6 @@
 //                }
 //                .accessibilityIdentifier(A11yIdentifiers.roomScreen.attachmentPickerLocation)
 //            }
-=======
-            Button {
-                context.send(viewAction: .enableTextFormatting)
-            } label: {
-                Label(L10n.screenRoomAttachmentTextFormatting, icon: \.textFormatting)
-            }
-            .accessibilityIdentifier(A11yIdentifiers.roomScreen.attachmentPickerTextFormatting)
-            
-            if !context.viewState.isInThread {
-                Button {
-                    context.send(viewAction: .attach(.poll))
-                } label: {
-                    Label(L10n.screenRoomAttachmentSourcePoll, icon: \.polls)
-                }
-                .accessibilityIdentifier(A11yIdentifiers.roomScreen.attachmentPickerPoll)
-            }
-            
-            if context.viewState.isLocationSharingEnabled {
-                Button {
-                    context.send(viewAction: .attach(.location))
-                } label: {
-                    Label(L10n.screenRoomAttachmentSourceLocation, icon: \.locationPin)
-                }
-                .accessibilityIdentifier(A11yIdentifiers.roomScreen.attachmentPickerLocation)
-            }
->>>>>>> b605717c
             
             Button {
                 context.send(viewAction: .attach(.file))
