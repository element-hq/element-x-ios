//
// Copyright 2023, 2024 New Vector Ltd.
//
// SPDX-License-Identifier: AGPL-3.0-only
// Please see LICENSE in the repository root for full details.
//

import Compound
import SwiftUI
import WysiwygComposer

struct RoomAttachmentPicker: View {
    @ObservedObject var context: ComposerToolbarViewModel.Context
    
    var body: some View {
        // Use a menu instead of the popover/sheet shown in Figma because overriding the colour scheme
        // results in a rendering bug on 17.1: https://github.com/element-hq/element-x-ios/issues/2157
        Menu {
            menuContent
        } label: {
            CompoundIcon(asset: Asset.Images.composerAttachment, size: .custom(30), relativeTo: .compound.headingLG)
                .scaledPadding(7, relativeTo: .compound.headingLG)
                .foregroundStyle(.zero.iconAccentTertiary)
        }
        .buttonStyle(RoomAttachmentPickerButtonStyle())
        .accessibilityLabel(L10n.actionAddToTimeline)
        .accessibilityIdentifier(A11yIdentifiers.roomScreen.composerToolbar.openComposeOptions)
    }
    
    var menuContent: some View {
        VStack(alignment: .leading, spacing: 0.0) {
//            Button {
//                context.send(viewAction: .enableTextFormatting)
//            } label: {
//                Label(L10n.screenRoomAttachmentTextFormatting, icon: \.textFormatting)
//            }
//            .accessibilityIdentifier(A11yIdentifiers.roomScreen.attachmentPickerTextFormatting)
//
//            Button {
//                context.send(viewAction: .attach(.poll))
//            } label: {
//                Label(L10n.screenRoomAttachmentSourcePoll, icon: \.polls)
//            }
//            .accessibilityIdentifier(A11yIdentifiers.roomScreen.attachmentPickerPoll)
//            /// Hiding `menu item` which are not needed for `zero`
//
//            Button {
//                context.send(viewAction: .attach(.location))
//            } label: {
//                Label(L10n.screenRoomAttachmentSourceLocation, icon: \.locationPin)
//            }
//            .accessibilityIdentifier(A11yIdentifiers.roomScreen.attachmentPickerLocation)
<<<<<<< HEAD
            
            Button {
                context.send(viewAction: .attach(.file))
            } label: {
                Label(L10n.screenRoomAttachmentSourceFiles, icon: \.attachment)
            }
            .accessibilityIdentifier(A11yIdentifiers.roomScreen.attachmentPickerDocuments)
=======
//
//            Button {
//                context.send(viewAction: .attach(.file))
//            } label: {
//                Label(L10n.screenRoomAttachmentSourceFiles, icon: \.attachment)
//            }
//            .accessibilityIdentifier(A11yIdentifiers.roomScreen.attachmentPickerDocuments)
>>>>>>> 663e4082
            
            Button {
                context.send(viewAction: .attach(.photoLibrary))
            } label: {
                Label(L10n.screenRoomAttachmentSourceGallery, icon: \.image)
            }
            .accessibilityIdentifier(A11yIdentifiers.roomScreen.attachmentPickerPhotoLibrary)
            
            Button {
                context.send(viewAction: .attach(.camera))
            } label: {
                Label(L10n.screenRoomAttachmentSourceCamera, icon: \.takePhoto)
            }
            .accessibilityIdentifier(A11yIdentifiers.roomScreen.attachmentPickerCamera)
        }
    }
}

private struct RoomAttachmentPickerButtonStyle: ButtonStyle {
    func makeBody(configuration: Configuration) -> some View {
        configuration.label
            .foregroundStyle(configuration.isPressed ? .compound.bgActionPrimaryPressed : .compound.bgActionPrimaryRest)
    }
}

struct RoomAttachmentPicker_Previews: PreviewProvider, TestablePreview {
    static let viewModel = ComposerToolbarViewModel(wysiwygViewModel: WysiwygComposerViewModel(),
                                                    completionSuggestionService: CompletionSuggestionServiceMock(configuration: .init()),
                                                    mediaProvider: MediaProviderMock(configuration: .init()),
                                                    mentionDisplayHelper: ComposerMentionDisplayHelper.mock,
                                                    analyticsService: ServiceLocator.shared.analytics,
                                                    composerDraftService: ComposerDraftServiceMock())

    static var previews: some View {
        RoomAttachmentPicker(context: viewModel.context)
    }
}<|MERGE_RESOLUTION|>--- conflicted
+++ resolved
@@ -50,7 +50,6 @@
 //                Label(L10n.screenRoomAttachmentSourceLocation, icon: \.locationPin)
 //            }
 //            .accessibilityIdentifier(A11yIdentifiers.roomScreen.attachmentPickerLocation)
-<<<<<<< HEAD
             
             Button {
                 context.send(viewAction: .attach(.file))
@@ -58,15 +57,6 @@
                 Label(L10n.screenRoomAttachmentSourceFiles, icon: \.attachment)
             }
             .accessibilityIdentifier(A11yIdentifiers.roomScreen.attachmentPickerDocuments)
-=======
-//
-//            Button {
-//                context.send(viewAction: .attach(.file))
-//            } label: {
-//                Label(L10n.screenRoomAttachmentSourceFiles, icon: \.attachment)
-//            }
-//            .accessibilityIdentifier(A11yIdentifiers.roomScreen.attachmentPickerDocuments)
->>>>>>> 663e4082
             
             Button {
                 context.send(viewAction: .attach(.photoLibrary))
