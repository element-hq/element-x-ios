//
// Copyright 2022-2024 New Vector Ltd.
//
// SPDX-License-Identifier: AGPL-3.0-only
// Please see LICENSE in the repository root for full details.
//

import Compound
import SwiftUI
import WysiwygComposer

typealias GenericKeyHandler = (_ key: UIKeyboardHIDUsage) -> Void
typealias PasteHandler = (NSItemProvider) -> Void

struct MessageComposer: View {
    @Binding var plainComposerText: NSAttributedString
    @Binding var presendCallback: (() -> Void)?
    let composerView: WysiwygComposerView
    let mode: ComposerMode
    let composerFormattingEnabled: Bool
    let showResizeGrabber: Bool
    @Binding var isExpanded: Bool
    let sendAction: () -> Void
    let editAction: () -> Void
    let pasteAction: PasteHandler
    let cancellationAction: () -> Void
    let onAppearAction: () -> Void
    
    @State private var composerTranslation: CGFloat = 0
    private let composerShape = RoundedRectangle(cornerRadius: 21, style: .circular)
    
    var body: some View {
        VStack(spacing: 0) {
            if showResizeGrabber {
                resizeGrabber
            }
            
            composerTextField
                .messageComposerStyle(header: header)
                // Explicitly disable all animations to fix weirdness with the header immediately
                // appearing whilst the text field and keyboard are still animating up to it.
                .animation(.noAnimation, value: mode)
        }
        .gesture(showResizeGrabber ? dragGesture : nil)
    }
    
    // MARK: - Private
    
    @State private var composerFrame = CGRect.zero
    
<<<<<<< HEAD
    private var mainContent: some View {
        VStack(alignment: .leading, spacing: -6) {
            header
            
            if composerFormattingEnabled {
                Color.clear
                    .overlay(alignment: .top) {
                        composerView
                            .clipped()
                            .readFrame($composerFrame)
                    }
                    .frame(minHeight: ComposerConstant.minHeight, maxHeight: max(composerHeight, composerFrame.height),
                           alignment: .top)
                    .tint(.zero.iconAccentTertiary)
                    .padding(.vertical, 10)
                    .onAppear {
                        onAppearAction()
                    }
            } else {
                MessageComposerTextField(placeholder: L10n.richTextEditorComposerPlaceholder,
                                         text: $plainComposerText,
                                         presendCallback: $presendCallback,
                                         maxHeight: ComposerConstant.maxHeight,
                                         keyHandler: { handleKeyPress($0) },
                                         pasteHandler: pasteAction)
                    .tint(.zero.iconAccentTertiary)
                    .padding(.vertical, 10)
            }
=======
    @ViewBuilder
    private var composerTextField: some View {
        if composerFormattingEnabled {
            Color.clear
                .overlay(alignment: .top) {
                    composerView
                        .clipped()
                        .readFrame($composerFrame)
                }
                .frame(minHeight: ComposerConstant.minHeight, maxHeight: max(composerHeight, composerFrame.height),
                       alignment: .top)
                .onAppear {
                    onAppearAction()
                }
        } else {
            MessageComposerTextField(placeholder: L10n.richTextEditorComposerPlaceholder,
                                     text: $plainComposerText,
                                     presendCallback: $presendCallback,
                                     maxHeight: ComposerConstant.maxHeight,
                                     keyHandler: { handleKeyPress($0) },
                                     pasteHandler: pasteAction)
>>>>>>> 19ed65bb
        }
    }

    private var composerHeight: CGFloat {
        let baseHeight = isExpanded ? ComposerConstant.maxHeight : ComposerConstant.minHeight
        return (baseHeight - composerTranslation).clamped(to: ComposerConstant.allowedHeightRange)
    }
    
    @ViewBuilder
    private var header: some View {
        switch mode {
        case .reply(_, let replyDetails, _):
            MessageComposerReplyHeader(replyDetails: replyDetails, action: cancellationAction)
        case .edit:
            MessageComposerEditHeader(action: cancellationAction)
        case .recordVoiceMessage, .previewVoiceMessage, .default:
            EmptyView()
        }
    }

    private var resizeGrabber: some View {
        Capsule()
            .foregroundColor(Asset.Colors.grabber.swiftUIColor)
            .frame(width: 36, height: 5)
            .padding(.vertical, 8)
            .frame(maxWidth: .infinity)
    }

    private var dragGesture: some Gesture {
        DragGesture()
            .onChanged { value in
                composerTranslation += value.translation.height
            }
            .onEnded { _ in
                withElementAnimation(.easeIn(duration: 0.3)) {
                    if composerTranslation > ComposerConstant.translationThreshold {
                        isExpanded = false
                    } else if composerTranslation < -ComposerConstant.translationThreshold {
                        isExpanded = true
                    }
                    composerTranslation = 0
                }
            }
    }
    
    private func handleKeyPress(_ key: UIKeyboardHIDUsage) {
        switch key {
        case .keyboardReturnOrEnter:
            sendAction()
        case .keyboardUpArrow:
            editAction()
        case .keyboardEscape:
            cancellationAction()
        default:
            break
        }
    }
}

private struct MessageComposerReplyHeader: View {
    let replyDetails: TimelineItemReplyDetails
    let action: () -> Void
    
    var body: some View {
        TimelineReplyView(placement: .composer, timelineItemReplyDetails: replyDetails)
            .frame(maxWidth: .infinity, alignment: .leading)
            .fixedSize(horizontal: false, vertical: true)
            .padding(4.0)
            .background(.compound.bgCanvasDefault, in: RoundedRectangle(cornerRadius: 13, style: .circular))
            .overlay(alignment: .topTrailing) {
                Button(action: action) {
                    CompoundIcon(\.close, size: .small, relativeTo: .compound.bodySMSemibold)
                        .foregroundColor(.compound.iconTertiary)
                        .padding(4.0)
                }
                .accessibilityLabel(L10n.actionClose)
            }
            .padding(.vertical, 8.0)
            .padding(.horizontal, -4.0)
    }
}

private struct MessageComposerEditHeader: View {
    let action: () -> Void
    
    var body: some View {
        HStack(alignment: .center, spacing: 8) {
            Label(L10n.commonEditing,
                  icon: \.editSolid,
                  iconSize: .xSmall,
                  relativeTo: .compound.bodySMSemibold)
                .labelStyle(MessageComposerHeaderLabelStyle())
            Spacer()
            Button(action: action) {
                CompoundIcon(\.close, size: .small, relativeTo: .compound.bodySMSemibold)
                    .foregroundColor(.compound.iconTertiary)
                    .padding([.leading, .vertical], 6.0)
            }
            .accessibilityLabel(L10n.actionClose)
        }
    }
}

private struct MessageComposerHeaderLabelStyle: LabelStyle {
    func makeBody(configuration: Configuration) -> some View {
        HStack(alignment: .center, spacing: 4) {
            configuration.icon
            configuration.title
        }
        .font(.zero.bodySMSemibold)
        .foregroundColor(.compound.textSecondary)
        .lineLimit(1)
    }
}

// MARK: - Style

extension View {
    func messageComposerStyle(header: some View = EmptyView()) -> some View {
        modifier(MessageComposerStyleModifier(header: header))
    }
}

private struct MessageComposerStyleModifier<Header: View>: ViewModifier {
    private let composerShape = RoundedRectangle(cornerRadius: 21, style: .circular)
    
    let header: Header
    
    func body(content: Content) -> some View {
        VStack(alignment: .leading, spacing: -6) {
            header
            
            content
                .tint(.compound.iconAccentTertiary)
                .padding(.vertical, 10)
        }
        .padding(.horizontal, 12.0)
        .clipShape(composerShape)
        .background {
            ZStack {
                composerShape
                    .fill(Color.compound.bgSubtleSecondary)
                composerShape
                    .stroke(Color.compound.borderInteractiveSecondary, lineWidth: 0.5)
            }
        }
    }
}

// MARK: - Previews

struct MessageComposer_Previews: PreviewProvider, TestablePreview {
    static let viewModel = TimelineViewModel.mock
    
    static let replyTypes: [TimelineItemReplyDetails] = [
        .loaded(sender: .init(id: "Dave"),
                eventID: "123",
                eventContent: .message(.audio(.init(filename: "lightning.mp3",
                                                    caption: "Audio: Ride the lightning",
                                                    duration: 100,
                                                    waveform: nil,
                                                    source: nil,
                                                    contentType: nil)))),
        .loaded(sender: .init(id: "James"),
                eventID: "123",
                eventContent: .message(.emote(.init(body: "Emote: James thinks he's the phantom lord")))),
        .loaded(sender: .init(id: "Robert"),
                eventID: "123",
                eventContent: .message(.file(.init(filename: "brain-surgery.pdf",
                                                   caption: "File: Crash course in brain surgery",
                                                   source: nil,
                                                   thumbnailSource: nil,
                                                   contentType: nil)))),
        .loaded(sender: .init(id: "Cliff"),
                eventID: "123",
                eventContent: .message(.image(.init(filename: "head.png",
                                                    caption: "Image: Pushead",
                                                    imageInfo: .mockImage,
                                                    thumbnailInfo: .mockThumbnail)))),
        .loaded(sender: .init(id: "Jason"),
                eventID: "123",
                eventContent: .message(.notice(.init(body: "Notice: Too far gone?")))),
        .loaded(sender: .init(id: "Kirk"),
                eventID: "123",
                eventContent: .message(.text(.init(body: "Text: Where the wild things are")))),
        .loaded(sender: .init(id: "Lars"),
                eventID: "123",
                eventContent: .message(.video(.init(filename: "never.mov",
                                                    caption: "Video: Through the never",
                                                    videoInfo: .mockVideo,
                                                    thumbnailInfo: .mockThumbnail)))),
        .loading(eventID: "")
    ]
    
    static func messageComposer(_ content: NSAttributedString = .init(string: ""),
                                mode: ComposerMode = .default) -> MessageComposer {
        let viewModel = WysiwygComposerViewModel(minHeight: 22,
                                                 maxExpandedHeight: 250)
        viewModel.setMarkdownContent(content.string)
        
        let composerView = WysiwygComposerView(placeholder: L10n.richTextEditorComposerPlaceholder,
                                               viewModel: viewModel,
                                               itemProviderHelper: nil,
                                               keyCommands: nil,
                                               pasteHandler: nil)
        
        return MessageComposer(plainComposerText: .constant(content),
                               presendCallback: .constant(nil),
                               composerView: composerView,
                               mode: mode,
                               composerFormattingEnabled: false,
                               showResizeGrabber: false,
                               isExpanded: .constant(false),
                               sendAction: { },
                               editAction: { },
                               pasteAction: { _ in },
                               cancellationAction: { },
                               onAppearAction: { viewModel.setup() })
    }
    
    static var previews: some View {
        VStack(spacing: 8) {
            messageComposer()
            
            messageComposer(.init(string: "Some message"),
                            mode: .edit(originalEventOrTransactionID: .eventId(eventId: UUID().uuidString)))
            
            messageComposer(mode: .reply(eventID: UUID().uuidString,
                                         replyDetails: .loaded(sender: .init(id: "Kirk"),
                                                               eventID: "123",
                                                               eventContent: .message(.text(.init(body: "Text: Where the wild things are")))),
                                         isThread: false))
        }
        .padding(.horizontal)
        
        ScrollView {
            VStack(spacing: 8) {
                ForEach(replyTypes, id: \.self) { replyDetails in
                    messageComposer(mode: .reply(eventID: UUID().uuidString,
                                                 replyDetails: replyDetails, isThread: false))
                }
            }
        }
        .padding(.horizontal)
        .environmentObject(viewModel.context)
        .previewDisplayName("Replying")
        
        ScrollView {
            VStack(spacing: 8) {
                ForEach(replyTypes, id: \.self) { replyDetails in
                    messageComposer(mode: .reply(eventID: UUID().uuidString,
                                                 replyDetails: replyDetails, isThread: true))
                }
            }
        }
        .padding(.horizontal)
        .environmentObject(viewModel.context)
        .previewDisplayName("Replying in thread")
    }
}<|MERGE_RESOLUTION|>--- conflicted
+++ resolved
@@ -48,36 +48,6 @@
     
     @State private var composerFrame = CGRect.zero
     
-<<<<<<< HEAD
-    private var mainContent: some View {
-        VStack(alignment: .leading, spacing: -6) {
-            header
-            
-            if composerFormattingEnabled {
-                Color.clear
-                    .overlay(alignment: .top) {
-                        composerView
-                            .clipped()
-                            .readFrame($composerFrame)
-                    }
-                    .frame(minHeight: ComposerConstant.minHeight, maxHeight: max(composerHeight, composerFrame.height),
-                           alignment: .top)
-                    .tint(.zero.iconAccentTertiary)
-                    .padding(.vertical, 10)
-                    .onAppear {
-                        onAppearAction()
-                    }
-            } else {
-                MessageComposerTextField(placeholder: L10n.richTextEditorComposerPlaceholder,
-                                         text: $plainComposerText,
-                                         presendCallback: $presendCallback,
-                                         maxHeight: ComposerConstant.maxHeight,
-                                         keyHandler: { handleKeyPress($0) },
-                                         pasteHandler: pasteAction)
-                    .tint(.zero.iconAccentTertiary)
-                    .padding(.vertical, 10)
-            }
-=======
     @ViewBuilder
     private var composerTextField: some View {
         if composerFormattingEnabled {
@@ -89,6 +59,7 @@
                 }
                 .frame(minHeight: ComposerConstant.minHeight, maxHeight: max(composerHeight, composerFrame.height),
                        alignment: .top)
+                .tint(.compound.iconAccentTertiary)
                 .onAppear {
                     onAppearAction()
                 }
@@ -99,7 +70,6 @@
                                      maxHeight: ComposerConstant.maxHeight,
                                      keyHandler: { handleKeyPress($0) },
                                      pasteHandler: pasteAction)
->>>>>>> 19ed65bb
         }
     }
 
