--- conflicted
+++ resolved
@@ -22,29 +22,16 @@
                 RoomAvatarImage(avatar: room.avatar, avatarSize: .room(on: .completionSuggestions), mediaProvider: mediaProvider)
             }
             VStack(alignment: .leading, spacing: 0) {
-<<<<<<< HEAD
-                Text(item.displayName ?? item.id)
+                Text(item.displayName)
                     .font(.zero.bodyLG)
                     .foregroundColor(.compound.textPrimary)
                     .lineLimit(1)
-//                if item.displayName != nil {
-//                    Text(item.id)
-//                        .font(.zero.bodySM)
+//                if let subtitle = item.subtitle {
+//                    Text(subtitle)
+//                        .font(.compound.bodySM)
 //                        .foregroundColor(.compound.textSecondary)
 //                        .lineLimit(1)
 //                }
-=======
-                Text(item.displayName)
-                    .font(.compound.bodyLG)
-                    .foregroundColor(.compound.textPrimary)
-                    .lineLimit(1)
-                if let subtitle = item.subtitle {
-                    Text(subtitle)
-                        .font(.compound.bodySM)
-                        .foregroundColor(.compound.textSecondary)
-                        .lineLimit(1)
-                }
->>>>>>> 1e931c9f
             }
         }
     }
