//
// Copyright 2023, 2024 New Vector Ltd.
//
// SPDX-License-Identifier: AGPL-3.0-only OR LicenseRef-Element-Commercial
// Please see LICENSE files in the repository root for full details.
//

import Combine
import Foundation
import WysiwygComposer

struct SuggestionTrigger: Equatable {
    enum SuggestionType: Equatable {
        case user
        case room
    }
    
    let type: SuggestionType
    let text: String
    let range: NSRange
}

struct SuggestionItem: Identifiable, Equatable {
    enum SuggestionType: Equatable {
        case user(User)
        case allUsers(RoomAvatar)
        case room(Room)
    }
    
    struct User: Equatable {
        let id: String
        let displayName: String?
        let avatarURL: URL?
    }
    
    struct Room: Equatable {
        let id: String
        let canonicalAlias: String
        let name: String
        let avatar: RoomAvatar
    }
    
    let suggestionType: SuggestionType
    let range: NSRange
    let rawSuggestionText: String
    
    var id: String {
        switch suggestionType {
        case .user(let user):
            user.id
        case .allUsers:
            PillConstants.atRoom
        case .room(let room):
            room.id
        }
    }
    
    var displayName: String {
        switch suggestionType {
        case .allUsers:
            return PillConstants.everyone
        case .user(let user):
            return user.displayName ?? user.id
        case .room(let room):
            return room.name
        }
    }
    
    var subtitle: String? {
        switch suggestionType {
        case .allUsers:
            return nil
        case .user(let user):
            return user.displayName == nil ? nil : user.id
        case .room(let room):
            return room.canonicalAlias
        }
    }
<<<<<<< HEAD
    
    var displayName: String? {
        switch self {
        case .user(let item), .allUsers(let item):
            return item.displayName
        }
    }
}

struct MentionSuggestionItem: Identifiable, Equatable {
    let id: String
    let displayName: String?
    let avatarURL: URL?
    let range: NSRange
    let rawSuggestionText: String
=======
>>>>>>> 1e931c9f
}

// sourcery: AutoMockable
protocol CompletionSuggestionServiceProtocol {
    var suggestionsPublisher: AnyPublisher<[SuggestionItem], Never> { get }
    
    func processTextMessage(_ textMessage: String, selectedRange: NSRange)
    
    func setSuggestionTrigger(_ suggestionTrigger: SuggestionTrigger?)
}

extension WysiwygComposer.SuggestionPattern {
    var toElementPattern: SuggestionTrigger? {
        switch key {
        case .at:
            return SuggestionTrigger(type: .user, text: text, range: .init(location: Int(start), length: Int(end)))
        case .hash:
            return SuggestionTrigger(type: .room, text: text, range: .init(location: Int(start), length: Int(end)))
        default:
            return nil
        }
    }
}

extension CompletionSuggestionServiceMock {
    struct CompletionSuggestionServiceMockConfiguration {
        var suggestions: [SuggestionItem] = []
    }
    
    convenience init(configuration: CompletionSuggestionServiceMockConfiguration) {
        self.init()
        underlyingSuggestionsPublisher = Just(configuration.suggestions).eraseToAnyPublisher()
    }
}<|MERGE_RESOLUTION|>--- conflicted
+++ resolved
@@ -76,24 +76,6 @@
             return room.canonicalAlias
         }
     }
-<<<<<<< HEAD
-    
-    var displayName: String? {
-        switch self {
-        case .user(let item), .allUsers(let item):
-            return item.displayName
-        }
-    }
-}
-
-struct MentionSuggestionItem: Identifiable, Equatable {
-    let id: String
-    let displayName: String?
-    let avatarURL: URL?
-    let range: NSRange
-    let rawSuggestionText: String
-=======
->>>>>>> 1e931c9f
 }
 
 // sourcery: AutoMockable
