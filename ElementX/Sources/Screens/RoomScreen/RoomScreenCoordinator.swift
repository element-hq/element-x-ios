--- conflicted
+++ resolved
@@ -60,7 +60,6 @@
     }
     
     init(parameters: RoomScreenCoordinatorParameters) {
-<<<<<<< HEAD
         let viewModel = RoomScreenViewModel(roomProxy: parameters.roomProxy,
                                             focussedEventID: parameters.focussedEventID,
                                             timelineController: parameters.timelineController,
@@ -70,21 +69,8 @@
                                             userIndicatorController: ServiceLocator.shared.userIndicatorController,
                                             appMediator: parameters.appMediator,
                                             appSettings: parameters.appSettings,
-                                            analyticsService: ServiceLocator.shared.analytics,
-                                            notificationCenter: NotificationCenter.default)
+                                            analyticsService: ServiceLocator.shared.analytics)
         self.viewModel = viewModel
-=======
-        viewModel = RoomScreenViewModel(roomProxy: parameters.roomProxy,
-                                        focussedEventID: parameters.focussedEventID,
-                                        timelineController: parameters.timelineController,
-                                        mediaProvider: parameters.mediaProvider,
-                                        mediaPlayerProvider: parameters.mediaPlayerProvider,
-                                        voiceMessageMediaManager: parameters.voiceMessageMediaManager,
-                                        userIndicatorController: ServiceLocator.shared.userIndicatorController,
-                                        appMediator: parameters.appMediator,
-                                        appSettings: parameters.appSettings,
-                                        analyticsService: ServiceLocator.shared.analytics)
->>>>>>> a2faae20
 
         wysiwygViewModel = WysiwygComposerViewModel(minHeight: ComposerConstant.minHeight,
                                                     maxCompressedHeight: ComposerConstant.maxHeight,
