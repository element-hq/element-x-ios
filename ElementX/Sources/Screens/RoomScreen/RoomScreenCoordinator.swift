//
// Copyright 2022 New Vector Ltd
//
// Licensed under the Apache License, Version 2.0 (the "License");
// you may not use this file except in compliance with the License.
// You may obtain a copy of the License at
//
// http://www.apache.org/licenses/LICENSE-2.0
//
// Unless required by applicable law or agreed to in writing, software
// distributed under the License is distributed on an "AS IS" BASIS,
// WITHOUT WARRANTIES OR CONDITIONS OF ANY KIND, either express or implied.
// See the License for the specific language governing permissions and
// limitations under the License.
//

import Combine
import HTMLParser
import SwiftUI
import WysiwygComposer

struct RoomScreenCoordinatorParameters {
    let roomProxy: RoomProxyProtocol
    var focussedEventID: String?
    let timelineController: RoomTimelineControllerProtocol
    let mediaProvider: MediaProviderProtocol
    let mediaPlayerProvider: MediaPlayerProviderProtocol
    let voiceMessageMediaManager: VoiceMessageMediaManagerProtocol
    let emojiProvider: EmojiProviderProtocol
    let completionSuggestionService: CompletionSuggestionServiceProtocol
    let appMediator: AppMediatorProtocol
    let appSettings: AppSettings
    let draftService: ComposerDraftServiceProtocol
}

enum RoomScreenCoordinatorAction {
    case presentReportContent(itemID: TimelineItemIdentifier, senderID: String)
    case presentMediaUploadPicker(MediaPickerScreenSource)
    case presentMediaUploadPreviewScreen(URL)
    case presentRoomDetails
    case presentLocationPicker
    case presentPollForm(mode: PollFormMode)
    case presentLocationViewer(body: String, geoURI: GeoURI, description: String?)
    case presentEmojiPicker(itemID: TimelineItemIdentifier, selectedEmojis: Set<String>)
    case presentRoomMemberDetails(userID: String)
    case presentMessageForwarding(forwardingItem: MessageForwardingItem)
    case presentCallScreen
}

final class RoomScreenCoordinator: CoordinatorProtocol {
    private var viewModel: RoomScreenViewModelProtocol
    private var composerViewModel: ComposerToolbarViewModel
    private var wysiwygViewModel: WysiwygComposerViewModel

    private var cancellables = Set<AnyCancellable>()

    private let actionsSubject: PassthroughSubject<RoomScreenCoordinatorAction, Never> = .init()
    var actions: AnyPublisher<RoomScreenCoordinatorAction, Never> {
        actionsSubject.eraseToAnyPublisher()
    }
    
    init(parameters: RoomScreenCoordinatorParameters) {
        let viewModel = RoomScreenViewModel(roomProxy: parameters.roomProxy,
                                            focussedEventID: parameters.focussedEventID,
                                            timelineController: parameters.timelineController,
                                            mediaProvider: parameters.mediaProvider,
                                            mediaPlayerProvider: parameters.mediaPlayerProvider,
                                            voiceMessageMediaManager: parameters.voiceMessageMediaManager,
                                            userIndicatorController: ServiceLocator.shared.userIndicatorController,
                                            appMediator: parameters.appMediator,
                                            appSettings: parameters.appSettings,
                                            analyticsService: ServiceLocator.shared.analytics,
                                            notificationCenter: NotificationCenter.default)
        self.viewModel = viewModel

        wysiwygViewModel = WysiwygComposerViewModel(minHeight: ComposerConstant.minHeight,
                                                    maxCompressedHeight: ComposerConstant.maxHeight,
                                                    maxExpandedHeight: ComposerConstant.maxHeight,
                                                    parserStyle: .elementX)
        composerViewModel = ComposerToolbarViewModel(wysiwygViewModel: wysiwygViewModel,
                                                     completionSuggestionService: parameters.completionSuggestionService,
                                                     mediaProvider: parameters.mediaProvider,
                                                     appSettings: parameters.appSettings,
                                                     mentionDisplayHelper: ComposerMentionDisplayHelper(roomContext: viewModel.context),
<<<<<<< HEAD
                                                     draftService: parameters.draftService)
        NotificationCenter.default.publisher(for: UIApplication.willResignActiveNotification).sink { _ in
            viewModel.saveDraft()
        }
        .store(in: &cancellables)
=======
                                                     analyticsService: ServiceLocator.shared.analytics)
>>>>>>> 8498cbd0
    }
    
    // MARK: - Public
    
    func start() {
        viewModel.actions
            .sink { [weak self] action in
                guard let self else { return }

                switch action {
                case .displayRoomDetails:
                    actionsSubject.send(.presentRoomDetails)
                case .displayEmojiPicker(let itemID, let selectedEmojis):
                    actionsSubject.send(.presentEmojiPicker(itemID: itemID, selectedEmojis: selectedEmojis))
                case .displayReportContent(let itemID, let senderID):
                    actionsSubject.send(.presentReportContent(itemID: itemID, senderID: senderID))
                case .displayCameraPicker:
                    actionsSubject.send(.presentMediaUploadPicker(.camera))
                case .displayMediaPicker:
                    actionsSubject.send(.presentMediaUploadPicker(.photoLibrary))
                case .displayDocumentPicker:
                    actionsSubject.send(.presentMediaUploadPicker(.documents))
                case .displayLocationPicker:
                    actionsSubject.send(.presentLocationPicker)
                case .displayPollForm(let mode):
                    actionsSubject.send(.presentPollForm(mode: mode))
                case .displayMediaUploadPreviewScreen(let url):
                    actionsSubject.send(.presentMediaUploadPreviewScreen(url))
                case .displayRoomMemberDetails(userID: let userID):
                    actionsSubject.send(.presentRoomMemberDetails(userID: userID))
                case .displayMessageForwarding(let forwardingItem):
                    actionsSubject.send(.presentMessageForwarding(forwardingItem: forwardingItem))
                case .displayLocation(let body, let geoURI, let description):
                    actionsSubject.send(.presentLocationViewer(body: body, geoURI: geoURI, description: description))
                case .composer(let action):
                    composerViewModel.process(roomAction: action)
                case .displayCallScreen:
                    actionsSubject.send(.presentCallScreen)
                }
            }
            .store(in: &cancellables)

        composerViewModel.actions
            .sink { [weak self] action in
                guard let self else { return }

                viewModel.process(composerAction: action)
            }
            .store(in: &cancellables)
        
        viewModel.restoreDraft()
    }
    
    func focusOnEvent(eventID: String) {
        Task { await viewModel.focusOnEvent(eventID: eventID) }
    }
    
    func stop() {
        viewModel.saveDraft()
        viewModel.stop()
    }
    
    func toPresentable() -> AnyView {
        let composerToolbar = ComposerToolbar(context: composerViewModel.context,
                                              wysiwygViewModel: wysiwygViewModel,
                                              keyCommands: composerViewModel.keyCommands)

        return AnyView(RoomScreen(context: viewModel.context, composerToolbar: composerToolbar)
            .onDisappear { [weak self] in
                self?.viewModel.saveDraft()
            })
    }
}

enum ComposerConstant {
    static let minHeight: CGFloat = 22
    static let maxHeight: CGFloat = 250
    static let allowedHeightRange = minHeight...maxHeight
    static let translationThreshold: CGFloat = 60
}

private extension HTMLParserStyle {
    static let elementX = HTMLParserStyle(textColor: UIColor.label,
                                          linkColor: UIColor.link,
                                          codeBlockStyle: BlockStyle(backgroundColor: UIColor(.compound._bgCodeBlock),
                                                                     borderColor: UIColor(.compound.borderInteractiveSecondary),
                                                                     borderWidth: 1.0,
                                                                     cornerRadius: 2.0,
                                                                     padding: BlockStyle.Padding(horizontal: 10, vertical: 12),
                                                                     type: .background),
                                          quoteBlockStyle: BlockStyle(backgroundColor: UIColor(.compound.iconTertiary),
                                                                      borderColor: UIColor(.compound.borderInteractiveSecondary),
                                                                      borderWidth: 0.0,
                                                                      cornerRadius: 0.0,
                                                                      padding: BlockStyle.Padding(horizontal: 25, vertical: 12),
                                                                      type: .side(offset: 5, width: 4)))
}<|MERGE_RESOLUTION|>--- conflicted
+++ resolved
@@ -82,15 +82,12 @@
                                                      mediaProvider: parameters.mediaProvider,
                                                      appSettings: parameters.appSettings,
                                                      mentionDisplayHelper: ComposerMentionDisplayHelper(roomContext: viewModel.context),
-<<<<<<< HEAD
+                                                     analyticsService: ServiceLocator.shared.analytics,
                                                      draftService: parameters.draftService)
         NotificationCenter.default.publisher(for: UIApplication.willResignActiveNotification).sink { _ in
             viewModel.saveDraft()
         }
         .store(in: &cancellables)
-=======
-                                                     analyticsService: ServiceLocator.shared.analytics)
->>>>>>> 8498cbd0
     }
     
     // MARK: - Public
