--- conflicted
+++ resolved
@@ -30,12 +30,8 @@
 }
 
 enum RoomScreenViewAction {
-<<<<<<< HEAD
-    case loadPreviousPage
-    case displayMoreEmojis(itemId: String)
-=======
+    case displayEmojiPicker(itemId: String)
     case paginateBackwards
->>>>>>> 3c893ba3
     case itemAppeared(id: String)
     case itemDisappeared(id: String)
     case itemTapped(id: String)
@@ -44,6 +40,7 @@
     case sendReaction(key: String, eventID: String)
     case cancelReply
     case cancelEdit
+    case displayReactionsMenuForItemId(itemId: String)
 }
 
 struct RoomScreenViewState: BindableState {
@@ -54,6 +51,7 @@
     var isBackPaginating = false
     var showLoading = false
     var bindings: RoomScreenViewStateBindings
+    var displayReactionsMenuForItemId = ""
     
     var contextMenuBuilder: (@MainActor (_ itemId: String) -> TimelineItemContextMenu)?
     
