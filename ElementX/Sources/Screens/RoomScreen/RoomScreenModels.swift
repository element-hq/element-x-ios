--- conflicted
+++ resolved
@@ -31,14 +31,10 @@
 }
 
 enum RoomScreenViewAction {
-<<<<<<< HEAD
     case headerTapped
-    case loadPreviousPage
-=======
     case displayEmojiPicker(itemId: String)
     case emojiTapped(emoji: String, itemId: String)
     case paginateBackwards
->>>>>>> 787175fb
     case itemAppeared(id: String)
     case itemDisappeared(id: String)
     case itemTapped(id: String)
