//
// Copyright 2022 New Vector Ltd
//
// Licensed under the Apache License, Version 2.0 (the "License");
// you may not use this file except in compliance with the License.
// You may obtain a copy of the License at
//
// http://www.apache.org/licenses/LICENSE-2.0
//
// Unless required by applicable law or agreed to in writing, software
// distributed under the License is distributed on an "AS IS" BASIS,
// WITHOUT WARRANTIES OR CONDITIONS OF ANY KIND, either express or implied.
// See the License for the specific language governing permissions and
// limitations under the License.
//

import Foundation
import UIKit

enum RoomScreenViewModelAction {
<<<<<<< HEAD
    case displayMedia(mediaURL: URL)
    case displayFile(fileURL: URL, title: String?)
=======
    case displayVideo(videoURL: URL)
>>>>>>> 2e56fe93
}

enum RoomScreenComposerMode: Equatable {
    case `default`
    case reply(id: String, displayName: String)
    case edit(originalItemId: String)
}

enum RoomScreenViewAction {
    case loadPreviousPage
    case itemAppeared(id: String)
    case itemDisappeared(id: String)
    case itemTapped(id: String)
    case linkClicked(url: URL)
    case sendMessage
    case sendReaction(key: String, eventID: String)
    case cancelReply
    case cancelEdit
}

struct RoomScreenViewState: BindableState {
    var roomId: String
    var roomTitle = ""
    var roomAvatar: UIImage?
    var items: [RoomTimelineViewProvider] = []
    var isBackPaginating = false
    var showLoading = false
    var bindings: RoomScreenViewStateBindings
    
    var contextMenuBuilder: (@MainActor (_ itemId: String) -> TimelineItemContextMenu)?
    
    var composerMode: RoomScreenComposerMode = .default
    
    var sendButtonDisabled: Bool {
        bindings.composerText.count == 0
    }
}

struct RoomScreenViewStateBindings {
    var composerText: String
    var composerFocused: Bool
    
    /// Information describing the currently displayed alert.
    var alertInfo: AlertInfo<RoomScreenErrorType>?
    
    var debugInfo: DebugScreen.DebugInfo?
}

enum RoomScreenErrorType: Hashable {
    /// A specific error message shown in an alert.
    case alert(String)
}<|MERGE_RESOLUTION|>--- conflicted
+++ resolved
@@ -18,12 +18,8 @@
 import UIKit
 
 enum RoomScreenViewModelAction {
-<<<<<<< HEAD
-    case displayMedia(mediaURL: URL)
+    case displayVideo(videoURL: URL)
     case displayFile(fileURL: URL, title: String?)
-=======
-    case displayVideo(videoURL: URL)
->>>>>>> 2e56fe93
 }
 
 enum RoomScreenComposerMode: Equatable {
