--- conflicted
+++ resolved
@@ -31,11 +31,8 @@
 struct RoomScreenViewState: BindableState {
     var roomTitle = ""
     var roomAvatar: RoomAvatar
-<<<<<<< HEAD
     var roomSubtitle: String? = nil
-=======
     var dmRecipientVerificationState: UserIdentityVerificationState?
->>>>>>> d8b88f1c
     
     var lastScrollDirection: ScrollDirection?
     // This is used to control the banner
