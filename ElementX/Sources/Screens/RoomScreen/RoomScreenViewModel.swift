//
// Copyright 2022 New Vector Ltd
//
// Licensed under the Apache License, Version 2.0 (the "License");
// you may not use this file except in compliance with the License.
// You may obtain a copy of the License at
//
// http://www.apache.org/licenses/LICENSE-2.0
//
// Unless required by applicable law or agreed to in writing, software
// distributed under the License is distributed on an "AS IS" BASIS,
// WITHOUT WARRANTIES OR CONDITIONS OF ANY KIND, either express or implied.
// See the License for the specific language governing permissions and
// limitations under the License.
//

import Combine
import SwiftUI

typealias RoomScreenViewModelType = StateStoreViewModel<RoomScreenViewState, RoomScreenViewAction>

class RoomScreenViewModel: RoomScreenViewModelType, RoomScreenViewModelProtocol {
    private enum Constants {
        static let backPaginationPageSize: UInt = 20
        static let backPaginationIndicatorID = "RoomBackPagination"
    }

    private let timelineController: RoomTimelineControllerProtocol
    private let timelineViewFactory: RoomTimelineViewFactoryProtocol
    private let mediaProvider: MediaProviderProtocol

    // MARK: - Setup
    
    deinit {
        ServiceLocator.shared.userNotificationController.retractNotificationWithId(Constants.backPaginationIndicatorID)
    }
    
    init(timelineController: RoomTimelineControllerProtocol,
         timelineViewFactory: RoomTimelineViewFactoryProtocol,
         mediaProvider: MediaProviderProtocol,
         roomName: String?,
         roomAvatarUrl: String? = nil) {
        self.timelineController = timelineController
        self.timelineViewFactory = timelineViewFactory
        self.mediaProvider = mediaProvider
        
        super.init(initialViewState: RoomScreenViewState(roomId: timelineController.roomId,
                                                         roomTitle: roomName ?? "Unknown room 💥",
                                                         roomAvatar: nil,
                                                         bindings: .init(composerText: "", composerFocused: false)))
        
        timelineController.callbacks
            .receive(on: DispatchQueue.main)
            .sink { [weak self] callback in
                guard let self else { return }
                
                switch callback {
                case .updatedTimelineItems:
                    self.buildTimelineViews()
                case .updatedTimelineItem(let itemId):
                    guard let timelineItem = self.timelineController.timelineItems.first(where: { $0.id == itemId }),
                          let viewIndex = self.state.items.firstIndex(where: { $0.id == itemId }) else {
                        return
                    }
                    
                    self.state.items[viewIndex] = timelineViewFactory.buildTimelineViewFor(timelineItem: timelineItem)
                case .startedBackPaginating:
                    self.state.isBackPaginating = true
                    ServiceLocator.shared.userNotificationController.submitNotification(UserNotification(id: Constants.backPaginationIndicatorID,
                                                                                                         type: .toast,
                                                                                                         title: ElementL10n.roomTimelineSyncing,
                                                                                                         persistent: true))
                case .finishedBackPaginating:
                    self.state.isBackPaginating = false
                    ServiceLocator.shared.userNotificationController.retractNotificationWithId(Constants.backPaginationIndicatorID)
                }
            }
            .store(in: &cancellables)
        
        state.contextMenuBuilder = buildContexMenuForItemId(_:)
        
        buildTimelineViews()

        if let roomAvatarUrl {
            Task {
                if case let .success(avatar) = await mediaProvider.loadImageFromURLString(roomAvatarUrl,
                                                                                          avatarSize: .room(on: .timeline)) {
                    state.roomAvatar = avatar
                }
            }
        }
    }
    
    // MARK: - Public

    var callback: ((RoomScreenViewModelAction) -> Void)?
    
    // swiftlint:disable:next cyclomatic_complexity
    override func process(viewAction: RoomScreenViewAction) async {
        switch viewAction {
<<<<<<< HEAD
        case .headerTapped:
            callback?(.displayRoomDetails)
        case .loadPreviousPage:
            switch await timelineController.paginateBackwards(Constants.backPaginationPageSize) {
            default:
                #warning("Treat errors")
            }
=======
        case .paginateBackwards:
            await paginateBackwards()
>>>>>>> 787175fb
        case .itemAppeared(let id):
            await timelineController.processItemAppearance(id)
        case .itemDisappeared(let id):
            await timelineController.processItemDisappearance(id)
        case .itemTapped(let id):
            await itemTapped(with: id)
        case .linkClicked(let url):
            MXLog.warning("Link clicked: \(url)")
        case .sendMessage:
            await sendCurrentMessage()
        case .sendReaction(let key, _):
            #warning("Reaction implementation awaiting SDK support.")
            MXLog.warning("React with \(key) failed. Not implemented.")
        case .displayEmojiPicker(let itemId):
            callback?(.displayEmojiPicker(itemId: itemId))
        case .displayReactionsMenuForItemId(let itemId):
            state.displayReactionsMenuForItemId = itemId
        case .cancelReply:
            state.composerMode = .default
        case .cancelEdit:
            state.composerMode = .default
        case .emojiTapped(let emoji, let itemId):
            await timelineController.sendReaction(emoji, for: itemId)
            state.displayReactionsMenuForItemId = ""
        }
    }

    func stop() {
        cancellables.forEach { $0.cancel() }
        cancellables.removeAll()
        state.contextMenuBuilder = nil
    }
    
    // MARK: - Private
    
    private func paginateBackwards() async {
        switch await timelineController.paginateBackwards(Constants.backPaginationPageSize) {
        default:
            #warning("Treat errors")
        }
    }

    private func itemTapped(with itemId: String) async {
        state.showLoading = true
        let action = await timelineController.processItemTap(itemId)

        switch action {
        case .displayVideo(let videoURL):
            callback?(.displayVideo(videoURL: videoURL))
        case .displayFile(let fileURL, let title):
            callback?(.displayFile(fileURL: fileURL, title: title))
        case .none:
            break
        }
        state.showLoading = false
    }
    
    private func buildTimelineViews() {
        let stateItems = timelineController.timelineItems.map { item in
            timelineViewFactory.buildTimelineViewFor(timelineItem: item)
        }
        
        state.items = stateItems
    }
    
    private func sendCurrentMessage() async {
        guard !state.bindings.composerText.isEmpty else {
            fatalError("This message should never be empty")
        }
        
        let currentMessage = state.bindings.composerText
        let currentComposerState = state.composerMode

        state.bindings.composerText = ""
        state.composerMode = .default

        switch currentComposerState {
        case .reply(let itemId, _):
            await timelineController.sendReply(currentMessage, to: itemId)
        case .edit(let originalItemId):
            await timelineController.editMessage(currentMessage, of: originalItemId)
        default:
            await timelineController.sendMessage(currentMessage)
        }
    }
    
    private func displayError(_ type: RoomScreenErrorType) {
        switch type {
        case .alert(let message):
            state.bindings.alertInfo = AlertInfo(id: type,
                                                 title: ElementL10n.dialogTitleError,
                                                 message: message)
        }
    }
    
    // MARK: ContextMenus
    
    private func buildContexMenuForItemId(_ itemId: String) -> TimelineItemContextMenu {
        TimelineItemContextMenu(contextMenuActions: contextMenuActionsForItemId(itemId)) { [weak self] action in
            self?.processContentMenuAction(action, itemId: itemId)
        }
    }
    
    private func contextMenuActionsForItemId(_ itemId: String) -> TimelineItemContextMenuActions {
        guard let timelineItem = timelineController.timelineItems.first(where: { $0.id == itemId }),
              let item = timelineItem as? EventBasedTimelineItemProtocol else {
            return .init(actions: [])
        }
        
        var actions: [TimelineItemContextMenuAction] = [
            .copy, .quote, .copyPermalink, .reply
        ]

        if item.isEditable {
            actions.append(.edit)
        }
        
        if item.isOutgoing {
            actions.append(.redact)
        }
        
        return .init(actions: actions)
    }
    
    private func processContentMenuAction(_ action: TimelineItemContextMenuAction, itemId: String) {
        guard let timelineItem = timelineController.timelineItems.first(where: { $0.id == itemId }),
              let item = timelineItem as? EventBasedTimelineItemProtocol else {
            return
        }
        
        switch action {
        case .copy:
            UIPasteboard.general.string = item.text
        case .edit:
            state.bindings.composerFocused = true
            state.bindings.composerText = item.text
            state.composerMode = .edit(originalItemId: item.id)
        case .quote:
            state.bindings.composerFocused = true
            state.bindings.composerText = "> \(item.text)"
        case .copyPermalink:
            do {
                let permalink = try PermalinkBuilder.permalinkTo(eventIdentifier: item.id, roomIdentifier: timelineController.roomId)
                UIPasteboard.general.url = permalink
            } catch {
                displayError(.alert(ElementL10n.roomTimelinePermalinkCreationFailure))
            }
        case .redact:
            redact(itemId)
        case .reply:
            state.bindings.composerFocused = true
            state.composerMode = .reply(id: item.id, displayName: item.senderDisplayName ?? item.senderId)
        case .viewSource:
            let debugDescription = timelineController.debugDescriptionFor(item.id)
            MXLog.info(debugDescription)
            state.bindings.debugInfo = .init(title: "Timeline item", content: debugDescription)
        }
        
        if action.switchToDefaultComposer {
            state.composerMode = .default
        }
    }
    
    private func redact(_ eventID: String) {
        Task {
            await timelineController.redact(eventID)
        }
    }
}<|MERGE_RESOLUTION|>--- conflicted
+++ resolved
@@ -98,18 +98,10 @@
     // swiftlint:disable:next cyclomatic_complexity
     override func process(viewAction: RoomScreenViewAction) async {
         switch viewAction {
-<<<<<<< HEAD
         case .headerTapped:
             callback?(.displayRoomDetails)
-        case .loadPreviousPage:
-            switch await timelineController.paginateBackwards(Constants.backPaginationPageSize) {
-            default:
-                #warning("Treat errors")
-            }
-=======
         case .paginateBackwards:
             await paginateBackwards()
->>>>>>> 787175fb
         case .itemAppeared(let id):
             await timelineController.processItemAppearance(id)
         case .itemDisappeared(let id):
