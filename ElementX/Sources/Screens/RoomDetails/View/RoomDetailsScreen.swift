--- conflicted
+++ resolved
@@ -42,22 +42,15 @@
     // MARK: - Private
 
     private var headerSection: some View {
-<<<<<<< HEAD
         VStack(spacing: 8.0) {
-            roomAvatarImage
-            
-            Text(context.viewState.roomTitle)
-=======
-        VStack(spacing: 16.0) {
             LoadableAvatarImage(url: context.viewState.avatarURL,
                                 name: context.viewState.title,
                                 contentID: context.viewState.roomId,
                                 avatarSize: .room(on: .details),
                                 imageProvider: context.imageProvider)
                 .accessibilityIdentifier("roomAvatarImage")
-            
+
             Text(context.viewState.title)
->>>>>>> bd4c0b72
                 .foregroundColor(.element.primaryContent)
                 .font(.element.title1Bold)
                 .multilineTextAlignment(.center)
