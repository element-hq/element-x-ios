//
// Copyright 2022-2024 New Vector Ltd.
//
// SPDX-License-Identifier: AGPL-3.0-only OR LicenseRef-Element-Commercial
// Please see LICENSE files in the repository root for full details.
//

import Compound
import SFSafeSymbols
import SwiftUI

struct SettingsScreen: View {
    @ObservedObject var context: SettingsScreenViewModel.Context
    
    private var shouldHideManageAccountSection: Bool {
        context.viewState.accountProfileURL == nil &&
            context.viewState.accountSessionsListURL == nil &&
            !context.viewState.showBlockedUsers
    }
    
    var body: some View {
        Form {
            userSection
            
            userRewardsSection
            
            manageMyAppSection
            
//            if !shouldHideManageAccountSection {
//                manageAccountSection
//            }
//
//            generalSection
//
//            Section {
//                ZeroListRow(label: .default(title: "Advanced Settings",
//                                        icon: \.code),
//                        kind: .navigationLink {
//                            context.send(viewAction: .developerOptions)
//                        })
//                        .accessibilityIdentifier(A11yIdentifiers.settingsScreen.developerOptions)
//            }
            
            signOutSection
        }
        .zeroList()
        // .navigationTitle(L10n.commonSettings)
        // .navigationBarTitleDisplayMode(.inline)
        .toolbar { toolbar }
    }
    
    private var userSection: some View {
        Section {
            ZeroListRow(kind: .custom {
                Button {
                    context.send(viewAction: .userDetails)
                } label: {
                    HStack(spacing: 12) {
                        LoadableAvatarImage(url: context.viewState.userAvatarURL,
                                            name: context.viewState.userDisplayName,
                                            contentID: context.viewState.userID,
                                            avatarSize: .user(on: .settings),
                                            mediaProvider: context.mediaProvider)
                            .accessibilityHidden(true)
                        
                        VStack(alignment: .leading, spacing: 2) {
                            Text(context.viewState.userDisplayName ?? "")
                                .font(.zero.headingMD)
                                .foregroundColor(.compound.textPrimary)
                            if context.viewState.primaryZeroId != nil {
                                Text(context.viewState.primaryZeroId!)
                                    .font(.zero.bodySM)
                                    .foregroundColor(.compound.textSecondary)
                            }
                        }
                        
//                        Spacer()
//
//                        ZeroListRowAccessory.navigationLink
                    }
                    .padding(.horizontal, ZeroListRowPadding.horizontal)
                    .padding(.vertical, 8)
                }
            })
        }
    }
    
    private var userRewardsSection: some View {
        Section {
            ZeroListRow(kind: .custom {
                Button {
                    context.send(viewAction: .rewards)
                } label: {
                    HStack {
                        Spacer()
                        
                        VStack(alignment: .center) {
                            Text("$\(context.viewState.userRewards.getRefPriceFormatted())")
                                .font(.robotoMonoRegular(size: 24))
                                .foregroundColor(.compound.textPrimary)
                                .overlay(alignment: .topTrailing) {
                                    if context.viewState.showNewUserRewardsIntimation {
                                        ZStack(alignment: .center) {
                                            Circle().stroke(Color.zero.bgAccentRest.opacity(0.5), lineWidth: 2)
                                                .frame(width: 16, height: 16)
                                            Circle().stroke(Color.zero.bgAccentRest, lineWidth: 2)
                                                .frame(width: 12, height: 12)
                                                .padding(4)
                                            Circle()
                                                .fill(Color.zero.bgAccentRest)
                                                .frame(width: 8, height: 8)
                                                .padding(4)
                                        }
                                        .transition(.opacity)
                                        .offset(x: 24, y: -8)
                                    }
                                }
                            
                            Text("\(context.viewState.userRewards.getZeroCreditsFormatted()) MEOW")
                                .font(.robotoMonoRegular(size: 14))
                                .foregroundColor(.compound.textSecondary)
                                .padding(.top, 1)
                        }
                        .padding(.vertical, 12)
                        
                        Spacer()
                    }
                    .background {
                        RoundedRectangle(cornerRadius: 12)
                            .fill(.clear)
                            .stroke(.zero.bgAccentRest, lineWidth: 1)
                    }
                    .padding(.horizontal, 32)
                }
            })
        }
    }
    
    private var manageMyAppSection: some View {
        Section {
            ZeroListRow(label: .default(title: "Invite Friend",
                                        icon: \.plus),
                        kind: .navigationLink {
                            context.send(viewAction: .inviteFriend)
                        })
                        .accessibilityIdentifier("settings-invite-friend")
            
            ZeroListRow(label: .default(title: L10n.screenNotificationSettingsTitle,
                                        icon: \.notifications),
                        kind: .navigationLink {
                            context.send(viewAction: .notifications)
                        })
                        .accessibilityIdentifier(A11yIdentifiers.settingsScreen.notifications)
            
//            ZeroListRow(label: .default(title: L10n.commonScreenLock,
//                                    icon: \.lock),
//                    kind: .navigationLink {
//                        context.send(viewAction: .appLock)
//                    })
//                    .accessibilityIdentifier(A11yIdentifiers.settingsScreen.screenLock)
            
            switch context.viewState.securitySectionMode {
            case .secureBackup:
                ZeroListRow(label: .default(title: L10n.commonEncryption,
                                            icon: \.key),
                            details: context.viewState.showSecuritySectionBadge ? .icon(securitySectionBadge) : nil,
                            kind: .navigationLink { context.send(viewAction: .secureBackup) })
                    .accessibilityIdentifier(A11yIdentifiers.settingsScreen.secureBackup)
            default:
                EmptyView()
            }
            
            ZeroListRow(label: .default(title: "Advanced Settings",
                                        icon: \.code),
                        kind: .navigationLink {
                            context.send(viewAction: .developerOptions)
                        })
                        .accessibilityIdentifier(A11yIdentifiers.settingsScreen.developerOptions)
        }
    }
    
    private var manageAccountSection: some View {
        Section {
            if let url = context.viewState.accountProfileURL {
                ZeroListRow(label: .default(title: L10n.actionManageAccount,
                                            icon: \.userProfile),
                            kind: .button {
                                context.send(viewAction: .manageAccount(url: url))
                            })
                            .accessibilityIdentifier(A11yIdentifiers.settingsScreen.account)
            }
            
            if let url = context.viewState.accountSessionsListURL {
                ZeroListRow(label: .default(title: L10n.actionManageDevices,
                                            icon: \.devices),
                            kind: .button {
                                context.send(viewAction: .manageAccount(url: url))
                            })
            }
            
            if context.viewState.showBlockedUsers {
                ZeroListRow(label: .default(title: L10n.commonBlockedUsers,
                                            icon: \.block),
                            kind: .navigationLink {
                                context.send(viewAction: .blockedUsers)
                            })
                            .accessibilityIdentifier(A11yIdentifiers.settingsScreen.blockedUsers)
            }
        }
    }
    
    private var generalSection: some View {
        Section {
<<<<<<< HEAD
            ZeroListRow(label: .default(title: L10n.commonAbout,
                                        icon: \.info),
                        kind: .navigationLink {
                            context.send(viewAction: .about)
                        })
                        .accessibilityIdentifier(A11yIdentifiers.settingsScreen.about)
            
            ZeroListRow(label: .default(title: L10n.commonReportAProblem,
                                        icon: \.chatProblem),
                        kind: .navigationLink {
                            context.send(viewAction: .reportBug)
                        })
                        .accessibilityIdentifier(A11yIdentifiers.settingsScreen.reportBug)
=======
            ListRow(label: .default(title: L10n.commonAbout,
                                    icon: \.info),
                    kind: .navigationLink {
                        context.send(viewAction: .about)
                    })
                    .accessibilityIdentifier(A11yIdentifiers.settingsScreen.about)
            
            if context.viewState.isBugReportServiceEnabled {
                ListRow(label: .default(title: L10n.commonReportAProblem,
                                        icon: \.chatProblem),
                        kind: .navigationLink {
                            context.send(viewAction: .reportBug)
                        })
                        .accessibilityIdentifier(A11yIdentifiers.settingsScreen.reportBug)
            }
            
            if context.viewState.showAnalyticsSettings {
                ListRow(label: .default(title: L10n.commonAnalytics,
                                        icon: \.chart),
                        kind: .navigationLink {
                            context.send(viewAction: .analytics)
                        })
                        .accessibilityIdentifier(A11yIdentifiers.settingsScreen.analytics)
            }
>>>>>>> 27070f77
            
            ZeroListRow(label: .default(title: L10n.commonAnalytics,
                                        icon: \.chart),
                        kind: .navigationLink {
                            context.send(viewAction: .analytics)
                        })
                        .accessibilityIdentifier(A11yIdentifiers.settingsScreen.analytics)
            
            ZeroListRow(label: .default(title: L10n.commonAdvancedSettings,
                                        icon: \.settings),
                        kind: .navigationLink {
                            context.send(viewAction: .advancedSettings)
                        })
                        .accessibilityIdentifier(A11yIdentifiers.settingsScreen.advancedSettings)
            
            if context.viewState.showDeveloperOptions {
                ZeroListRow(label: .default(title: L10n.commonDeveloperOptions,
                                            icon: \.code),
                            kind: .navigationLink {
                                context.send(viewAction: .developerOptions)
                            })
                            .accessibilityIdentifier(A11yIdentifiers.settingsScreen.developerOptions)
            }
        }
    }
    
    private var signOutSection: some View {
        Section {
            ZeroListRow(label: .action(title: L10n.screenSignoutPreferenceItem,
                                       icon: \.signOut,
                                       role: .destructive),
                        kind: .button {
                            context.send(viewAction: .logout)
                        })
                        .accessibilityIdentifier(A11yIdentifiers.settingsScreen.logout)
            
//            if context.viewState.showAccountDeactivation {
//                ZeroListRow(label: .action(title: L10n.actionDeactivateAccount,
//                                       icon: \.warning,
//                                       role: .destructive),
//                        kind: .navigationLink {
//                            context.send(viewAction: .deactivateAccount)
//                        })
//            }
        } footer: {
            VStack(spacing: 0) {
                versionText
                    .frame(maxWidth: .infinity)
                
//                if let deviceID = context.viewState.deviceID {
//                    Text(deviceID)
//                }
            }
            .compoundListSectionFooter()
            .textSelection(.enabled)
            .padding(.top, 24)
            .onTapGesture(count: 7) {
                context.send(viewAction: .enableDeveloperOptions)
            }
        }
    }
    
    private var versionText: Text {
        Text(L10n.settingsVersionNumber(InfoPlistReader.main.bundleShortVersionString, InfoPlistReader.main.bundleVersion))
    }
    
    private var toolbar: some ToolbarContent {
        ToolbarItem(placement: .confirmationAction) {
            Button(L10n.actionDone) { context.send(viewAction: .close) }
                .accessibilityIdentifier(A11yIdentifiers.settingsScreen.done)
        }
    }
    
    @ViewBuilder
    private var securitySectionBadge: some View {
        if context.viewState.showSecuritySectionBadge {
            BadgeView(size: 10)
        }
    }
}

// MARK: - Previews

struct SettingsScreen_Previews: PreviewProvider, TestablePreview {
    static let viewModel = makeViewModel()
    static let bugReportDisabledViewModel = makeViewModel(isBugReportServiceEnabled: false)
    
    static var previews: some View {
        NavigationStack {
            SettingsScreen(context: viewModel.context)
        }
        .snapshotPreferences(expect: viewModel.context.$viewState.map { state in
            state.accountSessionsListURL != nil
        })
        .previewDisplayName("Default")
        
        NavigationStack {
            SettingsScreen(context: bugReportDisabledViewModel.context)
        }
        .snapshotPreferences(expect: bugReportDisabledViewModel.context.$viewState.map { state in
            state.accountSessionsListURL != nil
        })
        .previewDisplayName("Bug report disabled")
    }
    
    static func makeViewModel(isBugReportServiceEnabled: Bool = true) -> SettingsScreenViewModel {
        let userSession = UserSessionMock(.init(clientProxy: ClientProxyMock(.init(userID: "@userid:example.com",
                                                                                   deviceID: "AAAAAAAAAAA"))))
        return SettingsScreenViewModel(userSession: userSession,
                                       appSettings: ServiceLocator.shared.settings,
                                       isBugReportServiceEnabled: isBugReportServiceEnabled)
    }
}<|MERGE_RESOLUTION|>--- conflicted
+++ resolved
@@ -211,27 +211,12 @@
     
     private var generalSection: some View {
         Section {
-<<<<<<< HEAD
             ZeroListRow(label: .default(title: L10n.commonAbout,
                                         icon: \.info),
                         kind: .navigationLink {
                             context.send(viewAction: .about)
                         })
                         .accessibilityIdentifier(A11yIdentifiers.settingsScreen.about)
-            
-            ZeroListRow(label: .default(title: L10n.commonReportAProblem,
-                                        icon: \.chatProblem),
-                        kind: .navigationLink {
-                            context.send(viewAction: .reportBug)
-                        })
-                        .accessibilityIdentifier(A11yIdentifiers.settingsScreen.reportBug)
-=======
-            ListRow(label: .default(title: L10n.commonAbout,
-                                    icon: \.info),
-                    kind: .navigationLink {
-                        context.send(viewAction: .about)
-                    })
-                    .accessibilityIdentifier(A11yIdentifiers.settingsScreen.about)
             
             if context.viewState.isBugReportServiceEnabled {
                 ListRow(label: .default(title: L10n.commonReportAProblem,
@@ -250,14 +235,6 @@
                         })
                         .accessibilityIdentifier(A11yIdentifiers.settingsScreen.analytics)
             }
->>>>>>> 27070f77
-            
-            ZeroListRow(label: .default(title: L10n.commonAnalytics,
-                                        icon: \.chart),
-                        kind: .navigationLink {
-                            context.send(viewAction: .analytics)
-                        })
-                        .accessibilityIdentifier(A11yIdentifiers.settingsScreen.analytics)
             
             ZeroListRow(label: .default(title: L10n.commonAdvancedSettings,
                                         icon: \.settings),
