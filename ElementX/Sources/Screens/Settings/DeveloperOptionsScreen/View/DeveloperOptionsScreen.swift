//
// Copyright 2022-2024 New Vector Ltd.
//
// SPDX-License-Identifier: AGPL-3.0-only OR LicenseRef-Element-Commercial
// Please see LICENSE files in the repository root for full details.
//

import SwiftUI

struct DeveloperOptionsScreen: View {
    @Bindable var context: DeveloperOptionsScreenViewModel.Context
    
    @State private var showConfetti = false
    @State private var elementCallURLOverrideString: String
    
    init(context: DeveloperOptionsScreenViewModel.Context) {
        self.context = context
        elementCallURLOverrideString = context.elementCallBaseURLOverride?.absoluteString ?? ""
    }
    
    var body: some View {
        Form {
<<<<<<< HEAD
//            Section("Logging") {
//                LogLevelConfigurationView(logLevel: $context.logLevel)
//                
//                DisclosureGroup("SDK trace packs") {
//                    ForEach(TraceLogPack.allCases, id: \.self) { pack in
//                        Toggle(isOn: $context.traceLogPacks[pack]) {
//                            Text(pack.title)
//                        }
//                    }
//                }
//            }
//            
//            Section("General") {
//                Toggle(isOn: $context.threadsEnabled) {
//                    Text("Threads")
//                }
//            }
//            
//            Section("Room List") {
//                Toggle(isOn: $context.publicSearchEnabled) {
//                    Text("Public search")
//                }
//                
//                Toggle(isOn: $context.hideUnreadMessagesBadge) {
//                    Text("Hide grey dots")
//                }
//                
//                Toggle(isOn: $context.fuzzyRoomListSearchEnabled) {
//                    Text("Fuzzy searching")
//                }
//                
//                Toggle(isOn: $context.isNewBloomEnabled) {
//                    Text("New bloom appearance")
//                    Text("Requires app reboot")
//                }
//            }
//            
//            Section("Join rules") {
//                Toggle(isOn: $context.knockingEnabled) {
//                    Text("Knocking")
//                    Text("Ask to join rooms")
//                }
//            }
//            
//            Section {
//                Toggle(isOn: $context.enableOnlySignedDeviceIsolationMode) {
//                    Text("Exclude insecure devices when sending/receiving messages")
//                    Text("Requires app reboot")
//                }
//            } header: {
//                Text("Trust and Decoration")
//            } footer: {
//                Text("This setting controls how end-to-end encryption (E2EE) keys are exchanged. Enabling it will prevent the inclusion of devices that have not been explicitly verified by their owners.")
//            }
=======
            Section("Logging") {
                LogLevelConfigurationView(logLevel: $context.logLevel)
                
                DisclosureGroup("SDK trace packs") {
                    ForEach(TraceLogPack.allCases, id: \.self) { pack in
                        Toggle(isOn: $context.traceLogPacks[pack]) {
                            Text(pack.title)
                        }
                    }
                }
            }
            
            Section("General") {
                Toggle(isOn: $context.threadsEnabled) {
                    Text("Threads")
                }
            }
            
            Section("Room List") {
                Toggle(isOn: $context.publicSearchEnabled) {
                    Text("Public search")
                }
                
                Toggle(isOn: $context.hideUnreadMessagesBadge) {
                    Text("Hide grey dots")
                }
                
                Toggle(isOn: $context.fuzzyRoomListSearchEnabled) {
                    Text("Fuzzy searching")
                }
            }
            
            Section("Join rules") {
                Toggle(isOn: $context.knockingEnabled) {
                    Text("Knocking")
                    Text("Ask to join rooms")
                }
            }
            
            Section("Sync") {
                Toggle(isOn: $context.sharePosEnabled) {
                    Text("Share pos")
                    Text("Keep the sliding sync pos to make initial syncs faster. Requires an app restart to take effect. Might make the sync unstable.")
                }
            }
            
            Section {
                Toggle(isOn: $context.enableOnlySignedDeviceIsolationMode) {
                    Text("Exclude insecure devices when sending/receiving messages")
                    Text("Requires app reboot")
                }
            } header: {
                Text("Trust and Decoration")
            } footer: {
                Text("This setting controls how end-to-end encryption (E2EE) keys are exchanged. Enabling it will prevent the inclusion of devices that have not been explicitly verified by their owners.")
            }

            Section {
                Toggle(isOn: $context.enableKeyShareOnInvite) {
                    Text("Share encrypted history with new members")
                    Text("Requires app reboot")
                }
            } footer: {
                Text("When inviting a user to an encrypted room that has history visibility set to \"shared\", share encrypted history with that user, and accept encrypted history when you are invited to such a room.")
                Text("WARNING: this feature is EXPERIMENTAL and not all security precautions are implemented. Do not enable on production accounts.")
            }
>>>>>>> d86d90c1

            Section {
                Button(role: .destructive) {
                    context.send(viewAction: .clearCache)
                } label: {
                    Text("Clear cache")
                        .frame(maxWidth: .infinity)
                }
            }
            
            Section {
                Button(role: .destructive) {
                    context.send(viewAction: .deleteAccount)
                } label: {
                    Text("Delete Account")
                        .frame(maxWidth: .infinity)
                }
            }
        }
        .overlay(effectsView)
        .zeroList()
        // .navigationTitle(L10n.commonDeveloperOptions)
        .navigationTitle(L10n.commonAdvancedSettings)
        .navigationBarTitleDisplayMode(.inline)
    }

    @ViewBuilder
    private var effectsView: some View {
        if showConfetti {
            EffectsView(effect: .confetti)
                .ignoresSafeArea()
                .allowsHitTesting(false)
                .task { await removeConfettiAfterDelay() }
        }
    }

    private func removeConfettiAfterDelay() async {
        try? await Task.sleep(for: .seconds(4))
        showConfetti = false
    }
}

private struct LogLevelConfigurationView: View {
    @Binding var logLevel: LogLevel
    
    var body: some View {
        Picker(selection: $logLevel) {
            ForEach(logLevels, id: \.self) { logLevel in
                Text(logLevel.title)
            }
        } label: {
            Text("Log level")
            Text("Requires app reboot")
        }
    }
    
    /// Allows the picker to work with associated values
    private var logLevels: [LogLevel] {
        [.error, .warn, .info, .debug, .trace]
    }
}

private extension Set<TraceLogPack> {
    /// A custom subscript that allows binding a toggle to add/remove a pack from the array.
    subscript(pack: TraceLogPack) -> Bool {
        get { contains(pack) }
        set {
            if newValue {
                insert(pack)
            } else {
                remove(pack)
            }
        }
    }
}

// MARK: - Previews

struct DeveloperOptionsScreen_Previews: PreviewProvider {
    static let viewModel = DeveloperOptionsScreenViewModel(developerOptions: ServiceLocator.shared.settings,
                                                           elementCallBaseURL: ServiceLocator.shared.settings.elementCallBaseURL)
    static var previews: some View {
        NavigationStack {
            DeveloperOptionsScreen(context: viewModel.context)
        }
    }
}<|MERGE_RESOLUTION|>--- conflicted
+++ resolved
@@ -20,62 +20,6 @@
     
     var body: some View {
         Form {
-<<<<<<< HEAD
-//            Section("Logging") {
-//                LogLevelConfigurationView(logLevel: $context.logLevel)
-//                
-//                DisclosureGroup("SDK trace packs") {
-//                    ForEach(TraceLogPack.allCases, id: \.self) { pack in
-//                        Toggle(isOn: $context.traceLogPacks[pack]) {
-//                            Text(pack.title)
-//                        }
-//                    }
-//                }
-//            }
-//            
-//            Section("General") {
-//                Toggle(isOn: $context.threadsEnabled) {
-//                    Text("Threads")
-//                }
-//            }
-//            
-//            Section("Room List") {
-//                Toggle(isOn: $context.publicSearchEnabled) {
-//                    Text("Public search")
-//                }
-//                
-//                Toggle(isOn: $context.hideUnreadMessagesBadge) {
-//                    Text("Hide grey dots")
-//                }
-//                
-//                Toggle(isOn: $context.fuzzyRoomListSearchEnabled) {
-//                    Text("Fuzzy searching")
-//                }
-//                
-//                Toggle(isOn: $context.isNewBloomEnabled) {
-//                    Text("New bloom appearance")
-//                    Text("Requires app reboot")
-//                }
-//            }
-//            
-//            Section("Join rules") {
-//                Toggle(isOn: $context.knockingEnabled) {
-//                    Text("Knocking")
-//                    Text("Ask to join rooms")
-//                }
-//            }
-//            
-//            Section {
-//                Toggle(isOn: $context.enableOnlySignedDeviceIsolationMode) {
-//                    Text("Exclude insecure devices when sending/receiving messages")
-//                    Text("Requires app reboot")
-//                }
-//            } header: {
-//                Text("Trust and Decoration")
-//            } footer: {
-//                Text("This setting controls how end-to-end encryption (E2EE) keys are exchanged. Enabling it will prevent the inclusion of devices that have not been explicitly verified by their owners.")
-//            }
-=======
             Section("Logging") {
                 LogLevelConfigurationView(logLevel: $context.logLevel)
                 
@@ -132,17 +76,6 @@
             } footer: {
                 Text("This setting controls how end-to-end encryption (E2EE) keys are exchanged. Enabling it will prevent the inclusion of devices that have not been explicitly verified by their owners.")
             }
-
-            Section {
-                Toggle(isOn: $context.enableKeyShareOnInvite) {
-                    Text("Share encrypted history with new members")
-                    Text("Requires app reboot")
-                }
-            } footer: {
-                Text("When inviting a user to an encrypted room that has history visibility set to \"shared\", share encrypted history with that user, and accept encrypted history when you are invited to such a room.")
-                Text("WARNING: this feature is EXPERIMENTAL and not all security precautions are implemented. Do not enable on production accounts.")
-            }
->>>>>>> d86d90c1
 
             Section {
                 Button(role: .destructive) {
