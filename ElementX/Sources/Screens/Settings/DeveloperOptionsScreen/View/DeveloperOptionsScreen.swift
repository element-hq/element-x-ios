--- conflicted
+++ resolved
@@ -20,64 +20,6 @@
     
     var body: some View {
         Form {
-<<<<<<< HEAD
-//            Section("Logging") {
-//                LogLevelConfigurationView(logLevel: $context.logLevel)
-//                
-//                DisclosureGroup("SDK trace packs") {
-//                    ForEach(TraceLogPack.allCases, id: \.self) { pack in
-//                        Toggle(isOn: $context.traceLogPacks[pack]) {
-//                            Text(pack.title)
-//                        }
-//                    }
-//                }
-//            }
-//            
-//            Section("General") {
-//                Toggle(isOn: $context.threadsEnabled) {
-//                    Text("Threads")
-//                }
-//            }
-//            
-//            Section("Room List") {
-//                Toggle(isOn: $context.publicSearchEnabled) {
-//                    Text("Public search")
-//                }
-//                
-//                Toggle(isOn: $context.hideUnreadMessagesBadge) {
-//                    Text("Hide grey dots")
-//                }
-//                
-//                Toggle(isOn: $context.fuzzyRoomListSearchEnabled) {
-//                    Text("Fuzzy searching")
-//                }
-//            }
-//            
-//            Section("Join rules") {
-//                Toggle(isOn: $context.knockingEnabled) {
-//                    Text("Knocking")
-//                    Text("Ask to join rooms")
-//                }
-//            }
-//            
-//            Section("Sync") {
-//                Toggle(isOn: $context.sharePosEnabled) {
-//                    Text("Share pos")
-//                    Text("Keep the sliding sync pos to make initial syncs faster. Requires an app restart to take effect. Might make the sync unstable.")
-//                }
-//            }
-//            
-//            Section {
-//                Toggle(isOn: $context.enableOnlySignedDeviceIsolationMode) {
-//                    Text("Exclude insecure devices when sending/receiving messages")
-//                    Text("Requires app reboot")
-//                }
-//            } header: {
-//                Text("Trust and Decoration")
-//            } footer: {
-//                Text("This setting controls how end-to-end encryption (E2EE) keys are exchanged. Enabling it will prevent the inclusion of devices that have not been explicitly verified by their owners.")
-//            }
-=======
             Section("Logging") {
                 LogLevelConfigurationView(logLevel: $context.logLevel)
                 
@@ -140,7 +82,6 @@
             } footer: {
                 Text("This setting controls how end-to-end encryption (E2EE) keys are exchanged. Enabling it will prevent the inclusion of devices that have not been explicitly verified by their owners.")
             }
->>>>>>> c5cd3ea7
 
             Section {
                 Button(role: .destructive) {
