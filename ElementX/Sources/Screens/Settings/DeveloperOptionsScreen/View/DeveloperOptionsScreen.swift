--- conflicted
+++ resolved
@@ -19,58 +19,6 @@
     
     var body: some View {
         Form {
-<<<<<<< HEAD
-//            Section("Logging") {
-//                LogLevelConfigurationView(logLevel: $context.logLevel)
-//            }
-//            
-//            Section("General") {
-//                Toggle(isOn: $context.eventCacheEnabled) {
-//                    Text("Event cache")
-//                }
-//                .onChange(of: context.eventCacheEnabled) {
-//                    context.send(viewAction: .clearCache)
-//                }
-//            }
-//            
-//            Section("Room List") {
-//                Toggle(isOn: $context.publicSearchEnabled) {
-//                    Text("Public search")
-//                }
-//                
-//                Toggle(isOn: $context.hideUnreadMessagesBadge) {
-//                    Text("Hide grey dots")
-//                }
-//                
-//                Toggle(isOn: $context.fuzzyRoomListSearchEnabled) {
-//                    Text("Fuzzy searching")
-//                }
-//            }
-//            
-//            Section("Room") {
-//                Toggle(isOn: $context.hideTimelineMedia) {
-//                    Text("Hide image & video previews")
-//                }
-//            }
-//            
-//            Section("Join rules") {
-//                Toggle(isOn: $context.knockingEnabled) {
-//                    Text("Knocking")
-//                    Text("Ask to join rooms")
-//                }
-//            }
-//            
-//            Section {
-//                Toggle(isOn: $context.enableOnlySignedDeviceIsolationMode) {
-//                    Text("Exclude insecure devices when sending/receiving messages")
-//                    Text("Requires app reboot")
-//                }
-//            } header: {
-//                Text("Trust and Decoration")
-//            } footer: {
-//                Text("This setting controls how end-to-end encryption (E2EE) keys are exchanged. Enabling it will prevent the inclusion of devices that have not been explicitly verified by their owners.")
-//            }
-=======
             Section("Logging") {
                 LogLevelConfigurationView(logLevel: $context.logLevel)
                 
@@ -123,7 +71,6 @@
             } footer: {
                 Text("This setting controls how end-to-end encryption (E2EE) keys are exchanged. Enabling it will prevent the inclusion of devices that have not been explicitly verified by their owners.")
             }
->>>>>>> b709cccb
 
             Section {
                 Button(role: .destructive) {
