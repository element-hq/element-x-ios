--- conflicted
+++ resolved
@@ -62,8 +62,6 @@
 //                Toggle(isOn: $context.hideTimelineMedia) {
 //                    Text("Hide image & video previews")
 //                }
-<<<<<<< HEAD
-=======
 //
 //                Toggle(isOn: $context.createMediaCaptionsEnabled) {
 //                    Text("Allow creation of media captions")
@@ -72,7 +70,6 @@
 //                Toggle(isOn: $context.mediaBrowserEnabled) {
 //                    Text("Enable the media browser")
 //                }
->>>>>>> 663e4082
 //            }
 //
 //            Section("Join rules") {
