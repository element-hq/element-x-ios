//
// Copyright 2022-2024 New Vector Ltd.
//
// SPDX-License-Identifier: AGPL-3.0-only
// Please see LICENSE in the repository root for full details.
//

import Compound
import SwiftUI

struct KnockRequestsListScreen: View {
    @ObservedObject var context: KnockRequestsListScreenViewModel.Context
    
    var body: some View {
        mainContent
            .navigationBarTitleDisplayMode(.inline)
            .navigationTitle(L10n.screenKnockRequestsListTitle)
            .background(.zero.bgCanvasDefault)
            .overlay {
                if context.viewState.shouldDisplayEmptyView {
                    KnockRequestsListEmptyStateView()
                }
            }
            .safeAreaInset(edge: .bottom) {
                if context.viewState.shouldDisplayAcceptAllButton {
                    acceptAllButton
                }
            }
            .alert(item: $context.alertInfo)
    }
    
    @ViewBuilder
    private var mainContent: some View {
        if context.viewState.isLoading {
            EmptyView()
        } else {
            list
        }
    }
    
    private var list: some View {
        ScrollView {
            LazyVStack(spacing: 0) {
                if context.viewState.shouldDisplayRequests {
<<<<<<< HEAD
                    ForEach(context.viewState.requests) { requestInfo in
                        ZeroListRow(kind: .custom {
=======
                    ForEach(context.viewState.displayedRequests) { requestInfo in
                        ListRow(kind: .custom {
>>>>>>> 3a82b888
                            KnockRequestCell(cellInfo: requestInfo,
                                             mediaProvider: context.mediaProvider,
                                             onAccept: context.viewState.canAccept ? onAccept : nil,
                                             onDecline: context.viewState.canDecline ? onDecline : nil,
                                             onDeclineAndBan: context.viewState.canBan ? onDeclineAndBan : nil)
                        })
                    }
                }
            }
            .padding(.top, 40)
        }
    }
    
    private var acceptAllButton: some View {
        Button(L10n.screenKnockRequestsListAcceptAllButtonTitle) {
            context.send(viewAction: .acceptAllRequests)
        }
        .buttonStyle(.compound(.secondary))
        .padding(.horizontal, 16)
        .padding(.top, 16)
        .padding(.bottom, 4)
        .background(.zero.bgCanvasDefault)
    }
    
    private func onAccept(eventID: String) {
        context.send(viewAction: .acceptRequest(eventID: eventID))
    }
    
    private func onDecline(eventID: String) {
        context.send(viewAction: .declineRequest(eventID: eventID))
    }
    
    private func onDeclineAndBan(eventID: String) {
        context.send(viewAction: .ban(eventID: eventID))
    }
}

// MARK: - Previews

struct KnockRequestsListScreen_Previews: PreviewProvider, TestablePreview {
    static let loadingViewModel = KnockRequestsListScreenViewModel.mockWithRequestsState(.loading)
    
    static let emptyViewModel = KnockRequestsListScreenViewModel.mockWithRequestsState(.loaded([]))
    
    static let singleRequestViewModel = KnockRequestsListScreenViewModel.mockWithRequestsState(.loaded([KnockRequestProxyMock(.init(eventID: "1", userID: "@alice:matrix.org", displayName: "Alice", avatarURL: nil, timestamp: "Now", reason: "Hello"))]))
    
    static let viewModel = KnockRequestsListScreenViewModel.mockWithRequestsState(.loaded([KnockRequestProxyMock(.init(eventID: "1", userID: "@alice:matrix.org", displayName: "Alice", avatarURL: nil, timestamp: "Now", reason: "Hello")),
                                                                                           // swiftlint:disable:next line_length
                                                                                           KnockRequestProxyMock(.init(eventID: "2", userID: "@bob:matrix.org", displayName: "Bob", avatarURL: nil, timestamp: "Now", reason: "Hello this one is a very very very very very very very very very very very very very very very very very very very very very very very very very very very very very very very very very very very very very long reason")),
                                                                                           KnockRequestProxyMock(.init(eventID: "3", userID: "@charlie:matrix.org", displayName: "Charlie", avatarURL: nil, timestamp: "Now", reason: nil)),
                                                                                           KnockRequestProxyMock(.init(eventID: "4", userID: "@dan:matrix.org", displayName: "Dan", avatarURL: nil, timestamp: "Now", reason: "Hello! It's a me! Dan!"))]))
    
    static var previews: some View {
        NavigationStack {
            KnockRequestsListScreen(context: viewModel.context)
        }
        .snapshotPreferences(delay: 0.2)
        
        NavigationStack {
            KnockRequestsListScreen(context: singleRequestViewModel.context)
        }
        .previewDisplayName("Single Request")
        .snapshotPreferences(delay: 0.2)

        NavigationStack {
            KnockRequestsListScreen(context: emptyViewModel.context)
        }
        .previewDisplayName("Empty state")
        .snapshotPreferences(delay: 0.2)
        
        NavigationStack {
            KnockRequestsListScreen(context: loadingViewModel.context)
        }
        .previewDisplayName("Loading state")
    }
}

extension KnockRequestsListScreenViewModel {
    static func mockWithRequestsState(_ requestsState: KnockRequestsState) -> KnockRequestsListScreenViewModel {
        .init(roomProxy: JoinedRoomProxyMock(.init(members: [.mockAdmin],
                                                   knockRequestsState: requestsState,
                                                   ownUserID: RoomMemberProxyMock.mockAdmin.userID,
                                                   joinRule: .knock)),
              mediaProvider: MediaProviderMock(),
              userIndicatorController: UserIndicatorControllerMock())
    }
}<|MERGE_RESOLUTION|>--- conflicted
+++ resolved
@@ -42,13 +42,8 @@
         ScrollView {
             LazyVStack(spacing: 0) {
                 if context.viewState.shouldDisplayRequests {
-<<<<<<< HEAD
-                    ForEach(context.viewState.requests) { requestInfo in
+                    ForEach(context.viewState.displayedRequests) { requestInfo in
                         ZeroListRow(kind: .custom {
-=======
-                    ForEach(context.viewState.displayedRequests) { requestInfo in
-                        ListRow(kind: .custom {
->>>>>>> 3a82b888
                             KnockRequestCell(cellInfo: requestInfo,
                                              mediaProvider: context.mediaProvider,
                                              onAccept: context.viewState.canAccept ? onAccept : nil,
