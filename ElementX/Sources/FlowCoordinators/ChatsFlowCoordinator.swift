--- conflicted
+++ resolved
@@ -645,14 +645,9 @@
     private func presentRecoveryKeyScreen(animated: Bool) {
         let sheetNavigationStackCoordinator = NavigationStackCoordinator()
         let parameters = SecureBackupRecoveryKeyScreenCoordinatorParameters(secureBackupController: userSession.clientProxy.secureBackupController,
-<<<<<<< HEAD
-                                                                            userIndicatorController: ServiceLocator.shared.userIndicatorController,
+                                                                            userIndicatorController: flowParameters.userIndicatorController,
                                                                             isModallyPresented: true,
                                                                             isForceKeyReset: false)
-=======
-                                                                            userIndicatorController: flowParameters.userIndicatorController,
-                                                                            isModallyPresented: true)
->>>>>>> dfb24252
         
         let coordinator = SecureBackupRecoveryKeyScreenCoordinator(parameters: parameters)
         coordinator.actions.sink { [weak self] action in
@@ -726,15 +721,9 @@
         
         let hostingController = UIHostingController(rootView: coordinator.toPresentable())
         hostingController.view.backgroundColor = .clear
-<<<<<<< HEAD
-        appMediator.windowManager.globalSearchWindow.rootViewController = hostingController
-        
-        appMediator.windowManager.showGlobalSearch()
-=======
         flowParameters.windowManager.globalSearchWindow.rootViewController = hostingController
 
         flowParameters.windowManager.showGlobalSearch()
->>>>>>> dfb24252
     }
     
     private func dismissGlobalSearch() {
