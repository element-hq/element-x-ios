--- conflicted
+++ resolved
@@ -115,91 +115,7 @@
         
         setupStateMachine()
         
-<<<<<<< HEAD
-        userSession.sessionSecurityStatePublisher
-            .map(\.verificationState)
-            .filter { $0 != .unknown }
-            .removeDuplicates()
-            .receive(on: DispatchQueue.main)
-            .sink { [weak self] _ in
-                guard let self else { return }
-                
-                attemptStartingOnboarding()
-            }
-            .store(in: &cancellables)
-        
-        settingsFlowCoordinator.actions.sink { [weak self] action in
-            guard let self else { return }
-            
-            switch action {
-            case .presentedSettings:
-                stateMachine.processEvent(.showSettingsScreen)
-            case .dismissedSettings:
-                stateMachine.processEvent(.dismissedSettingsScreen)
-            case .runLogoutFlow:
-                Task { await self.runLogoutFlow() }
-            case .clearCache:
-                actionsSubject.send(.clearCache)
-            case .forceLogout:
-                actionsSubject.send(.forceLogout)
-            }
-        }
-        .store(in: &cancellables)
-        
-        userSession.clientProxy.actionsPublisher
-            .receive(on: DispatchQueue.main)
-            .sink { action in
-                guard case let .receivedDecryptionError(info) = action else {
-                    return
-                }
-                
-                let timeToDecryptMs: Int
-                if let unsignedTimeToDecryptMs = info.timeToDecryptMs {
-                    timeToDecryptMs = Int(unsignedTimeToDecryptMs)
-                } else {
-                    timeToDecryptMs = -1
-                }
-                
-                switch info.cause {
-                case .unknown:
-                    analytics.trackError(context: nil, domain: .E2EE, name: .UnknownError, timeToDecryptMillis: timeToDecryptMs)
-                case .unknownDevice:
-                    analytics.trackError(context: nil, domain: .E2EE, name: .ExpectedSentByInsecureDevice, timeToDecryptMillis: timeToDecryptMs)
-                case .unsignedDevice:
-                    analytics.trackError(context: nil, domain: .E2EE, name: .ExpectedSentByInsecureDevice, timeToDecryptMillis: timeToDecryptMs)
-                case .verificationViolation:
-                    analytics.trackError(context: nil, domain: .E2EE, name: .ExpectedVerificationViolation, timeToDecryptMillis: timeToDecryptMs)
-                case .sentBeforeWeJoined:
-                    analytics.trackError(context: nil, domain: .E2EE, name: .ExpectedDueToMembership, timeToDecryptMillis: timeToDecryptMs)
-                }
-            }
-            .store(in: &cancellables)
-        
-        elementCallService.actions
-            .receive(on: DispatchQueue.main)
-            .sink { [weak self] action in
-                switch action {
-                case .endCall:
-                    self?.dismissCallScreenIfNeeded()
-                default:
-                    break
-                }
-            }
-            .store(in: &cancellables)
-        
-        onboardingFlowCoordinator.actions
-            .sink { [weak self] action in
-                guard let self else { return }
-                
-                switch action {
-                case .logout:
-                    logout()
-                }
-            }
-            .store(in: &cancellables)
-=======
         setupObservers()
->>>>>>> 1f90f1a9
     }
     
     func start() {
