//
// Copyright 2025 New Vector Ltd.
//
// SPDX-License-Identifier: AGPL-3.0-only OR LicenseRef-Element-Commercial
// Please see LICENSE files in the repository root for full details.
//

import Combine
import Compound
import MatrixRustSDK
import SwiftState
import SwiftUI

enum UserSessionFlowCoordinatorAction {
    case logout
    case clearCache
    /// Logout and disable App Lock without any confirmation. The user forgot their PIN.
    case forceLogout
}

class UserSessionFlowCoordinator: FlowCoordinatorProtocol {
    enum HomeTab: Hashable { case chats, spaces }
    
    private let userSession: UserSessionProtocol
    private let navigationRootCoordinator: NavigationRootCoordinator
    private let navigationTabCoordinator: NavigationTabCoordinator<HomeTab>
    private let appLockService: AppLockServiceProtocol
    private let bugReportService: BugReportServiceProtocol
    private let appMediator: AppMediatorProtocol
    private let appSettings: AppSettings
    private let analytics: AnalyticsService
    
    private let onboardingFlowCoordinator: OnboardingFlowCoordinator
    private let onboardingStackCoordinator: NavigationStackCoordinator
    private let chatsFlowCoordinator: ChatsFlowCoordinator
    private let chatsTabDetails: NavigationTabCoordinator<HomeTab>.TabDetails
    private let spaceExplorerFlowCoordinator: SpaceExplorerFlowCoordinator
    private let spacesTabDetails: NavigationTabCoordinator<HomeTab>.TabDetails
    
    // periphery:ignore - retaining purpose
    private var settingsFlowCoordinator: SettingsFlowCoordinator?
    
    private var userRewardsProtcol: UserRewardsProtocol? = nil
    
    enum State: StateType {
        /// The state machine hasn't started.
        case initial
        /// The root screen for this flow.
        case tabBar
        /// Showing the settings screen.
        case settingsScreen
    }
    
    enum Event: EventType {
        /// The flow is being started.
        case start
        
        /// Request presentation of the settings screen.
        case showSettingsScreen
        /// The settings screen has been dismissed.
        case dismissedSettingsScreen
    }
    
    private let stateMachine: StateMachine<State, Event>
    private var cancellables: Set<AnyCancellable> = []
    
    private let actionsSubject: PassthroughSubject<UserSessionFlowCoordinatorAction, Never> = .init()
    var actionsPublisher: AnyPublisher<UserSessionFlowCoordinatorAction, Never> {
        actionsSubject.eraseToAnyPublisher()
    }
    
    init(userSession: UserSessionProtocol,
         isNewLogin: Bool,
         navigationRootCoordinator: NavigationRootCoordinator,
         appLockService: AppLockServiceProtocol,
         bugReportService: BugReportServiceProtocol,
         elementCallService: ElementCallServiceProtocol,
         timelineControllerFactory: TimelineControllerFactoryProtocol,
         appMediator: AppMediatorProtocol,
         appSettings: AppSettings,
         appHooks: AppHooks,
         analytics: AnalyticsService,
         notificationManager: NotificationManagerProtocol,
         stateMachineFactory: StateMachineFactoryProtocol) {
        self.userSession = userSession
        self.navigationRootCoordinator = navigationRootCoordinator
        self.appLockService = appLockService
        self.bugReportService = bugReportService
        self.appMediator = appMediator
        self.appSettings = appSettings
        self.analytics = analytics
        
        navigationTabCoordinator = NavigationTabCoordinator()
        navigationRootCoordinator.setRootCoordinator(navigationTabCoordinator)
        
        let chatsSplitCoordinator = NavigationSplitCoordinator(placeholderCoordinator: PlaceholderScreenCoordinator())
        chatsFlowCoordinator = ChatsFlowCoordinator(userSession: userSession,
                                                    isNewLogin: isNewLogin,
                                                    navigationSplitCoordinator: chatsSplitCoordinator,
                                                    appLockService: appLockService,
                                                    bugReportService: bugReportService,
                                                    elementCallService: elementCallService,
                                                    timelineControllerFactory: timelineControllerFactory,
                                                    appMediator: appMediator,
                                                    appSettings: appSettings,
                                                    appHooks: appHooks,
                                                    analytics: analytics,
                                                    notificationManager: notificationManager,
                                                    stateMachineFactory: stateMachineFactory)
        chatsTabDetails = .init(tag: HomeTab.chats, title: L10n.screenHomeTabChats, icon: \.chat, selectedIcon: \.chatSolid)
        
        if !appSettings.spacesEnabled {
            chatsTabDetails.barVisibility = .hidden
        }
        
        let spacesSplitCoordinator = NavigationSplitCoordinator(placeholderCoordinator: PlaceholderScreenCoordinator())
        spaceExplorerFlowCoordinator = SpaceExplorerFlowCoordinator(userSession: userSession,
                                                                    navigationSplitCoordinator: spacesSplitCoordinator,
                                                                    userIndicatorController: ServiceLocator.shared.userIndicatorController)
        spacesTabDetails = .init(tag: HomeTab.spaces, title: L10n.screenHomeTabSpaces, icon: \.space, selectedIcon: \.spaceSolid)
        
        onboardingStackCoordinator = NavigationStackCoordinator()
        onboardingFlowCoordinator = OnboardingFlowCoordinator(userSession: userSession,
                                                              appLockService: appLockService,
                                                              analyticsService: analytics,
                                                              appSettings: appSettings,
                                                              notificationManager: notificationManager,
                                                              navigationStackCoordinator: onboardingStackCoordinator,
                                                              userIndicatorController: ServiceLocator.shared.userIndicatorController,
                                                              windowManager: appMediator.windowManager,
                                                              isNewLogin: isNewLogin)
        
        navigationTabCoordinator.setTabs([
            .init(coordinator: chatsSplitCoordinator, details: chatsTabDetails),
            .init(coordinator: spacesSplitCoordinator, details: spacesTabDetails)
        ])
        
        stateMachine = stateMachineFactory.makeUserSessionFlowStateMachine(state: .initial)
        configureStateMachine()
        
        setupObservers()
    }
    
    func start() {
        stateMachine.tryEvent(.start)
    }
    
    func stop() {
        chatsFlowCoordinator.stop()
    }
    
    func handleAppRoute(_ appRoute: AppRoute, animated: Bool) {
        switch appRoute {
        case .accountProvisioningLink:
            break // We always ignore this flow when logged in.
        case .settings, .chatBackupSettings:
            if stateMachine.state != .settingsScreen {
                stateMachine.tryEvent(.showSettingsScreen)
            }
            settingsFlowCoordinator?.handleAppRoute(appRoute, animated: animated)
        case .roomList, .room, .roomAlias, .childRoom, .childRoomAlias,
             .roomDetails, .roomMemberDetails, .userProfile,
             .event, .eventOnRoomAlias, .childEvent, .childEventOnRoomAlias,
             .call, .genericCallLink, .share, .transferOwnership:
            clearPresentedSheets(animated: animated) // Make sure the presented route is visible.
            chatsFlowCoordinator.handleAppRoute(appRoute, animated: animated)
            if navigationTabCoordinator.selectedTab != .chats {
                navigationTabCoordinator.selectedTab = .chats
            }
        }
    }
    
    func clearRoute(animated: Bool) {
        clearPresentedSheets(animated: animated)
        chatsFlowCoordinator.clearRoute(animated: animated)
    }
    
    // Clearing routes is more complicated than it first seems. When passing routes
    // to the chats flow we can't clear all routes as e.g. childRoom/childEvent etc
    // expect to push into the existing stack. But we do need to hide any sheets that
    // might cover up the presented route. BUT! We probably shouldn't dismiss onboarding
    // or verification flows until they're complete… This needs more thought before we
    // codify it all into the state machine.
    private func clearPresentedSheets(animated: Bool) {
        switch stateMachine.state {
        case .initial, .tabBar:
            break
        case .settingsScreen:
            navigationTabCoordinator.setSheetCoordinator(nil, animated: animated)
        }
    }
    
    func isDisplayingRoomScreen(withRoomID roomID: String) -> Bool {
        guard navigationTabCoordinator.selectedTab == .chats else { return false }
        return chatsFlowCoordinator.isDisplayingRoomScreen(withRoomID: roomID)
    }
    
    // MARK: - Private
    
    private func configureStateMachine() {
        stateMachine.addRoutes(event: .start, transitions: [.initial => .tabBar]) { [weak self] _ in
            guard let self else { return }
            
            chatsFlowCoordinator.start()
            spaceExplorerFlowCoordinator.start()
            attemptStartingOnboarding()
        }
        
        stateMachine.addRoutes(event: .showSettingsScreen, transitions: [.tabBar => .settingsScreen]) { [weak self] _ in
            self?.startSettingsFlow()
        }
        stateMachine.addRoutes(event: .dismissedSettingsScreen, transitions: [.settingsScreen => .tabBar]) { [weak self] _ in
            self?.settingsFlowCoordinator = nil
        }
        
        stateMachine.addErrorHandler { context in
            fatalError("Unexpected transition: \(context)")
        }
    }
    
    private func setupObservers() {
        chatsFlowCoordinator.actionsPublisher
            .sink { [weak self] action in
                guard let self else { return }
                switch action {
                case .showSettings(let userRewardsProtocol):
                    self.userRewardsProtcol = userRewardsProtocol
                    handleAppRoute(.settings, animated: true)
                case .showChatBackupSettings:
                    handleAppRoute(.chatBackupSettings, animated: true)
                case .sessionVerification(let flow):
                    presentSessionVerificationScreen(flow: flow)
                case .logout:
                    Task { await self.runLogoutFlow() }
                }
            }
            .store(in: &cancellables)
        
        spaceExplorerFlowCoordinator.actionsPublisher
            .sink { [weak self] action in
                guard let self else { return }
                switch action {
                case .showSettings:
                    stateMachine.tryEvent(.showSettingsScreen)
                }
            }
            .store(in: &cancellables)
        
        userSession.sessionSecurityStatePublisher
            .map(\.verificationState)
            .filter { $0 != .unknown }
            .receive(on: DispatchQueue.main)
            .sink { [weak self] _ in
                guard let self else { return }
                
                attemptStartingOnboarding()
                setupSessionVerificationRequestsObserver()
            }
            .store(in: &cancellables)
        
        onboardingFlowCoordinator.actions
            .sink { [weak self] action in
                guard let self else { return }
                
                switch action {
                case .requestPresentation(let animated):
                    navigationTabCoordinator.setFullScreenCoverCoordinator(onboardingStackCoordinator, animated: animated)
                case .dismiss:
                    navigationTabCoordinator.setFullScreenCoverCoordinator(nil)
                case .logout:
                    logout()
                }
            }
            .store(in: &cancellables)
        
<<<<<<< HEAD
        StateBus.shared.userAuthStatePublisher
            .receive(on: DispatchQueue.main)
            .sink { [weak self] userState in
                if userState.hasZeroAccessTokenExpired() {
                    self?.actionsSubject.send(.logout)
                }
            }
=======
        appSettings.$spacesEnabled
            .combineLatest(userSession.clientProxy.spaceService.joinedSpacesPublisher)
            .map { $0 && !$1.isEmpty ? .automatic : .hidden }
            .weakAssign(to: \.chatsTabDetails.barVisibility, on: self)
>>>>>>> 93738775
            .store(in: &cancellables)
    }
    
    // MARK: - Onboarding
    
    private func attemptStartingOnboarding() {
        MXLog.info("Attempting to start onboarding")
        checkAndProceed(execute: {
            if self.onboardingFlowCoordinator.shouldStart {
                self.clearRoute(animated: false)
                self.onboardingFlowCoordinator.start()
            }
        })
    }
    
    // MARK: - Settings
    
    private func startSettingsFlow() {
        let navigationStackCoordinator = NavigationStackCoordinator()
        let coordinator = SettingsFlowCoordinator(parameters: .init(userSession: userSession,
                                                                    windowManager: appMediator.windowManager,
                                                                    appLockService: appLockService,
                                                                    bugReportService: bugReportService,
                                                                    notificationSettings: userSession.clientProxy.notificationSettings,
                                                                    secureBackupController: userSession.clientProxy.secureBackupController,
                                                                    appSettings: appSettings,
                                                                    navigationStackCoordinator: navigationStackCoordinator,
                                                                    userIndicatorController: ServiceLocator.shared.userIndicatorController,
                                                                    analytics: analytics))
        
        coordinator.actions.sink { [weak self] action in
            guard let self else { return }
            
            switch action {
            case .dismiss:
                navigationTabCoordinator.setSheetCoordinator(nil)
            case .clearCache:
                actionsSubject.send(.clearCache)
            case .runLogoutFlow:
                Task {
                    self.navigationTabCoordinator.setSheetCoordinator(nil)
                    
                    // The sheet needs to be dismissed before the alert can be shown
                    try await Task.sleep(for: .milliseconds(100))
                    await self.runLogoutFlow()
                }
            case .forceLogout:
                actionsSubject.send(.forceLogout)
            case .runDeleteAccountFlow:
                chatsFlowCoordinator.runDeleteAccountFlow()
            case .claimUserRewards:
                userRewardsProtcol?.claimUserRewards()
            }
        }
        .store(in: &cancellables)
        
        settingsFlowCoordinator = coordinator
        coordinator.handleAppRoute(.settings, animated: false)
        
        navigationTabCoordinator.setSheetCoordinator(navigationStackCoordinator) { [weak self] in
            self?.stateMachine.tryEvent(.dismissedSettingsScreen)
        }
    }
    
    // MARK: - Session Verification
    
    private func setupSessionVerificationRequestsObserver() {
        userSession.clientProxy.sessionVerificationController?.actions
            .receive(on: DispatchQueue.main)
            .sink { [weak self] action in
                guard let self, case .receivedVerificationRequest(let details) = action else {
                    return
                }
                
                MXLog.info("Received session verification request")
                
                if details.senderProfile.userID == userSession.clientProxy.userID {
                    presentSessionVerificationScreen(flow: .deviceResponder(requestDetails: details))
                } else {
                    presentSessionVerificationScreen(flow: .userResponder(requestDetails: details))
                }
            }
            .store(in: &cancellables)
    }
    
    private func presentSessionVerificationScreen(flow: SessionVerificationScreenFlow) {
        guard let sessionVerificationController = userSession.clientProxy.sessionVerificationController else {
            fatalError("The sessionVerificationController should aways be valid at this point")
        }
        
        let navigationStackCoordinator = NavigationStackCoordinator()
        
        let parameters = SessionVerificationScreenCoordinatorParameters(sessionVerificationControllerProxy: sessionVerificationController,
                                                                        flow: flow,
                                                                        appSettings: appSettings,
                                                                        mediaProvider: userSession.mediaProvider)
        
        let coordinator = SessionVerificationScreenCoordinator(parameters: parameters)
        
        coordinator.actions
            .sink { [weak self] action in
                switch action {
                case .done:
                    self?.navigationTabCoordinator.setSheetCoordinator(nil)
                }
            }
            .store(in: &cancellables)
        
        navigationStackCoordinator.setRootCoordinator(coordinator)
        
        navigationTabCoordinator.setSheetCoordinator(navigationStackCoordinator)
    }
    
    // MARK: - Logout
    
    private func runLogoutFlow() async {
        let secureBackupController = userSession.clientProxy.secureBackupController
        
        guard case let .success(isLastDevice) = await userSession.clientProxy.isOnlyDeviceLeft() else {
            ServiceLocator.shared.userIndicatorController.alertInfo = .init(id: .init())
            return
        }
        
        guard isLastDevice else {
            logout()
            return
        }
        
        guard secureBackupController.recoveryState.value == .enabled else {
            ServiceLocator.shared.userIndicatorController.alertInfo = .init(id: .init(),
                                                                            title: L10n.screenSignoutRecoveryDisabledTitle,
                                                                            message: L10n.screenSignoutRecoveryDisabledSubtitle,
                                                                            primaryButton: .init(title: L10n.screenSignoutConfirmationDialogSubmit, role: .destructive) { [weak self] in
                self?.actionsSubject.send(.logout)
            }, secondaryButton: .init(title: L10n.commonSettings, role: .cancel) { [weak self] in
                self?.chatsFlowCoordinator.handleAppRoute(.chatBackupSettings, animated: true)
            })
            return
        }
        
        guard secureBackupController.keyBackupState.value == .enabled else {
            ServiceLocator.shared.userIndicatorController.alertInfo = .init(id: .init(),
                                                                            title: L10n.screenSignoutKeyBackupDisabledTitle,
                                                                            message: L10n.screenSignoutKeyBackupDisabledSubtitle,
                                                                            primaryButton: .init(title: L10n.screenSignoutConfirmationDialogSubmit, role: .destructive) { [weak self] in
                self?.actionsSubject.send(.logout)
            }, secondaryButton: .init(title: L10n.commonSettings, role: .cancel) { [weak self] in
                self?.chatsFlowCoordinator.handleAppRoute(.chatBackupSettings, animated: true)
            })
            return
        }
        
        presentSecureBackupLogoutConfirmationScreen()
    }
    
    private func logout() {
        ServiceLocator.shared.userIndicatorController.alertInfo = .init(id: .init(),
                                                                        title: L10n.screenSignoutConfirmationDialogTitle,
                                                                        message: L10n.screenSignoutConfirmationDialogContent,
                                                                        primaryButton: .init(title: L10n.screenSignoutConfirmationDialogSubmit, role: .destructive) { [weak self] in
            self?.actionsSubject.send(.logout)
        })
    }
    
    private func presentSecureBackupLogoutConfirmationScreen() {
        let coordinator = SecureBackupLogoutConfirmationScreenCoordinator(parameters: .init(secureBackupController: userSession.clientProxy.secureBackupController,
                                                                                            appMediator: appMediator))
        
        coordinator.actions
            .sink { [weak self] action in
                guard let self else { return }
                
                switch action {
                case .cancel:
                    navigationTabCoordinator.setSheetCoordinator(nil)
                case .settings:
                    chatsFlowCoordinator.handleAppRoute(.chatBackupSettings, animated: true)
                    navigationTabCoordinator.setSheetCoordinator(nil)
                case .logout:
                    actionsSubject.send(.logout)
                }
            }
            .store(in: &cancellables)
        
        navigationTabCoordinator.setSheetCoordinator(coordinator, animated: true)
    }
    
    private var isProfileCheckInProgress = false
    private var isProfileCompletionFlowActive = false
    
    private func checkAndProceed(execute: @escaping () -> Void) {
        // Don't run if we're checking OR already showing the completion UI
        guard !isProfileCheckInProgress, !isProfileCompletionFlowActive else { return }
        
        isProfileCheckInProgress = true
        Task {
            defer { self.isProfileCheckInProgress = false }
            
            let hasPendingSignup = await userSession.clientProxy.isProfileCompletionRequired()
            if hasPendingSignup {
                isProfileCompletionFlowActive = true
                presentCompleteProfileScreen {
                    self.isProfileCompletionFlowActive = false
                    execute()
                }
            } else {
                execute()
            }
        }
    }
    
    private func presentCompleteProfileScreen(_ execute: @escaping () -> Void) {
        let inviteCode = CreateAccountHelper.shared.inviteCode
        let stackCoordinator = NavigationStackCoordinator()
        let parameters = CompleteProfileScreenParameters(clientProxy: userSession.clientProxy,
                                                         userIndicatorController: ServiceLocator.shared.userIndicatorController,
                                                         mediaUploadingPreprocessor: MediaUploadingPreprocessor(appSettings: appSettings),
                                                         orientationManager: appMediator.windowManager,
                                                         appSettings: appSettings,
                                                         navigationCoordinator: stackCoordinator,
                                                         inviteCode: inviteCode)
        let coordinator = CompleteProfileScreenCoordinator(parameters: parameters)
        coordinator.actions
            .sink { [weak self] action in
                guard let self else { return }
                switch action {
                case .profileUpdated:
                    navigationTabCoordinator.setFullScreenCoverCoordinator(nil)
                    execute()
                }
            }
            .store(in: &cancellables)
        stackCoordinator.setRootCoordinator(coordinator)
        navigationTabCoordinator.setFullScreenCoverCoordinator(stackCoordinator)
    }
}<|MERGE_RESOLUTION|>--- conflicted
+++ resolved
@@ -273,7 +273,12 @@
             }
             .store(in: &cancellables)
         
-<<<<<<< HEAD
+        appSettings.$spacesEnabled
+            .combineLatest(userSession.clientProxy.spaceService.joinedSpacesPublisher)
+            .map { $0 && !$1.isEmpty ? .automatic : .hidden }
+            .weakAssign(to: \.chatsTabDetails.barVisibility, on: self)
+            .store(in: &cancellables)
+        
         StateBus.shared.userAuthStatePublisher
             .receive(on: DispatchQueue.main)
             .sink { [weak self] userState in
@@ -281,12 +286,6 @@
                     self?.actionsSubject.send(.logout)
                 }
             }
-=======
-        appSettings.$spacesEnabled
-            .combineLatest(userSession.clientProxy.spaceService.joinedSpacesPublisher)
-            .map { $0 && !$1.isEmpty ? .automatic : .hidden }
-            .weakAssign(to: \.chatsTabDetails.barVisibility, on: self)
->>>>>>> 93738775
             .store(in: &cancellables)
     }
     
