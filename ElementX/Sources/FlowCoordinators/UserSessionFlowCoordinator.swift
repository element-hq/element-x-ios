//
// Copyright 2022-2024 New Vector Ltd.
//
// SPDX-License-Identifier: AGPL-3.0-only
// Please see LICENSE in the repository root for full details.
//

import AVKit
import Combine
import MatrixRustSDK
import SwiftUI

enum UserSessionFlowCoordinatorAction {
    case logout
    case clearCache
    /// Logout without a confirmation. The user forgot their PIN.
    case forceLogout
}

class UserSessionFlowCoordinator: FlowCoordinatorProtocol {
    private let userSession: UserSessionProtocol
    private let navigationRootCoordinator: NavigationRootCoordinator
    private let navigationSplitCoordinator: NavigationSplitCoordinator
    private let bugReportService: BugReportServiceProtocol
    private let elementCallService: ElementCallServiceProtocol
    private let appMediator: AppMediatorProtocol
    private let appSettings: AppSettings
    private let appHooks: AppHooks
    private let analytics: AnalyticsService
    private let notificationManager: NotificationManagerProtocol
    
    private let stateMachine: UserSessionFlowCoordinatorStateMachine
    
    // periphery:ignore - retaining purpose
    private var roomFlowCoordinator: RoomFlowCoordinator?
    private let roomTimelineControllerFactory: RoomTimelineControllerFactoryProtocol
    
    private let settingsFlowCoordinator: SettingsFlowCoordinator
    
    private let onboardingFlowCoordinator: OnboardingFlowCoordinator
    
    // periphery:ignore - retaining purpose
    private var bugReportFlowCoordinator: BugReportFlowCoordinator?
    
    // periphery:ignore - retaining purpose
    private var encryptionResetFlowCoordinator: EncryptionResetFlowCoordinator?
    
    // periphery:ignore - retaining purpose
    private var globalSearchScreenCoordinator: GlobalSearchScreenCoordinator?
    
    private var cancellables = Set<AnyCancellable>()
    
    private let sidebarNavigationStackCoordinator: NavigationStackCoordinator
    private let detailNavigationStackCoordinator: NavigationStackCoordinator

    private let selectedRoomSubject = CurrentValueSubject<String?, Never>(nil)
    
    private let actionsSubject: PassthroughSubject<UserSessionFlowCoordinatorAction, Never> = .init()
    var actionsPublisher: AnyPublisher<UserSessionFlowCoordinatorAction, Never> {
        actionsSubject.eraseToAnyPublisher()
    }
    
    /// For testing purposes.
    var statePublisher: AnyPublisher<UserSessionFlowCoordinatorStateMachine.State, Never> { stateMachine.statePublisher }
    
    init(userSession: UserSessionProtocol,
         navigationRootCoordinator: NavigationRootCoordinator,
         appLockService: AppLockServiceProtocol,
         bugReportService: BugReportServiceProtocol,
         elementCallService: ElementCallServiceProtocol,
         roomTimelineControllerFactory: RoomTimelineControllerFactoryProtocol,
         appMediator: AppMediatorProtocol,
         appSettings: AppSettings,
         appHooks: AppHooks,
         analytics: AnalyticsService,
         notificationManager: NotificationManagerProtocol,
         isNewLogin: Bool) {
        stateMachine = UserSessionFlowCoordinatorStateMachine()
        self.userSession = userSession
        self.navigationRootCoordinator = navigationRootCoordinator
        self.bugReportService = bugReportService
        self.elementCallService = elementCallService
        self.roomTimelineControllerFactory = roomTimelineControllerFactory
        self.appMediator = appMediator
        self.appSettings = appSettings
        self.appHooks = appHooks
        self.analytics = analytics
        self.notificationManager = notificationManager
        
        navigationSplitCoordinator = NavigationSplitCoordinator(placeholderCoordinator: PlaceholderScreenCoordinator())
        
        sidebarNavigationStackCoordinator = NavigationStackCoordinator(navigationSplitCoordinator: navigationSplitCoordinator)
        detailNavigationStackCoordinator = NavigationStackCoordinator(navigationSplitCoordinator: navigationSplitCoordinator)
        
        navigationSplitCoordinator.setSidebarCoordinator(sidebarNavigationStackCoordinator)
                
        settingsFlowCoordinator = SettingsFlowCoordinator(parameters: .init(userSession: userSession,
                                                                            windowManager: appMediator.windowManager,
                                                                            appLockService: appLockService,
                                                                            bugReportService: bugReportService,
                                                                            notificationSettings: userSession.clientProxy.notificationSettings,
                                                                            secureBackupController: userSession.clientProxy.secureBackupController,
                                                                            appSettings: appSettings,
                                                                            navigationSplitCoordinator: navigationSplitCoordinator,
                                                                            userIndicatorController: ServiceLocator.shared.userIndicatorController,
                                                                            analytics: analytics))
        
        onboardingFlowCoordinator = OnboardingFlowCoordinator(userSession: userSession,
                                                              appLockService: appLockService,
                                                              analyticsService: analytics,
                                                              appSettings: appSettings,
                                                              notificationManager: notificationManager,
                                                              navigationStackCoordinator: detailNavigationStackCoordinator,
                                                              userIndicatorController: ServiceLocator.shared.userIndicatorController,
                                                              windowManager: appMediator.windowManager,
                                                              isNewLogin: isNewLogin)
        
        setupStateMachine()
        
        setupObservers()
    }
    
    func start() {
        stateMachine.processEvent(.start)
    }
    
    func stop() { }

    func isDisplayingRoomScreen(withRoomID roomID: String) -> Bool {
        stateMachine.isDisplayingRoomScreen(withRoomID: roomID)
    }
    
    // MARK: - FlowCoordinatorProtocol
    
    func handleAppRoute(_ appRoute: AppRoute, animated: Bool) {
        Task {
            await asyncHandleAppRoute(appRoute, animated: animated)
        }
    }
    
    func clearRoute(animated: Bool) {
        roomFlowCoordinator?.clearRoute(animated: animated)
    }

    // MARK: - Private
    
    func asyncHandleAppRoute(_ appRoute: AppRoute, animated: Bool) async {
        showLoadingIndicator(delay: .seconds(0.25))
        defer {
            hideLoadingIndicator()
        }
        
        await clearPresentedSheets(animated: animated)
        
        switch appRoute {
        case .room(let roomID, let via):
            stateMachine.processEvent(.selectRoom(roomID: roomID, via: via, entryPoint: .room), userInfo: .init(animated: animated))
        case .roomAlias(let alias):
            switch await userSession.clientProxy.resolveRoomAlias(alias) {
            case .success(let resolved): await asyncHandleAppRoute(.room(roomID: resolved.roomId, via: resolved.servers), animated: animated)
            case .failure: showFailureIndicator()
            }
        case .childRoom(let roomID, let via):
            if let roomFlowCoordinator {
                roomFlowCoordinator.handleAppRoute(appRoute, animated: animated)
            } else {
                stateMachine.processEvent(.selectRoom(roomID: roomID, via: via, entryPoint: .room), userInfo: .init(animated: animated))
            }
        case .childRoomAlias(let alias):
            switch await userSession.clientProxy.resolveRoomAlias(alias) {
            case .success(let resolved): await asyncHandleAppRoute(.childRoom(roomID: resolved.roomId, via: resolved.servers), animated: animated)
            case .failure: showFailureIndicator()
            }
        case .roomDetails(let roomID):
            if stateMachine.state.selectedRoomID == roomID {
                roomFlowCoordinator?.handleAppRoute(appRoute, animated: animated)
            } else {
                stateMachine.processEvent(.selectRoom(roomID: roomID, via: [], entryPoint: .roomDetails), userInfo: .init(animated: animated))
            }
        case .roomList:
            roomFlowCoordinator?.clearRoute(animated: animated)
        case .roomMemberDetails:
            roomFlowCoordinator?.handleAppRoute(appRoute, animated: animated)
        case .event(let eventID, let roomID, let via):
            stateMachine.processEvent(.selectRoom(roomID: roomID, via: via, entryPoint: .eventID(eventID)), userInfo: .init(animated: animated))
        case .eventOnRoomAlias(let eventID, let alias):
            switch await userSession.clientProxy.resolveRoomAlias(alias) {
            case .success(let resolved): await asyncHandleAppRoute(.event(eventID: eventID, roomID: resolved.roomId, via: resolved.servers), animated: animated)
            case .failure: showFailureIndicator()
            }
        case .childEvent:
            roomFlowCoordinator?.handleAppRoute(appRoute, animated: animated)
        case .childEventOnRoomAlias(let eventID, let alias):
            switch await userSession.clientProxy.resolveRoomAlias(alias) {
            case .success(let resolved): await asyncHandleAppRoute(.childEvent(eventID: eventID, roomID: resolved.roomId, via: resolved.servers), animated: animated)
            case .failure: showFailureIndicator()
            }
        case .userProfile(let userID):
            stateMachine.processEvent(.showUserProfileScreen(userID: userID), userInfo: .init(animated: animated))
        case .call(let roomID):
            Task { await presentCallScreen(roomID: roomID, notifyOtherParticipants: false) }
        case .genericCallLink(let url):
            presentCallScreen(genericCallLink: url)
        case .settings, .chatBackupSettings:
            settingsFlowCoordinator.handleAppRoute(appRoute, animated: animated)
        case .share(let payload):
            if let roomID = payload.roomID {
                stateMachine.processEvent(.selectRoom(roomID: roomID,
                                                      via: [],
                                                      entryPoint: .share(payload)),
                                          userInfo: .init(animated: animated))
            } else {
                stateMachine.processEvent(.showShareExtensionRoomList(sharePayload: payload), userInfo: .init(animated: animated))
            }
        }
    }
    
    func attemptStartingOnboarding() {
        if onboardingFlowCoordinator.shouldStart {
            clearRoute(animated: false)
            onboardingFlowCoordinator.start()
        }
    }
    
    private func clearPresentedSheets(animated: Bool) async {
        if navigationSplitCoordinator.sheetCoordinator == nil {
            return
        }
        
        navigationSplitCoordinator.setSheetCoordinator(nil, animated: animated)
        
        // Prevents system crashes when presenting a sheet if another one was already shown
        try? await Task.sleep(for: .seconds(0.25))
    }
    
    private func setupStateMachine() {
        stateMachine.addTransitionHandler { [weak self] context in
            guard let self else { return }
            let animated = (context.userInfo as? UserSessionFlowCoordinatorStateMachine.EventUserInfo)?.animated ?? true
            switch (context.fromState, context.event, context.toState) {
            case (.initial, .start, .roomList):
                presentHomeScreen()
                attemptStartingOnboarding()
            case(.roomList(let selectedRoomID), .selectRoom(let roomID, let via, let entryPoint), .roomList):
                if selectedRoomID == roomID,
                   !entryPoint.isEventID, // Don't reuse the existing room so the live timeline is hidden while the detached timeline is loading.
                   let roomFlowCoordinator {
                    let route: AppRoute = switch entryPoint {
                    case .room: .room(roomID: roomID, via: via)
                    case .roomDetails: .roomDetails(roomID: roomID)
                    case .eventID(let eventID): .event(eventID: eventID, roomID: roomID, via: via) // ignored.
                    case .share(let payload): .share(payload)
                    }
                    roomFlowCoordinator.handleAppRoute(route, animated: animated)
                } else {
                    Task { await self.startRoomFlow(roomID: roomID, via: via, entryPoint: entryPoint, animated: animated) }
                }
                hideCallScreenOverlay() // Turn any active call into a PiP so that navigation from a notification is visible to the user.
            case(.roomList, .deselectRoom, .roomList):
                dismissRoomFlow(animated: animated)
            case (.roomList, .showSettingsScreen, .settingsScreen):
                break
            case (.settingsScreen, .dismissedSettingsScreen, .roomList):
                break
            case (.roomList, .feedbackScreen, .feedbackScreen):
                bugReportFlowCoordinator = BugReportFlowCoordinator(parameters: .init(presentationMode: .sheet(sidebarNavigationStackCoordinator),
                                                                                      userIndicatorController: ServiceLocator.shared.userIndicatorController,
                                                                                      bugReportService: bugReportService,
                                                                                      userSession: userSession))
                bugReportFlowCoordinator?.start()
            case (.feedbackScreen, .dismissedFeedbackScreen, .roomList):
                break
            case (.roomList, .showRecoveryKeyScreen, .recoveryKeyScreen):
                presentRecoveryKeyScreen(animated: animated)
            case (.recoveryKeyScreen, .dismissedRecoveryKeyScreen, .roomList):
                break
            case (.roomList, .startEncryptionResetFlow, .encryptionResetFlow):
                startEncryptionResetFlow(animated: animated)
            case (.encryptionResetFlow, .finishedEncryptionResetFlow, .roomList):
                break
            case (.roomList, .showStartChatScreen, .startChatScreen):
                presentStartChat(animated: animated)
            case (.startChatScreen, .dismissedStartChatScreen, .roomList):
                break
            case (.roomList, .showLogoutConfirmationScreen, .logoutConfirmationScreen):
                presentSecureBackupLogoutConfirmationScreen()
            case (.logoutConfirmationScreen, .dismissedLogoutConfirmationScreen, .roomList):
                break
            case (.roomList, .showRoomDirectorySearchScreen, .roomDirectorySearchScreen):
                presentRoomDirectorySearch()
            case (.roomDirectorySearchScreen, .dismissedRoomDirectorySearchScreen, .roomList):
                dismissRoomDirectorySearch()
            case (_, .showUserProfileScreen(let userID), .userProfileScreen):
                presentUserProfileScreen(userID: userID, animated: animated)
            case (.userProfileScreen, .dismissedUserProfileScreen, .roomList):
                break
<<<<<<< HEAD
=======
                
            case (.roomList, .showShareExtensionRoomList, .shareExtensionRoomList(let sharePayload)):
                clearRoute(animated: animated)
                presentRoomSelectionScreen(sharePayload: sharePayload, animated: animated)
            case (.shareExtensionRoomList, .dismissedShareExtensionRoomList, .roomList):
                dismissRoomSelectionScreen()
                
>>>>>>> 41871551
            default:
                fatalError("Unknown transition: \(context)")
            }
        }
        
        stateMachine.addTransitionHandler { [weak self] context in
            switch context.toState {
            case .roomList(let selectedRoomID):
                self?.selectedRoomSubject.send(selectedRoomID)
            default:
                break
            }
        }
        
        stateMachine.addErrorHandler { context in
            if context.fromState == context.toState {
                MXLog.error("Failed transition from equal states: \(context.fromState)")
            } else {
                fatalError("Failed transition with context: \(context)")
            }
        }
    }
    
    private func setupObservers() {
        userSession.sessionSecurityStatePublisher
            .map(\.verificationState)
            .filter { $0 != .unknown }
            .removeDuplicates()
            .receive(on: DispatchQueue.main)
            .sink { [weak self] _ in
                guard let self else { return }
                
                attemptStartingOnboarding()
                
                setupSessionVerificationRequestsObserver()
            }
            .store(in: &cancellables)
        
        settingsFlowCoordinator.actions.sink { [weak self] action in
            guard let self else { return }
            
            switch action {
            case .presentedSettings:
                stateMachine.processEvent(.showSettingsScreen)
            case .dismissedSettings:
                stateMachine.processEvent(.dismissedSettingsScreen)
            case .runLogoutFlow:
                Task { await self.runLogoutFlow() }
            case .clearCache:
                actionsSubject.send(.clearCache)
            case .forceLogout:
                actionsSubject.send(.forceLogout)
            }
        }
        .store(in: &cancellables)
        
        userSession.clientProxy.actionsPublisher
            .receive(on: DispatchQueue.main)
            .sink { [weak self] action in
                guard let self, case let .receivedDecryptionError(info) = action else {
                    return
                }
                
                let timeToDecryptMs: Int
                if let unsignedTimeToDecryptMs = info.timeToDecryptMs {
                    timeToDecryptMs = Int(unsignedTimeToDecryptMs)
                } else {
                    timeToDecryptMs = -1
                }
                
                switch info.cause {
                case .unknown:
                    analytics.trackError(context: nil, domain: .E2EE, name: .OlmKeysNotSentError, timeToDecryptMillis: timeToDecryptMs)
                case .unknownDevice:
                    analytics.trackError(context: nil, domain: .E2EE, name: .ExpectedSentByInsecureDevice, timeToDecryptMillis: timeToDecryptMs)
                case .unsignedDevice:
                    analytics.trackError(context: nil, domain: .E2EE, name: .ExpectedSentByInsecureDevice, timeToDecryptMillis: timeToDecryptMs)
                case .verificationViolation:
                    analytics.trackError(context: nil, domain: .E2EE, name: .ExpectedVerificationViolation, timeToDecryptMillis: timeToDecryptMs)
                case .sentBeforeWeJoined:
                    analytics.trackError(context: nil, domain: .E2EE, name: .ExpectedDueToMembership, timeToDecryptMillis: timeToDecryptMs)
                case .historicalMessage:
                    analytics.trackError(context: nil, domain: .E2EE, name: .HistoricalMessage, timeToDecryptMillis: timeToDecryptMs)
                }
            }
            .store(in: &cancellables)
                
        elementCallService.actions
            .receive(on: DispatchQueue.main)
            .sink { [weak self] action in
                switch action {
                case .endCall:
                    self?.dismissCallScreenIfNeeded()
                default:
                    break
                }
            }
            .store(in: &cancellables)
        
        onboardingFlowCoordinator.actions
            .sink { [weak self] action in
                guard let self else { return }
                
                switch action {
                case .logout:
                    logout()
                }
            }
            .store(in: &cancellables)
    }
    
    private func setupSessionVerificationRequestsObserver() {
        userSession.clientProxy.sessionVerificationController?.actions
            .receive(on: DispatchQueue.main)
            .sink { [weak self] action in
                guard let self, case .receivedVerificationRequest(let details) = action else {
                    return
                }
                
                MXLog.info("Received session verification request")
                
                presentSessionVerificationScreen(details: details)
            }
            .store(in: &cancellables)
    }
    
    private func presentSessionVerificationScreen(details: SessionVerificationRequestDetails) {
        guard let sessionVerificationController = userSession.clientProxy.sessionVerificationController else {
            fatalError("The sessionVerificationController should aways be valid at this point")
        }
        
        let parameters = SessionVerificationScreenCoordinatorParameters(sessionVerificationControllerProxy: sessionVerificationController,
                                                                        flow: .responder(details: details))
        
        let coordinator = SessionVerificationScreenCoordinator(parameters: parameters)
        
        coordinator.actions
            .sink { [weak self] action in
                switch action {
                case .done:
                    self?.navigationSplitCoordinator.setSheetCoordinator(nil)
                }
            }
            .store(in: &cancellables)
        
        navigationSplitCoordinator.setSheetCoordinator(coordinator)
    }
    
    private func presentHomeScreen() {
        let parameters = HomeScreenCoordinatorParameters(userSession: userSession,
                                                         bugReportService: bugReportService,
                                                         selectedRoomPublisher: selectedRoomSubject.asCurrentValuePublisher())
        let coordinator = HomeScreenCoordinator(parameters: parameters)
        
        coordinator.actions
            .sink { [weak self] action in
                guard let self else { return }
                
                switch action {
                case .presentRoom(let roomID):
                    handleAppRoute(.room(roomID: roomID, via: []), animated: true)
                case .presentRoomDetails(let roomID):
                    handleAppRoute(.roomDetails(roomID: roomID), animated: true)
                case .roomLeft(let roomID):
                    if case .roomList(selectedRoomID: let selectedRoomID) = stateMachine.state,
                       selectedRoomID == roomID {
                        clearRoute(animated: true)
                    }
                case .presentSettingsScreen:
                    settingsFlowCoordinator.handleAppRoute(.settings, animated: true)
                case .presentFeedbackScreen:
                    stateMachine.processEvent(.feedbackScreen)
                case .presentSecureBackupSettings:
                    settingsFlowCoordinator.handleAppRoute(.chatBackupSettings, animated: true)
                case .presentRecoveryKeyScreen:
                    stateMachine.processEvent(.showRecoveryKeyScreen)
                case .presentEncryptionResetScreen:
                    stateMachine.processEvent(.startEncryptionResetFlow)
                case .presentStartChatScreen:
                    stateMachine.processEvent(.showStartChatScreen)
                case .presentGlobalSearch:
                    presentGlobalSearch()
                case .presentRoomDirectorySearch:
                    stateMachine.processEvent(.showRoomDirectorySearchScreen)
                case .logoutWithoutConfirmation:
                    self.actionsSubject.send(.logout)
                case .logout:
                    Task { await self.runLogoutFlow() }
                }
            }
            .store(in: &cancellables)
        
        sidebarNavigationStackCoordinator.setRootCoordinator(coordinator)
        
        navigationRootCoordinator.setRootCoordinator(navigationSplitCoordinator)
    }
    
    private func runLogoutFlow() async {
        let secureBackupController = userSession.clientProxy.secureBackupController
        
        guard case let .success(isLastDevice) = await userSession.clientProxy.isOnlyDeviceLeft() else {
            ServiceLocator.shared.userIndicatorController.alertInfo = .init(id: .init())
            return
        }
        
        guard isLastDevice else {
            logout()
            return
        }
        
        guard secureBackupController.recoveryState.value == .enabled else {
            ServiceLocator.shared.userIndicatorController.alertInfo = .init(id: .init(),
                                                                            title: L10n.screenSignoutRecoveryDisabledTitle,
                                                                            message: L10n.screenSignoutRecoveryDisabledSubtitle,
                                                                            primaryButton: .init(title: L10n.screenSignoutConfirmationDialogSubmit, role: .destructive) { [weak self] in
                                                                                self?.actionsSubject.send(.logout)
                                                                            }, secondaryButton: .init(title: L10n.commonSettings, role: .cancel) { [weak self] in
                                                                                self?.settingsFlowCoordinator.handleAppRoute(.chatBackupSettings, animated: true)
                                                                            })
            return
        }
        
        guard secureBackupController.keyBackupState.value == .enabled else {
            ServiceLocator.shared.userIndicatorController.alertInfo = .init(id: .init(),
                                                                            title: L10n.screenSignoutKeyBackupDisabledTitle,
                                                                            message: L10n.screenSignoutKeyBackupDisabledSubtitle,
                                                                            primaryButton: .init(title: L10n.screenSignoutConfirmationDialogSubmit, role: .destructive) { [weak self] in
                                                                                self?.actionsSubject.send(.logout)
                                                                            }, secondaryButton: .init(title: L10n.commonSettings, role: .cancel) { [weak self] in
                                                                                self?.settingsFlowCoordinator.handleAppRoute(.chatBackupSettings, animated: true)
                                                                            })
            return
        }
        
        presentSecureBackupLogoutConfirmationScreen()
    }
    
    private func logout() {
        ServiceLocator.shared.userIndicatorController.alertInfo = .init(id: .init(),
                                                                        title: L10n.screenSignoutConfirmationDialogTitle,
                                                                        message: L10n.screenSignoutConfirmationDialogContent,
                                                                        primaryButton: .init(title: L10n.screenSignoutConfirmationDialogSubmit, role: .destructive) { [weak self] in
                                                                            self?.actionsSubject.send(.logout)
                                                                        })
    }
    
    // MARK: Room Flow
    
    private func startRoomFlow(roomID: String,
                               via: [String],
                               entryPoint: RoomFlowCoordinatorEntryPoint,
                               animated: Bool) async {
        let coordinator = await RoomFlowCoordinator(roomID: roomID,
                                                    userSession: userSession,
                                                    isChildFlow: false,
                                                    roomTimelineControllerFactory: roomTimelineControllerFactory,
                                                    navigationStackCoordinator: detailNavigationStackCoordinator,
                                                    emojiProvider: EmojiProvider(appSettings: appSettings),
                                                    ongoingCallRoomIDPublisher: elementCallService.ongoingCallRoomIDPublisher,
                                                    appMediator: appMediator,
                                                    appSettings: appSettings,
                                                    analytics: analytics,
                                                    userIndicatorController: ServiceLocator.shared.userIndicatorController)
        
        coordinator.actions.sink { [weak self] action in
            guard let self else { return }
            
            switch action {
            case .presentCallScreen(let roomProxy):
                // Here we assume that the app is running and the call state is already up to date
                presentCallScreen(roomProxy: roomProxy, notifyOtherParticipants: !roomProxy.infoPublisher.value.hasRoomCall)
            case .finished:
                stateMachine.processEvent(.deselectRoom)
            }
        }
        .store(in: &cancellables)
        
        roomFlowCoordinator = coordinator
        
        if navigationSplitCoordinator.detailCoordinator !== detailNavigationStackCoordinator {
            navigationSplitCoordinator.setDetailCoordinator(detailNavigationStackCoordinator, animated: animated)
        }
        
        switch entryPoint {
        case .room:
            coordinator.handleAppRoute(.room(roomID: roomID, via: via), animated: animated)
        case .eventID(let eventID):
            coordinator.handleAppRoute(.event(eventID: eventID, roomID: roomID, via: via), animated: animated)
        case .roomDetails:
            coordinator.handleAppRoute(.roomDetails(roomID: roomID), animated: animated)
        case .share(let payload):
            coordinator.handleAppRoute(.share(payload), animated: animated)
        }
                
        Task {
            let _ = await userSession.clientProxy.trackRecentlyVisitedRoom(roomID)
            
            await notificationManager.removeDeliveredMessageNotifications(for: roomID)
        }
    }
    
    private func dismissRoomFlow(animated: Bool) {
        // THIS MUST BE CALLED *AFTER* THE FLOW HAS TIDIED UP THE STACK OR IT CAN CAUSE A CRASH.
        navigationSplitCoordinator.setDetailCoordinator(nil, animated: animated)
        roomFlowCoordinator = nil
    }
    
    // MARK: Start Chat
    
    private func presentStartChat(animated: Bool) {
        let startChatNavigationStackCoordinator = NavigationStackCoordinator()

        let userDiscoveryService = UserDiscoveryService(clientProxy: userSession.clientProxy)
        let parameters = StartChatScreenCoordinatorParameters(orientationManager: appMediator.windowManager,
                                                              userSession: userSession,
                                                              userIndicatorController: ServiceLocator.shared.userIndicatorController,
                                                              navigationStackCoordinator: startChatNavigationStackCoordinator,
                                                              userDiscoveryService: userDiscoveryService,
                                                              mediaUploadingPreprocessor: MediaUploadingPreprocessor(appSettings: appSettings))
        
        let coordinator = StartChatScreenCoordinator(parameters: parameters)
        coordinator.actions.sink { [weak self] action in
            guard let self else { return }
            switch action {
            case .close:
                self.navigationSplitCoordinator.setSheetCoordinator(nil)
            case .openRoom(let roomID):
                self.navigationSplitCoordinator.setSheetCoordinator(nil)
                self.stateMachine.processEvent(.selectRoom(roomID: roomID, via: [], entryPoint: .room))
            }
        }
        .store(in: &cancellables)

        startChatNavigationStackCoordinator.setRootCoordinator(coordinator)

        navigationSplitCoordinator.setSheetCoordinator(startChatNavigationStackCoordinator, animated: animated) { [weak self] in
            self?.stateMachine.processEvent(.dismissedStartChatScreen)
        }
    }
    
    // MARK: Session Verification
    
    // MARK: Calls
    
    private func presentCallScreen(genericCallLink url: URL) {
        presentCallScreen(configuration: .init(genericCallLink: url))
    }
    
    private func presentCallScreen(roomID: String, notifyOtherParticipants: Bool) async {
        guard case let .joined(roomProxy) = await userSession.clientProxy.roomForIdentifier(roomID) else {
            return
        }
        
        presentCallScreen(roomProxy: roomProxy, notifyOtherParticipants: notifyOtherParticipants)
    }
    
    private func presentCallScreen(roomProxy: JoinedRoomProxyProtocol, notifyOtherParticipants: Bool) {
        let colorScheme: ColorScheme = appMediator.windowManager.mainWindow.traitCollection.userInterfaceStyle == .light ? .light : .dark
        presentCallScreen(configuration: .init(roomProxy: roomProxy,
                                               clientProxy: userSession.clientProxy,
                                               clientID: InfoPlistReader.main.bundleIdentifier,
                                               elementCallBaseURL: appSettings.elementCallBaseURL,
                                               elementCallBaseURLOverride: appSettings.elementCallBaseURLOverride,
                                               colorScheme: colorScheme,
                                               notifyOtherParticipants: notifyOtherParticipants))
    }
    
    private var callScreenPictureInPictureController: AVPictureInPictureController?
    private func presentCallScreen(configuration: ElementCallConfiguration) {
        guard elementCallService.ongoingCallRoomIDPublisher.value != configuration.callRoomID else {
            MXLog.info("Returning to existing call.")
            callScreenPictureInPictureController?.stopPictureInPicture()
            return
        }
        
        let callScreenCoordinator = CallScreenCoordinator(parameters: .init(elementCallService: elementCallService,
                                                                            configuration: configuration,
                                                                            allowPictureInPicture: true,
                                                                            appHooks: appHooks))
        
        callScreenCoordinator.actions
            .sink { [weak self] action in
                guard let self else { return }
                switch action {
                case .pictureInPictureIsAvailable(let controller):
                    callScreenPictureInPictureController = controller
                case .pictureInPictureStarted:
                    MXLog.info("Hiding call for PiP presentation.")
                    navigationSplitCoordinator.setOverlayPresentationMode(.minimized)
                case .pictureInPictureStopped:
                    MXLog.info("Restoring call after PiP presentation.")
                    navigationSplitCoordinator.setOverlayPresentationMode(.fullScreen)
                case .dismiss:
                    callScreenPictureInPictureController = nil
                    navigationSplitCoordinator.setOverlayCoordinator(nil)
                }
            }
            .store(in: &cancellables)
        
        navigationSplitCoordinator.setOverlayCoordinator(callScreenCoordinator, animated: true)
        
        analytics.track(screen: .RoomCall)
    }
    
    private func hideCallScreenOverlay() {
        guard let callScreenPictureInPictureController else {
            MXLog.warning("Picture in picture isn't available, dismissing the call screen.")
            dismissCallScreenIfNeeded()
            return
        }
        
        MXLog.info("Starting picture in picture to hide the call screen overlay.")
        callScreenPictureInPictureController.startPictureInPicture()
        navigationSplitCoordinator.setOverlayPresentationMode(.minimized)
    }
    
    private func dismissCallScreenIfNeeded() {
        guard navigationSplitCoordinator.overlayCoordinator is CallScreenCoordinator else {
            return
        }
        
        navigationSplitCoordinator.setOverlayCoordinator(nil)
    }
    
    // MARK: Secure backup
    
    private func presentRecoveryKeyScreen(animated: Bool) {
        let sheetNavigationStackCoordinator = NavigationStackCoordinator()
        let parameters = SecureBackupRecoveryKeyScreenCoordinatorParameters(secureBackupController: userSession.clientProxy.secureBackupController,
                                                                            userIndicatorController: ServiceLocator.shared.userIndicatorController,
                                                                            isModallyPresented: true)
        
        let coordinator = SecureBackupRecoveryKeyScreenCoordinator(parameters: parameters)
        coordinator.actions.sink { [weak self] action in
            guard let self else { return }
            switch action {
            case .complete:
                navigationSplitCoordinator.setSheetCoordinator(nil)
            }
        }
        .store(in: &cancellables)
        
        sheetNavigationStackCoordinator.setRootCoordinator(coordinator)
        
        navigationSplitCoordinator.setSheetCoordinator(sheetNavigationStackCoordinator, animated: animated) { [weak self] in
            self?.stateMachine.processEvent(.dismissedRecoveryKeyScreen)
        }
    }
    
    private func startEncryptionResetFlow(animated: Bool) {
        let sheetNavigationStackCoordinator = NavigationStackCoordinator()
        let parameters = EncryptionResetFlowCoordinatorParameters(userSession: userSession,
                                                                  userIndicatorController: ServiceLocator.shared.userIndicatorController,
                                                                  navigationStackCoordinator: sheetNavigationStackCoordinator,
                                                                  windowManger: appMediator.windowManager)
        
        let coordinator = EncryptionResetFlowCoordinator(parameters: parameters)
        coordinator.actionsPublisher.sink { [weak self] action in
            guard let self else { return }
            switch action {
            case .resetComplete:
                encryptionResetFlowCoordinator = nil
                navigationSplitCoordinator.setSheetCoordinator(nil)
            case .cancel:
                encryptionResetFlowCoordinator = nil
                navigationSplitCoordinator.setSheetCoordinator(nil)
            }
        }
        .store(in: &cancellables)
        
        coordinator.start()
        encryptionResetFlowCoordinator = coordinator
        
        navigationSplitCoordinator.setSheetCoordinator(sheetNavigationStackCoordinator, animated: animated) { [weak self] in
            self?.stateMachine.processEvent(.finishedEncryptionResetFlow)
        }
    }
    
    private func presentSecureBackupLogoutConfirmationScreen() {
        let coordinator = SecureBackupLogoutConfirmationScreenCoordinator(parameters: .init(secureBackupController: userSession.clientProxy.secureBackupController,
                                                                                            appMediator: appMediator))
        
        coordinator.actions
            .sink { [weak self] action in
                guard let self else { return }
                
                switch action {
                case .cancel:
                    navigationSplitCoordinator.setSheetCoordinator(nil)
                case .settings:
                    settingsFlowCoordinator.handleAppRoute(.chatBackupSettings, animated: true)
                case .logout:
                    actionsSubject.send(.logout)
                }
            }
            .store(in: &cancellables)
        
        navigationSplitCoordinator.setSheetCoordinator(coordinator, animated: true)
    }
    
    // MARK: Global search
    
    private func presentGlobalSearch() {
        guard let roomSummaryProvider = userSession.clientProxy.alternateRoomSummaryProvider else {
            fatalError("Global search room summary provider unavailable")
        }
        
        let coordinator = GlobalSearchScreenCoordinator(parameters: .init(roomSummaryProvider: roomSummaryProvider,
                                                                          mediaProvider: userSession.mediaProvider))
        
        globalSearchScreenCoordinator = coordinator
        
        coordinator.actions
            .sink { [weak self] action in
                guard let self else { return }
                
                switch action {
                case .dismiss:
                    dismissGlobalSearch()
                case .select(let roomID):
                    dismissGlobalSearch()
                    handleAppRoute(.room(roomID: roomID, via: []), animated: true)
                }
            }
            .store(in: &cancellables)
        
        let hostingController = UIHostingController(rootView: coordinator.toPresentable())
        hostingController.view.backgroundColor = .clear
        appMediator.windowManager.globalSearchWindow.rootViewController = hostingController

        appMediator.windowManager.showGlobalSearch()
    }
    
    private func dismissGlobalSearch() {
        appMediator.windowManager.globalSearchWindow.rootViewController = nil
        appMediator.windowManager.hideGlobalSearch()
        
        globalSearchScreenCoordinator = nil
    }
    
    // MARK: Room Directory Search
    
    private func presentRoomDirectorySearch() {
        let coordinator = RoomDirectorySearchScreenCoordinator(parameters: .init(clientProxy: userSession.clientProxy,
                                                                                 mediaProvider: userSession.mediaProvider,
                                                                                 userIndicatorController: ServiceLocator.shared.userIndicatorController))
        
        coordinator.actionsPublisher.sink { [weak self] action in
            guard let self else { return }
            
            switch action {
            case .selectAlias(let alias):
                stateMachine.processEvent(.dismissedRoomDirectorySearchScreen)
                handleAppRoute(.roomAlias(alias), animated: true)
            case .selectRoomID(let roomID):
                stateMachine.processEvent(.dismissedRoomDirectorySearchScreen)
                handleAppRoute(.room(roomID: roomID, via: []), animated: true)
            case .dismiss:
                stateMachine.processEvent(.dismissedRoomDirectorySearchScreen)
            }
        }
        .store(in: &cancellables)
        
        navigationSplitCoordinator.setFullScreenCoverCoordinator(coordinator)
    }
    
    private func dismissRoomDirectorySearch() {
        navigationSplitCoordinator.setFullScreenCoverCoordinator(nil)
    }
    
    // MARK: User Profile
    
    private func presentUserProfileScreen(userID: String, animated: Bool) {
        clearRoute(animated: animated)
        
        let navigationStackCoordinator = NavigationStackCoordinator()
        let parameters = UserProfileScreenCoordinatorParameters(userID: userID,
                                                                isPresentedModally: true,
                                                                clientProxy: userSession.clientProxy,
                                                                mediaProvider: userSession.mediaProvider,
                                                                userIndicatorController: ServiceLocator.shared.userIndicatorController,
                                                                analytics: analytics)
        let coordinator = UserProfileScreenCoordinator(parameters: parameters)
        coordinator.actionsPublisher.sink { [weak self] action in
            guard let self else { return }
            
            switch action {
            case .openDirectChat(let roomID):
                navigationSplitCoordinator.setSheetCoordinator(nil)
                stateMachine.processEvent(.selectRoom(roomID: roomID, via: [], entryPoint: .room))
            case .startCall(let roomID):
                Task { await self.presentCallScreen(roomID: roomID, notifyOtherParticipants: false) }
            case .dismiss:
                navigationSplitCoordinator.setSheetCoordinator(nil)
            }
        }
        .store(in: &cancellables)
        
        navigationStackCoordinator.setRootCoordinator(coordinator, animated: false)
        navigationSplitCoordinator.setSheetCoordinator(navigationStackCoordinator, animated: animated) { [weak self] in
            self?.stateMachine.processEvent(.dismissedUserProfileScreen)
        }
    }
    
    // MARK: Sharing
    
    private func presentRoomSelectionScreen(sharePayload: ShareExtensionPayload, animated: Bool) {
        guard let roomSummaryProvider = userSession.clientProxy.alternateRoomSummaryProvider else {
            fatalError()
        }
        
        let stackCoordinator = NavigationStackCoordinator()
        
        let coordinator = RoomSelectionScreenCoordinator(parameters: .init(clientProxy: userSession.clientProxy,
                                                                           roomSummaryProvider: roomSummaryProvider,
                                                                           mediaProvider: userSession.mediaProvider))
        
        coordinator.actionsPublisher.sink { [weak self] action in
            guard let self else { return }
            
            switch action {
            case .dismiss:
                navigationSplitCoordinator.setSheetCoordinator(nil)
            case .confirm(let roomID):
                let sharePayload = switch sharePayload {
                case .mediaFile(_, let mediaFile):
                    ShareExtensionPayload.mediaFile(roomID: roomID, mediaFile: mediaFile)
                case .text(_, let text):
                    ShareExtensionPayload.text(roomID: roomID, text: text)
                }
                
                navigationSplitCoordinator.setSheetCoordinator(nil)
                
                stateMachine.processEvent(.selectRoom(roomID: roomID,
                                                      via: [],
                                                      entryPoint: .share(sharePayload)),
                                          userInfo: .init(animated: animated))
            }
        }
        .store(in: &cancellables)
        
        stackCoordinator.setRootCoordinator(coordinator)
        
        navigationSplitCoordinator.setSheetCoordinator(stackCoordinator, animated: animated) { [weak self] in
            self?.stateMachine.processEvent(.dismissedShareExtensionRoomList)
        }
    }
    
    private func dismissRoomSelectionScreen() {
        navigationSplitCoordinator.setSheetCoordinator(nil)
    }
    
    // MARK: Toasts and loading indicators
    
    private static let loadingIndicatorIdentifier = "\(UserSessionFlowCoordinator.self)-Loading"
    private static let failureIndicatorIdentifier = "\(UserSessionFlowCoordinator.self)-Failure"
    
    private func showLoadingIndicator(delay: Duration? = nil) {
        ServiceLocator.shared.userIndicatorController.submitIndicator(UserIndicator(id: Self.loadingIndicatorIdentifier,
                                                                                    type: .modal,
                                                                                    title: L10n.commonLoading,
                                                                                    persistent: true),
                                                                      delay: delay)
    }
    
    private func hideLoadingIndicator() {
        ServiceLocator.shared.userIndicatorController.retractIndicatorWithId(Self.loadingIndicatorIdentifier)
    }
    
    private func showFailureIndicator() {
        ServiceLocator.shared.userIndicatorController.submitIndicator(UserIndicator(id: Self.failureIndicatorIdentifier,
                                                                                    type: .toast,
                                                                                    title: L10n.errorUnknown,
                                                                                    iconName: "xmark"))
    }
}<|MERGE_RESOLUTION|>--- conflicted
+++ resolved
@@ -294,16 +294,11 @@
                 presentUserProfileScreen(userID: userID, animated: animated)
             case (.userProfileScreen, .dismissedUserProfileScreen, .roomList):
                 break
-<<<<<<< HEAD
-=======
-                
             case (.roomList, .showShareExtensionRoomList, .shareExtensionRoomList(let sharePayload)):
                 clearRoute(animated: animated)
                 presentRoomSelectionScreen(sharePayload: sharePayload, animated: animated)
             case (.shareExtensionRoomList, .dismissedShareExtensionRoomList, .roomList):
                 dismissRoomSelectionScreen()
-                
->>>>>>> 41871551
             default:
                 fatalError("Unknown transition: \(context)")
             }
