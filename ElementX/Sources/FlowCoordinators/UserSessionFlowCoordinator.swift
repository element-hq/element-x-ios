//
// Copyright 2025 New Vector Ltd.
//
// SPDX-License-Identifier: AGPL-3.0-only OR LicenseRef-Element-Commercial
// Please see LICENSE files in the repository root for full details.
//

import Combine
import Compound
import MatrixRustSDK
import SwiftState
import SwiftUI

enum UserSessionFlowCoordinatorAction {
    case logout
    case clearCache
    /// Logout and disable App Lock without any confirmation. The user forgot their PIN.
    case forceLogout
}

class UserSessionFlowCoordinator: FlowCoordinatorProtocol {
    enum HomeTab: Hashable { case chats, spaces }
    
    private let userSession: UserSessionProtocol
    private let navigationRootCoordinator: NavigationRootCoordinator
    private let navigationTabCoordinator: NavigationTabCoordinator<HomeTab>
    private let appLockService: AppLockServiceProtocol
    private let bugReportService: BugReportServiceProtocol
    private let appMediator: AppMediatorProtocol
    private let appSettings: AppSettings
    private let analytics: AnalyticsService
    
    private let onboardingFlowCoordinator: OnboardingFlowCoordinator
    private let onboardingStackCoordinator: NavigationStackCoordinator
    private let chatsFlowCoordinator: ChatsFlowCoordinator
    private let chatsTabDetails: NavigationTabCoordinator<HomeTab>.TabDetails
    private let spaceExplorerFlowCoordinator: SpaceExplorerFlowCoordinator
    private let spacesTabDetails: NavigationTabCoordinator<HomeTab>.TabDetails
    
    // periphery:ignore - retaining purpose
    private var settingsFlowCoordinator: SettingsFlowCoordinator?
    
    private var userRewardsProtcol: UserRewardsProtocol? = nil
    
    enum State: StateType {
        /// The state machine hasn't started.
        case initial
        /// The root screen for this flow.
        case tabBar
        /// Showing the settings screen.
        case settingsScreen
    }
    
    enum Event: EventType {
        /// The flow is being started.
        case start
        
        /// Request presentation of the settings screen.
        case showSettingsScreen
        /// The settings screen has been dismissed.
        case dismissedSettingsScreen
    }
    
    private let stateMachine: StateMachine<State, Event>
    private var cancellables: Set<AnyCancellable> = []
    
    private let actionsSubject: PassthroughSubject<UserSessionFlowCoordinatorAction, Never> = .init()
    var actionsPublisher: AnyPublisher<UserSessionFlowCoordinatorAction, Never> {
        actionsSubject.eraseToAnyPublisher()
    }
    
    init(userSession: UserSessionProtocol,
         isNewLogin: Bool,
         navigationRootCoordinator: NavigationRootCoordinator,
         appLockService: AppLockServiceProtocol,
         bugReportService: BugReportServiceProtocol,
         elementCallService: ElementCallServiceProtocol,
         timelineControllerFactory: TimelineControllerFactoryProtocol,
         appMediator: AppMediatorProtocol,
         appSettings: AppSettings,
         appHooks: AppHooks,
         analytics: AnalyticsService,
         notificationManager: NotificationManagerProtocol,
         stateMachineFactory: StateMachineFactoryProtocol) {
        self.userSession = userSession
        self.navigationRootCoordinator = navigationRootCoordinator
        self.appLockService = appLockService
        self.bugReportService = bugReportService
        self.appMediator = appMediator
        self.appSettings = appSettings
        self.analytics = analytics
        
        navigationTabCoordinator = NavigationTabCoordinator()
        navigationRootCoordinator.setRootCoordinator(navigationTabCoordinator)
        
        let chatsSplitCoordinator = NavigationSplitCoordinator(placeholderCoordinator: PlaceholderScreenCoordinator())
        chatsFlowCoordinator = ChatsFlowCoordinator(userSession: userSession,
                                                    isNewLogin: isNewLogin,
                                                    navigationSplitCoordinator: chatsSplitCoordinator,
                                                    appLockService: appLockService,
                                                    bugReportService: bugReportService,
                                                    elementCallService: elementCallService,
                                                    timelineControllerFactory: timelineControllerFactory,
                                                    appMediator: appMediator,
                                                    appSettings: appSettings,
                                                    appHooks: appHooks,
                                                    analytics: analytics,
                                                    notificationManager: notificationManager,
                                                    stateMachineFactory: stateMachineFactory)
        chatsTabDetails = .init(tag: HomeTab.chats, title: L10n.screenHomeTabChats, icon: \.chat, selectedIcon: \.chatSolid)
        chatsTabDetails.barVisibility = .hidden
        
        let spacesSplitCoordinator = NavigationSplitCoordinator(placeholderCoordinator: PlaceholderScreenCoordinator())
        spaceExplorerFlowCoordinator = SpaceExplorerFlowCoordinator(userSession: userSession,
                                                                    navigationSplitCoordinator: spacesSplitCoordinator,
                                                                    userIndicatorController: ServiceLocator.shared.userIndicatorController)
        spacesTabDetails = .init(tag: HomeTab.spaces, title: L10n.screenHomeTabSpaces, icon: \.space, selectedIcon: \.spaceSolid)
        
        onboardingStackCoordinator = NavigationStackCoordinator()
        onboardingFlowCoordinator = OnboardingFlowCoordinator(userSession: userSession,
                                                              appLockService: appLockService,
                                                              analyticsService: analytics,
                                                              appSettings: appSettings,
                                                              notificationManager: notificationManager,
                                                              navigationStackCoordinator: onboardingStackCoordinator,
                                                              userIndicatorController: ServiceLocator.shared.userIndicatorController,
                                                              windowManager: appMediator.windowManager,
                                                              isNewLogin: isNewLogin)
        
        navigationTabCoordinator.setTabs([
            .init(coordinator: chatsSplitCoordinator, details: chatsTabDetails),
            .init(coordinator: spacesSplitCoordinator, details: spacesTabDetails)
        ])
        
        stateMachine = stateMachineFactory.makeUserSessionFlowStateMachine(state: .initial)
        configureStateMachine()
        
        setupObservers()
    }
    
    func start() {
        stateMachine.tryEvent(.start)
    }
    
    func stop() {
        chatsFlowCoordinator.stop()
    }
    
    func handleAppRoute(_ appRoute: AppRoute, animated: Bool) {
        switch appRoute {
        case .accountProvisioningLink:
            break // We always ignore this flow when logged in.
        case .settings, .chatBackupSettings:
            if stateMachine.state != .settingsScreen {
                stateMachine.tryEvent(.showSettingsScreen)
            }
            settingsFlowCoordinator?.handleAppRoute(appRoute, animated: animated)
        case .roomList, .room, .roomAlias, .childRoom, .childRoomAlias,
<<<<<<< HEAD
                .roomDetails, .roomMemberDetails, .userProfile,
                .event, .eventOnRoomAlias, .childEvent, .childEventOnRoomAlias,
                .call, .genericCallLink, .share, .transferOwnership:
            clearRoute(animated: animated) // Make sure the presented route is visible.
=======
             .roomDetails, .roomMemberDetails, .userProfile,
             .event, .eventOnRoomAlias, .childEvent, .childEventOnRoomAlias,
             .call, .genericCallLink, .share, .transferOwnership:
            clearPresentedSheets(animated: animated) // Make sure the presented route is visible.
>>>>>>> ed8f4467
            chatsFlowCoordinator.handleAppRoute(appRoute, animated: animated)
            if navigationTabCoordinator.selectedTab != .chats {
                navigationTabCoordinator.selectedTab = .chats
            }
        }
    }
    
    func clearRoute(animated: Bool) {
        clearPresentedSheets(animated: animated)
        chatsFlowCoordinator.clearRoute(animated: animated)
    }
    
    // Clearing routes is more complicated than it first seems. When passing routes
    // to the chats flow we can't clear all routes as e.g. childRoom/childEvent etc
    // expect to push into the existing stack. But we do need to hide any sheets that
    // might cover up the presented route. BUT! We probably shouldn't dismiss onboarding
    // or verification flows until they're complete… This needs more thought before we
    // codify it all into the state machine.
    private func clearPresentedSheets(animated: Bool) {
        switch stateMachine.state {
        case .initial, .tabBar:
            break
        case .settingsScreen:
            navigationTabCoordinator.setSheetCoordinator(nil, animated: animated)
        }
    }
    
    func isDisplayingRoomScreen(withRoomID roomID: String) -> Bool {
        guard navigationTabCoordinator.selectedTab == .chats else { return false }
        return chatsFlowCoordinator.isDisplayingRoomScreen(withRoomID: roomID)
    }
    
    // MARK: - Private
    
    private func configureStateMachine() {
        stateMachine.addRoutes(event: .start, transitions: [.initial => .tabBar]) { [weak self] _ in
            guard let self else { return }
            
            chatsFlowCoordinator.start()
            spaceExplorerFlowCoordinator.start()
            attemptStartingOnboarding()
        }
        
        stateMachine.addRoutes(event: .showSettingsScreen, transitions: [.tabBar => .settingsScreen]) { [weak self] _ in
            self?.startSettingsFlow()
        }
        stateMachine.addRoutes(event: .dismissedSettingsScreen, transitions: [.settingsScreen => .tabBar]) { [weak self] _ in
            self?.settingsFlowCoordinator = nil
        }
        
        stateMachine.addErrorHandler { context in
            fatalError("Unexpected transition: \(context)")
        }
    }
    
    private func setupObservers() {
        chatsFlowCoordinator.actionsPublisher
            .sink { [weak self] action in
                guard let self else { return }
                switch action {
                case .showSettings(let userRewardsProtocol):
                    self.userRewardsProtcol = userRewardsProtocol
                    handleAppRoute(.settings, animated: true)
                case .showChatBackupSettings:
                    handleAppRoute(.chatBackupSettings, animated: true)
                case .sessionVerification(let flow):
                    presentSessionVerificationScreen(flow: flow)
                case .logout:
                    Task { await self.runLogoutFlow() }
                }
            }
            .store(in: &cancellables)
        
        spaceExplorerFlowCoordinator.actionsPublisher
            .sink { [weak self] action in
                guard let self else { return }
                switch action {
                case .showSettings:
                    stateMachine.tryEvent(.showSettingsScreen)
                }
            }
            .store(in: &cancellables)
        
        userSession.sessionSecurityStatePublisher
            .map(\.verificationState)
            .filter { $0 != .unknown }
            .receive(on: DispatchQueue.main)
            .sink { [weak self] _ in
                guard let self else { return }
                
                attemptStartingOnboarding()
                setupSessionVerificationRequestsObserver()
            }
            .store(in: &cancellables)
        
        onboardingFlowCoordinator.actions
            .sink { [weak self] action in
                guard let self else { return }
                
                switch action {
                case .requestPresentation(let animated):
                    navigationTabCoordinator.setFullScreenCoverCoordinator(onboardingStackCoordinator, animated: animated)
                case .dismiss:
                    navigationTabCoordinator.setFullScreenCoverCoordinator(nil)
                case .logout:
                    logout()
                }
            }
            .store(in: &cancellables)
        
        StateBus.shared.userAuthStatePublisher
            .receive(on: DispatchQueue.main)
            .sink { [weak self] userState in
                if userState.hasZeroAccessTokenExpired() {
                    self?.actionsSubject.send(.logout)
                }
            }
            .store(in: &cancellables)
    }
    
    // MARK: - Onboarding
    
    private func attemptStartingOnboarding() {
        MXLog.info("Attempting to start onboarding")
        checkAndProceed(execute: {
            if self.onboardingFlowCoordinator.shouldStart {
                self.clearRoute(animated: false)
                self.onboardingFlowCoordinator.start()
            }
        })
    }
    
    // MARK: - Settings
    
    private func startSettingsFlow() {
        let navigationStackCoordinator = NavigationStackCoordinator()
        let coordinator = SettingsFlowCoordinator(parameters: .init(userSession: userSession,
                                                                    windowManager: appMediator.windowManager,
                                                                    appLockService: appLockService,
                                                                    bugReportService: bugReportService,
                                                                    notificationSettings: userSession.clientProxy.notificationSettings,
                                                                    secureBackupController: userSession.clientProxy.secureBackupController,
                                                                    appSettings: appSettings,
                                                                    navigationStackCoordinator: navigationStackCoordinator,
                                                                    userIndicatorController: ServiceLocator.shared.userIndicatorController,
                                                                    analytics: analytics))
        
        coordinator.actions.sink { [weak self] action in
            guard let self else { return }
            
            switch action {
            case .dismiss:
                navigationTabCoordinator.setSheetCoordinator(nil)
            case .clearCache:
                actionsSubject.send(.clearCache)
            case .runLogoutFlow:
                Task {
                    self.navigationTabCoordinator.setSheetCoordinator(nil)
                    
                    // The sheet needs to be dismissed before the alert can be shown
                    try await Task.sleep(for: .milliseconds(100))
                    await self.runLogoutFlow()
                }
            case .forceLogout:
                actionsSubject.send(.forceLogout)
            case .runDeleteAccountFlow:
                chatsFlowCoordinator.runDeleteAccountFlow()
            case .claimUserRewards:
                userRewardsProtcol?.claimUserRewards()
            }
        }
        .store(in: &cancellables)
        
        settingsFlowCoordinator = coordinator
        coordinator.handleAppRoute(.settings, animated: false)
        
        navigationTabCoordinator.setSheetCoordinator(navigationStackCoordinator) { [weak self] in
            self?.stateMachine.tryEvent(.dismissedSettingsScreen)
        }
    }
    
    // MARK: - Session Verification
    
    private func setupSessionVerificationRequestsObserver() {
        userSession.clientProxy.sessionVerificationController?.actions
            .receive(on: DispatchQueue.main)
            .sink { [weak self] action in
                guard let self, case .receivedVerificationRequest(let details) = action else {
                    return
                }
                
                MXLog.info("Received session verification request")
                
                if details.senderProfile.userID == userSession.clientProxy.userID {
                    presentSessionVerificationScreen(flow: .deviceResponder(requestDetails: details))
                } else {
                    presentSessionVerificationScreen(flow: .userResponder(requestDetails: details))
                }
            }
            .store(in: &cancellables)
    }
    
    private func presentSessionVerificationScreen(flow: SessionVerificationScreenFlow) {
        guard let sessionVerificationController = userSession.clientProxy.sessionVerificationController else {
            fatalError("The sessionVerificationController should aways be valid at this point")
        }
        
        let navigationStackCoordinator = NavigationStackCoordinator()
        
        let parameters = SessionVerificationScreenCoordinatorParameters(sessionVerificationControllerProxy: sessionVerificationController,
                                                                        flow: flow,
                                                                        appSettings: appSettings,
                                                                        mediaProvider: userSession.mediaProvider)
        
        let coordinator = SessionVerificationScreenCoordinator(parameters: parameters)
        
        coordinator.actions
            .sink { [weak self] action in
                switch action {
                case .done:
                    self?.navigationTabCoordinator.setSheetCoordinator(nil)
                }
            }
            .store(in: &cancellables)
        
        navigationStackCoordinator.setRootCoordinator(coordinator)
        
        navigationTabCoordinator.setSheetCoordinator(navigationStackCoordinator)
    }
    
    // MARK: - Logout
    
    private func runLogoutFlow() async {
        let secureBackupController = userSession.clientProxy.secureBackupController
        
        guard case let .success(isLastDevice) = await userSession.clientProxy.isOnlyDeviceLeft() else {
            ServiceLocator.shared.userIndicatorController.alertInfo = .init(id: .init())
            return
        }
        
        guard isLastDevice else {
            logout()
            return
        }
        
        guard secureBackupController.recoveryState.value == .enabled else {
            ServiceLocator.shared.userIndicatorController.alertInfo = .init(id: .init(),
                                                                            title: L10n.screenSignoutRecoveryDisabledTitle,
                                                                            message: L10n.screenSignoutRecoveryDisabledSubtitle,
                                                                            primaryButton: .init(title: L10n.screenSignoutConfirmationDialogSubmit, role: .destructive) { [weak self] in
                self?.actionsSubject.send(.logout)
            }, secondaryButton: .init(title: L10n.commonSettings, role: .cancel) { [weak self] in
                self?.chatsFlowCoordinator.handleAppRoute(.chatBackupSettings, animated: true)
            })
            return
        }
        
        guard secureBackupController.keyBackupState.value == .enabled else {
            ServiceLocator.shared.userIndicatorController.alertInfo = .init(id: .init(),
                                                                            title: L10n.screenSignoutKeyBackupDisabledTitle,
                                                                            message: L10n.screenSignoutKeyBackupDisabledSubtitle,
                                                                            primaryButton: .init(title: L10n.screenSignoutConfirmationDialogSubmit, role: .destructive) { [weak self] in
                self?.actionsSubject.send(.logout)
            }, secondaryButton: .init(title: L10n.commonSettings, role: .cancel) { [weak self] in
                self?.chatsFlowCoordinator.handleAppRoute(.chatBackupSettings, animated: true)
            })
            return
        }
        
        presentSecureBackupLogoutConfirmationScreen()
    }
    
    private func logout() {
        ServiceLocator.shared.userIndicatorController.alertInfo = .init(id: .init(),
                                                                        title: L10n.screenSignoutConfirmationDialogTitle,
                                                                        message: L10n.screenSignoutConfirmationDialogContent,
                                                                        primaryButton: .init(title: L10n.screenSignoutConfirmationDialogSubmit, role: .destructive) { [weak self] in
            self?.actionsSubject.send(.logout)
        })
    }
    
    private func presentSecureBackupLogoutConfirmationScreen() {
        let coordinator = SecureBackupLogoutConfirmationScreenCoordinator(parameters: .init(secureBackupController: userSession.clientProxy.secureBackupController,
                                                                                            appMediator: appMediator))
        
        coordinator.actions
            .sink { [weak self] action in
                guard let self else { return }
                
                switch action {
                case .cancel:
                    navigationTabCoordinator.setSheetCoordinator(nil)
                case .settings:
                    chatsFlowCoordinator.handleAppRoute(.chatBackupSettings, animated: true)
                    navigationTabCoordinator.setSheetCoordinator(nil)
                case .logout:
                    actionsSubject.send(.logout)
                }
            }
            .store(in: &cancellables)
        
        navigationTabCoordinator.setSheetCoordinator(coordinator, animated: true)
    }
    
    private var isProfileCheckInProgress = false
    private var isProfileCompletionFlowActive = false
    
    private func checkAndProceed(execute: @escaping () -> Void) {
        // Don't run if we're checking OR already showing the completion UI
        guard !isProfileCheckInProgress, !isProfileCompletionFlowActive else { return }
        
        isProfileCheckInProgress = true
        Task {
            defer { self.isProfileCheckInProgress = false }
            
            let hasPendingSignup = await userSession.clientProxy.isProfileCompletionRequired()
            if hasPendingSignup {
                isProfileCompletionFlowActive = true
                presentCompleteProfileScreen {
                    self.isProfileCompletionFlowActive = false
                    execute()
                }
            } else {
                execute()
            }
        }
    }
    
    private func presentCompleteProfileScreen(_ execute: @escaping () -> Void) {
        let inviteCode = CreateAccountHelper.shared.inviteCode
        let stackCoordinator = NavigationStackCoordinator()
        let parameters = CompleteProfileScreenParameters(clientProxy: userSession.clientProxy,
                                                         userIndicatorController: ServiceLocator.shared.userIndicatorController,
                                                         mediaUploadingPreprocessor: MediaUploadingPreprocessor(appSettings: appSettings),
                                                         orientationManager: appMediator.windowManager,
                                                         appSettings: appSettings,
                                                         navigationCoordinator: stackCoordinator,
                                                         inviteCode: inviteCode)
        let coordinator = CompleteProfileScreenCoordinator(parameters: parameters)
        coordinator.actions
            .sink { [weak self] action in
                guard let self else { return }
                switch action {
                case .profileUpdated:
                    navigationTabCoordinator.setFullScreenCoverCoordinator(nil)
                    execute()
                }
            }
            .store(in: &cancellables)
        stackCoordinator.setRootCoordinator(coordinator)
        navigationTabCoordinator.setFullScreenCoverCoordinator(stackCoordinator)
    }
}<|MERGE_RESOLUTION|>--- conflicted
+++ resolved
@@ -156,17 +156,10 @@
             }
             settingsFlowCoordinator?.handleAppRoute(appRoute, animated: animated)
         case .roomList, .room, .roomAlias, .childRoom, .childRoomAlias,
-<<<<<<< HEAD
-                .roomDetails, .roomMemberDetails, .userProfile,
-                .event, .eventOnRoomAlias, .childEvent, .childEventOnRoomAlias,
-                .call, .genericCallLink, .share, .transferOwnership:
-            clearRoute(animated: animated) // Make sure the presented route is visible.
-=======
              .roomDetails, .roomMemberDetails, .userProfile,
              .event, .eventOnRoomAlias, .childEvent, .childEventOnRoomAlias,
              .call, .genericCallLink, .share, .transferOwnership:
             clearPresentedSheets(animated: animated) // Make sure the presented route is visible.
->>>>>>> ed8f4467
             chatsFlowCoordinator.handleAppRoute(appRoute, animated: animated)
             if navigationTabCoordinator.selectedTab != .chats {
                 navigationTabCoordinator.selectedTab = .chats
