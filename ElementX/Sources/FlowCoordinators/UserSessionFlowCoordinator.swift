//
// Copyright 2022-2024 New Vector Ltd.
//
// SPDX-License-Identifier: AGPL-3.0-only
// Please see LICENSE in the repository root for full details.
//

import AVKit
import Combine
import MatrixRustSDK
import SwiftUI

enum UserSessionFlowCoordinatorAction {
    case logout
    case clearCache
    /// Logout without a confirmation. The user forgot their PIN.
    case forceLogout
}

class UserSessionFlowCoordinator: FlowCoordinatorProtocol {
    private let userSession: UserSessionProtocol
    private let navigationRootCoordinator: NavigationRootCoordinator
    private let navigationSplitCoordinator: NavigationSplitCoordinator
    private let bugReportService: BugReportServiceProtocol
    private let elementCallService: ElementCallServiceProtocol
    private let appMediator: AppMediatorProtocol
    private let appSettings: AppSettings
    private let appHooks: AppHooks
    private let analytics: AnalyticsService
    private let notificationManager: NotificationManagerProtocol
    
    private let stateMachine: UserSessionFlowCoordinatorStateMachine
    
    // periphery:ignore - retaining purpose
    private var roomFlowCoordinator: RoomFlowCoordinator?
    private let roomTimelineControllerFactory: RoomTimelineControllerFactoryProtocol
    
    private let settingsFlowCoordinator: SettingsFlowCoordinator
    
    private let onboardingFlowCoordinator: OnboardingFlowCoordinator
    
    // periphery:ignore - retaining purpose
    private var bugReportFlowCoordinator: BugReportFlowCoordinator?
    
    // periphery:ignore - retaining purpose
    private var encryptionResetFlowCoordinator: EncryptionResetFlowCoordinator?
    
    // periphery:ignore - retaining purpose
    private var globalSearchScreenCoordinator: GlobalSearchScreenCoordinator?
    
    private var cancellables = Set<AnyCancellable>()
    
    private let sidebarNavigationStackCoordinator: NavigationStackCoordinator
    private let detailNavigationStackCoordinator: NavigationStackCoordinator

    private let selectedRoomSubject = CurrentValueSubject<String?, Never>(nil)
    
    private let actionsSubject: PassthroughSubject<UserSessionFlowCoordinatorAction, Never> = .init()
    var actionsPublisher: AnyPublisher<UserSessionFlowCoordinatorAction, Never> {
        actionsSubject.eraseToAnyPublisher()
    }
    
    /// For testing purposes.
    var statePublisher: AnyPublisher<UserSessionFlowCoordinatorStateMachine.State, Never> { stateMachine.statePublisher }
    
    // swiftlint:disable:next function_body_length
    init(userSession: UserSessionProtocol,
         navigationRootCoordinator: NavigationRootCoordinator,
         appLockService: AppLockServiceProtocol,
         bugReportService: BugReportServiceProtocol,
         elementCallService: ElementCallServiceProtocol,
         roomTimelineControllerFactory: RoomTimelineControllerFactoryProtocol,
         appMediator: AppMediatorProtocol,
         appSettings: AppSettings,
         appHooks: AppHooks,
         analytics: AnalyticsService,
         notificationManager: NotificationManagerProtocol,
         isNewLogin: Bool) {
        stateMachine = UserSessionFlowCoordinatorStateMachine()
        self.userSession = userSession
        self.navigationRootCoordinator = navigationRootCoordinator
        self.bugReportService = bugReportService
        self.elementCallService = elementCallService
        self.roomTimelineControllerFactory = roomTimelineControllerFactory
        self.appMediator = appMediator
        self.appSettings = appSettings
        self.appHooks = appHooks
        self.analytics = analytics
        self.notificationManager = notificationManager
        
        navigationSplitCoordinator = NavigationSplitCoordinator(placeholderCoordinator: PlaceholderScreenCoordinator())
        
        sidebarNavigationStackCoordinator = NavigationStackCoordinator(navigationSplitCoordinator: navigationSplitCoordinator)
        detailNavigationStackCoordinator = NavigationStackCoordinator(navigationSplitCoordinator: navigationSplitCoordinator)
        
        navigationSplitCoordinator.setSidebarCoordinator(sidebarNavigationStackCoordinator)
                
        settingsFlowCoordinator = SettingsFlowCoordinator(parameters: .init(userSession: userSession,
                                                                            windowManager: appMediator.windowManager,
                                                                            appLockService: appLockService,
                                                                            bugReportService: bugReportService,
                                                                            notificationSettings: userSession.clientProxy.notificationSettings,
                                                                            secureBackupController: userSession.clientProxy.secureBackupController,
                                                                            appSettings: appSettings,
                                                                            navigationSplitCoordinator: navigationSplitCoordinator,
                                                                            userIndicatorController: ServiceLocator.shared.userIndicatorController,
                                                                            analytics: analytics))
        
        onboardingFlowCoordinator = OnboardingFlowCoordinator(userSession: userSession,
                                                              appLockService: appLockService,
                                                              analyticsService: analytics,
                                                              appSettings: appSettings,
                                                              notificationManager: notificationManager,
                                                              navigationStackCoordinator: detailNavigationStackCoordinator,
                                                              userIndicatorController: ServiceLocator.shared.userIndicatorController,
                                                              windowManager: appMediator.windowManager,
                                                              isNewLogin: isNewLogin)
        
        setupStateMachine()
        
        setupObservers()
    }
    
    func start() {
        stateMachine.processEvent(.start)
    }
    
    func stop() { }

    func isDisplayingRoomScreen(withRoomID roomID: String) -> Bool {
        stateMachine.isDisplayingRoomScreen(withRoomID: roomID)
    }
    
    // MARK: - FlowCoordinatorProtocol
    
    func handleAppRoute(_ appRoute: AppRoute, animated: Bool) {
        Task {
            await asyncHandleAppRoute(appRoute, animated: animated)
        }
    }
    
    func clearRoute(animated: Bool) {
        roomFlowCoordinator?.clearRoute(animated: animated)
    }

    // MARK: - Private
    
    func asyncHandleAppRoute(_ appRoute: AppRoute, animated: Bool) async {
        showLoadingIndicator(delay: .seconds(0.25))
        defer {
            hideLoadingIndicator()
        }
        
        await clearPresentedSheets(animated: animated)
        
        switch appRoute {
        case .room(let roomID, let via):
            stateMachine.processEvent(.selectRoom(roomID: roomID, via: via, entryPoint: .room), userInfo: .init(animated: animated))
        case .roomAlias(let alias):
            switch await userSession.clientProxy.resolveRoomAlias(alias) {
            case .success(let resolved): await asyncHandleAppRoute(.room(roomID: resolved.roomId, via: resolved.servers), animated: animated)
            case .failure: showFailureIndicator()
            }
        case .childRoom(let roomID, let via):
            if let roomFlowCoordinator {
                roomFlowCoordinator.handleAppRoute(appRoute, animated: animated)
            } else {
                stateMachine.processEvent(.selectRoom(roomID: roomID, via: via, entryPoint: .room), userInfo: .init(animated: animated))
            }
        case .childRoomAlias(let alias):
            switch await userSession.clientProxy.resolveRoomAlias(alias) {
            case .success(let resolved): await asyncHandleAppRoute(.childRoom(roomID: resolved.roomId, via: resolved.servers), animated: animated)
            case .failure: showFailureIndicator()
            }
            
        case .roomDetails(let roomID):
            if stateMachine.state.selectedRoomID == roomID {
                roomFlowCoordinator?.handleAppRoute(appRoute, animated: animated)
            } else {
                stateMachine.processEvent(.selectRoom(roomID: roomID, via: [], entryPoint: .roomDetails), userInfo: .init(animated: animated))
            }
        case .roomList:
            roomFlowCoordinator?.clearRoute(animated: animated)
        case .roomMemberDetails:
            roomFlowCoordinator?.handleAppRoute(appRoute, animated: animated)
        case .event(let eventID, let roomID, let via):
            stateMachine.processEvent(.selectRoom(roomID: roomID, via: via, entryPoint: .eventID(eventID)), userInfo: .init(animated: animated))
        case .eventOnRoomAlias(let eventID, let alias):
            switch await userSession.clientProxy.resolveRoomAlias(alias) {
            case .success(let resolved): await asyncHandleAppRoute(.event(eventID: eventID, roomID: resolved.roomId, via: resolved.servers), animated: animated)
            case .failure: showFailureIndicator()
            }
            
        case .childEvent:
            roomFlowCoordinator?.handleAppRoute(appRoute, animated: animated)
        case .childEventOnRoomAlias(let eventID, let alias):
            switch await userSession.clientProxy.resolveRoomAlias(alias) {
            case .success(let resolved): await asyncHandleAppRoute(.childEvent(eventID: eventID, roomID: resolved.roomId, via: resolved.servers), animated: animated)
            case .failure: showFailureIndicator()
            }
            
        case .userProfile(let userID):
            stateMachine.processEvent(.showUserProfileScreen(userID: userID), userInfo: .init(animated: animated))
        case .call(let roomID):
            Task { await presentCallScreen(roomID: roomID, notifyOtherParticipants: false) }
        case .genericCallLink(let url):
            presentCallScreen(genericCallLink: url)
        case .settings, .chatBackupSettings:
            settingsFlowCoordinator.handleAppRoute(appRoute, animated: animated)
        case .share(let payload):
            if let roomID = payload.roomID {
                stateMachine.processEvent(.selectRoom(roomID: roomID,
                                                      via: [],
                                                      entryPoint: .share(payload)),
                                          userInfo: .init(animated: animated))
            } else {
                stateMachine.processEvent(.showShareExtensionRoomList(sharePayload: payload), userInfo: .init(animated: animated))
            }
        }
    }
    
    func attemptStartingOnboarding() {
        if onboardingFlowCoordinator.shouldStart {
            clearRoute(animated: false)
            onboardingFlowCoordinator.start()
        }
    }
    
    private func clearPresentedSheets(animated: Bool) async {
        if navigationSplitCoordinator.sheetCoordinator == nil {
            return
        }
        
        navigationSplitCoordinator.setSheetCoordinator(nil, animated: animated)
        
        // Prevents system crashes when presenting a sheet if another one was already shown
        try? await Task.sleep(for: .seconds(0.25))
    }
    
    private func setupStateMachine() {
        stateMachine.addTransitionHandler { [weak self] context in
            guard let self else { return }
            let animated = (context.userInfo as? UserSessionFlowCoordinatorStateMachine.EventUserInfo)?.animated ?? true
            switch (context.fromState, context.event, context.toState) {
            case (.initial, .start, .roomList):
                presentHomeScreen()
                attemptStartingOnboarding()
            case(.roomList(let selectedRoomID), .selectRoom(let roomID, let via, let entryPoint), .roomList):
                if selectedRoomID == roomID,
                   !entryPoint.isEventID, // Don't reuse the existing room so the live timeline is hidden while the detached timeline is loading.
                   let roomFlowCoordinator {
                    let route: AppRoute = switch entryPoint {
                    case .room: .room(roomID: roomID, via: via)
                    case .roomDetails: .roomDetails(roomID: roomID)
                    case .eventID(let eventID): .event(eventID: eventID, roomID: roomID, via: via) // ignored.
                    case .share(let payload): .share(payload)
                    }
                    roomFlowCoordinator.handleAppRoute(route, animated: animated)
                } else {
                    Task { await self.startRoomFlow(roomID: roomID, via: via, entryPoint: entryPoint, animated: animated) }
                }
                hideCallScreenOverlay() // Turn any active call into a PiP so that navigation from a notification is visible to the user.
            case(.roomList, .deselectRoom, .roomList):
                dismissRoomFlow(animated: animated)
                                
            case (.roomList, .showSettingsScreen, .settingsScreen):
                break
            case (.settingsScreen, .dismissedSettingsScreen, .roomList):
                break
                
            case (.roomList, .feedbackScreen, .feedbackScreen):
                bugReportFlowCoordinator = BugReportFlowCoordinator(parameters: .init(presentationMode: .sheet(sidebarNavigationStackCoordinator),
                                                                                      userIndicatorController: ServiceLocator.shared.userIndicatorController,
                                                                                      bugReportService: bugReportService,
                                                                                      userSession: userSession))
                bugReportFlowCoordinator?.start()
            case (.feedbackScreen, .dismissedFeedbackScreen, .roomList):
                break
                
            case (.roomList, .showRecoveryKeyScreen, .recoveryKeyScreen):
                presentRecoveryKeyScreen(animated: animated)
            case (.recoveryKeyScreen, .dismissedRecoveryKeyScreen, .roomList):
                break
                
            case (.roomList, .startEncryptionResetFlow, .encryptionResetFlow):
                startEncryptionResetFlow(animated: animated)
            case (.encryptionResetFlow, .finishedEncryptionResetFlow, .roomList):
                break
                
            case (.roomList, .showStartChatScreen, .startChatScreen):
                presentStartChat(animated: animated)
            case (.startChatScreen, .dismissedStartChatScreen, .roomList):
                break
                
            case (.roomList, .showLogoutConfirmationScreen, .logoutConfirmationScreen):
                presentSecureBackupLogoutConfirmationScreen()
            case (.logoutConfirmationScreen, .dismissedLogoutConfirmationScreen, .roomList):
                break
                
            case (.roomList, .showRoomDirectorySearchScreen, .roomDirectorySearchScreen):
                presentRoomDirectorySearch()
            case (.roomDirectorySearchScreen, .dismissedRoomDirectorySearchScreen, .roomList):
                dismissRoomDirectorySearch()
            
            case (_, .showUserProfileScreen(let userID), .userProfileScreen):
                presentUserProfileScreen(userID: userID, animated: animated)
            case (.userProfileScreen, .dismissedUserProfileScreen, .roomList):
                break
                
            case (.roomList, .showShareExtensionRoomList, .shareExtensionRoomList(let sharePayload)):
                clearRoute(animated: animated)
                presentRoomSelectionScreen(sharePayload: sharePayload, animated: animated)
            case (.shareExtensionRoomList, .dismissedShareExtensionRoomList, .roomList):
                dismissRoomSelectionScreen()
                
            default:
                fatalError("Unknown transition: \(context)")
            }
        }
        
        stateMachine.addTransitionHandler { [weak self] context in
            switch context.toState {
            case .roomList(let selectedRoomID):
                self?.selectedRoomSubject.send(selectedRoomID)
            default:
                break
            }
        }
        
        stateMachine.addErrorHandler { context in
            if context.fromState == context.toState {
                MXLog.error("Failed transition from equal states: \(context.fromState)")
            } else {
                fatalError("Failed transition with context: \(context)")
            }
        }
    }
    
    private func setupObservers() {
        userSession.sessionSecurityStatePublisher
            .map(\.verificationState)
            .filter { $0 != .unknown }
            .removeDuplicates()
            .receive(on: DispatchQueue.main)
            .sink { [weak self] _ in
                guard let self else { return }
                
                attemptStartingOnboarding()
                
                setupSessionVerificationRequestsObserver()
            }
            .store(in: &cancellables)
        
        settingsFlowCoordinator.actions.sink { [weak self] action in
            guard let self else { return }
            
            switch action {
            case .presentedSettings:
                stateMachine.processEvent(.showSettingsScreen)
            case .dismissedSettings:
                stateMachine.processEvent(.dismissedSettingsScreen)
            case .runLogoutFlow:
                Task { await self.runLogoutFlow() }
            case .clearCache:
                actionsSubject.send(.clearCache)
            case .forceLogout:
                actionsSubject.send(.forceLogout)
            }
        }
        .store(in: &cancellables)
        
        userSession.clientProxy.actionsPublisher
            .receive(on: DispatchQueue.main)
            .sink { [weak self] action in
                guard let self, case let .receivedDecryptionError(info) = action else {
                    return
                }
                
                let timeToDecryptMs: Int
                if let unsignedTimeToDecryptMs = info.timeToDecryptMs {
                    timeToDecryptMs = Int(unsignedTimeToDecryptMs)
                } else {
                    timeToDecryptMs = -1
                }
                
                switch info.cause {
                case .unknown:
                    analytics.trackError(context: nil, domain: .E2EE, name: .OlmKeysNotSentError, timeToDecryptMillis: timeToDecryptMs)
                case .unknownDevice:
                    analytics.trackError(context: nil, domain: .E2EE, name: .ExpectedSentByInsecureDevice, timeToDecryptMillis: timeToDecryptMs)
                case .unsignedDevice:
                    analytics.trackError(context: nil, domain: .E2EE, name: .ExpectedSentByInsecureDevice, timeToDecryptMillis: timeToDecryptMs)
                case .verificationViolation:
                    analytics.trackError(context: nil, domain: .E2EE, name: .ExpectedVerificationViolation, timeToDecryptMillis: timeToDecryptMs)
                case .sentBeforeWeJoined:
                    analytics.trackError(context: nil, domain: .E2EE, name: .ExpectedDueToMembership, timeToDecryptMillis: timeToDecryptMs)
                }
            }
            .store(in: &cancellables)
                
        elementCallService.actions
            .receive(on: DispatchQueue.main)
            .sink { [weak self] action in
                switch action {
                case .endCall:
                    self?.dismissCallScreenIfNeeded()
                default:
                    break
                }
            }
            .store(in: &cancellables)
        
        onboardingFlowCoordinator.actions
            .sink { [weak self] action in
                guard let self else { return }
                
                switch action {
                case .logout:
                    logout()
                }
            }
            .store(in: &cancellables)
    }
    
    private func setupSessionVerificationRequestsObserver() {
        userSession.clientProxy.sessionVerificationController?.actions
            .receive(on: DispatchQueue.main)
            .sink { [weak self] action in
                guard let self, case .receivedVerificationRequest(let details) = action else {
                    return
                }
                
                MXLog.info("Received session verification request")
                
                presentSessionVerificationScreen(details: details)
            }
            .store(in: &cancellables)
    }
    
    private func presentSessionVerificationScreen(details: SessionVerificationRequestDetails) {
        guard let sessionVerificationController = userSession.clientProxy.sessionVerificationController else {
            fatalError("The sessionVerificationController should aways be valid at this point")
        }
        
        let parameters = SessionVerificationScreenCoordinatorParameters(sessionVerificationControllerProxy: sessionVerificationController,
                                                                        flow: .responder(details: details))
        
        let coordinator = SessionVerificationScreenCoordinator(parameters: parameters)
        
        coordinator.actions
            .sink { [weak self] action in
                switch action {
                case .done:
                    self?.navigationSplitCoordinator.setSheetCoordinator(nil)
                }
            }
            .store(in: &cancellables)
        
        navigationSplitCoordinator.setSheetCoordinator(coordinator)
    }
    
    private func presentHomeScreen() {
        let parameters = HomeScreenCoordinatorParameters(userSession: userSession,
                                                         bugReportService: bugReportService,
                                                         selectedRoomPublisher: selectedRoomSubject.asCurrentValuePublisher())
        let coordinator = HomeScreenCoordinator(parameters: parameters)
        
        coordinator.actions
            .sink { [weak self] action in
                guard let self else { return }
                
                switch action {
                case .presentRoom(let roomID):
                    handleAppRoute(.room(roomID: roomID, via: []), animated: true)
                case .presentRoomDetails(let roomID):
                    handleAppRoute(.roomDetails(roomID: roomID), animated: true)
                case .roomLeft(let roomID):
                    if case .roomList(selectedRoomID: let selectedRoomID) = stateMachine.state,
                       selectedRoomID == roomID {
                        clearRoute(animated: true)
                    }
                case .presentSettingsScreen:
                    settingsFlowCoordinator.handleAppRoute(.settings, animated: true)
                case .presentFeedbackScreen:
                    stateMachine.processEvent(.feedbackScreen)
                case .presentSecureBackupSettings:
                    settingsFlowCoordinator.handleAppRoute(.chatBackupSettings, animated: true)
                case .presentRecoveryKeyScreen:
                    stateMachine.processEvent(.showRecoveryKeyScreen)
                case .presentEncryptionResetScreen:
                    stateMachine.processEvent(.startEncryptionResetFlow)
                case .presentStartChatScreen:
                    stateMachine.processEvent(.showStartChatScreen)
                case .presentGlobalSearch:
                    presentGlobalSearch()
                case .presentRoomDirectorySearch:
                    stateMachine.processEvent(.showRoomDirectorySearchScreen)
                case .logoutWithoutConfirmation:
                    self.actionsSubject.send(.logout)
                case .logout:
                    Task { await self.runLogoutFlow() }
                }
            }
            .store(in: &cancellables)
        
        sidebarNavigationStackCoordinator.setRootCoordinator(coordinator)
        
        navigationRootCoordinator.setRootCoordinator(navigationSplitCoordinator)
    }
    
    private func runLogoutFlow() async {
        let secureBackupController = userSession.clientProxy.secureBackupController
        
        guard case let .success(isLastDevice) = await userSession.clientProxy.isOnlyDeviceLeft() else {
            ServiceLocator.shared.userIndicatorController.alertInfo = .init(id: .init())
            return
        }
        
        guard isLastDevice else {
            logout()
            return
        }
        
        guard secureBackupController.recoveryState.value == .enabled else {
            ServiceLocator.shared.userIndicatorController.alertInfo = .init(id: .init(),
                                                                            title: L10n.screenSignoutRecoveryDisabledTitle,
                                                                            message: L10n.screenSignoutRecoveryDisabledSubtitle,
                                                                            primaryButton: .init(title: L10n.screenSignoutConfirmationDialogSubmit, role: .destructive) { [weak self] in
                                                                                self?.actionsSubject.send(.logout)
                                                                            }, secondaryButton: .init(title: L10n.commonSettings, role: .cancel) { [weak self] in
                                                                                self?.settingsFlowCoordinator.handleAppRoute(.chatBackupSettings, animated: true)
                                                                            })
            return
        }
        
        guard secureBackupController.keyBackupState.value == .enabled else {
            ServiceLocator.shared.userIndicatorController.alertInfo = .init(id: .init(),
                                                                            title: L10n.screenSignoutKeyBackupDisabledTitle,
                                                                            message: L10n.screenSignoutKeyBackupDisabledSubtitle,
                                                                            primaryButton: .init(title: L10n.screenSignoutConfirmationDialogSubmit, role: .destructive) { [weak self] in
                                                                                self?.actionsSubject.send(.logout)
                                                                            }, secondaryButton: .init(title: L10n.commonSettings, role: .cancel) { [weak self] in
                                                                                self?.settingsFlowCoordinator.handleAppRoute(.chatBackupSettings, animated: true)
                                                                            })
            return
        }
        
        presentSecureBackupLogoutConfirmationScreen()
    }
    
    private func logout() {
        ServiceLocator.shared.userIndicatorController.alertInfo = .init(id: .init(),
                                                                        title: L10n.screenSignoutConfirmationDialogTitle,
                                                                        message: L10n.screenSignoutConfirmationDialogContent,
                                                                        primaryButton: .init(title: L10n.screenSignoutConfirmationDialogSubmit, role: .destructive) { [weak self] in
                                                                            self?.actionsSubject.send(.logout)
                                                                        })
    }
    
    // MARK: Room Flow
    
    private func startRoomFlow(roomID: String,
                               via: [String],
                               entryPoint: RoomFlowCoordinatorEntryPoint,
                               animated: Bool) async {
        let coordinator = await RoomFlowCoordinator(roomID: roomID,
                                                    userSession: userSession,
                                                    isChildFlow: false,
                                                    roomTimelineControllerFactory: roomTimelineControllerFactory,
                                                    navigationStackCoordinator: detailNavigationStackCoordinator,
                                                    emojiProvider: EmojiProvider(appSettings: appSettings),
                                                    ongoingCallRoomIDPublisher: elementCallService.ongoingCallRoomIDPublisher,
                                                    appMediator: appMediator,
                                                    appSettings: appSettings,
                                                    analytics: analytics,
                                                    userIndicatorController: ServiceLocator.shared.userIndicatorController)
        
        coordinator.actions.sink { [weak self] action in
            guard let self else { return }
            
            switch action {
            case .presentCallScreen(let roomProxy):
                // Here we assume that the app is running and the call state is already up to date
                presentCallScreen(roomProxy: roomProxy, notifyOtherParticipants: !roomProxy.infoPublisher.value.hasRoomCall)
            case .finished:
                stateMachine.processEvent(.deselectRoom)
            }
        }
        .store(in: &cancellables)
        
        roomFlowCoordinator = coordinator
        
        if navigationSplitCoordinator.detailCoordinator !== detailNavigationStackCoordinator {
            navigationSplitCoordinator.setDetailCoordinator(detailNavigationStackCoordinator, animated: animated)
        }
        
        switch entryPoint {
        case .room:
            coordinator.handleAppRoute(.room(roomID: roomID, via: via), animated: animated)
        case .eventID(let eventID):
            coordinator.handleAppRoute(.event(eventID: eventID, roomID: roomID, via: via), animated: animated)
        case .roomDetails:
            coordinator.handleAppRoute(.roomDetails(roomID: roomID), animated: animated)
        case .share(let payload):
            coordinator.handleAppRoute(.share(payload), animated: animated)
        }
                
        Task {
            let _ = await userSession.clientProxy.trackRecentlyVisitedRoom(roomID)
            
            await notificationManager.removeDeliveredMessageNotifications(for: roomID)
        }
    }
    
    private func dismissRoomFlow(animated: Bool) {
        // THIS MUST BE CALLED *AFTER* THE FLOW HAS TIDIED UP THE STACK OR IT CAN CAUSE A CRASH.
        navigationSplitCoordinator.setDetailCoordinator(nil, animated: animated)
        roomFlowCoordinator = nil
    }
    
    // MARK: Start Chat
    
    private func presentStartChat(animated: Bool) {
        let startChatNavigationStackCoordinator = NavigationStackCoordinator()

        let userDiscoveryService = UserDiscoveryService(clientProxy: userSession.clientProxy)
        let parameters = StartChatScreenCoordinatorParameters(orientationManager: appMediator.windowManager,
                                                              userSession: userSession,
                                                              userIndicatorController: ServiceLocator.shared.userIndicatorController,
                                                              navigationStackCoordinator: startChatNavigationStackCoordinator,
                                                              userDiscoveryService: userDiscoveryService,
                                                              mediaUploadingPreprocessor: MediaUploadingPreprocessor(appSettings: appSettings))
        
        let coordinator = StartChatScreenCoordinator(parameters: parameters)
        coordinator.actions.sink { [weak self] action in
            guard let self else { return }
            switch action {
            case .close:
                self.navigationSplitCoordinator.setSheetCoordinator(nil)
            case .openRoom(let roomID):
                self.navigationSplitCoordinator.setSheetCoordinator(nil)
                self.stateMachine.processEvent(.selectRoom(roomID: roomID, via: [], entryPoint: .room))
            }
        }
        .store(in: &cancellables)

        startChatNavigationStackCoordinator.setRootCoordinator(coordinator)

        navigationSplitCoordinator.setSheetCoordinator(startChatNavigationStackCoordinator, animated: animated) { [weak self] in
            self?.stateMachine.processEvent(.dismissedStartChatScreen)
        }
    }
    
    // MARK: Session Verification
    
    // MARK: Calls
    
    private func presentCallScreen(genericCallLink url: URL) {
        presentCallScreen(configuration: .init(genericCallLink: url))
    }
    
    private func presentCallScreen(roomID: String, notifyOtherParticipants: Bool) async {
        guard case let .joined(roomProxy) = await userSession.clientProxy.roomForIdentifier(roomID) else {
            return
        }
        
        presentCallScreen(roomProxy: roomProxy, notifyOtherParticipants: notifyOtherParticipants)
    }
    
<<<<<<< HEAD
    private func presentCallScreen(roomProxy: JoinedRoomProxyProtocol) {
        let colorScheme: ColorScheme = .dark
=======
    private func presentCallScreen(roomProxy: JoinedRoomProxyProtocol, notifyOtherParticipants: Bool) {
        let colorScheme: ColorScheme = appMediator.windowManager.mainWindow.traitCollection.userInterfaceStyle == .light ? .light : .dark
>>>>>>> e70a95cf
        presentCallScreen(configuration: .init(roomProxy: roomProxy,
                                               clientProxy: userSession.clientProxy,
                                               clientID: InfoPlistReader.main.bundleIdentifier,
                                               elementCallBaseURL: appSettings.elementCallBaseURL,
                                               elementCallBaseURLOverride: appSettings.elementCallBaseURLOverride,
                                               colorScheme: colorScheme,
                                               notifyOtherParticipants: notifyOtherParticipants))
    }
    
    private var callScreenPictureInPictureController: AVPictureInPictureController?
    private func presentCallScreen(configuration: ElementCallConfiguration) {
        guard elementCallService.ongoingCallRoomIDPublisher.value != configuration.callRoomID else {
            MXLog.info("Returning to existing call.")
            callScreenPictureInPictureController?.stopPictureInPicture()
            return
        }
        
        let callScreenCoordinator = CallScreenCoordinator(parameters: .init(elementCallService: elementCallService,
                                                                            configuration: configuration,
                                                                            allowPictureInPicture: true,
                                                                            appHooks: appHooks))
        
        callScreenCoordinator.actions
            .sink { [weak self] action in
                guard let self else { return }
                switch action {
                case .pictureInPictureIsAvailable(let controller):
                    callScreenPictureInPictureController = controller
                case .pictureInPictureStarted:
                    MXLog.info("Hiding call for PiP presentation.")
                    navigationSplitCoordinator.setOverlayPresentationMode(.minimized)
                case .pictureInPictureStopped:
                    MXLog.info("Restoring call after PiP presentation.")
                    navigationSplitCoordinator.setOverlayPresentationMode(.fullScreen)
                case .dismiss:
                    callScreenPictureInPictureController = nil
                    navigationSplitCoordinator.setOverlayCoordinator(nil)
                }
            }
            .store(in: &cancellables)
        
        navigationSplitCoordinator.setOverlayCoordinator(callScreenCoordinator, animated: true)
        
        analytics.track(screen: .RoomCall)
    }
    
    private func hideCallScreenOverlay() {
        guard let callScreenPictureInPictureController else {
            MXLog.warning("Picture in picture isn't available, dismissing the call screen.")
            dismissCallScreenIfNeeded()
            return
        }
        
        MXLog.info("Starting picture in picture to hide the call screen overlay.")
        callScreenPictureInPictureController.startPictureInPicture()
        navigationSplitCoordinator.setOverlayPresentationMode(.minimized)
    }
    
    private func dismissCallScreenIfNeeded() {
        guard navigationSplitCoordinator.overlayCoordinator is CallScreenCoordinator else {
            return
        }
        
        navigationSplitCoordinator.setOverlayCoordinator(nil)
    }
    
    // MARK: Secure backup
    
    private func presentRecoveryKeyScreen(animated: Bool) {
        let sheetNavigationStackCoordinator = NavigationStackCoordinator()
        let parameters = SecureBackupRecoveryKeyScreenCoordinatorParameters(secureBackupController: userSession.clientProxy.secureBackupController,
                                                                            userIndicatorController: ServiceLocator.shared.userIndicatorController,
                                                                            isModallyPresented: true)
        
        let coordinator = SecureBackupRecoveryKeyScreenCoordinator(parameters: parameters)
        coordinator.actions.sink { [weak self] action in
            guard let self else { return }
            switch action {
            case .complete:
                navigationSplitCoordinator.setSheetCoordinator(nil)
            }
        }
        .store(in: &cancellables)
        
        sheetNavigationStackCoordinator.setRootCoordinator(coordinator)
        
        navigationSplitCoordinator.setSheetCoordinator(sheetNavigationStackCoordinator, animated: animated) { [weak self] in
            self?.stateMachine.processEvent(.dismissedRecoveryKeyScreen)
        }
    }
    
    private func startEncryptionResetFlow(animated: Bool) {
        let sheetNavigationStackCoordinator = NavigationStackCoordinator()
        let parameters = EncryptionResetFlowCoordinatorParameters(userSession: userSession,
                                                                  userIndicatorController: ServiceLocator.shared.userIndicatorController,
                                                                  navigationStackCoordinator: sheetNavigationStackCoordinator,
                                                                  windowManger: appMediator.windowManager)
        
        let coordinator = EncryptionResetFlowCoordinator(parameters: parameters)
        coordinator.actionsPublisher.sink { [weak self] action in
            guard let self else { return }
            switch action {
            case .resetComplete:
                encryptionResetFlowCoordinator = nil
                navigationSplitCoordinator.setSheetCoordinator(nil)
            case .cancel:
                encryptionResetFlowCoordinator = nil
                navigationSplitCoordinator.setSheetCoordinator(nil)
            }
        }
        .store(in: &cancellables)
        
        coordinator.start()
        encryptionResetFlowCoordinator = coordinator
        
        navigationSplitCoordinator.setSheetCoordinator(sheetNavigationStackCoordinator, animated: animated) { [weak self] in
            self?.stateMachine.processEvent(.finishedEncryptionResetFlow)
        }
    }
    
    private func presentSecureBackupLogoutConfirmationScreen() {
        let coordinator = SecureBackupLogoutConfirmationScreenCoordinator(parameters: .init(secureBackupController: userSession.clientProxy.secureBackupController,
                                                                                            appMediator: appMediator))
        
        coordinator.actions
            .sink { [weak self] action in
                guard let self else { return }
                
                switch action {
                case .cancel:
                    navigationSplitCoordinator.setSheetCoordinator(nil)
                case .settings:
                    settingsFlowCoordinator.handleAppRoute(.chatBackupSettings, animated: true)
                case .logout:
                    actionsSubject.send(.logout)
                }
            }
            .store(in: &cancellables)
        
        navigationSplitCoordinator.setSheetCoordinator(coordinator, animated: true)
    }
    
    // MARK: Global search
    
    private func presentGlobalSearch() {
        guard let roomSummaryProvider = userSession.clientProxy.alternateRoomSummaryProvider else {
            fatalError("Global search room summary provider unavailable")
        }
        
        let coordinator = GlobalSearchScreenCoordinator(parameters: .init(roomSummaryProvider: roomSummaryProvider,
                                                                          mediaProvider: userSession.mediaProvider))
        
        globalSearchScreenCoordinator = coordinator
        
        coordinator.actions
            .sink { [weak self] action in
                guard let self else { return }
                
                switch action {
                case .dismiss:
                    dismissGlobalSearch()
                case .select(let roomID):
                    dismissGlobalSearch()
                    handleAppRoute(.room(roomID: roomID, via: []), animated: true)
                }
            }
            .store(in: &cancellables)
        
        let hostingController = UIHostingController(rootView: coordinator.toPresentable())
        hostingController.view.backgroundColor = .clear
        appMediator.windowManager.globalSearchWindow.rootViewController = hostingController

        appMediator.windowManager.showGlobalSearch()
    }
    
    private func dismissGlobalSearch() {
        appMediator.windowManager.globalSearchWindow.rootViewController = nil
        appMediator.windowManager.hideGlobalSearch()
        
        globalSearchScreenCoordinator = nil
    }
    
    // MARK: Room Directory Search
    
    private func presentRoomDirectorySearch() {
        let coordinator = RoomDirectorySearchScreenCoordinator(parameters: .init(clientProxy: userSession.clientProxy,
                                                                                 mediaProvider: userSession.mediaProvider,
                                                                                 userIndicatorController: ServiceLocator.shared.userIndicatorController))
        
        coordinator.actionsPublisher.sink { [weak self] action in
            guard let self else { return }
            
            switch action {
            case .selectAlias(let alias):
                stateMachine.processEvent(.dismissedRoomDirectorySearchScreen)
                handleAppRoute(.roomAlias(alias), animated: true)
            case .selectRoomID(let roomID):
                stateMachine.processEvent(.dismissedRoomDirectorySearchScreen)
                handleAppRoute(.room(roomID: roomID, via: []), animated: true)
            case .dismiss:
                stateMachine.processEvent(.dismissedRoomDirectorySearchScreen)
            }
        }
        .store(in: &cancellables)
        
        navigationSplitCoordinator.setFullScreenCoverCoordinator(coordinator)
    }
    
    private func dismissRoomDirectorySearch() {
        navigationSplitCoordinator.setFullScreenCoverCoordinator(nil)
    }
    
    // MARK: User Profile
    
    private func presentUserProfileScreen(userID: String, animated: Bool) {
        clearRoute(animated: animated)
        
        let navigationStackCoordinator = NavigationStackCoordinator()
        let parameters = UserProfileScreenCoordinatorParameters(userID: userID,
                                                                isPresentedModally: true,
                                                                clientProxy: userSession.clientProxy,
                                                                mediaProvider: userSession.mediaProvider,
                                                                userIndicatorController: ServiceLocator.shared.userIndicatorController,
                                                                analytics: analytics)
        let coordinator = UserProfileScreenCoordinator(parameters: parameters)
        coordinator.actionsPublisher.sink { [weak self] action in
            guard let self else { return }
            
            switch action {
            case .openDirectChat(let roomID):
                navigationSplitCoordinator.setSheetCoordinator(nil)
                stateMachine.processEvent(.selectRoom(roomID: roomID, via: [], entryPoint: .room))
            case .startCall(let roomID):
                Task { await self.presentCallScreen(roomID: roomID, notifyOtherParticipants: false) }
            case .dismiss:
                navigationSplitCoordinator.setSheetCoordinator(nil)
            }
        }
        .store(in: &cancellables)
        
        navigationStackCoordinator.setRootCoordinator(coordinator, animated: false)
        navigationSplitCoordinator.setSheetCoordinator(navigationStackCoordinator, animated: animated) { [weak self] in
            self?.stateMachine.processEvent(.dismissedUserProfileScreen)
        }
    }
    
    // MARK: Sharing
    
    private func presentRoomSelectionScreen(sharePayload: ShareExtensionPayload, animated: Bool) {
        guard let roomSummaryProvider = userSession.clientProxy.alternateRoomSummaryProvider else {
            fatalError()
        }
        
        let stackCoordinator = NavigationStackCoordinator()
        
        let coordinator = RoomSelectionScreenCoordinator(parameters: .init(clientProxy: userSession.clientProxy,
                                                                           roomSummaryProvider: roomSummaryProvider,
                                                                           mediaProvider: userSession.mediaProvider))
        
        coordinator.actionsPublisher.sink { [weak self] action in
            guard let self else { return }
            
            switch action {
            case .dismiss:
                navigationSplitCoordinator.setSheetCoordinator(nil)
            case .confirm(let roomID):
                let sharePayload = switch sharePayload {
                case .mediaFile(_, let mediaFile):
                    ShareExtensionPayload.mediaFile(roomID: roomID, mediaFile: mediaFile)
                case .text(_, let text):
                    ShareExtensionPayload.text(roomID: roomID, text: text)
                }
                
                navigationSplitCoordinator.setSheetCoordinator(nil)
                
                stateMachine.processEvent(.selectRoom(roomID: roomID,
                                                      via: [],
                                                      entryPoint: .share(sharePayload)),
                                          userInfo: .init(animated: animated))
            }
        }
        .store(in: &cancellables)
        
        stackCoordinator.setRootCoordinator(coordinator)
        
        navigationSplitCoordinator.setSheetCoordinator(stackCoordinator, animated: animated) { [weak self] in
            self?.stateMachine.processEvent(.dismissedShareExtensionRoomList)
        }
    }
    
    private func dismissRoomSelectionScreen() {
        navigationSplitCoordinator.setSheetCoordinator(nil)
    }
    
    // MARK: Toasts and loading indicators
    
    private static let loadingIndicatorIdentifier = "\(UserSessionFlowCoordinator.self)-Loading"
    private static let failureIndicatorIdentifier = "\(UserSessionFlowCoordinator.self)-Failure"
    
    private func showLoadingIndicator(delay: Duration? = nil) {
        ServiceLocator.shared.userIndicatorController.submitIndicator(UserIndicator(id: Self.loadingIndicatorIdentifier,
                                                                                    type: .modal,
                                                                                    title: L10n.commonLoading,
                                                                                    persistent: true),
                                                                      delay: delay)
    }
    
    private func hideLoadingIndicator() {
        ServiceLocator.shared.userIndicatorController.retractIndicatorWithId(Self.loadingIndicatorIdentifier)
    }
    
    private func showFailureIndicator() {
        ServiceLocator.shared.userIndicatorController.submitIndicator(UserIndicator(id: Self.failureIndicatorIdentifier,
                                                                                    type: .toast,
                                                                                    title: L10n.errorUnknown,
                                                                                    iconName: "xmark"))
    }
}<|MERGE_RESOLUTION|>--- conflicted
+++ resolved
@@ -667,13 +667,8 @@
         presentCallScreen(roomProxy: roomProxy, notifyOtherParticipants: notifyOtherParticipants)
     }
     
-<<<<<<< HEAD
-    private func presentCallScreen(roomProxy: JoinedRoomProxyProtocol) {
+    private func presentCallScreen(roomProxy: JoinedRoomProxyProtocol, notifyOtherParticipants: Bool) {
         let colorScheme: ColorScheme = .dark
-=======
-    private func presentCallScreen(roomProxy: JoinedRoomProxyProtocol, notifyOtherParticipants: Bool) {
-        let colorScheme: ColorScheme = appMediator.windowManager.mainWindow.traitCollection.userInterfaceStyle == .light ? .light : .dark
->>>>>>> e70a95cf
         presentCallScreen(configuration: .init(roomProxy: roomProxy,
                                                clientProxy: userSession.clientProxy,
                                                clientID: InfoPlistReader.main.bundleIdentifier,
