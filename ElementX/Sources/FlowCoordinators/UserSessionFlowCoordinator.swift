--- conflicted
+++ resolved
@@ -576,21 +576,12 @@
                     Task { await self.runLogoutFlow() }
                 case .presentDeclineAndBlock(let userID, let roomID):
                     stateMachine.processEvent(.presentDeclineAndBlockScreen(userID: userID, roomID: roomID))
-<<<<<<< HEAD
                 case .postTapped(let post, let feedProtocol):
                     presentFeedDetailsScreen(post, feedProtocol: feedProtocol)
                 case .openPostUserProfile(let profile, let feedProtocol):
                     startUserProfileWithFeedFlow(userID: nil, profile: profile, feedProtocol: feedProtocol)
-                case .sendWalletToken(let walletTransactionProtocol):
-                    presentSendWalletTokenSheet(walletTransactionProtocol)
-=======
-                case .postTapped(let post, let feedUpdatedProtocol):
-                    presentFeedDetailsScreen(post, feedUpdatedProtocol: feedUpdatedProtocol)
-                case .openPostUserProfile(let profile, let feedUpdatedProtocol):
-                    startUserProfileWithFeedFlow(userID: nil, profile: profile, feedUpdatedProtocol: feedUpdatedProtocol)
                 case .startWalletTransaction(let walletTransactionProtocol, let type):
                     startZeroWalletTransactionsFlow(walletTransactionProtocol, type: type)
->>>>>>> 9471f8f4
                 }
             }
             .store(in: &cancellables)
