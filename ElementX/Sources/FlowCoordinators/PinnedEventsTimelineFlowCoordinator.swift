//
// Copyright 2024 New Vector Ltd.
//
// SPDX-License-Identifier: AGPL-3.0-only OR LicenseRef-Element-Commercial
// Please see LICENSE files in the repository root for full details.
//

import Combine
import Foundation

enum PinnedEventsTimelineFlowCoordinatorAction {
    case finished
    case displayUser(userID: String)
    case forwardedMessageToRoom(roomID: String)
    case displayRoomScreenWithFocussedPin(eventID: String)
}

class PinnedEventsTimelineFlowCoordinator: FlowCoordinatorProtocol {
    private let navigationStackCoordinator: NavigationStackCoordinator
    private let userSession: UserSessionProtocol
    private let timelineControllerFactory: TimelineControllerFactoryProtocol
    private let roomProxy: JoinedRoomProxyProtocol
    private let userIndicatorController: UserIndicatorControllerProtocol
    private let appSettings: AppSettings
    private let appMediator: AppMediatorProtocol
    private let emojiProvider: EmojiProviderProtocol
    
    private let zeroAttachmentService: ZeroAttachmentService
    
    private let actionsSubject: PassthroughSubject<PinnedEventsTimelineFlowCoordinatorAction, Never> = .init()
    var actionsPublisher: AnyPublisher<PinnedEventsTimelineFlowCoordinatorAction, Never> {
        actionsSubject.eraseToAnyPublisher()
    }
    
    private var cancellables = Set<AnyCancellable>()
    
    init(navigationStackCoordinator: NavigationStackCoordinator,
         userSession: UserSessionProtocol,
         timelineControllerFactory: TimelineControllerFactoryProtocol,
         roomProxy: JoinedRoomProxyProtocol,
         userIndicatorController: UserIndicatorControllerProtocol,
         appSettings: AppSettings,
         appMediator: AppMediatorProtocol,
         emojiProvider: EmojiProviderProtocol) {
        self.navigationStackCoordinator = navigationStackCoordinator
        self.userSession = userSession
        self.timelineControllerFactory = timelineControllerFactory
        self.roomProxy = roomProxy
        self.userIndicatorController = userIndicatorController
        self.appSettings = appSettings
        self.appMediator = appMediator
        self.emojiProvider = emojiProvider
        
        zeroAttachmentService = ZeroAttachmentService(appSettings: appSettings, isRoomEncrypted: roomProxy.infoPublisher.value.isEncrypted)
    }
    
    func start() {
        Task { await presentPinnedEventsTimeline() }
    }
    
    func handleAppRoute(_ appRoute: AppRoute, animated: Bool) {
        fatalError()
    }
    
    func clearRoute(animated: Bool) {
        fatalError()
    }
    
    private func presentPinnedEventsTimeline() async {
        let userID = userSession.clientProxy.userID
        let timelineItemFactory = RoomTimelineItemFactory(userID: userID,
                                                          attributedStringBuilder: AttributedStringBuilder(mentionBuilder: MentionBuilder()),
<<<<<<< HEAD
                                                          stateEventStringBuilder: RoomStateEventStringBuilder(userID: userID), zeroAttachmentService: zeroAttachmentService)
                
        guard let timelineController = await timelineControllerFactory.buildPinnedEventsTimelineController(roomProxy: roomProxy,
                                                                                                           timelineItemFactory: timelineItemFactory,
                                                                                                           mediaProvider: userSession.mediaProvider) else {
=======
                                                          stateEventStringBuilder: RoomStateEventStringBuilder(userID: userID))
        
        guard case let .success(timelineController) = await timelineControllerFactory.buildPinnedEventsTimelineController(roomProxy: roomProxy,
                                                                                                                          timelineItemFactory: timelineItemFactory,
                                                                                                                          mediaProvider: userSession.mediaProvider) else {
>>>>>>> 250a7ed4
            fatalError("This can never fail because we allow this view to be presented only when the timeline is fully loaded and not nil")
        }
        
        let coordinator = PinnedEventsTimelineScreenCoordinator(parameters: .init(roomProxy: roomProxy,
                                                                                  timelineController: timelineController,
                                                                                  mediaProvider: userSession.mediaProvider,
                                                                                  mediaPlayerProvider: MediaPlayerProvider(),
                                                                                  voiceMessageMediaManager: userSession.voiceMessageMediaManager,
                                                                                  appMediator: appMediator,
                                                                                  emojiProvider: emojiProvider,
                                                                                  timelineControllerFactory: timelineControllerFactory,
                                                                                  clientProxy: userSession.clientProxy))
        
        coordinator.actions
            .sink { [weak self] action in
                guard let self else { return }
                
                switch action {
                case .dismiss:
                    actionsSubject.send(.finished)
                case .displayUser(let userID):
                    actionsSubject.send(.displayUser(userID: userID))
                case .presentLocationViewer(let geoURI, let description):
                    presentMapNavigator(geoURI: geoURI, description: description)
                case .displayMessageForwarding(let forwardingItem):
                    presentMessageForwarding(with: forwardingItem)
                case .displayRoomScreenWithFocussedPin(let eventID):
                    actionsSubject.send(.displayRoomScreenWithFocussedPin(eventID: eventID))
                }
            }
            .store(in: &cancellables)
        
        navigationStackCoordinator.setRootCoordinator(coordinator)
    }
    
    private func presentMapNavigator(geoURI: GeoURI, description: String?) {
        let stackCoordinator = NavigationStackCoordinator()
        
        let params = StaticLocationScreenCoordinatorParameters(interactionMode: .viewOnly(geoURI: geoURI, description: description),
                                                               mapURLBuilder: appSettings.mapTilerConfiguration,
                                                               appMediator: appMediator)
        let coordinator = StaticLocationScreenCoordinator(parameters: params)
        
        coordinator.actions.sink { [weak self] action in
            guard let self else { return }
            switch action {
            case .selectedLocation:
                // We don't handle the sending/picker case in this flow
                break
            case .close:
                self.navigationStackCoordinator.setSheetCoordinator(nil)
            }
        }
        .store(in: &cancellables)
        
        stackCoordinator.setRootCoordinator(coordinator)
        
        navigationStackCoordinator.setSheetCoordinator(stackCoordinator)
    }
    
    private func presentMessageForwarding(with forwardingItem: MessageForwardingItem) {
        let roomSummaryProvider = userSession.clientProxy.alternateRoomSummaryProvider
        
        let stackCoordinator = NavigationStackCoordinator()
        
        let parameters = MessageForwardingScreenCoordinatorParameters(forwardingItem: forwardingItem,
                                                                      clientProxy: userSession.clientProxy,
                                                                      roomSummaryProvider: roomSummaryProvider,
                                                                      mediaProvider: userSession.mediaProvider,
                                                                      userIndicatorController: userIndicatorController)
        let coordinator = MessageForwardingScreenCoordinator(parameters: parameters)
        
        coordinator.actions.sink { [weak self] action in
            guard let self else { return }
            
            switch action {
            case .dismiss:
                navigationStackCoordinator.setSheetCoordinator(nil)
            case .sent(let roomID):
                navigationStackCoordinator.setSheetCoordinator(nil)
                actionsSubject.send(.forwardedMessageToRoom(roomID: roomID))
            }
        }
        .store(in: &cancellables)
        
        stackCoordinator.setRootCoordinator(coordinator)

        navigationStackCoordinator.setSheetCoordinator(stackCoordinator)
    }
}<|MERGE_RESOLUTION|>--- conflicted
+++ resolved
@@ -70,19 +70,12 @@
         let userID = userSession.clientProxy.userID
         let timelineItemFactory = RoomTimelineItemFactory(userID: userID,
                                                           attributedStringBuilder: AttributedStringBuilder(mentionBuilder: MentionBuilder()),
-<<<<<<< HEAD
-                                                          stateEventStringBuilder: RoomStateEventStringBuilder(userID: userID), zeroAttachmentService: zeroAttachmentService)
-                
-        guard let timelineController = await timelineControllerFactory.buildPinnedEventsTimelineController(roomProxy: roomProxy,
-                                                                                                           timelineItemFactory: timelineItemFactory,
-                                                                                                           mediaProvider: userSession.mediaProvider) else {
-=======
-                                                          stateEventStringBuilder: RoomStateEventStringBuilder(userID: userID))
+                                                          stateEventStringBuilder: RoomStateEventStringBuilder(userID: userID),
+                                                          zeroAttachmentService: zeroAttachmentService)
         
         guard case let .success(timelineController) = await timelineControllerFactory.buildPinnedEventsTimelineController(roomProxy: roomProxy,
                                                                                                                           timelineItemFactory: timelineItemFactory,
                                                                                                                           mediaProvider: userSession.mediaProvider) else {
->>>>>>> 250a7ed4
             fatalError("This can never fail because we allow this view to be presented only when the timeline is fully loaded and not nil")
         }
         
