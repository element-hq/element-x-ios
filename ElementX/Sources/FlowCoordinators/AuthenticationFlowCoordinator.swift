//
// Copyright 2022-2024 New Vector Ltd.
//
// SPDX-License-Identifier: AGPL-3.0-only OR LicenseRef-Element-Commercial
// Please see LICENSE files in the repository root for full details.
//

import Combine
import SwiftState
import SwiftUI

@MainActor
protocol AuthenticationFlowCoordinatorDelegate: AnyObject {
    func authenticationFlowCoordinator(didLoginWithSession userSession: UserSessionProtocol)
}

class AuthenticationFlowCoordinator: FlowCoordinatorProtocol {
    private let authenticationService: AuthenticationServiceProtocol
    private let bugReportService: BugReportServiceProtocol
    private let navigationRootCoordinator: NavigationRootCoordinator
    private let navigationStackCoordinator: NavigationStackCoordinator
    private let appMediator: AppMediatorProtocol
    private let appSettings: AppSettings
    private let analytics: AnalyticsService
    private let userIndicatorController: UserIndicatorControllerProtocol
    private let qrCodeLoginService: QRCodeLoginServiceProtocol
    
    enum State: StateType {
        /// The state machine hasn't started.
        case initial
        
        /// The initial screen shown when you first launch the app.
        case startScreen
        /// The initial screen with a provisioning link applied.
        case provisionedStartScreen
        
        /// The screen used for the whole QR Code flow.
        case qrCodeLoginScreen
        
        /// The screen to continue authentication with the current server.
        case serverConfirmationScreen
        /// The screen to choose a different server.
        case serverSelectionScreen
        /// The web authentication session is being presented.
        case oidcAuthentication
        /// The screen to login with a password.
        case loginScreen
        
        /// The screen to report an error.
        case bugReportFlow
        
        /// The flow is complete.
        case complete
    }
    
    enum Event: EventType {
        /// The flow is being started.
        case start
        
        /// Modify the flow using the provisioning parameters in the `userInfo`.
        case applyProvisioningParameters
        
        /// The user would like to login with a QR code.
        case loginWithQR
        /// Show the server confirmation screen.
        case confirmServer(AuthenticationFlow)
        /// The user encountered a problem.
        case reportProblem
        
        /// The QR login flow was aborted.
        case cancelledLoginWithQR
        /// The user aborted manual login.
        case cancelledServerConfirmation
        
        /// The user would like to enter a different server.
        case changeServer(AuthenticationFlow)
        /// The user is no longer selecting a server.
        case dismissedServerSelection
        
        /// Show the web authentication session for OIDC (using the parameters in the `userInfo`).
        case continueWithOIDC
        /// The web authentication session was aborted.
        case cancelledOIDCAuthentication(previousState: State)
        /// Show the screen to login with password (with the optional login hint in the `userInfo`).
        case continueWithPassword
        /// The password login was aborted.
        case cancelledPasswordLogin(previousState: State)
        
        /// The user has finished reporting a problem (or viewing the logs).
        case bugReportFlowComplete(previousState: State)
        
        /// The user has successfully signed in. The new session can be found in the `userInfo`.
        case signedIn
    }
    
    private let stateMachine: StateMachine<State, Event>
    private var cancellables = Set<AnyCancellable>()
    
    private var oidcPresenter: OIDCAuthenticationPresenter?
    
    // periphery:ignore - retaining purpose
    private var bugReportFlowCoordinator: BugReportFlowCoordinator?
    
    weak var delegate: AuthenticationFlowCoordinatorDelegate?
    
    init(authenticationService: AuthenticationServiceProtocol,
         qrCodeLoginService: QRCodeLoginServiceProtocol,
         bugReportService: BugReportServiceProtocol,
         navigationRootCoordinator: NavigationRootCoordinator,
         appMediator: AppMediatorProtocol,
         appSettings: AppSettings,
         analytics: AnalyticsService,
         userIndicatorController: UserIndicatorControllerProtocol) {
        self.authenticationService = authenticationService
        self.bugReportService = bugReportService
        self.navigationRootCoordinator = navigationRootCoordinator
        self.appMediator = appMediator
        self.appSettings = appSettings
        self.analytics = analytics
        self.userIndicatorController = userIndicatorController
        self.qrCodeLoginService = qrCodeLoginService
        
        navigationStackCoordinator = NavigationStackCoordinator()
        
        stateMachine = .init(state: .initial)
        configureStateMachine()
    }
    
    func start() {
        stateMachine.tryEvent(.start)
    }
    
    func handleAppRoute(_ appRoute: AppRoute, animated: Bool) {
        switch appRoute {
        case .accountProvisioningLink(let provisioningParameters):
            if stateMachine.state != .startScreen {
                clearRoute(animated: animated)
            }
            
            stateMachine.tryEvent(.applyProvisioningParameters, userInfo: provisioningParameters)
        default:
            fatalError()
        }
    }
    
    func clearRoute(animated: Bool) {
        switch stateMachine.state {
        case .initial, .startScreen, .provisionedStartScreen:
            break
        case .qrCodeLoginScreen:
            navigationStackCoordinator.setSheetCoordinator(nil)
            stateMachine.tryEvent(.cancelledLoginWithQR) // Needs to be handled manually.
        case .serverConfirmationScreen:
            navigationStackCoordinator.popToRoot(animated: animated)
        case .serverSelectionScreen:
            navigationStackCoordinator.setSheetCoordinator(nil)
            navigationStackCoordinator.popToRoot(animated: animated)
        case .oidcAuthentication:
            oidcPresenter?.cancel()
            navigationStackCoordinator.popToRoot(animated: animated)
        case .loginScreen:
            navigationStackCoordinator.popToRoot(animated: animated)
        case .bugReportFlow:
            navigationStackCoordinator.setSheetCoordinator(nil)
        case .complete:
            fatalError()
        }
    }
    
    // MARK: - Setup
    
    private func configureStateMachine() {
        stateMachine.addRoutes(event: .start, transitions: [.initial => .startScreen]) { [weak self] _ in
            self?.showStartScreen(fromState: .initial)
        }
        
        stateMachine.addRoutes(event: .applyProvisioningParameters, transitions: [.initial => .provisionedStartScreen,
                                                                                  .startScreen => .provisionedStartScreen]) { [weak self] context in
            guard let provisioningParameters = context.userInfo as? AccountProvisioningParameters else { fatalError("The authentication configuration is missing.") }
            self?.showStartScreen(fromState: context.fromState, applying: provisioningParameters)
        }
        
        // QR Code
        
        stateMachine.addRoutes(event: .loginWithQR, transitions: [.startScreen => .qrCodeLoginScreen]) { [weak self] _ in
            self?.showQRCodeLoginScreen()
        }
        stateMachine.addRoutes(event: .cancelledLoginWithQR, transitions: [.qrCodeLoginScreen => .startScreen])
        
        // Manual Authentication
        
        stateMachine.addRoutes(event: .confirmServer(.login), transitions: [.startScreen => .serverConfirmationScreen]) { [weak self] _ in
            self?.showServerConfirmationScreen(authenticationFlow: .login)
        }
        stateMachine.addRoutes(event: .confirmServer(.register), transitions: [.startScreen => .serverConfirmationScreen]) { [weak self] _ in
            self?.showServerConfirmationScreen(authenticationFlow: .register)
        }
        stateMachine.addRoutes(event: .cancelledServerConfirmation, transitions: [.serverConfirmationScreen => .startScreen])
        
        stateMachine.addRoutes(event: .changeServer(.login), transitions: [.serverConfirmationScreen => .serverSelectionScreen]) { [weak self] _ in
            self?.showServerSelectionScreen(authenticationFlow: .login)
        }
        stateMachine.addRoutes(event: .changeServer(.register), transitions: [.serverConfirmationScreen => .serverSelectionScreen]) { [weak self] _ in
            self?.showServerSelectionScreen(authenticationFlow: .register)
        }
        stateMachine.addRoutes(event: .dismissedServerSelection, transitions: [.serverSelectionScreen => .serverConfirmationScreen])
        
        stateMachine.addRoutes(event: .continueWithOIDC, transitions: [.serverConfirmationScreen => .oidcAuthentication,
                                                                       .provisionedStartScreen => .oidcAuthentication]) { [weak self] context in
            guard let (oidcData, window) = context.userInfo as? (OIDCAuthorizationDataProxy, UIWindow) else {
                fatalError("Missing the OIDC data and presentation anchor.")
            }
            self?.showOIDCAuthentication(oidcData: oidcData, presentationAnchor: window, fromState: context.fromState)
        }
        stateMachine.addRoutes(event: .cancelledOIDCAuthentication(previousState: .serverConfirmationScreen), transitions: [.oidcAuthentication => .serverConfirmationScreen])
        stateMachine.addRoutes(event: .cancelledOIDCAuthentication(previousState: .provisionedStartScreen), transitions: [.oidcAuthentication => .provisionedStartScreen])
        
        stateMachine.addRoutes(event: .continueWithPassword, transitions: [.serverConfirmationScreen => .loginScreen,
                                                                           .provisionedStartScreen => .loginScreen]) { [weak self] context in
            let loginHint = context.userInfo as? String
            self?.showLoginScreen(loginHint: loginHint, fromState: context.fromState)
        }
        stateMachine.addRoutes(event: .cancelledPasswordLogin(previousState: .serverConfirmationScreen), transitions: [.loginScreen => .serverConfirmationScreen])
        stateMachine.addRoutes(event: .cancelledPasswordLogin(previousState: .provisionedStartScreen), transitions: [.loginScreen => .provisionedStartScreen])
        
        // Bug Report
        
        stateMachine.addRoutes(event: .reportProblem, transitions: [.startScreen => .bugReportFlow,
                                                                    .provisionedStartScreen => .bugReportFlow]) { [weak self] context in
            self?.startBugReportFlow(fromState: context.fromState)
        }
        stateMachine.addRoutes(event: .bugReportFlowComplete(previousState: .startScreen), transitions: [.bugReportFlow => .startScreen])
        stateMachine.addRoutes(event: .bugReportFlowComplete(previousState: .provisionedStartScreen), transitions: [.bugReportFlow => .provisionedStartScreen])
        
        // Completion
        
        stateMachine.addRoutes(event: .signedIn, transitions: [.qrCodeLoginScreen => .complete,
                                                               .oidcAuthentication => .complete,
                                                               .loginScreen => .complete]) { [weak self] context in
            guard let userSession = context.userInfo as? UserSessionProtocol else { fatalError("The user session wasn't included in the context") }
            self?.userHasSignedIn(userSession: userSession)
        }
        
        // Unhandled
        
        stateMachine.addErrorHandler { context in
            switch (context.fromState, context.toState) {
            case (.complete, .complete):
                break // Ignore all events triggered by
            default:
                fatalError("Unexpected transition: \(context)")
            }
        }
    }
    
    private func showStartScreen(fromState: State, applying provisioningParameters: AccountProvisioningParameters? = nil) {
        let parameters = AuthenticationStartScreenParameters(authenticationService: authenticationService,
                                                             provisioningParameters: provisioningParameters,
                                                             isBugReportServiceEnabled: bugReportService.isEnabled,
                                                             appSettings: appSettings,
                                                             userIndicatorController: userIndicatorController)
        let coordinator = AuthenticationStartScreenCoordinator(parameters: parameters)
        
        coordinator.actions
            .sink { [weak self] action in
                guard let self else { return }
                
                switch action {
<<<<<<< HEAD
                case .loginManually:
                    startAuthentication(flow: .login)
=======
>>>>>>> e1984ccd
                case .loginWithQR:
                    stateMachine.tryEvent(.loginWithQR)
                case .login:
                    stateMachine.tryEvent(.confirmServer(.login))
                case .register:
                    stateMachine.tryEvent(.confirmServer(.register))
                case .reportProblem:
<<<<<<< HEAD
                    showReportProblemScreen()
                case .verifyInviteCode(let inviteCode):
                    verifyInviteCode(inviteCode: inviteCode)
=======
                    stateMachine.tryEvent(.reportProblem)
                    
                case .loginDirectlyWithOIDC(let oidcData, let window):
                    stateMachine.tryEvent(.continueWithOIDC, userInfo: (oidcData, window))
                case .loginDirectlyWithPassword(let loginHint):
                    stateMachine.tryEvent(.continueWithPassword, userInfo: loginHint)
>>>>>>> e1984ccd
                }
            }
            .store(in: &cancellables)
        
        navigationStackCoordinator.setRootCoordinator(coordinator)
        
        if fromState == .initial {
            navigationRootCoordinator.setRootCoordinator(navigationStackCoordinator)
        }
    }
    
    // MARK: - QR Code
    
    private func showQRCodeLoginScreen() {
        let coordinator = QRCodeLoginScreenCoordinator(parameters: .init(qrCodeLoginService: qrCodeLoginService,
                                                                         orientationManager: appMediator.windowManager,
                                                                         appMediator: appMediator))
        coordinator.actionsPublisher.sink { [weak self] action in
            guard let self else {
                return
            }
            switch action {
            case .signInManually:
                navigationStackCoordinator.setSheetCoordinator(nil)
                stateMachine.tryEvent(.cancelledLoginWithQR)
                stateMachine.tryEvent(.confirmServer(.login))
            case .cancel:
                navigationStackCoordinator.setSheetCoordinator(nil)
                stateMachine.tryEvent(.cancelledLoginWithQR)
            case .done(let userSession):
                navigationStackCoordinator.setSheetCoordinator(nil)
                // Since the qr code login flow includes verification
                appSettings.hasRunIdentityConfirmationOnboarding = true
                DispatchQueue.main.async {
                    self.stateMachine.tryEvent(.signedIn, userInfo: userSession)
                }
            }
        }
        .store(in: &cancellables)
        navigationStackCoordinator.setSheetCoordinator(coordinator) // Don't use the callback (interactive dismiss disabled), choose the event with the action.
    }
    
    // MARK: - Manual Authentication
    
    // TODO: Move this method after showServerConfirmationScreen
    private func showServerSelectionScreen(authenticationFlow: AuthenticationFlow) {
        let navigationCoordinator = NavigationStackCoordinator()
        
        let parameters = ServerSelectionScreenCoordinatorParameters(authenticationService: authenticationService,
                                                                    authenticationFlow: authenticationFlow,
                                                                    userIndicatorController: userIndicatorController)
        let coordinator = ServerSelectionScreenCoordinator(parameters: parameters)
        
        coordinator.actions
            .sink { [weak self] action in
                guard let self else { return }
                
                switch action {
                case .updated:
                    navigationStackCoordinator.setSheetCoordinator(nil)
                case .dismiss:
                    navigationStackCoordinator.setSheetCoordinator(nil)
                }
            }
            .store(in: &cancellables)
        
        navigationCoordinator.setRootCoordinator(coordinator)
        navigationStackCoordinator.setSheetCoordinator(navigationCoordinator)
    }
    
    private func startAuthentication(flow: AuthenticationFlow) {
        Task {
            startLoading()
            switch await authenticationService.configure(for: appSettings.defaultHomeserverAddress, flow: .login) {
            case .success:
                stopLoading()
                showLoginScreen()
            case .failure:
                stopLoading()
                showServerSelectionScreen(authenticationFlow: flow)
            }
        }
    }
    
    private func showServerConfirmationScreen(authenticationFlow: AuthenticationFlow) {
        // Reset the service back to the default homeserver before continuing. This ensures
        // we check that registration is supported if it was previously configured for login.
        authenticationService.reset()
        
        let parameters = ServerConfirmationScreenCoordinatorParameters(authenticationService: authenticationService,
                                                                       authenticationFlow: authenticationFlow,
                                                                       userIndicatorController: userIndicatorController)
        let coordinator = ServerConfirmationScreenCoordinator(parameters: parameters)
        
        coordinator.actions.sink { [weak self] action in
            guard let self else { return }
            
            switch action {
            case .continueWithOIDC(let oidcData, let window):
                stateMachine.tryEvent(.continueWithOIDC, userInfo: (oidcData, window))
            case .continueWithPassword:
                stateMachine.tryEvent(.continueWithPassword)
            case .changeServer:
                stateMachine.tryEvent(.changeServer(authenticationFlow))
            }
        }
        .store(in: &cancellables)
        
        navigationStackCoordinator.push(coordinator) { [weak self] in
            self?.stateMachine.tryEvent(.cancelledServerConfirmation)
        }
    }
    
<<<<<<< HEAD
//    private func showServerSelectionScreen(authenticationFlow: AuthenticationFlow) {
//        let navigationCoordinator = NavigationStackCoordinator()
//
//        let parameters = ServerSelectionScreenCoordinatorParameters(authenticationService: authenticationService,
//                                                                    authenticationFlow: authenticationFlow,
//                                                                    slidingSyncLearnMoreURL: appSettings.slidingSyncLearnMoreURL,
//                                                                    userIndicatorController: userIndicatorController)
//        let coordinator = ServerSelectionScreenCoordinator(parameters: parameters)
//
//        coordinator.actions
//            .sink { [weak self] action in
//                guard let self else { return }
//
//                switch action {
//                case .updated:
//                    navigationStackCoordinator.setSheetCoordinator(nil)
//                case .dismiss:
//                    navigationStackCoordinator.setSheetCoordinator(nil)
//                }
//            }
//            .store(in: &cancellables)
//
//        navigationCoordinator.setRootCoordinator(coordinator)
//        navigationStackCoordinator.setSheetCoordinator(navigationCoordinator)
//    }
=======
    private func showServerSelectionScreen(authenticationFlow: AuthenticationFlow) {
        let navigationCoordinator = NavigationStackCoordinator()
        
        let parameters = ServerSelectionScreenCoordinatorParameters(authenticationService: authenticationService,
                                                                    authenticationFlow: authenticationFlow,
                                                                    userIndicatorController: userIndicatorController)
        let coordinator = ServerSelectionScreenCoordinator(parameters: parameters)
        
        coordinator.actions
            .sink { [weak self] action in
                guard let self else { return }
                
                switch action {
                case .updated:
                    navigationStackCoordinator.setSheetCoordinator(nil)
                case .dismiss:
                    navigationStackCoordinator.setSheetCoordinator(nil)
                }
            }
            .store(in: &cancellables)
        
        navigationCoordinator.setRootCoordinator(coordinator)
        navigationStackCoordinator.setSheetCoordinator(navigationCoordinator) { [weak self] in
            self?.stateMachine.tryEvent(.dismissedServerSelection)
        }
    }
>>>>>>> e1984ccd
    
    private func showOIDCAuthentication(oidcData: OIDCAuthorizationDataProxy, presentationAnchor: UIWindow, fromState: State) {
        let presenter = OIDCAuthenticationPresenter(authenticationService: authenticationService,
                                                    oidcRedirectURL: appSettings.oidcRedirectURL,
                                                    presentationAnchor: presentationAnchor,
                                                    userIndicatorController: userIndicatorController)
        oidcPresenter = presenter
        
        Task {
            switch await presenter.authenticate(using: oidcData) {
            case .success(let userSession):
                stateMachine.tryEvent(.signedIn, userInfo: userSession)
            case .failure:
                stateMachine.tryEvent(.cancelledOIDCAuthentication(previousState: fromState))
                // Nothing more to do, the alerts are handled by the presenter.
            }
            oidcPresenter = nil
        }
    }
    
    private func showLoginScreen(loginHint: String?, fromState: State) {
        let parameters = LoginScreenCoordinatorParameters(authenticationService: authenticationService,
                                                          loginHint: loginHint,
                                                          userIndicatorController: userIndicatorController,
                                                          analytics: analytics)
        let coordinator = LoginScreenCoordinator(parameters: parameters)
        
        coordinator.actions
            .sink { [weak self] action in
                guard let self else { return }

                switch action {
                case .signedIn(let userSession):
                    stateMachine.tryEvent(.signedIn, userInfo: userSession)
                case .configuredForOIDC:
                    // Pop back to the confirmation screen for OIDC login to continue.
                    navigationStackCoordinator.pop(animated: false)
                }
            }
            .store(in: &cancellables)
        
        navigationStackCoordinator.push(coordinator) { [weak self] in
            self?.stateMachine.tryEvent(.cancelledPasswordLogin(previousState: fromState))
        }
    }
    
    // MARK: - Bug Report
    
    private func startBugReportFlow(fromState: State) {
        let coordinator = BugReportFlowCoordinator(parameters: .init(presentationMode: .sheet(navigationStackCoordinator),
                                                                     userIndicatorController: userIndicatorController,
                                                                     bugReportService: bugReportService,
                                                                     userSession: nil))
        coordinator.actionsPublisher.sink { [weak self] action in
            switch action {
            case .complete:
                self?.stateMachine.tryEvent(.bugReportFlowComplete(previousState: fromState))
            }
        }
        .store(in: &cancellables)
        
        bugReportFlowCoordinator = coordinator
        coordinator.start()
    }
    
    // MARK: - Completion
        
    private func userHasSignedIn(userSession: UserSessionProtocol) {
        delegate?.authenticationFlowCoordinator(didLoginWithSession: userSession)
    }
    
    private static let loadingIndicatorIdentifier = "\(AuthenticationFlowCoordinator.self)-Loading"
    
    private func startLoading() {
        userIndicatorController.submitIndicator(UserIndicator(id: Self.loadingIndicatorIdentifier,
                                                              type: .modal,
                                                              title: "",
                                                              persistent: true))
    }
    
    private func stopLoading() {
        userIndicatorController.retractIndicatorWithId(Self.loadingIndicatorIdentifier)
    }
    
    /// Processes an error to either update the flow or display it to the user.
    private func handleError(_ error: AuthenticationServiceError) {
        MXLog.warning("Error occurred: \(error)")
        
        switch error {
        case .oidcError(.notSupported):
            // Temporary alert hijacking the use of .notSupported, can be removed when OIDC support is in the SDK.
            userIndicatorController.alertInfo = AlertInfo(id: UUID(),
                                                          title: L10n.commonError,
                                                          message: L10n.commonServerNotSupported)
        case .oidcError(.userCancellation):
            // No need to show an error, the user cancelled authentication.
            break
        default:
            userIndicatorController.alertInfo = AlertInfo(id: UUID())
        }
    }
    
    private func verifyInviteCode(inviteCode: String) {
        Task {
            startLoading()
            switch await authenticationService.verifyCreateAccountInviteCode(inviteCode: inviteCode) {
            case .success:
                stopLoading()
                showCreateAccountScreen(inviteCode)
            case .failure:
                stopLoading()
                userIndicatorController.alertInfo = AlertInfo(id: UUID(),
                                                              title: L10n.commonError,
                                                              message: "Invite code is not valid.")
            }
        }
    }
    
    private func showCreateAccountScreen(_ inviteCode: String) {
        let parameters = CreateAccountScreenParameters(authenticationService: authenticationService,
                                                       userIndicatorController: userIndicatorController,
                                                       inviteCode: inviteCode)
        let coordinator = CreateAccountScreenCoordinator(parameters: parameters)
        coordinator.actions
            .sink { [weak self] action in
                guard let self else { return }

                switch action {
                case .accountCreated(let userSession):
                    CreateAccountHelper.shared.inviteCode = inviteCode
                    userHasSignedIn(userSession: userSession)
                case .openLoginScreen:
                    navigationStackCoordinator.pop(animated: false)
                    showLoginScreen()
                }
            }
            .store(in: &cancellables)
        navigationStackCoordinator.push(coordinator)
    }
}<|MERGE_RESOLUTION|>--- conflicted
+++ resolved
@@ -266,11 +266,6 @@
                 guard let self else { return }
                 
                 switch action {
-<<<<<<< HEAD
-                case .loginManually:
-                    startAuthentication(flow: .login)
-=======
->>>>>>> e1984ccd
                 case .loginWithQR:
                     stateMachine.tryEvent(.loginWithQR)
                 case .login:
@@ -278,18 +273,13 @@
                 case .register:
                     stateMachine.tryEvent(.confirmServer(.register))
                 case .reportProblem:
-<<<<<<< HEAD
-                    showReportProblemScreen()
-                case .verifyInviteCode(let inviteCode):
-                    verifyInviteCode(inviteCode: inviteCode)
-=======
                     stateMachine.tryEvent(.reportProblem)
                     
                 case .loginDirectlyWithOIDC(let oidcData, let window):
                     stateMachine.tryEvent(.continueWithOIDC, userInfo: (oidcData, window))
                 case .loginDirectlyWithPassword(let loginHint):
-                    stateMachine.tryEvent(.continueWithPassword, userInfo: loginHint)
->>>>>>> e1984ccd
+                case .verifyInviteCode(let inviteCode):
+                    verifyInviteCode(inviteCode: inviteCode)
                 }
             }
             .store(in: &cancellables)
@@ -403,33 +393,6 @@
         }
     }
     
-<<<<<<< HEAD
-//    private func showServerSelectionScreen(authenticationFlow: AuthenticationFlow) {
-//        let navigationCoordinator = NavigationStackCoordinator()
-//
-//        let parameters = ServerSelectionScreenCoordinatorParameters(authenticationService: authenticationService,
-//                                                                    authenticationFlow: authenticationFlow,
-//                                                                    slidingSyncLearnMoreURL: appSettings.slidingSyncLearnMoreURL,
-//                                                                    userIndicatorController: userIndicatorController)
-//        let coordinator = ServerSelectionScreenCoordinator(parameters: parameters)
-//
-//        coordinator.actions
-//            .sink { [weak self] action in
-//                guard let self else { return }
-//
-//                switch action {
-//                case .updated:
-//                    navigationStackCoordinator.setSheetCoordinator(nil)
-//                case .dismiss:
-//                    navigationStackCoordinator.setSheetCoordinator(nil)
-//                }
-//            }
-//            .store(in: &cancellables)
-//
-//        navigationCoordinator.setRootCoordinator(coordinator)
-//        navigationStackCoordinator.setSheetCoordinator(navigationCoordinator)
-//    }
-=======
     private func showServerSelectionScreen(authenticationFlow: AuthenticationFlow) {
         let navigationCoordinator = NavigationStackCoordinator()
         
@@ -456,7 +419,6 @@
             self?.stateMachine.tryEvent(.dismissedServerSelection)
         }
     }
->>>>>>> e1984ccd
     
     private func showOIDCAuthentication(oidcData: OIDCAuthorizationDataProxy, presentationAnchor: UIWindow, fromState: State) {
         let presenter = OIDCAuthenticationPresenter(authenticationService: authenticationService,
