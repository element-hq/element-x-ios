--- conflicted
+++ resolved
@@ -219,19 +219,11 @@
         stateMachine.addRoutes(event: .cancelledOIDCAuthentication(previousState: .startScreen), transitions: [.oidcAuthentication => .startScreen])
         
         stateMachine.addRoutes(event: .continueWithPassword, transitions: [.serverConfirmationScreen => .loginScreen,
-<<<<<<< HEAD
-                                                                           .restrictedStartScreen => .loginScreen,
-=======
->>>>>>> 250a7ed4
                                                                            .startScreen => .loginScreen]) { [weak self] context in
             let loginHint = context.userInfo as? String
             self?.showLoginScreen(loginHint: loginHint, fromState: context.fromState)
         }
         stateMachine.addRoutes(event: .cancelledPasswordLogin(previousState: .serverConfirmationScreen), transitions: [.loginScreen => .serverConfirmationScreen])
-<<<<<<< HEAD
-        stateMachine.addRoutes(event: .cancelledPasswordLogin(previousState: .restrictedStartScreen), transitions: [.loginScreen => .restrictedStartScreen])
-=======
->>>>>>> 250a7ed4
         stateMachine.addRoutes(event: .cancelledPasswordLogin(previousState: .startScreen), transitions: [.loginScreen => .startScreen])
         
         // Bug Report
