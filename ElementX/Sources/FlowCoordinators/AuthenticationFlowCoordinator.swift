--- conflicted
+++ resolved
@@ -137,7 +137,6 @@
         bugReportFlowCoordinator?.start()
     }
     
-<<<<<<< HEAD
     // TODO: Move this method after showServerConfirmationScreen
     private func showServerSelectionScreen(authenticationFlow: AuthenticationFlow) {
         let navigationCoordinator = NavigationStackCoordinator()
@@ -179,8 +178,6 @@
         }
     }
     
-=======
->>>>>>> bd4ecdd0
     private func showServerConfirmationScreen(authenticationFlow: AuthenticationFlow) {
         // Reset the service back to the default homeserver before continuing. This ensures
         // we check that registration is supported if it was previously configured for login.
@@ -213,31 +210,31 @@
         navigationStackCoordinator.push(coordinator)
     }
     
-    private func showServerSelectionScreen(authenticationFlow: AuthenticationFlow) {
-        let navigationCoordinator = NavigationStackCoordinator()
-        
-        let parameters = ServerSelectionScreenCoordinatorParameters(authenticationService: authenticationService,
-                                                                    authenticationFlow: authenticationFlow,
-                                                                    slidingSyncLearnMoreURL: appSettings.slidingSyncLearnMoreURL,
-                                                                    userIndicatorController: userIndicatorController)
-        let coordinator = ServerSelectionScreenCoordinator(parameters: parameters)
-        
-        coordinator.actions
-            .sink { [weak self] action in
-                guard let self else { return }
-                
-                switch action {
-                case .updated:
-                    navigationStackCoordinator.setSheetCoordinator(nil)
-                case .dismiss:
-                    navigationStackCoordinator.setSheetCoordinator(nil)
-                }
-            }
-            .store(in: &cancellables)
-        
-        navigationCoordinator.setRootCoordinator(coordinator)
-        navigationStackCoordinator.setSheetCoordinator(navigationCoordinator)
-    }
+//    private func showServerSelectionScreen(authenticationFlow: AuthenticationFlow) {
+//        let navigationCoordinator = NavigationStackCoordinator()
+//        
+//        let parameters = ServerSelectionScreenCoordinatorParameters(authenticationService: authenticationService,
+//                                                                    authenticationFlow: authenticationFlow,
+//                                                                    slidingSyncLearnMoreURL: appSettings.slidingSyncLearnMoreURL,
+//                                                                    userIndicatorController: userIndicatorController)
+//        let coordinator = ServerSelectionScreenCoordinator(parameters: parameters)
+//        
+//        coordinator.actions
+//            .sink { [weak self] action in
+//                guard let self else { return }
+//                
+//                switch action {
+//                case .updated:
+//                    navigationStackCoordinator.setSheetCoordinator(nil)
+//                case .dismiss:
+//                    navigationStackCoordinator.setSheetCoordinator(nil)
+//                }
+//            }
+//            .store(in: &cancellables)
+//        
+//        navigationCoordinator.setRootCoordinator(coordinator)
+//        navigationStackCoordinator.setSheetCoordinator(navigationCoordinator)
+//    }
     
     private func showWebRegistration() {
         let parameters = WebRegistrationScreenCoordinatorParameters(authenticationService: authenticationService,
