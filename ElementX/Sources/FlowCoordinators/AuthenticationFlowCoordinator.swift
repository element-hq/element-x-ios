//
// Copyright 2022-2024 New Vector Ltd.
//
// SPDX-License-Identifier: AGPL-3.0-only OR LicenseRef-Element-Commercial
// Please see LICENSE files in the repository root for full details.
//

import Combine
import SwiftState
import SwiftUI

@MainActor
protocol AuthenticationFlowCoordinatorDelegate: AnyObject {
    func authenticationFlowCoordinator(didLoginWithSession userSession: UserSessionProtocol)
}

class AuthenticationFlowCoordinator: FlowCoordinatorProtocol {
    private let authenticationService: AuthenticationServiceProtocol
    private let bugReportService: BugReportServiceProtocol
    private let navigationRootCoordinator: NavigationRootCoordinator
    private let navigationStackCoordinator: NavigationStackCoordinator
    private let appMediator: AppMediatorProtocol
    private let appSettings: AppSettings
    private let analytics: AnalyticsService
    private let userIndicatorController: UserIndicatorControllerProtocol
    private let qrCodeLoginService: QRCodeLoginServiceProtocol
    
    enum State: StateType {
        /// The state machine hasn't started.
        case initial
        
        /// The initial screen shown when you first launch the app.
        case startScreen
        /// The initial screen with the selection of account provider having been restricted.
        case restrictedStartScreen
        
        /// The screen used for the whole QR Code flow.
        case qrCodeLoginScreen
        
        /// The screen to continue authentication with the current server.
        case serverConfirmationScreen
        /// The screen to choose a different server.
        case serverSelectionScreen
        /// The web authentication session is being presented.
        case oidcAuthentication
        /// The screen to login with a password.
        case loginScreen
        
        /// The screen to report an error.
        case bugReportFlow
        
        /// The flow is complete.
        case complete
    }
    
    enum Event: EventType {
        /// The flow is being started.
        case start(allowOtherAccountProviders: Bool)
        
        /// Modify the flow using the provisioning parameters in the `userInfo`.
        case applyProvisioningParameters
        
        /// The user would like to login with a QR code.
        case loginWithQR
        /// Show the server confirmation screen.
        case confirmServer(AuthenticationFlow)
        /// The user encountered a problem.
        case reportProblem
        
        /// The QR login flow was aborted.
        case cancelledLoginWithQR(previousState: State)
        /// The user aborted manual login.
        case cancelledServerConfirmation
        
        /// The user would like to enter a different server.
        case changeServer(AuthenticationFlow)
        /// The user is no longer selecting a server.
        case dismissedServerSelection
        
        /// Show the web authentication session for OIDC (using the parameters in the `userInfo`).
        case continueWithOIDC
        /// The web authentication session was aborted.
        case cancelledOIDCAuthentication(previousState: State)
        /// Show the screen to login with password (with the optional login hint in the `userInfo`).
        case continueWithPassword
        /// The password login was aborted.
        case cancelledPasswordLogin(previousState: State)
        
        /// The user has finished reporting a problem (or viewing the logs).
        case bugReportFlowComplete(previousState: State)
        
        /// The user has successfully signed in. The new session can be found in the `userInfo`.
        case signedIn
    }
    
    private let stateMachine: StateMachine<State, Event>
    private var cancellables = Set<AnyCancellable>()
    
    private var oidcPresenter: OIDCAuthenticationPresenter?
    
    // periphery:ignore - retaining purpose
    private var bugReportFlowCoordinator: BugReportFlowCoordinator?
    
    weak var delegate: AuthenticationFlowCoordinatorDelegate?
    
    init(authenticationService: AuthenticationServiceProtocol,
         qrCodeLoginService: QRCodeLoginServiceProtocol,
         bugReportService: BugReportServiceProtocol,
         navigationRootCoordinator: NavigationRootCoordinator,
         appMediator: AppMediatorProtocol,
         appSettings: AppSettings,
         analytics: AnalyticsService,
         userIndicatorController: UserIndicatorControllerProtocol) {
        self.authenticationService = authenticationService
        self.bugReportService = bugReportService
        self.navigationRootCoordinator = navigationRootCoordinator
        self.appMediator = appMediator
        self.appSettings = appSettings
        self.analytics = analytics
        self.userIndicatorController = userIndicatorController
        self.qrCodeLoginService = qrCodeLoginService
        
        navigationStackCoordinator = NavigationStackCoordinator()
        
        stateMachine = .init(state: .initial)
        configureStateMachine()
    }
    
    func start() {
        stateMachine.tryEvent(.start(allowOtherAccountProviders: appSettings.allowOtherAccountProviders))
    }
    
    func handleAppRoute(_ appRoute: AppRoute, animated: Bool) {
        switch appRoute {
        case .accountProvisioningLink(let provisioningParameters):
            guard appSettings.allowOtherAccountProviders else {
                MXLog.error("Provisioning links not allowed, ignoring.")
                return
            }
            
            if stateMachine.state != .startScreen {
                clearRoute(animated: animated)
            }
            
            stateMachine.tryEvent(.applyProvisioningParameters, userInfo: provisioningParameters)
        default:
            fatalError()
        }
    }
    
    func clearRoute(animated: Bool) {
        switch stateMachine.state {
        case .initial, .startScreen, .restrictedStartScreen:
            break
        case .qrCodeLoginScreen:
            navigationStackCoordinator.setSheetCoordinator(nil)
            stateMachine.tryEvent(.cancelledLoginWithQR(previousState: .initial)) // Needs to be handled manually.
        case .serverConfirmationScreen:
            navigationStackCoordinator.popToRoot(animated: animated)
        case .serverSelectionScreen:
            navigationStackCoordinator.setSheetCoordinator(nil)
            navigationStackCoordinator.popToRoot(animated: animated)
        case .oidcAuthentication:
            oidcPresenter?.cancel()
            navigationStackCoordinator.popToRoot(animated: animated)
        case .loginScreen:
            navigationStackCoordinator.popToRoot(animated: animated)
        case .bugReportFlow:
            navigationStackCoordinator.setSheetCoordinator(nil)
        case .complete:
            fatalError()
        }
    }
    
    // MARK: - Setup
    
    private func configureStateMachine() {
        stateMachine.addRoutes(event: .start(allowOtherAccountProviders: true), transitions: [.initial => .startScreen]) { [weak self] _ in
            self?.showStartScreen(fromState: .initial)
        }
        stateMachine.addRoutes(event: .start(allowOtherAccountProviders: false), transitions: [.initial => .restrictedStartScreen]) { [weak self] _ in
            self?.showStartScreen(fromState: .initial)
        }
        
        stateMachine.addRoutes(event: .applyProvisioningParameters, transitions: [.initial => .restrictedStartScreen,
                                                                                  .startScreen => .restrictedStartScreen]) { [weak self] context in
            guard let provisioningParameters = context.userInfo as? AccountProvisioningParameters else { fatalError("The authentication configuration is missing.") }
            self?.showStartScreen(fromState: context.fromState, applying: provisioningParameters)
        }
        
        // QR Code
        
        stateMachine.addRoutes(event: .loginWithQR, transitions: [.startScreen => .qrCodeLoginScreen,
                                                                  .restrictedStartScreen => .qrCodeLoginScreen]) { [weak self] context in
            self?.showQRCodeLoginScreen(fromState: context.fromState)
        }
        stateMachine.addRoutes(event: .cancelledLoginWithQR(previousState: .startScreen), transitions: [.qrCodeLoginScreen => .startScreen])
        stateMachine.addRoutes(event: .cancelledLoginWithQR(previousState: .restrictedStartScreen), transitions: [.qrCodeLoginScreen => .restrictedStartScreen])
        
        // Manual Authentication
        
        stateMachine.addRoutes(event: .confirmServer(.login), transitions: [.startScreen => .serverConfirmationScreen]) { [weak self] _ in
            self?.showServerConfirmationScreen(authenticationFlow: .login)
        }
        stateMachine.addRoutes(event: .confirmServer(.register), transitions: [.startScreen => .serverConfirmationScreen]) { [weak self] _ in
            self?.showServerConfirmationScreen(authenticationFlow: .register)
        }
        stateMachine.addRoutes(event: .cancelledServerConfirmation, transitions: [.serverConfirmationScreen => .startScreen])
        
        stateMachine.addRoutes(event: .changeServer(.login), transitions: [.serverConfirmationScreen => .serverSelectionScreen]) { [weak self] _ in
            self?.showServerSelectionScreen(authenticationFlow: .login)
        }
        stateMachine.addRoutes(event: .changeServer(.register), transitions: [.serverConfirmationScreen => .serverSelectionScreen]) { [weak self] _ in
            self?.showServerSelectionScreen(authenticationFlow: .register)
        }
        stateMachine.addRoutes(event: .dismissedServerSelection, transitions: [.serverSelectionScreen => .serverConfirmationScreen])
        
        stateMachine.addRoutes(event: .continueWithOIDC, transitions: [.serverConfirmationScreen => .oidcAuthentication,
                                                                       .restrictedStartScreen => .oidcAuthentication]) { [weak self] context in
            guard let (oidcData, window) = context.userInfo as? (OIDCAuthorizationDataProxy, UIWindow) else {
                fatalError("Missing the OIDC data and presentation anchor.")
            }
            self?.showOIDCAuthentication(oidcData: oidcData, presentationAnchor: window, fromState: context.fromState)
        }
        stateMachine.addRoutes(event: .cancelledOIDCAuthentication(previousState: .serverConfirmationScreen), transitions: [.oidcAuthentication => .serverConfirmationScreen])
        stateMachine.addRoutes(event: .cancelledOIDCAuthentication(previousState: .restrictedStartScreen), transitions: [.oidcAuthentication => .restrictedStartScreen])
        
        stateMachine.addRoutes(event: .continueWithPassword, transitions: [.serverConfirmationScreen => .loginScreen,
<<<<<<< HEAD
                                                                           .provisionedStartScreen => .loginScreen,
                                                                           .startScreen => .loginScreen]) { [weak self] context in
=======
                                                                           .restrictedStartScreen => .loginScreen]) { [weak self] context in
>>>>>>> a618f140
            let loginHint = context.userInfo as? String
            self?.showLoginScreen(loginHint: loginHint, fromState: context.fromState)
        }
        stateMachine.addRoutes(event: .cancelledPasswordLogin(previousState: .serverConfirmationScreen), transitions: [.loginScreen => .serverConfirmationScreen])
<<<<<<< HEAD
        stateMachine.addRoutes(event: .cancelledPasswordLogin(previousState: .provisionedStartScreen), transitions: [.loginScreen => .provisionedStartScreen])
        stateMachine.addRoutes(event: .cancelledPasswordLogin(previousState: .startScreen), transitions: [.loginScreen => .startScreen])
=======
        stateMachine.addRoutes(event: .cancelledPasswordLogin(previousState: .restrictedStartScreen), transitions: [.loginScreen => .restrictedStartScreen])
>>>>>>> a618f140
        
        // Bug Report
        
        stateMachine.addRoutes(event: .reportProblem, transitions: [.startScreen => .bugReportFlow,
                                                                    .restrictedStartScreen => .bugReportFlow]) { [weak self] context in
            self?.startBugReportFlow(fromState: context.fromState)
        }
        stateMachine.addRoutes(event: .bugReportFlowComplete(previousState: .startScreen), transitions: [.bugReportFlow => .startScreen])
        stateMachine.addRoutes(event: .bugReportFlowComplete(previousState: .restrictedStartScreen), transitions: [.bugReportFlow => .restrictedStartScreen])
        
        // Completion
        
        stateMachine.addRoutes(event: .signedIn, transitions: [.qrCodeLoginScreen => .complete,
                                                               .oidcAuthentication => .complete,
                                                               .loginScreen => .complete]) { [weak self] context in
            guard let userSession = context.userInfo as? UserSessionProtocol else { fatalError("The user session wasn't included in the context") }
            self?.userHasSignedIn(userSession: userSession)
        }
        
        // Unhandled
        
        stateMachine.addErrorHandler { context in
            switch (context.fromState, context.toState) {
            case (.complete, .complete):
                break // Ignore all events triggered by
            default:
                fatalError("Unexpected transition: \(context)")
            }
        }
    }
    
    private func showStartScreen(fromState: State, applying provisioningParameters: AccountProvisioningParameters? = nil) {
        let parameters = AuthenticationStartScreenParameters(authenticationService: authenticationService,
                                                             provisioningParameters: provisioningParameters,
                                                             isBugReportServiceEnabled: bugReportService.isEnabled,
                                                             appSettings: appSettings,
                                                             userIndicatorController: userIndicatorController)
        let coordinator = AuthenticationStartScreenCoordinator(parameters: parameters)
        
        coordinator.actions
            .sink { [weak self] action in
                guard let self else { return }
                
                switch action {
                case .loginWithQR:
                    stateMachine.tryEvent(.loginWithQR)
                case .login:
                    stateMachine.tryEvent(.confirmServer(.login))
                case .register:
                    stateMachine.tryEvent(.confirmServer(.register))
                case .reportProblem:
                    stateMachine.tryEvent(.reportProblem)
                    
                case .loginDirectlyWithOIDC(let oidcData, let window):
                    stateMachine.tryEvent(.continueWithOIDC, userInfo: (oidcData, window))
                case .loginDirectlyWithPassword(let loginHint):
                    startAuthentication(flow: .login, loginHint: loginHint)
                case .verifyInviteCode(let inviteCode):
                    verifyInviteCode(inviteCode: inviteCode)
                }
            }
            .store(in: &cancellables)
        
        navigationStackCoordinator.setRootCoordinator(coordinator)
        
        if fromState == .initial {
            navigationRootCoordinator.setRootCoordinator(navigationStackCoordinator)
        }
    }
    
    // MARK: - QR Code
    
    private func showQRCodeLoginScreen(fromState: State) {
        let coordinator = QRCodeLoginScreenCoordinator(parameters: .init(qrCodeLoginService: qrCodeLoginService,
                                                                         canSignInManually: fromState != .restrictedStartScreen,
                                                                         orientationManager: appMediator.windowManager,
                                                                         appMediator: appMediator))
        coordinator.actionsPublisher.sink { [weak self] action in
            guard let self else {
                return
            }
            switch action {
            case .signInManually:
                navigationStackCoordinator.setSheetCoordinator(nil)
                stateMachine.tryEvent(.cancelledLoginWithQR(previousState: fromState))
                stateMachine.tryEvent(.confirmServer(.login))
            case .cancel:
                navigationStackCoordinator.setSheetCoordinator(nil)
                stateMachine.tryEvent(.cancelledLoginWithQR(previousState: fromState))
            case .done(let userSession):
                navigationStackCoordinator.setSheetCoordinator(nil)
                // Since the qr code login flow includes verification
                appSettings.hasRunIdentityConfirmationOnboarding = true
                DispatchQueue.main.async {
                    self.stateMachine.tryEvent(.signedIn, userInfo: userSession)
                }
            }
        }
        .store(in: &cancellables)
        navigationStackCoordinator.setSheetCoordinator(coordinator) // Don't use the callback (interactive dismiss disabled), choose the event with the action.
    }
    
    // MARK: - Manual Authentication
    
    // TODO: Move this method after showServerConfirmationScreen
    private func showServerSelectionScreen(authenticationFlow: AuthenticationFlow) {
        let navigationCoordinator = NavigationStackCoordinator()
        
        let parameters = ServerSelectionScreenCoordinatorParameters(authenticationService: authenticationService,
                                                                    authenticationFlow: authenticationFlow,
                                                                    userIndicatorController: userIndicatorController)
        let coordinator = ServerSelectionScreenCoordinator(parameters: parameters)
        
        coordinator.actions
            .sink { [weak self] action in
                guard let self else { return }
                
                switch action {
                case .updated:
                    navigationStackCoordinator.setSheetCoordinator(nil)
                case .dismiss:
                    navigationStackCoordinator.setSheetCoordinator(nil)
                }
            }
            .store(in: &cancellables)
        
        navigationCoordinator.setRootCoordinator(coordinator)
        navigationStackCoordinator.setSheetCoordinator(navigationCoordinator)
    }
    
    private func startAuthentication(flow: AuthenticationFlow, loginHint: String?) {
        Task {
            startLoading()
            switch await authenticationService.configure(for: appSettings.defaultHomeserverAddress, flow: .login) {
            case .success:
                stopLoading()
                stateMachine.tryEvent(.continueWithPassword, userInfo: loginHint)
            case .failure:
                stopLoading()
                showServerSelectionScreen(authenticationFlow: flow)
            }
        }
    }
    
    private func showServerConfirmationScreen(authenticationFlow: AuthenticationFlow) {
        // Reset the service back to the default homeserver before continuing. This ensures
        // we check that registration is supported if it was previously configured for login.
        authenticationService.reset()
        
        let parameters = ServerConfirmationScreenCoordinatorParameters(authenticationService: authenticationService,
                                                                       authenticationFlow: authenticationFlow,
                                                                       userIndicatorController: userIndicatorController)
        let coordinator = ServerConfirmationScreenCoordinator(parameters: parameters)
        
        coordinator.actions.sink { [weak self] action in
            guard let self else { return }
            
            switch action {
            case .continueWithOIDC(let oidcData, let window):
                stateMachine.tryEvent(.continueWithOIDC, userInfo: (oidcData, window))
            case .continueWithPassword:
                stateMachine.tryEvent(.continueWithPassword)
            case .changeServer:
                stateMachine.tryEvent(.changeServer(authenticationFlow))
            }
        }
        .store(in: &cancellables)
        
        navigationStackCoordinator.push(coordinator) { [weak self] in
            self?.stateMachine.tryEvent(.cancelledServerConfirmation)
        }
    }
    
    private func showOIDCAuthentication(oidcData: OIDCAuthorizationDataProxy, presentationAnchor: UIWindow, fromState: State) {
        let presenter = OIDCAuthenticationPresenter(authenticationService: authenticationService,
                                                    oidcRedirectURL: appSettings.oidcRedirectURL,
                                                    presentationAnchor: presentationAnchor,
                                                    userIndicatorController: userIndicatorController)
        oidcPresenter = presenter
        
        Task {
            switch await presenter.authenticate(using: oidcData) {
            case .success(let userSession):
                stateMachine.tryEvent(.signedIn, userInfo: userSession)
            case .failure:
                stateMachine.tryEvent(.cancelledOIDCAuthentication(previousState: fromState))
                // Nothing more to do, the alerts are handled by the presenter.
            }
            oidcPresenter = nil
        }
    }
    
    private func showLoginScreen(loginHint: String?, fromState: State) {
        let parameters = LoginScreenCoordinatorParameters(authenticationService: authenticationService,
                                                          loginHint: loginHint,
                                                          userIndicatorController: userIndicatorController,
                                                          analytics: analytics)
        let coordinator = LoginScreenCoordinator(parameters: parameters)
        
        coordinator.actions
            .sink { [weak self] action in
                guard let self else { return }

                switch action {
                case .signedIn(let userSession):
                    stateMachine.tryEvent(.signedIn, userInfo: userSession)
                case .configuredForOIDC:
                    // Pop back to the confirmation screen for OIDC login to continue.
                    navigationStackCoordinator.pop(animated: false)
                }
            }
            .store(in: &cancellables)
        
        navigationStackCoordinator.push(coordinator) { [weak self] in
            self?.stateMachine.tryEvent(.cancelledPasswordLogin(previousState: fromState))
        }
    }
    
    // MARK: - Bug Report
    
    private func startBugReportFlow(fromState: State) {
        let coordinator = BugReportFlowCoordinator(parameters: .init(presentationMode: .sheet(navigationStackCoordinator),
                                                                     userIndicatorController: userIndicatorController,
                                                                     bugReportService: bugReportService,
                                                                     userSession: nil))
        coordinator.actionsPublisher.sink { [weak self] action in
            switch action {
            case .complete:
                self?.stateMachine.tryEvent(.bugReportFlowComplete(previousState: fromState))
            }
        }
        .store(in: &cancellables)
        
        bugReportFlowCoordinator = coordinator
        coordinator.start()
    }
    
    // MARK: - Completion
        
    private func userHasSignedIn(userSession: UserSessionProtocol) {
        delegate?.authenticationFlowCoordinator(didLoginWithSession: userSession)
    }
    
    private static let loadingIndicatorIdentifier = "\(AuthenticationFlowCoordinator.self)-Loading"
    
    private func startLoading() {
        userIndicatorController.submitIndicator(UserIndicator(id: Self.loadingIndicatorIdentifier,
                                                              type: .modal,
                                                              title: "",
                                                              persistent: true))
    }
    
    private func stopLoading() {
        userIndicatorController.retractIndicatorWithId(Self.loadingIndicatorIdentifier)
    }
    
    /// Processes an error to either update the flow or display it to the user.
    private func handleError(_ error: AuthenticationServiceError) {
        MXLog.warning("Error occurred: \(error)")
        
        switch error {
        case .oidcError(.notSupported):
            // Temporary alert hijacking the use of .notSupported, can be removed when OIDC support is in the SDK.
            userIndicatorController.alertInfo = AlertInfo(id: UUID(),
                                                          title: L10n.commonError,
                                                          message: L10n.commonServerNotSupported)
        case .oidcError(.userCancellation):
            // No need to show an error, the user cancelled authentication.
            break
        default:
            userIndicatorController.alertInfo = AlertInfo(id: UUID())
        }
    }
    
    private func verifyInviteCode(inviteCode: String) {
        Task {
            startLoading()
            switch await authenticationService.verifyCreateAccountInviteCode(inviteCode: inviteCode) {
            case .success:
                stopLoading()
                showCreateAccountScreen(inviteCode)
            case .failure:
                stopLoading()
                userIndicatorController.alertInfo = AlertInfo(id: UUID(),
                                                              title: L10n.commonError,
                                                              message: "Invite code is not valid.")
            }
        }
    }
    
    private func showCreateAccountScreen(_ inviteCode: String) {
        let parameters = CreateAccountScreenParameters(authenticationService: authenticationService,
                                                       userIndicatorController: userIndicatorController,
                                                       inviteCode: inviteCode)
        let coordinator = CreateAccountScreenCoordinator(parameters: parameters)
        coordinator.actions
            .sink { [weak self] action in
                guard let self else { return }

                switch action {
                case .accountCreated(let userSession):
                    CreateAccountHelper.shared.inviteCode = inviteCode
                    userHasSignedIn(userSession: userSession)
                case .openLoginScreen:
                    navigationStackCoordinator.pop(animated: false)
                    stateMachine.tryEvent(.continueWithPassword, userInfo: nil)
                }
            }
            .store(in: &cancellables)
        navigationStackCoordinator.push(coordinator)
    }
}<|MERGE_RESOLUTION|>--- conflicted
+++ resolved
@@ -226,22 +226,16 @@
         stateMachine.addRoutes(event: .cancelledOIDCAuthentication(previousState: .restrictedStartScreen), transitions: [.oidcAuthentication => .restrictedStartScreen])
         
         stateMachine.addRoutes(event: .continueWithPassword, transitions: [.serverConfirmationScreen => .loginScreen,
-<<<<<<< HEAD
+                                                                           .restrictedStartScreen => .loginScreen]) { [weak self] context in
                                                                            .provisionedStartScreen => .loginScreen,
                                                                            .startScreen => .loginScreen]) { [weak self] context in
-=======
-                                                                           .restrictedStartScreen => .loginScreen]) { [weak self] context in
->>>>>>> a618f140
             let loginHint = context.userInfo as? String
             self?.showLoginScreen(loginHint: loginHint, fromState: context.fromState)
         }
         stateMachine.addRoutes(event: .cancelledPasswordLogin(previousState: .serverConfirmationScreen), transitions: [.loginScreen => .serverConfirmationScreen])
-<<<<<<< HEAD
+        stateMachine.addRoutes(event: .cancelledPasswordLogin(previousState: .restrictedStartScreen), transitions: [.loginScreen => .restrictedStartScreen])
         stateMachine.addRoutes(event: .cancelledPasswordLogin(previousState: .provisionedStartScreen), transitions: [.loginScreen => .provisionedStartScreen])
         stateMachine.addRoutes(event: .cancelledPasswordLogin(previousState: .startScreen), transitions: [.loginScreen => .startScreen])
-=======
-        stateMachine.addRoutes(event: .cancelledPasswordLogin(previousState: .restrictedStartScreen), transitions: [.loginScreen => .restrictedStartScreen])
->>>>>>> a618f140
         
         // Bug Report
         
