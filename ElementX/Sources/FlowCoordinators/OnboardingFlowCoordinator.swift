--- conflicted
+++ resolved
@@ -295,14 +295,9 @@
     
     private func presentRecoveryKeyScreen(isForceKeyReset: Bool = false) {
         let parameters = SecureBackupRecoveryKeyScreenCoordinatorParameters(secureBackupController: userSession.clientProxy.secureBackupController,
-<<<<<<< HEAD
-                                                                            userIndicatorController: ServiceLocator.shared.userIndicatorController,
+                                                                            userIndicatorController: userIndicatorController,
                                                                             isModallyPresented: false,
                                                                             isForceKeyReset: isForceKeyReset)
-=======
-                                                                            userIndicatorController: userIndicatorController,
-                                                                            isModallyPresented: false)
->>>>>>> dfb24252
         
         let coordinator = SecureBackupRecoveryKeyScreenCoordinator(parameters: parameters)
         
