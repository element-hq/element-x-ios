//
// Copyright 2023, 2024 New Vector Ltd.
//
// SPDX-License-Identifier: AGPL-3.0-only OR LicenseRef-Element-Commercial
// Please see LICENSE files in the repository root for full details.
//

import Combine
import SwiftState
import SwiftUI
import UserNotifications

enum RoomFlowCoordinatorAction: Equatable {
    case presentCallScreen(roomProxy: JoinedRoomProxyProtocol)
    case finished
    
    static func == (lhs: RoomFlowCoordinatorAction, rhs: RoomFlowCoordinatorAction) -> Bool {
        switch (lhs, rhs) {
        case (.presentCallScreen(let lhsRoomProxy), .presentCallScreen(let rhsRoomProxy)):
            lhsRoomProxy.id == rhsRoomProxy.id
        case (.finished, .finished):
            true
        default:
            false
        }
    }
}

/// A value that represents where the room flow will be started.
enum RoomFlowCoordinatorEntryPoint: Hashable {
    /// The flow will start by showing the room directly.
    case room
    /// The flow will start by showing the room, focussing on the supplied event ID.
    case eventID(String)
    /// The flow will start by showing the room's details.
    case roomDetails
    /// An external media share request
    case share(ShareExtensionPayload)
    
    var isEventID: Bool {
        guard case .eventID = self else { return false }
        return true
    }
}

struct FocusEvent: Hashable {
    /// The event ID that the timeline should be focussed around
    let eventID: String
    /// if the focus is coming from the pinned timeline, this should also update the pin banner
    let shouldSetPin: Bool
}

private enum PresentationAction: Hashable {
    case eventFocus(FocusEvent)
    case share(ShareExtensionPayload)
    
    var focusedEvent: FocusEvent? {
        switch self {
        case .eventFocus(let focusEvent):
            focusEvent
        default:
            nil
        }
    }
    
    var sharedText: String? {
        switch self {
        case .share(.text(_, let text)):
            text
        default:
            nil
        }
    }
}

// swiftlint:disable:next type_body_length
class RoomFlowCoordinator: FlowCoordinatorProtocol {
    private let roomID: String
    private let userSession: UserSessionProtocol
    private let isChildFlow: Bool
    private let timelineControllerFactory: TimelineControllerFactoryProtocol
    private let navigationStackCoordinator: NavigationStackCoordinator
    private let emojiProvider: EmojiProviderProtocol
    private let ongoingCallRoomIDPublisher: CurrentValuePublisher<String?, Never>
    private let appMediator: AppMediatorProtocol
    private let appSettings: AppSettings
    private let analytics: AnalyticsService
    private let userIndicatorController: UserIndicatorControllerProtocol
    
    private var roomProxy: JoinedRoomProxyProtocol!
    
    private var roomScreenCoordinator: RoomScreenCoordinator?
    private weak var joinRoomScreenCoordinator: JoinRoomScreenCoordinator?
    
    // periphery:ignore - used to avoid deallocation
    private var rolesAndPermissionsFlowCoordinator: RoomRolesAndPermissionsFlowCoordinator?
    // periphery:ignore - used to avoid deallocation
    private var pinnedEventsTimelineFlowCoordinator: PinnedEventsTimelineFlowCoordinator?
    // periphery:ignore - used to avoid deallocation
    private var mediaEventsTimelineFlowCoordinator: MediaEventsTimelineFlowCoordinator?
    // periphery:ignore - used to avoid deallocation
    private var childRoomFlowCoordinator: RoomFlowCoordinator?
    
    private let stateMachine: StateMachine<State, Event> = .init(state: .initial)
    
    private var cancellables = Set<AnyCancellable>()
    
    private let actionsSubject: PassthroughSubject<RoomFlowCoordinatorAction, Never> = .init()
    var actions: AnyPublisher<RoomFlowCoordinatorAction, Never> {
        actionsSubject.eraseToAnyPublisher()
    }
    
<<<<<<< HEAD
    private var timelineController: RoomTimelineControllerProtocol?
    private let zeroAttachmentService: ZeroAttachmentService
=======
    private var timelineController: TimelineControllerProtocol?
>>>>>>> 42257a18
    
    init(roomID: String,
         userSession: UserSessionProtocol,
         isChildFlow: Bool,
         timelineControllerFactory: TimelineControllerFactoryProtocol,
         navigationStackCoordinator: NavigationStackCoordinator,
         emojiProvider: EmojiProviderProtocol,
         ongoingCallRoomIDPublisher: CurrentValuePublisher<String?, Never>,
         appMediator: AppMediatorProtocol,
         appSettings: AppSettings,
         analytics: AnalyticsService,
         userIndicatorController: UserIndicatorControllerProtocol) async {
        self.roomID = roomID
        self.userSession = userSession
        self.isChildFlow = isChildFlow
        self.timelineControllerFactory = timelineControllerFactory
        self.navigationStackCoordinator = navigationStackCoordinator
        self.emojiProvider = emojiProvider
        self.ongoingCallRoomIDPublisher = ongoingCallRoomIDPublisher
        self.appMediator = appMediator
        self.appSettings = appSettings
        self.analytics = analytics
        self.userIndicatorController = userIndicatorController
        zeroAttachmentService = ZeroAttachmentService(appSettings: appSettings)
        
        setupStateMachine()
        
        analytics.signpost.beginRoomFlow(roomID)
    }
        
    // MARK: - FlowCoordinatorProtocol
    
    func start() {
        fatalError("This flow coordinator expect a route")
    }
    
    func handleAppRoute(_ appRoute: AppRoute, animated: Bool) {
        guard stateMachine.state != .complete else {
            fatalError("This flow coordinator is `finished` ☠️")
        }
        
        switch appRoute {
        case .room(let roomID, let via):
            Task {
                await handleRoomRoute(roomID: roomID, via: via, animated: animated)
            }
        case .childRoom(let roomID, let via):
            if case .presentingChild = stateMachine.state, let childRoomFlowCoordinator {
                childRoomFlowCoordinator.handleAppRoute(appRoute, animated: animated)
            } else if roomID != roomProxy.id {
                stateMachine.tryEvent(.startChildFlow(roomID: roomID, via: via, entryPoint: .room), userInfo: EventUserInfo(animated: animated))
            } else {
                MXLog.info("Ignoring presentation of the same room as a child of this one.")
            }
        case .roomDetails(let roomID):
            guard roomID == self.roomID else { fatalError("Navigation route doesn't belong to this room flow.") }
            
            Task {
                if roomProxy == nil {
                    guard case let .joined(roomProxy) = await userSession.clientProxy.roomForIdentifier(roomID) else {
                        return
                    }
                    
                    await storeAndSubscribeToRoomProxy(roomProxy)
                }
                
                stateMachine.tryEvent(.presentRoomDetails, userInfo: EventUserInfo(animated: animated))
            }
        case .roomMemberDetails(let userID):
            // Always assume this will be presented on the child, external permalinks to a user aren't for a room member.
            if case .presentingChild = stateMachine.state, let childRoomFlowCoordinator {
                childRoomFlowCoordinator.handleAppRoute(appRoute, animated: animated)
            } else {
                stateMachine.tryEvent(.presentRoomMemberDetails(userID: userID), userInfo: EventUserInfo(animated: animated))
            }
        case .event(let eventID, let roomID, let via):
            Task {
                await handleRoomRoute(roomID: roomID,
                                      via: via,
                                      presentationAction: .eventFocus(.init(eventID: eventID, shouldSetPin: false)),
                                      animated: animated)
            }
        case .childEvent(let eventID, let roomID, let via):
            if case .presentingChild = stateMachine.state, let childRoomFlowCoordinator {
                childRoomFlowCoordinator.handleAppRoute(appRoute, animated: animated)
            } else if roomID != roomProxy.id {
                stateMachine.tryEvent(.startChildFlow(roomID: roomID, via: via, entryPoint: .eventID(eventID)), userInfo: EventUserInfo(animated: animated))
            } else {
                roomScreenCoordinator?.focusOnEvent(.init(eventID: eventID, shouldSetPin: false))
            }
        case .share(let payload):
            guard let roomID = payload.roomID, roomID == self.roomID else {
                fatalError("Navigation route doesn't belong to this room flow.")
            }
            
            Task {
                await handleRoomRoute(roomID: roomID,
                                      via: [],
                                      presentationAction: .share(payload),
                                      animated: animated)
            }
        case .roomAlias, .childRoomAlias, .eventOnRoomAlias, .childEventOnRoomAlias:
            break // These are converted to a room ID route one level above.
        case .roomList, .userProfile, .call, .genericCallLink, .settings, .chatBackupSettings:
            break // These routes can't be handled.
        }
    }
    
    private func presentCallScreen(roomID: String) async {
        guard case let .joined(roomProxy) = await userSession.clientProxy.roomForIdentifier(roomID) else {
            return
        }
        
        actionsSubject.send(.presentCallScreen(roomProxy: roomProxy))
    }
    
    private func handleRoomRoute(roomID: String, via: [String], presentationAction: PresentationAction? = nil, animated: Bool) async {
        guard roomID == self.roomID else { fatalError("Navigation route doesn't belong to this room flow.") }
        
        guard let room = await userSession.clientProxy.roomForIdentifier(roomID) else {
            stateMachine.tryEvent(.presentJoinRoomScreen(via: via), userInfo: EventUserInfo(animated: animated))
            return
        }
        
        switch room {
        case .joined(let roomProxy):
            await storeAndSubscribeToRoomProxy(roomProxy)
            stateMachine.tryEvent(.presentRoom(presentationAction: presentationAction), userInfo: EventUserInfo(animated: animated))
        default:
            stateMachine.tryEvent(.presentJoinRoomScreen(via: via), userInfo: EventUserInfo(animated: animated))
        }
    }

    func clearRoute(animated: Bool) {
        guard stateMachine.state != .initial else {
            return
        }
        
        stateMachine.tryEvent(.dismissFlow, userInfo: EventUserInfo(animated: animated))
    }
    
    // MARK: - Private
    
    private func storeAndSubscribeToRoomProxy(_ roomProxy: JoinedRoomProxyProtocol) async {
        if let oldRoomProxy = self.roomProxy {
            if oldRoomProxy.id != roomProxy.id {
                fatalError("Trying to create different room proxies for the same flow coordinator")
            }
            
            MXLog.warning("Found an existing proxy, returning.")
            return
        }
                
        await roomProxy.subscribeForUpdates()
        
        // Make sure not to set this until after the subscription has succeeded, otherwise the
        // early return above could result in trying to access the room's timeline provider
        // before it has been set which triggers a fatal error.
        self.roomProxy = roomProxy
        zeroAttachmentService.setRoomEncrypted(roomProxy.isEncrypted)
    }
    
    // swiftlint:disable:next function_body_length
    private func setupStateMachine() {
        stateMachine.addRouteMapping { event, fromState, _ in
            switch (fromState, event) {
            case (_, .presentJoinRoomScreen):
                return .joinRoomScreen
            case (_, .dismissJoinRoomScreen):
                return .complete
                
            case (_, .presentRoom):
                return .room
            case (_, .dismissFlow):
                return .complete
                
            case (.initial, .presentRoomDetails):
                return .roomDetails(isRoot: true)
            case (.room, .presentRoomDetails):
                return .roomDetails(isRoot: false)
            case (.roomDetails, .dismissRoomDetails):
                return .room
                
            case (.roomDetails, .presentRoomDetailsEditScreen):
                return .roomDetailsEditScreen
            case (.roomDetailsEditScreen, .dismissRoomDetailsEditScreen):
                return .roomDetails(isRoot: false)
                
            case (.roomDetails, .presentNotificationSettingsScreen):
                return .notificationSettings
            case (.notificationSettings, .dismissNotificationSettingsScreen):
                return .roomDetails(isRoot: false)
                
            case (.notificationSettings, .presentGlobalNotificationSettingsScreen):
                return .globalNotificationSettings
            case (.globalNotificationSettings, .dismissGlobalNotificationSettingsScreen):
                return .notificationSettings
                
            case (.roomDetails, .presentRoomMembersList):
                return .roomMembersList
            case (.roomMembersList, .dismissRoomMembersList):
                return .roomDetails(isRoot: false)

            case (_, .presentRoomMemberDetails(userID: let userID)):
                return .roomMemberDetails(userID: userID, previousState: fromState)
            case (.roomMemberDetails(_, let previousState), .dismissRoomMemberDetails):
                return previousState
            
            case (.roomMemberDetails(_, let previousState), .presentUserProfile(let userID)):
                return .userProfile(userID: userID, previousState: previousState)
            case (.userProfile(_, let previousState), .dismissUserProfile):
                return previousState
                
            case (_, .presentInviteUsersScreen):
                return .inviteUsersScreen(previousState: fromState)
            case (.inviteUsersScreen(let previousState), .dismissInviteUsersScreen):
                return previousState
                
            case (.room, .presentReportContent(let itemID, let senderID)):
                return .reportContent(itemID: itemID, senderID: senderID)
            case (.reportContent, .dismissReportContent):
                return .room
                
            case (.room, .presentMediaUploadPicker(let source)):
                return .mediaUploadPicker(source: source)
            case (.mediaUploadPicker, .dismissMediaUploadPicker):
                return .room
                
            case (.mediaUploadPicker, .presentMediaUploadPreview(let fileURL)):
                return .mediaUploadPreview(fileURL: fileURL)
            case (.room, .presentMediaUploadPreview(let fileURL)):
                return .mediaUploadPreview(fileURL: fileURL)
            case (.mediaUploadPreview, .dismissMediaUploadPreview):
                return .room
                
            case (.room, .presentEmojiPicker(let itemID, let selectedEmoji)):
                return .emojiPicker(itemID: itemID, selectedEmojis: selectedEmoji)
            case (.emojiPicker, .dismissEmojiPicker):
                return .room

            case (.room, .presentMessageForwarding(let forwardingItem)):
                return .messageForwarding(forwardingItem: forwardingItem)
            case (.messageForwarding, .dismissMessageForwarding):
                return .room

            case (.room, .presentMapNavigator):
                return .mapNavigator
            case (.mapNavigator, .dismissMapNavigator):
                return .room
            
            case (.room, .presentPollForm):
                return .pollForm
            case (.pollForm, .dismissPollForm):
                return .room
                
            case (.room, .presentPinnedEventsTimeline):
                return .pinnedEventsTimeline(previousState: fromState)
            case (.roomDetails, .presentPinnedEventsTimeline):
                return .pinnedEventsTimeline(previousState: fromState)
            case (.pinnedEventsTimeline(let previousState), .dismissPinnedEventsTimeline):
                return previousState
                
            case (.roomDetails, .presentPollsHistory):
                return .pollsHistory
            case (.pollsHistory, .dismissPollsHistory):
                return .roomDetails(isRoot: false)
            
            case (.pollsHistory, .presentPollForm):
                return .pollsHistoryForm
            case (.pollsHistoryForm, .dismissPollForm):
                return .pollsHistory
            
            case (.roomDetails, .presentRolesAndPermissionsScreen):
                return .rolesAndPermissions
            case (.rolesAndPermissions, .dismissRolesAndPermissionsScreen):
                return .roomDetails(isRoot: false)
            
            case (.room, .presentResolveSendFailure):
                return .resolveSendFailure
            case (.resolveSendFailure, .dismissResolveSendFailure):
                return .room
            
            case (_, .startChildFlow(let roomID, _, _)):
                return .presentingChild(childRoomID: roomID, previousState: fromState)
            case (.presentingChild(_, let previousState), .dismissChildFlow):
                return previousState
                
            case (_, .presentKnockRequestsListScreen):
                return .knockRequestsList(previousState: fromState)
            case (.knockRequestsList(let previousState), .dismissKnockRequestsListScreen):
                return previousState
                
            case (.roomDetails, .presentMediaEventsTimeline):
                return .mediaEventsTimeline(previousState: fromState)
            case (.mediaEventsTimeline(let previousState), .dismissMediaEventsTimeline):
                return previousState
                
            case (.roomDetails, .presentSecurityAndPrivacyScreen):
                return .securityAndPrivacy(previousState: fromState)
            case (.securityAndPrivacy(let previousState), .dismissSecurityAndPrivacyScreen):
                return previousState
            
            default:
                return nil
            }
        }
        
        stateMachine.addAnyHandler(.any => .any) { [weak self] context in
            guard let self else { return }
            
            let animated = (context.userInfo as? EventUserInfo)?.animated ?? true
            
            switch (context.fromState, context.event, context.toState) {
            case (_, .presentJoinRoomScreen(let via), .joinRoomScreen):
                presentJoinRoomScreen(via: via, animated: true)
            case (_, .dismissJoinRoomScreen, .complete):
                dismissFlow(animated: animated)
                
            case (_, .presentRoom(let presentationAction), .room):
                Task {
                    await self.presentRoom(fromState: context.fromState,
                                           presentationAction: presentationAction,
                                           animated: animated)
                }
            case (_, .dismissFlow, .complete):
                dismissFlow(animated: animated)
            
            case (.initial, .presentRoomDetails, .roomDetails(let isRoot)),
                 (.room, .presentRoomDetails, .roomDetails(let isRoot)),
                 (.roomDetails, .presentRoomDetails, .roomDetails(let isRoot)):
                Task { await self.presentRoomDetails(isRoot: isRoot, animated: animated) }
            case (.roomDetails, .dismissRoomDetails, .room):
                break
                
            case (.roomDetails, .presentRoomDetailsEditScreen, .roomDetailsEditScreen):
                presentRoomDetailsEditScreen()
            case (.roomDetailsEditScreen, .dismissRoomDetailsEditScreen, .roomDetails):
                break
                
            case (.roomDetails, .presentNotificationSettingsScreen, .notificationSettings):
                presentNotificationSettingsScreen()
            case (.notificationSettings, .dismissNotificationSettingsScreen, .roomDetails):
                break
                
            case (.notificationSettings, .presentGlobalNotificationSettingsScreen, .globalNotificationSettings):
                presentGlobalNotificationSettingsScreen()
            case (.globalNotificationSettings, .dismissGlobalNotificationSettingsScreen, .notificationSettings):
                break
                
            case (.roomDetails, .presentRoomMembersList, .roomMembersList):
                presentRoomMembersList()
            case (.roomMembersList, .dismissRoomMembersList, .roomDetails):
                break
                
            case (.room, .presentRoomMemberDetails, .roomMemberDetails(let userID, _)):
                presentRoomMemberDetails(userID: userID)
            case (.roomMemberDetails, .dismissRoomMemberDetails, .room):
                break
                
            case (.roomMembersList, .presentRoomMemberDetails, .roomMemberDetails(let userID, _)):
                presentRoomMemberDetails(userID: userID)
            case (.roomMemberDetails, .dismissRoomMemberDetails, .roomMembersList):
                break
            
            case (.roomMemberDetails, .presentUserProfile(let userID), .userProfile):
                replaceRoomMemberDetailsWithUserProfile(userID: userID)
            case (.userProfile, .dismissUserProfile, .room):
                break
                
            case (.roomDetails, .presentInviteUsersScreen, .inviteUsersScreen):
                presentInviteUsersScreen()
            case (.inviteUsersScreen, .dismissInviteUsersScreen, .roomDetails):
                break
                
            case (.roomMembersList, .presentInviteUsersScreen, .inviteUsersScreen):
                presentInviteUsersScreen()
            case (.inviteUsersScreen, .dismissInviteUsersScreen, .roomMembersList):
                break
                
            case (.room, .presentReportContent, .reportContent(let itemID, let senderID)):
                presentReportContent(for: itemID, from: senderID)
            case (.reportContent, .dismissReportContent, .room):
                break
                
            case (.room, .presentMediaUploadPicker, .mediaUploadPicker(let source)):
                presentMediaUploadPickerWithSource(source)
            case (.mediaUploadPicker, .dismissMediaUploadPicker, .room):
                break
                
            case (.mediaUploadPicker, .presentMediaUploadPreview, .mediaUploadPreview(let fileURL)):
                presentMediaUploadPreviewScreen(for: fileURL, animated: animated)
            case (.room, .presentMediaUploadPreview, .mediaUploadPreview(let fileURL)):
                presentMediaUploadPreviewScreen(for: fileURL, animated: animated)
            case (.mediaUploadPreview, .dismissMediaUploadPreview, .room):
                break
                
            case (.room, .presentEmojiPicker, .emojiPicker(let itemID, let selectedEmoji)):
                presentEmojiPicker(for: itemID, selectedEmoji: selectedEmoji)
            case (.emojiPicker, .dismissEmojiPicker, .room):
                break
                
            case (.room, .presentMessageForwarding(let forwardingItem), .messageForwarding):
                presentMessageForwarding(with: forwardingItem)
            case (.messageForwarding, .dismissMessageForwarding, .room):
                break

            case (.room, .presentMapNavigator(let mode), .mapNavigator):
                presentMapNavigator(interactionMode: mode)
            case (.mapNavigator, .dismissMapNavigator, .room):
                break

            case (.room, .presentPollForm(let mode), .pollForm):
                presentPollForm(mode: mode)
            case (.pollForm, .dismissPollForm, .room):
                break
                
            case (.room, .presentPinnedEventsTimeline, .pinnedEventsTimeline):
                startPinnedEventsTimelineFlow()
            case (.pinnedEventsTimeline, .dismissPinnedEventsTimeline, .room):
                break

            case (.roomDetails, .presentPollsHistory, .pollsHistory):
                presentPollsHistory()
            case (.pollsHistory, .dismissPollsHistory, .roomDetails):
                break
                
            case (.roomDetails, .presentPinnedEventsTimeline, .pinnedEventsTimeline):
                startPinnedEventsTimelineFlow()
            case (.pinnedEventsTimeline, .dismissPinnedEventsTimeline, .roomDetails):
                break
        
            case (.pollsHistory, .presentPollForm(let mode), .pollsHistoryForm):
                presentPollForm(mode: mode)
            case (.pollsHistoryForm, .dismissPollForm, .pollsHistory):
                break
            
            case (.roomDetails, .presentRolesAndPermissionsScreen, .rolesAndPermissions):
                presentRolesAndPermissionsScreen()
            case (.rolesAndPermissions, .dismissRolesAndPermissionsScreen, .roomDetails):
                rolesAndPermissionsFlowCoordinator = nil
                
            case (.roomDetails, .presentRoomMemberDetails(let userID), .roomMemberDetails):
                presentRoomMemberDetails(userID: userID)
            case (.roomMemberDetails, .dismissRoomMemberDetails, .roomDetails):
                break
                
            case (.roomMemberDetails, .dismissUserProfile, .roomDetails):
                break
            
            case (.room, .presentResolveSendFailure(let failure, let sendHandle), .resolveSendFailure):
                presentResolveSendFailure(failure: failure, sendHandle: sendHandle)
            case (.resolveSendFailure, .dismissResolveSendFailure, .room):
                break
                
            case (.roomDetails, .presentKnockRequestsListScreen, .knockRequestsList):
                presentKnockRequestsList()
            case (.knockRequestsList, .dismissKnockRequestsListScreen, .roomDetails):
                break
            case (.room, .presentKnockRequestsListScreen, .knockRequestsList):
                presentKnockRequestsList()
            case (.knockRequestsList, .dismissKnockRequestsListScreen, .room):
                break
            
            case (.roomDetails, .presentMediaEventsTimeline, .mediaEventsTimeline):
                Task { await self.startMediaEventsTimelineFlow() }
            case (.mediaEventsTimeline, .dismissMediaEventsTimeline, .roomDetails):
                break
                
            case (.roomDetails, .presentSecurityAndPrivacyScreen, .securityAndPrivacy):
                presentSecurityAndPrivacyScreen()
            case (.securityAndPrivacy, .dismissSecurityAndPrivacyScreen, .roomDetails):
                break
            
            // Child flow
            case (_, .startChildFlow(let roomID, let via, let entryPoint), .presentingChild):
                Task { await self.startChildFlow(for: roomID, via: via, entryPoint: entryPoint) }
            case (.presentingChild, .dismissChildFlow, _):
                childRoomFlowCoordinator = nil
            
            default:
                fatalError("Unknown transition: \(context)")
            }
        }
        
        stateMachine.addAnyHandler(.any => .any) { context in
            if let event = context.event {
                MXLog.info("Transitioning from `\(context.fromState)` to `\(context.toState)` with event `\(event)`")
            } else {
                MXLog.info("Transitioning from \(context.fromState)` to `\(context.toState)`")
            }
        }
        
        stateMachine.addErrorHandler { context in
            if context.fromState == context.toState {
                MXLog.error("Failed transition from equal states: \(context.fromState)")
            } else {
                fatalError("Failed transition with context: \(context)")
            }
        }
    }
    
    /// Updates the navigation stack so it displays the timeline for the given room
    /// - Parameters:
    ///   - fromState: The state that asked for the room presentation.
    ///   - focussedEvent: An (optional) struct that contains the event ID that the timeline should be focussed around, and a boolean telling if such event should update the pinned events banner
    ///   - animated: whether it should animate the transition
    private func presentRoom(fromState: State, presentationAction: PresentationAction?, animated: Bool) async {
        // If any sheets are presented dismiss them, rely on their dismissal callbacks to transition the state machine
        // through the correct states before presenting the room
        navigationStackCoordinator.setSheetCoordinator(nil)
        
        // Handle selecting the same room again
        if !isChildFlow {
            // First unwind the navigation stack
            navigationStackCoordinator.popToRoot(animated: animated)
            
            // And then decide if the room actually needs to be presented again
            switch fromState {
            case .initial, .roomDetails(isRoot: true), .joinRoomScreen:
                break
            default:
                // The room is already on the stack, no need to present it again
                
                switch presentationAction {
                case .eventFocus(let focusedEvent):
                    roomScreenCoordinator?.focusOnEvent(focusedEvent)
                case .share(.mediaFile(_, let mediaFile)):
                    stateMachine.tryEvent(.presentMediaUploadPreview(fileURL: mediaFile.url), userInfo: EventUserInfo(animated: animated))
                case .share(.text(_, let text)):
                    roomScreenCoordinator?.shareText(text)
                case .none:
                    break
                }
                
                return
            }
        }
        
        // Flag the room as read on entering, the timeline will take care of the read receipts
        Task { await roomProxy.flagAsUnread(false) }
        
        analytics.trackViewRoom(isDM: roomProxy.infoPublisher.value.isDirect, isSpace: roomProxy.infoPublisher.value.isSpace)
        
        let coordinator = makeRoomScreenCoordinator(presentationAction: presentationAction)
        roomScreenCoordinator = coordinator
        
        if !isChildFlow {
            let animated = UIDevice.current.userInterfaceIdiom == .phone ? animated : false
            navigationStackCoordinator.setRootCoordinator(coordinator, animated: animated) { [weak self] in
                self?.stateMachine.tryEvent(.dismissFlow)
            }
        } else {
            if joinRoomScreenCoordinator != nil {
                navigationStackCoordinator.pop()
            }
            
            navigationStackCoordinator.push(coordinator, animated: animated) { [weak self] in
                self?.stateMachine.tryEvent(.dismissFlow)
            }
        }
            
        switch presentationAction {
        case .share(.mediaFile(_, let mediaFile)):
            stateMachine.tryEvent(.presentMediaUploadPreview(fileURL: mediaFile.url), userInfo: EventUserInfo(animated: animated))
        case .share(.text), .eventFocus:
            break // These are both handled in the coordinator's init.
        case .none:
            break
        }
    }
    
    private func makeRoomScreenCoordinator(presentationAction: PresentationAction?) -> RoomScreenCoordinator {
        let userID = userSession.clientProxy.userID
        let timelineItemFactory = RoomTimelineItemFactory(userID: userID,
                                                          attributedStringBuilder: AttributedStringBuilder(mentionBuilder: MentionBuilder()),
<<<<<<< HEAD
                                                          stateEventStringBuilder: RoomStateEventStringBuilder(userID: userID),
                                                          zeroAttachmentService: zeroAttachmentService)
                
        let timelineController = roomTimelineControllerFactory.buildRoomTimelineController(roomProxy: roomProxy,
                                                                                           initialFocussedEventID: presentationAction?.focusedEvent?.eventID,
                                                                                           timelineItemFactory: timelineItemFactory,
                                                                                           mediaProvider: userSession.mediaProvider)
=======
                                                          stateEventStringBuilder: RoomStateEventStringBuilder(userID: userID))
        let timelineController = timelineControllerFactory.buildTimelineController(roomProxy: roomProxy,
                                                                                   initialFocussedEventID: presentationAction?.focusedEvent?.eventID,
                                                                                   timelineItemFactory: timelineItemFactory,
                                                                                   mediaProvider: userSession.mediaProvider)
>>>>>>> 42257a18
        self.timelineController = timelineController
        
        let completionSuggestionService = CompletionSuggestionService(roomProxy: roomProxy)
        let composerDraftService = ComposerDraftService(roomProxy: roomProxy, timelineItemfactory: timelineItemFactory)
        
        let parameters = RoomScreenCoordinatorParameters(clientProxy: userSession.clientProxy,
                                                         roomProxy: roomProxy,
                                                         focussedEvent: presentationAction?.focusedEvent,
                                                         sharedText: presentationAction?.sharedText,
                                                         timelineController: timelineController,
                                                         mediaProvider: userSession.mediaProvider,
                                                         mediaPlayerProvider: MediaPlayerProvider(),
                                                         voiceMessageMediaManager: userSession.voiceMessageMediaManager,
                                                         emojiProvider: emojiProvider,
                                                         completionSuggestionService: completionSuggestionService,
                                                         ongoingCallRoomIDPublisher: ongoingCallRoomIDPublisher,
                                                         appMediator: appMediator,
                                                         appSettings: appSettings,
                                                         composerDraftService: composerDraftService,
                                                         timelineControllerFactory: timelineControllerFactory)
        
        let coordinator = RoomScreenCoordinator(parameters: parameters)
        coordinator.actions
            .sink { [weak self] action in
                guard let self else { return }
                
                switch action {
                case .presentRoomDetails:
                    stateMachine.tryEvent(.presentRoomDetails)
                case .presentReportContent(let itemID, let senderID):
                    stateMachine.tryEvent(.presentReportContent(itemID: itemID, senderID: senderID))
                case .presentMediaUploadPicker(let source):
                    stateMachine.tryEvent(.presentMediaUploadPicker(source: source))
                case .presentMediaUploadPreviewScreen(let url):
                    stateMachine.tryEvent(.presentMediaUploadPreview(fileURL: url))
                case .presentEmojiPicker(let itemID, let selectedEmojis):
                    stateMachine.tryEvent(.presentEmojiPicker(itemID: itemID, selectedEmojis: selectedEmojis))
                case .presentLocationPicker:
                    stateMachine.tryEvent(.presentMapNavigator(interactionMode: .picker))
                case .presentPollForm(let mode):
                    stateMachine.tryEvent(.presentPollForm(mode: mode))
                case .presentLocationViewer(_, let geoURI, let description):
                    stateMachine.tryEvent(.presentMapNavigator(interactionMode: .viewOnly(geoURI: geoURI, description: description)))
                case .presentRoomMemberDetails(userID: let userID):
                    stateMachine.tryEvent(.presentRoomMemberDetails(userID: userID))
                case .presentMessageForwarding(let forwardingItem):
                    stateMachine.tryEvent(.presentMessageForwarding(forwardingItem: forwardingItem))
                case .presentCallScreen:
                    actionsSubject.send(.presentCallScreen(roomProxy: roomProxy))
                case .presentPinnedEventsTimeline:
                    stateMachine.tryEvent(.presentPinnedEventsTimeline)
                case .presentResolveSendFailure(failure: let failure, sendHandle: let sendHandle):
                    stateMachine.tryEvent(.presentResolveSendFailure(failure: failure, sendHandle: sendHandle))
                case .presentKnockRequestsList:
                    stateMachine.tryEvent(.presentKnockRequestsListScreen)
                }
            }
            .store(in: &cancellables)
        
        return coordinator
    }
    
    private func presentJoinRoomScreen(via: [String], animated: Bool) {
        let coordinator = JoinRoomScreenCoordinator(parameters: .init(roomID: roomID,
                                                                      via: via,
                                                                      clientProxy: userSession.clientProxy,
                                                                      mediaProvider: userSession.mediaProvider,
                                                                      userIndicatorController: userIndicatorController,
                                                                      appSettings: appSettings))
        
        joinRoomScreenCoordinator = coordinator
        
        coordinator.actionsPublisher
            .receive(on: DispatchQueue.main)
            .sink { [weak self] action in
                guard let self else { return }
                
                switch action {
                case .joined:
                    Task { [weak self] in
                        guard let self else { return }
                        
                        if case let .joined(roomProxy) = await userSession.clientProxy.roomForIdentifier(roomID) {
                            await storeAndSubscribeToRoomProxy(roomProxy)
                            stateMachine.tryEvent(.presentRoom(presentationAction: nil), userInfo: EventUserInfo(animated: animated))
                            
                            analytics.trackJoinedRoom(isDM: roomProxy.infoPublisher.value.isDirect,
                                                      isSpace: roomProxy.infoPublisher.value.isSpace,
                                                      activeMemberCount: UInt(roomProxy.infoPublisher.value.activeMembersCount))
                        } else {
                            stateMachine.tryEvent(.dismissFlow, userInfo: EventUserInfo(animated: animated))
                        }
                    }
                case .cancelled:
                    stateMachine.tryEvent(.dismissJoinRoomScreen)
                }
            }
            .store(in: &cancellables)
        
        if !isChildFlow {
            navigationStackCoordinator.setRootCoordinator(coordinator, animated: animated) { [weak self] in
                if self?.stateMachine.state == .joinRoomScreen {
                    self?.stateMachine.tryEvent(.dismissJoinRoomScreen)
                }
            }
        } else {
            navigationStackCoordinator.push(coordinator, animated: animated) { [weak self] in
                if self?.stateMachine.state == .joinRoomScreen {
                    self?.stateMachine.tryEvent(.dismissJoinRoomScreen)
                }
            }
        }
    }
    
    private func dismissFlow(animated: Bool) {
        childRoomFlowCoordinator?.clearRoute(animated: animated)
        
        if isChildFlow {
            // We don't support dismissing a child flow by itself, only the entire chain.
            MXLog.info("Leaving the rest of the navigation clean-up to the parent flow.")
            
            if joinRoomScreenCoordinator != nil {
                navigationStackCoordinator.pop()
            }
        } else {
            navigationStackCoordinator.popToRoot(animated: false)
            navigationStackCoordinator.setRootCoordinator(nil, animated: false)
        }
        
        timelineController = nil
        
        actionsSubject.send(.finished)
        analytics.signpost.endRoomFlow()
    }
    
    private func presentRoomDetails(isRoot: Bool, animated: Bool) async {
        let params = RoomDetailsScreenCoordinatorParameters(roomProxy: roomProxy,
                                                            clientProxy: userSession.clientProxy,
                                                            mediaProvider: userSession.mediaProvider,
                                                            analyticsService: analytics,
                                                            userIndicatorController: userIndicatorController,
                                                            notificationSettings: userSession.clientProxy.notificationSettings,
                                                            attributedStringBuilder: AttributedStringBuilder(mentionBuilder: MentionBuilder()),
                                                            appMediator: appMediator)
        let coordinator = RoomDetailsScreenCoordinator(parameters: params)
        coordinator.actions.sink { [weak self] action in
            guard let self else { return }
            
            switch action {
            case .leftRoom:
                stateMachine.tryEvent(.dismissFlow)
            case .presentRoomMembersList:
                stateMachine.tryEvent(.presentRoomMembersList)
            case .presentRoomDetailsEditScreen:
                stateMachine.tryEvent(.presentRoomDetailsEditScreen)
            case .presentNotificationSettingsScreen:
                stateMachine.tryEvent(.presentNotificationSettingsScreen)
            case .presentInviteUsersScreen:
                stateMachine.tryEvent(.presentInviteUsersScreen)
            case .presentPollsHistory:
                stateMachine.tryEvent(.presentPollsHistory)
            case .presentRolesAndPermissionsScreen:
                stateMachine.tryEvent(.presentRolesAndPermissionsScreen)
            case .presentCall:
                actionsSubject.send(.presentCallScreen(roomProxy: roomProxy))
            case .presentPinnedEventsTimeline:
                stateMachine.tryEvent(.presentPinnedEventsTimeline)
            case .presentKnockingRequestsListScreen:
                stateMachine.tryEvent(.presentKnockRequestsListScreen)
            case .presentMediaEventsTimeline:
                stateMachine.tryEvent(.presentMediaEventsTimeline)
            case .presentSecurityAndPrivacyScreen:
                stateMachine.tryEvent(.presentSecurityAndPrivacyScreen)
            case .presentRecipientDetails(let userID):
                stateMachine.tryEvent(.presentRoomMemberDetails(userID: userID))
            }
        }
        .store(in: &cancellables)
        
        if isRoot {
            navigationStackCoordinator.setRootCoordinator(coordinator, animated: animated) { [weak self] in
                guard let self else { return }
                if stateMachine.state != .room { // The root has been replaced by a room
                    stateMachine.tryEvent(.dismissFlow)
                }
            }
        } else {
            navigationStackCoordinator.push(coordinator, animated: animated) { [weak self] in
                guard let self else { return }
                if case .roomDetails = stateMachine.state {
                    stateMachine.tryEvent(.dismissRoomDetails)
                }
            }
        }
    }
    
    private func presentRoomMembersList() {
        let parameters = RoomMembersListScreenCoordinatorParameters(mediaProvider: userSession.mediaProvider,
                                                                    roomProxy: roomProxy,
                                                                    userIndicatorController: userIndicatorController,
                                                                    analytics: analytics)
        let coordinator = RoomMembersListScreenCoordinator(parameters: parameters)
        
        coordinator.actions
            .sink { [weak self] action in
                guard let self else { return }
                
                switch action {
                case .invite:
                    stateMachine.tryEvent(.presentInviteUsersScreen)
                case .selectedMember(let member):
                    stateMachine.tryEvent(.presentRoomMemberDetails(userID: member.userID))
                }
            }
            .store(in: &cancellables)
        
        navigationStackCoordinator.push(coordinator) { [weak self] in
            self?.stateMachine.tryEvent(.dismissRoomMembersList)
        }
    }
    
    private func presentKnockRequestsList() {
        let parameters = KnockRequestsListScreenCoordinatorParameters(roomProxy: roomProxy,
                                                                      mediaProvider: userSession.mediaProvider,
                                                                      userIndicatorController: userIndicatorController)
        let coordinator = KnockRequestsListScreenCoordinator(parameters: parameters)
        
        navigationStackCoordinator.push(coordinator) { [weak self] in
            self?.stateMachine.tryEvent(.dismissKnockRequestsListScreen)
        }
    }
    
    private func presentRoomDetailsEditScreen() {
        let stackCoordinator = NavigationStackCoordinator()
        
        let roomDetailsEditParameters = RoomDetailsEditScreenCoordinatorParameters(roomProxy: roomProxy,
                                                                                   mediaProvider: userSession.mediaProvider,
                                                                                   mediaUploadingPreprocessor: MediaUploadingPreprocessor(appSettings: appSettings),
                                                                                   navigationStackCoordinator: stackCoordinator,
                                                                                   userIndicatorController: userIndicatorController,
                                                                                   orientationManager: appMediator.windowManager)
        let roomDetailsEditCoordinator = RoomDetailsEditScreenCoordinator(parameters: roomDetailsEditParameters)
        
        roomDetailsEditCoordinator.actions.sink { [weak self] action in
            switch action {
            case .dismiss:
                self?.navigationStackCoordinator.setSheetCoordinator(nil)
            }
        }
        .store(in: &cancellables)
        
        stackCoordinator.setRootCoordinator(roomDetailsEditCoordinator)
        
        navigationStackCoordinator.setSheetCoordinator(stackCoordinator) { [weak self] in
            self?.stateMachine.tryEvent(.dismissRoomDetailsEditScreen)
        }
    }
    
    private func presentReportContent(for itemID: TimelineItemIdentifier, from senderID: String) {
        guard let eventID = itemID.eventID else {
            fatalError()
        }
        
        let stackCoordinator = NavigationStackCoordinator()
        let parameters = ReportContentScreenCoordinatorParameters(eventID: eventID,
                                                                  senderID: senderID,
                                                                  roomProxy: roomProxy,
                                                                  clientProxy: userSession.clientProxy,
                                                                  userIndicatorController: userIndicatorController)
        let coordinator = ReportContentScreenCoordinator(parameters: parameters)
        
        coordinator.actions
            .sink { [weak self] action in
                guard let self else { return }
                
                navigationStackCoordinator.setSheetCoordinator(nil)
                
                switch action {
                case .cancel:
                    break
                case .finish:
                    userIndicatorController.submitIndicator(UserIndicator(title: L10n.commonReportSubmitted, iconName: "checkmark"))
                }
            }
            .store(in: &cancellables)
        
        stackCoordinator.setRootCoordinator(coordinator)
        navigationStackCoordinator.setSheetCoordinator(stackCoordinator) { [weak self] in
            self?.stateMachine.tryEvent(.dismissReportContent)
        }
    }
    
    private func presentMediaUploadPickerWithSource(_ source: MediaPickerScreenSource) {
        let stackCoordinator = NavigationStackCoordinator()

        let mediaPickerCoordinator = MediaPickerScreenCoordinator(userIndicatorController: userIndicatorController,
                                                                  source: source,
                                                                  orientationManager: appMediator.windowManager) { [weak self] action in
            guard let self else {
                return
            }
            switch action {
            case .cancel:
                navigationStackCoordinator.setSheetCoordinator(nil)
            case .selectMediaAtURL(let url):
                stateMachine.tryEvent(.presentMediaUploadPreview(fileURL: url))
            }
        }

        stackCoordinator.setRootCoordinator(mediaPickerCoordinator)

        navigationStackCoordinator.setSheetCoordinator(stackCoordinator) { [weak self] in
            if case .mediaUploadPicker = self?.stateMachine.state {
                self?.stateMachine.tryEvent(.dismissMediaUploadPicker)
            }
        }
    }

    private func presentMediaUploadPreviewScreen(for url: URL, animated: Bool) {
        let stackCoordinator = NavigationStackCoordinator()

        let parameters = MediaUploadPreviewScreenCoordinatorParameters(userIndicatorController: userIndicatorController,
                                                                       roomProxy: roomProxy,
                                                                       mediaUploadingPreprocessor: MediaUploadingPreprocessor(appSettings: appSettings),
                                                                       title: url.lastPathComponent,
                                                                       url: url,
                                                                       shouldShowCaptionWarning: appSettings.shouldShowMediaCaptionWarning)

        let mediaUploadPreviewScreenCoordinator = MediaUploadPreviewScreenCoordinator(parameters: parameters)
        
        mediaUploadPreviewScreenCoordinator.actions
            .sink { [weak self] action in
                guard let self else { return }
                
                switch action {
                case .dismiss:
                    navigationStackCoordinator.setSheetCoordinator(nil)
                }
            }
            .store(in: &cancellables)

        stackCoordinator.setRootCoordinator(mediaUploadPreviewScreenCoordinator)
        
        navigationStackCoordinator.setSheetCoordinator(stackCoordinator, animated: animated) { [weak self] in
            self?.stateMachine.tryEvent(.dismissMediaUploadPreview)
        }
    }
    
    private func presentEmojiPicker(for itemID: TimelineItemIdentifier, selectedEmoji: Set<String>) {
        let params = EmojiPickerScreenCoordinatorParameters(emojiProvider: emojiProvider,
                                                            itemID: itemID, selectedEmojis: selectedEmoji)
        let coordinator = EmojiPickerScreenCoordinator(parameters: params)
        
        coordinator.actions.sink { [weak self] action in
            guard let self else { return }
            
            switch action {
            case let .emojiSelected(emoji: emoji, itemID: itemID):
                MXLog.debug("Selected \(emoji) for \(itemID)")
                navigationStackCoordinator.setSheetCoordinator(nil)
                Task {
                    guard case let .event(_, eventOrTransactionID) = itemID else {
                        fatalError()
                    }
                    
                    await self.timelineController?.toggleReaction(emoji, to: eventOrTransactionID)
                }
            case .dismiss:
                navigationStackCoordinator.setSheetCoordinator(nil)
            }
        }
        .store(in: &cancellables)
        
        navigationStackCoordinator.setSheetCoordinator(coordinator) { [weak self] in
            self?.stateMachine.tryEvent(.dismissEmojiPicker)
        }
    }

    private func presentMapNavigator(interactionMode: StaticLocationInteractionMode) {
        let stackCoordinator = NavigationStackCoordinator()
        
        let params = StaticLocationScreenCoordinatorParameters(interactionMode: interactionMode, appMediator: appMediator)
        let coordinator = StaticLocationScreenCoordinator(parameters: params)
        
        coordinator.actions.sink { [weak self] action in
            guard let self else { return }
            switch action {
            case .selectedLocation(let geoURI, let isUserLocation):
                Task {
                    _ = await self.roomProxy.timeline.sendLocation(body: geoURI.bodyMessage,
                                                                   geoURI: geoURI,
                                                                   description: nil,
                                                                   zoomLevel: 15,
                                                                   assetType: isUserLocation ? .sender : .pin)
                    self.navigationStackCoordinator.setSheetCoordinator(nil)
                }
                
                self.analytics.trackComposer(inThread: false,
                                             isEditing: false,
                                             isReply: false,
                                             messageType: isUserLocation ? .LocationUser : .LocationPin,
                                             startsThread: nil)
            case .close:
                self.navigationStackCoordinator.setSheetCoordinator(nil)
            }
        }
        .store(in: &cancellables)
        
        stackCoordinator.setRootCoordinator(coordinator)
        
        navigationStackCoordinator.setSheetCoordinator(stackCoordinator) { [weak self] in
            self?.stateMachine.tryEvent(.dismissMapNavigator)
        }
    }
    
    private func presentPollForm(mode: PollFormMode) {
        let stackCoordinator = NavigationStackCoordinator()
        let coordinator = PollFormScreenCoordinator(parameters: .init(mode: mode))
        stackCoordinator.setRootCoordinator(coordinator)

        coordinator.actions
            .sink { [weak self] action in
                guard let self else {
                    return
                }

                self.navigationStackCoordinator.setSheetCoordinator(nil)

                switch action {
                case .cancel:
                    break
                case .delete:
                    deletePoll(mode: mode)
                case let .submit(question, options, pollKind):
                    switch mode {
                    case .new:
                        createPoll(question: question, options: options, pollKind: pollKind)
                    case .edit(let eventID, _):
                        editPoll(pollStartID: eventID, question: question, options: options, pollKind: pollKind)
                    }
                }
            }
            .store(in: &cancellables)

        navigationStackCoordinator.setSheetCoordinator(stackCoordinator) { [weak self] in
            self?.stateMachine.tryEvent(.dismissPollForm)
        }
    }
    
    private func createPoll(question: String, options: [String], pollKind: Poll.Kind) {
        Task {
            let result = await roomProxy.timeline.createPoll(question: question, answers: options, pollKind: pollKind)

            self.analytics.trackComposer(inThread: false,
                                         isEditing: false,
                                         isReply: false,
                                         messageType: .Poll,
                                         startsThread: nil)

            self.analytics.trackPollCreated(isUndisclosed: pollKind == .undisclosed, numberOfAnswers: options.count)
            
            switch result {
            case .success:
                break
            case .failure:
                self.userIndicatorController.submitIndicator(UserIndicator(title: L10n.errorUnknown))
            }
        }
    }
    
    private func editPoll(pollStartID: String, question: String, options: [String], pollKind: Poll.Kind) {
        Task {
            let result = await roomProxy.timeline.editPoll(original: pollStartID, question: question, answers: options, pollKind: pollKind)
            
            switch result {
            case .success:
                break
            case .failure:
                self.userIndicatorController.submitIndicator(UserIndicator(title: L10n.errorUnknown))
            }
        }
    }
    
    private func deletePoll(mode: PollFormMode) {
        Task {
            guard case .edit(let pollStartID, _) = mode else {
                self.userIndicatorController.submitIndicator(UserIndicator(title: L10n.errorUnknown))
                return
            }
            
            let result = await roomProxy.redact(pollStartID)
            
            switch result {
            case .success:
                break
            case .failure:
                self.userIndicatorController.submitIndicator(UserIndicator(title: L10n.errorUnknown))
            }
        }
    }
    
    private func presentPollsHistory() {
        Task {
            await asyncPresentRoomPollsHistory()
        }
    }
    
    private func asyncPresentRoomPollsHistory() async {
        let userID = userSession.clientProxy.userID
        
        let timelineItemFactory = RoomTimelineItemFactory(userID: userID,
                                                          attributedStringBuilder: AttributedStringBuilder(mentionBuilder: MentionBuilder()),
                                                          stateEventStringBuilder: RoomStateEventStringBuilder(userID: userID),
                                                          zeroAttachmentService: zeroAttachmentService)
                
        let timelineController = timelineControllerFactory.buildTimelineController(roomProxy: roomProxy,
                                                                                   initialFocussedEventID: nil,
                                                                                   timelineItemFactory: timelineItemFactory,
                                                                                   mediaProvider: userSession.mediaProvider)
        
        let parameters = RoomPollsHistoryScreenCoordinatorParameters(pollInteractionHandler: PollInteractionHandler(analyticsService: analytics, roomProxy: roomProxy),
                                                                     timelineController: timelineController)
        let coordinator = RoomPollsHistoryScreenCoordinator(parameters: parameters)
        coordinator.actions
            .sink { [weak self] action in
                guard let self else { return }
                
                switch action {
                case .editPoll(let pollStartID, let poll):
                    stateMachine.tryEvent(.presentPollForm(mode: .edit(eventID: pollStartID, poll: poll)))
                }
            }
            .store(in: &cancellables)
        
        navigationStackCoordinator.push(coordinator) { [weak self] in
            self?.stateMachine.tryEvent(.dismissPollsHistory)
        }
    }
    
    private func presentRoomMemberDetails(userID: String) {
        let params = RoomMemberDetailsScreenCoordinatorParameters(userID: userID,
                                                                  roomProxy: roomProxy,
                                                                  clientProxy: userSession.clientProxy,
                                                                  mediaProvider: userSession.mediaProvider,
                                                                  userIndicatorController: userIndicatorController,
                                                                  analytics: analytics)
        let coordinator = RoomMemberDetailsScreenCoordinator(parameters: params)
        
        coordinator.actions.sink { [weak self] action in
            guard let self else { return }
            switch action {
            case .openUserProfile:
                stateMachine.tryEvent(.presentUserProfile(userID: userID))
            case .openDirectChat(let roomID):
                stateMachine.tryEvent(.startChildFlow(roomID: roomID, via: [], entryPoint: .room))
            case .startCall(let roomID):
                Task { await self.presentCallScreen(roomID: roomID) }
            }
        }
        .store(in: &cancellables)

        navigationStackCoordinator.push(coordinator) { [weak self] in
            self?.stateMachine.tryEvent(.dismissRoomMemberDetails)
        }
    }
    
    private func replaceRoomMemberDetailsWithUserProfile(userID: String) {
        let parameters = UserProfileScreenCoordinatorParameters(userID: userID,
                                                                isPresentedModally: false,
                                                                clientProxy: userSession.clientProxy,
                                                                mediaProvider: userSession.mediaProvider,
                                                                userIndicatorController: userIndicatorController,
                                                                analytics: analytics)
        let coordinator = UserProfileScreenCoordinator(parameters: parameters)
        coordinator.actionsPublisher.sink { [weak self] action in
            guard let self else { return }
            
            switch action {
            case .openDirectChat(let roomID):
                stateMachine.tryEvent(.startChildFlow(roomID: roomID, via: [], entryPoint: .room))
            case .startCall(let roomID):
                Task { await self.presentCallScreen(roomID: roomID) }
            case .dismiss:
                break // Not supported when pushed.
            }
        }
        .store(in: &cancellables)
        
        // Replace the RoomMemberDetailsScreen without any animation.
        // If this pop and push happens before the previous navigation is completed it might break screen presentation logic
        DispatchQueue.main.asyncAfter(deadline: .now() + .milliseconds(500)) {
            self.navigationStackCoordinator.pop(animated: false)
            self.navigationStackCoordinator.push(coordinator, animated: false) { [weak self] in
                self?.stateMachine.tryEvent(.dismissUserProfile)
            }
        }
    }
    
    private func presentMessageForwarding(with forwardingItem: MessageForwardingItem) {
        guard let roomSummaryProvider = userSession.clientProxy.alternateRoomSummaryProvider else {
            fatalError()
        }
        
        let stackCoordinator = NavigationStackCoordinator()
        
        let parameters = MessageForwardingScreenCoordinatorParameters(forwardingItem: forwardingItem,
                                                                      clientProxy: userSession.clientProxy,
                                                                      roomSummaryProvider: roomSummaryProvider,
                                                                      mediaProvider: userSession.mediaProvider,
                                                                      userIndicatorController: userIndicatorController)
        let coordinator = MessageForwardingScreenCoordinator(parameters: parameters)
        
        coordinator.actions.sink { [weak self] action in
            guard let self else { return }
            
            switch action {
            case .dismiss:
                navigationStackCoordinator.setSheetCoordinator(nil)
            case .sent(let roomID):
                navigationStackCoordinator.setSheetCoordinator(nil)
                // Timelines are cached - the local echo will be visible when fetching the room by its ID.
                stateMachine.tryEvent(.startChildFlow(roomID: roomID, via: [], entryPoint: .room))
            }
        }
        .store(in: &cancellables)
        
        stackCoordinator.setRootCoordinator(coordinator)

        navigationStackCoordinator.setSheetCoordinator(stackCoordinator) { [weak self] in
            self?.stateMachine.tryEvent(.dismissMessageForwarding)
        }
    }
    
    private func presentNotificationSettingsScreen() {
        let parameters = RoomNotificationSettingsScreenCoordinatorParameters(notificationSettingsProxy: userSession.clientProxy.notificationSettings,
                                                                             roomProxy: roomProxy,
                                                                             displayAsUserDefinedRoomSettings: false)
        
        let coordinator = RoomNotificationSettingsScreenCoordinator(parameters: parameters)
        coordinator.actions.sink { [weak self] actions in
            switch actions {
            case .presentGlobalNotificationSettingsScreen:
                self?.stateMachine.tryEvent(.presentGlobalNotificationSettingsScreen)
            }
        }
        .store(in: &cancellables)
        
        navigationStackCoordinator.push(coordinator) { [weak self] in
            self?.stateMachine.tryEvent(.dismissNotificationSettingsScreen)
        }
    }
    
    private func presentGlobalNotificationSettingsScreen() {
        let stackCoordinator = NavigationStackCoordinator()
        let parameters = NotificationSettingsScreenCoordinatorParameters(navigationStackCoordinator: stackCoordinator,
                                                                         userSession: userSession,
                                                                         userNotificationCenter: UNUserNotificationCenter.current(),
                                                                         notificationSettings: userSession.clientProxy.notificationSettings,
                                                                         isModallyPresented: true)
        let coordinator = NotificationSettingsScreenCoordinator(parameters: parameters)
        coordinator.actions.sink { [weak self] action in
            switch action {
            case .close:
                self?.navigationStackCoordinator.setSheetCoordinator(nil)
            }
        }
        .store(in: &cancellables)
        
        stackCoordinator.setRootCoordinator(coordinator)
        navigationStackCoordinator.setSheetCoordinator(stackCoordinator) { [weak self] in
            self?.stateMachine.tryEvent(.dismissGlobalNotificationSettingsScreen)
        }
    }
    
    private func presentInviteUsersScreen() {
        let selectedUsersSubject: CurrentValueSubject<[UserProfileProxy], Never> = .init([])
        
        let stackCoordinator = NavigationStackCoordinator()
        let inviteParameters = InviteUsersScreenCoordinatorParameters(clientProxy: userSession.clientProxy,
                                                                      selectedUsers: .init(selectedUsersSubject),
                                                                      roomType: .room(roomProxy: roomProxy),
                                                                      mediaProvider: userSession.mediaProvider,
                                                                      userDiscoveryService: UserDiscoveryService(clientProxy: userSession.clientProxy),
                                                                      userIndicatorController: userIndicatorController)
        
        let coordinator = InviteUsersScreenCoordinator(parameters: inviteParameters)
        stackCoordinator.setRootCoordinator(coordinator)
        
        coordinator.actions.sink { [weak self] action in
            guard let self else { return }
            
            switch action {
            case .cancel:
                navigationStackCoordinator.setSheetCoordinator(nil)
            case .proceed:
                break
            case .invite(let users):
                self.inviteUsers(users, in: roomProxy)
            case .toggleUser(let user):
                var selectedUsers = selectedUsersSubject.value
                
                if let index = selectedUsers.firstIndex(where: { $0.userID == user.userID }) {
                    selectedUsers.remove(at: index)
                } else {
                    selectedUsers.append(user)
                }
                
                selectedUsersSubject.send(selectedUsers)
            }
        }
        .store(in: &cancellables)
        
        navigationStackCoordinator.setSheetCoordinator(stackCoordinator) { [weak self] in
            self?.stateMachine.tryEvent(.dismissInviteUsersScreen)
        }
    }
    
    private func inviteUsers(_ users: [String], in room: JoinedRoomProxyProtocol) {
        navigationStackCoordinator.setSheetCoordinator(nil)
        
        Task {
            let result: Result<Void, RoomProxyError> = await withTaskGroup(of: Result<Void, RoomProxyError>.self) { group in
                for user in users {
                    group.addTask {
                        await room.invite(userID: user)
                    }
                }
                
                return await group.first { inviteResult in
                    if case .failure = inviteResult {
                        return true
                    }
                    return false
                } ?? .success(())
            }
            
            guard case .failure = result else {
                return
            }
            
            userIndicatorController.alertInfo = .init(id: .init(),
                                                      title: L10n.commonUnableToInviteTitle,
                                                      message: L10n.commonUnableToInviteMessage)
        }
    }
    
    private func presentRolesAndPermissionsScreen() {
        let parameters = RoomRolesAndPermissionsFlowCoordinatorParameters(roomProxy: roomProxy,
                                                                          mediaProvider: userSession.mediaProvider,
                                                                          navigationStackCoordinator: navigationStackCoordinator,
                                                                          userIndicatorController: userIndicatorController,
                                                                          analytics: analytics)
        let coordinator = RoomRolesAndPermissionsFlowCoordinator(parameters: parameters)
        coordinator.actionsPublisher.sink { [weak self] action in
            switch action {
            case .complete:
                self?.stateMachine.tryEvent(.dismissRolesAndPermissionsScreen)
            }
        }
        .store(in: &cancellables)
        
        rolesAndPermissionsFlowCoordinator = coordinator
        coordinator.start()
    }
    
    private func presentResolveSendFailure(failure: TimelineItemSendFailure.VerifiedUser, sendHandle: SendHandleProxy) {
        Task { await resolveAndResend(failure: failure, sendHandle: sendHandle) }
//        let coordinator = ResolveVerifiedUserSendFailureScreenCoordinator(parameters: .init(failure: failure,
//                                                                                            itemID: itemID,
//                                                                                            roomProxy: roomProxy,
//                                                                                            userIndicatorController: userIndicatorController))
//        coordinator.actionsPublisher.sink { [weak self] action in
//            guard let self else { return }
//
//            switch action {
//            case .dismiss:
//                navigationStackCoordinator.setSheetCoordinator(nil)
//            }
//        }
//        .store(in: &cancellables)
//
//        navigationStackCoordinator.setSheetCoordinator(coordinator) { [weak self] in
//            self?.stateMachine.tryEvent(.dismissResolveSendFailure)
//        }
    }
    
    private func resolveAndResend(failure: TimelineItemSendFailure.VerifiedUser, sendHandle: SendHandleProxy) async {
        let result = switch failure {
        case .hasUnsignedDevice(let devices):
            await roomProxy.ignoreDeviceTrustAndResend(devices: devices, sendHandle: sendHandle)
        case .changedIdentity(let users):
            await roomProxy.withdrawVerificationAndResend(userIDs: users, sendHandle: sendHandle)
        }
        if case let .failure(error) = result {
            MXLog.error("Failed to resolve send failure: \(error)")
            return
        }
    }
    
    private func presentSecurityAndPrivacyScreen() {
        let coordinator = SecurityAndPrivacyScreenCoordinator(parameters: .init(roomProxy: roomProxy,
                                                                                clientProxy: userSession.clientProxy,
                                                                                userIndicatorController: userIndicatorController))
        
        coordinator.actionsPublisher.sink { [weak self] action in
            guard let self else { return }
            
            switch action {
            case .displayEditAddressScreen:
                presentEditAddressScreen()
            }
        }
        .store(in: &cancellables)
        
        navigationStackCoordinator.push(coordinator) { [weak self] in
            self?.stateMachine.tryEvent(.dismissSecurityAndPrivacyScreen)
        }
    }
    
    private func presentEditAddressScreen() {
        let stackCoordinator = NavigationStackCoordinator()
        let coordinator = EditRoomAddressScreenCoordinator(parameters: .init(roomProxy: roomProxy,
                                                                             clientProxy: userSession.clientProxy,
                                                                             userIndicatorController: userIndicatorController))
        
        coordinator.actionsPublisher.sink { [weak self] action in
            switch action {
            case .dismiss:
                self?.navigationStackCoordinator.setSheetCoordinator(nil)
            }
        }
        .store(in: &cancellables)
        
        stackCoordinator.setRootCoordinator(coordinator)
        navigationStackCoordinator.setSheetCoordinator(stackCoordinator)
    }
    
    // MARK: - Other flows
    
    private func startChildFlow(for roomID: String, via: [String], entryPoint: RoomFlowCoordinatorEntryPoint) async {
        let coordinator = await RoomFlowCoordinator(roomID: roomID,
                                                    userSession: userSession,
                                                    isChildFlow: true,
                                                    timelineControllerFactory: timelineControllerFactory,
                                                    navigationStackCoordinator: navigationStackCoordinator,
                                                    emojiProvider: emojiProvider,
                                                    ongoingCallRoomIDPublisher: ongoingCallRoomIDPublisher,
                                                    appMediator: appMediator,
                                                    appSettings: appSettings,
                                                    analytics: analytics,
                                                    userIndicatorController: userIndicatorController)
        coordinator.actions.sink { [weak self] action in
            guard let self else { return }
            
            switch action {
            case .presentCallScreen(let roomProxy):
                actionsSubject.send(.presentCallScreen(roomProxy: roomProxy))
            case .finished:
                stateMachine.tryEvent(.dismissChildFlow)
            }
        }
        .store(in: &cancellables)
        
        childRoomFlowCoordinator = coordinator
        switch entryPoint {
        case .room:
            coordinator.handleAppRoute(.room(roomID: roomID, via: via), animated: true)
        case .eventID(let eventID):
            coordinator.handleAppRoute(.event(eventID: eventID, roomID: roomID, via: via), animated: true)
        case .roomDetails:
            coordinator.handleAppRoute(.roomDetails(roomID: roomID), animated: true)
        case .share(let payload):
            coordinator.handleAppRoute(.share(payload), animated: true)
        }
    }
    
    private func startPinnedEventsTimelineFlow() {
        let stackCoordinator = NavigationStackCoordinator()
        
        let flowCoordinator = PinnedEventsTimelineFlowCoordinator(navigationStackCoordinator: stackCoordinator,
                                                                  userSession: userSession,
                                                                  timelineControllerFactory: timelineControllerFactory,
                                                                  roomProxy: roomProxy,
                                                                  userIndicatorController: userIndicatorController,
                                                                  appSettings: appSettings,
                                                                  appMediator: appMediator,
                                                                  emojiProvider: emojiProvider)
        
        flowCoordinator.actionsPublisher.sink { [weak self] action in
            guard let self else {
                return
            }
            
            switch action {
            case .finished:
                navigationStackCoordinator.setSheetCoordinator(nil)
            case .displayUser(let userID):
                navigationStackCoordinator.setSheetCoordinator(nil)
                stateMachine.tryEvent(.presentRoomMemberDetails(userID: userID))
            case .forwardedMessageToRoom(let roomID):
                navigationStackCoordinator.setSheetCoordinator(nil)
                stateMachine.tryEvent(.startChildFlow(roomID: roomID, via: [], entryPoint: .room))
            case .displayRoomScreenWithFocussedPin(let eventID):
                navigationStackCoordinator.setSheetCoordinator(nil)
                stateMachine.tryEvent(.presentRoom(presentationAction: .eventFocus(.init(eventID: eventID, shouldSetPin: true))))
            }
        }
        .store(in: &cancellables)
        
        pinnedEventsTimelineFlowCoordinator = flowCoordinator
        
        navigationStackCoordinator.setSheetCoordinator(stackCoordinator) { [weak self] in
            self?.stateMachine.tryEvent(.dismissPinnedEventsTimeline)
        }
        
        flowCoordinator.start()
    }
    
    private func startMediaEventsTimelineFlow() async {
        let flowCoordinator = MediaEventsTimelineFlowCoordinator(navigationStackCoordinator: navigationStackCoordinator,
                                                                 userSession: userSession,
                                                                 timelineControllerFactory: timelineControllerFactory,
                                                                 roomProxy: roomProxy,
                                                                 userIndicatorController: userIndicatorController,
                                                                 appSettings: appSettings,
                                                                 appMediator: appMediator,
                                                                 emojiProvider: emojiProvider)
        
        flowCoordinator.actionsPublisher.sink { [weak self] action in
            guard let self else { return }
            
            switch action {
            case .viewInRoomTimeline(let itemID):
                guard let eventID = itemID.eventID else {
                    MXLog.error("Unable to present room timeline for event \(itemID)")
                    return
                }
                stateMachine.tryEvent(.presentRoom(presentationAction: .eventFocus(.init(eventID: eventID, shouldSetPin: false))),
                                      userInfo: EventUserInfo(animated: false)) // No animation so the timeline visible when the preview animates away.
            case .finished:
                stateMachine.tryEvent(.dismissMediaEventsTimeline)
            }
        }
        .store(in: &cancellables)
        
        mediaEventsTimelineFlowCoordinator = flowCoordinator
        
        flowCoordinator.start()
    }
}

private extension RoomFlowCoordinator {
    struct HashableRoomMemberWrapper: Hashable {
        let value: RoomMemberProxyProtocol

        static func == (lhs: HashableRoomMemberWrapper, rhs: HashableRoomMemberWrapper) -> Bool {
            lhs.value.userID == rhs.value.userID
        }

        func hash(into hasher: inout Hasher) {
            hasher.combine(value.userID)
        }
    }

    indirect enum State: StateType {
        case initial
        case joinRoomScreen
        case room
        case roomDetails(isRoot: Bool)
        case roomDetailsEditScreen
        case notificationSettings
        case globalNotificationSettings
        case roomMembersList
        case roomMemberDetails(userID: String, previousState: State)
        case userProfile(userID: String, previousState: State)
        case inviteUsersScreen(previousState: State)
        case mediaUploadPicker(source: MediaPickerScreenSource)
        case mediaUploadPreview(fileURL: URL)
        case emojiPicker(itemID: TimelineItemIdentifier, selectedEmojis: Set<String>)
        case mapNavigator
        case messageForwarding(forwardingItem: MessageForwardingItem)
        case reportContent(itemID: TimelineItemIdentifier, senderID: String)
        case pollForm
        case pollsHistory
        case pollsHistoryForm
        case rolesAndPermissions
        case pinnedEventsTimeline(previousState: State)
        case resolveSendFailure
        case knockRequestsList(previousState: State)
        case mediaEventsTimeline(previousState: State)
        case securityAndPrivacy(previousState: State)
        
        /// A child flow is in progress.
        case presentingChild(childRoomID: String, previousState: State)
        /// The flow is complete and is handing control of the stack back to its parent.
        case complete
    }
    
    struct EventUserInfo {
        let animated: Bool
    }

    enum Event: EventType {
        case presentJoinRoomScreen(via: [String])
        case dismissJoinRoomScreen
        
        case presentRoom(presentationAction: PresentationAction?)
        case dismissFlow
        
        case presentReportContent(itemID: TimelineItemIdentifier, senderID: String)
        case dismissReportContent
        
        case presentRoomDetails
        case dismissRoomDetails
        
        case presentRoomDetailsEditScreen
        case dismissRoomDetailsEditScreen
        
        case presentNotificationSettingsScreen
        case dismissNotificationSettingsScreen
        
        case presentGlobalNotificationSettingsScreen
        case dismissGlobalNotificationSettingsScreen
        
        case presentRoomMembersList
        case dismissRoomMembersList
        
        case presentRoomMemberDetails(userID: String)
        case dismissRoomMemberDetails
        
        case presentUserProfile(userID: String)
        case dismissUserProfile
        
        case presentInviteUsersScreen
        case dismissInviteUsersScreen
                
        case presentMediaUploadPicker(source: MediaPickerScreenSource)
        case dismissMediaUploadPicker
        
        case presentMediaUploadPreview(fileURL: URL)
        case dismissMediaUploadPreview
        
        case presentEmojiPicker(itemID: TimelineItemIdentifier, selectedEmojis: Set<String>)
        case dismissEmojiPicker

        case presentMapNavigator(interactionMode: StaticLocationInteractionMode)
        case dismissMapNavigator
        
        case presentMessageForwarding(forwardingItem: MessageForwardingItem)
        case dismissMessageForwarding

        case presentPollForm(mode: PollFormMode)
        case dismissPollForm
        
        case presentPollsHistory
        case dismissPollsHistory
        
        case presentRolesAndPermissionsScreen
        case dismissRolesAndPermissionsScreen
        
        case presentPinnedEventsTimeline
        case dismissPinnedEventsTimeline
        
        case presentResolveSendFailure(failure: TimelineItemSendFailure.VerifiedUser, sendHandle: SendHandleProxy)
        case dismissResolveSendFailure
        
        case startChildFlow(roomID: String, via: [String], entryPoint: RoomFlowCoordinatorEntryPoint)
        case dismissChildFlow
        
        case presentKnockRequestsListScreen
        case dismissKnockRequestsListScreen
        
        case presentMediaEventsTimeline
        case dismissMediaEventsTimeline
        
        case presentSecurityAndPrivacyScreen
        case dismissSecurityAndPrivacyScreen
    }
}<|MERGE_RESOLUTION|>--- conflicted
+++ resolved
@@ -110,12 +110,8 @@
         actionsSubject.eraseToAnyPublisher()
     }
     
-<<<<<<< HEAD
-    private var timelineController: RoomTimelineControllerProtocol?
+    private var timelineController: TimelineControllerProtocol?
     private let zeroAttachmentService: ZeroAttachmentService
-=======
-    private var timelineController: TimelineControllerProtocol?
->>>>>>> 42257a18
     
     init(roomID: String,
          userSession: UserSessionProtocol,
@@ -691,21 +687,11 @@
         let userID = userSession.clientProxy.userID
         let timelineItemFactory = RoomTimelineItemFactory(userID: userID,
                                                           attributedStringBuilder: AttributedStringBuilder(mentionBuilder: MentionBuilder()),
-<<<<<<< HEAD
-                                                          stateEventStringBuilder: RoomStateEventStringBuilder(userID: userID),
-                                                          zeroAttachmentService: zeroAttachmentService)
-                
-        let timelineController = roomTimelineControllerFactory.buildRoomTimelineController(roomProxy: roomProxy,
-                                                                                           initialFocussedEventID: presentationAction?.focusedEvent?.eventID,
-                                                                                           timelineItemFactory: timelineItemFactory,
-                                                                                           mediaProvider: userSession.mediaProvider)
-=======
                                                           stateEventStringBuilder: RoomStateEventStringBuilder(userID: userID))
         let timelineController = timelineControllerFactory.buildTimelineController(roomProxy: roomProxy,
                                                                                    initialFocussedEventID: presentationAction?.focusedEvent?.eventID,
                                                                                    timelineItemFactory: timelineItemFactory,
                                                                                    mediaProvider: userSession.mediaProvider)
->>>>>>> 42257a18
         self.timelineController = timelineController
         
         let completionSuggestionService = CompletionSuggestionService(roomProxy: roomProxy)
