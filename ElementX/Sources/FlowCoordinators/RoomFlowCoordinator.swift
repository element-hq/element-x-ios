--- conflicted
+++ resolved
@@ -97,18 +97,8 @@
         self.roomID = roomID
         self.isChildFlow = isChildFlow
         self.navigationStackCoordinator = navigationStackCoordinator
-<<<<<<< HEAD
-        self.emojiProvider = emojiProvider
-        self.ongoingCallRoomIDPublisher = ongoingCallRoomIDPublisher
-        self.appMediator = appMediator
-        self.appSettings = appSettings
-        self.appHooks = appHooks
-        self.analytics = analytics
-        self.userIndicatorController = userIndicatorController
+        self.flowParameters = flowParameters
         zeroAttachmentService = ZeroAttachmentService(appSettings: appSettings)
-=======
-        self.flowParameters = flowParameters
->>>>>>> dfb24252
         
         setupStateMachine()
         
@@ -547,20 +537,12 @@
         let userID = userSession.clientProxy.userID
         let timelineItemFactory = RoomTimelineItemFactory(userID: userID,
                                                           attributedStringBuilder: AttributedStringBuilder(mentionBuilder: MentionBuilder()),
-<<<<<<< HEAD
-                                                          stateEventStringBuilder: RoomStateEventStringBuilder(userID: userID),
+                                                          stateEventStringBuilder: RoomStateEventStringBuilder(userID: userID))
                                                           zeroAttachmentService: zeroAttachmentService)
-        let timelineController = timelineControllerFactory.buildTimelineController(roomProxy: roomProxy,
-                                                                                   initialFocussedEventID: presentationAction?.focusedEvent?.eventID,
-                                                                                   timelineItemFactory: timelineItemFactory,
-                                                                                   mediaProvider: userSession.mediaProvider)
-=======
-                                                          stateEventStringBuilder: RoomStateEventStringBuilder(userID: userID))
         let timelineController = flowParameters.timelineControllerFactory.buildTimelineController(roomProxy: roomProxy,
                                                                                                   initialFocussedEventID: presentationAction?.focusedEvent?.eventID,
                                                                                                   timelineItemFactory: timelineItemFactory,
                                                                                                   mediaProvider: userSession.mediaProvider)
->>>>>>> dfb24252
         self.timelineController = timelineController
         
         let completionSuggestionService = CompletionSuggestionService(roomProxy: roomProxy,
@@ -1231,7 +1213,6 @@
     }
     
     private func presentRoomMemberDetails(userID: String) {
-<<<<<<< HEAD
 //        let params = RoomMemberDetailsScreenCoordinatorParameters(userID: userID,
 //                                                                  roomProxy: roomProxy,
 //                                                                  clientProxy: userSession.clientProxy,
@@ -1259,34 +1240,6 @@
 //            self?.stateMachine.tryEvent(.dismissRoomMemberDetails)
 //        }
         startUserProfileWithFeedFlow(userId: userID)
-=======
-        let params = RoomMemberDetailsScreenCoordinatorParameters(userID: userID,
-                                                                  roomProxy: roomProxy,
-                                                                  clientProxy: userSession.clientProxy,
-                                                                  mediaProvider: userSession.mediaProvider,
-                                                                  userIndicatorController: flowParameters.userIndicatorController,
-                                                                  analytics: flowParameters.analytics)
-        let coordinator = RoomMemberDetailsScreenCoordinator(parameters: params)
-        
-        coordinator.actions.sink { [weak self] action in
-            guard let self else { return }
-            switch action {
-            case .openUserProfile:
-                stateMachine.tryEvent(.presentUserProfile(userID: userID))
-            case .openDirectChat(let roomID):
-                stateMachine.tryEvent(.startChildFlow(roomID: roomID, via: [], entryPoint: .room))
-            case .startCall(let roomID):
-                Task { await self.presentCallScreen(roomID: roomID) }
-            case .verifyUser(let userID):
-                actionsSubject.send(.verifyUser(userID: userID))
-            }
-        }
-        .store(in: &cancellables)
-
-        navigationStackCoordinator.push(coordinator) { [weak self] in
-            self?.stateMachine.tryEvent(.dismissRoomMemberDetails)
-        }
->>>>>>> dfb24252
     }
     
     private func replaceRoomMemberDetailsWithUserProfile(userID: String) {
@@ -1486,7 +1439,6 @@
     }
     
     private func presentResolveSendFailure(failure: TimelineItemSendFailure.VerifiedUser, sendHandle: SendHandleProxy) {
-<<<<<<< HEAD
         Task { await resolveAndResend(failure: failure, sendHandle: sendHandle) }
 //        let coordinator = ResolveVerifiedUserSendFailureScreenCoordinator(parameters: .init(failure: failure,
 //                                                                                            itemID: itemID,
@@ -1517,24 +1469,6 @@
         if case let .failure(error) = result {
             MXLog.error("Failed to resolve send failure: \(error)")
             return
-=======
-        let coordinator = ResolveVerifiedUserSendFailureScreenCoordinator(parameters: .init(failure: failure,
-                                                                                            sendHandle: sendHandle,
-                                                                                            roomProxy: roomProxy,
-                                                                                            userIndicatorController: flowParameters.userIndicatorController))
-        coordinator.actionsPublisher.sink { [weak self] action in
-            guard let self else { return }
-            
-            switch action {
-            case .dismiss:
-                navigationStackCoordinator.setSheetCoordinator(nil)
-            }
-        }
-        .store(in: &cancellables)
-        
-        navigationStackCoordinator.setSheetCoordinator(coordinator) { [weak self] in
-            self?.stateMachine.tryEvent(.dismissResolveSendFailure)
->>>>>>> dfb24252
         }
     }
     
@@ -1697,20 +1631,9 @@
     }
     
     private func startMediaEventsTimelineFlow() async {
-<<<<<<< HEAD
-        let flowCoordinator = MediaEventsTimelineFlowCoordinator(navigationStackCoordinator: navigationStackCoordinator,
-                                                                 userSession: userSession,
-                                                                 timelineControllerFactory: timelineControllerFactory,
-                                                                 roomProxy: roomProxy,
-                                                                 userIndicatorController: userIndicatorController,
-                                                                 appSettings: appSettings,
-                                                                 appMediator: appMediator,
-                                                                 emojiProvider: emojiProvider)
-=======
         let flowCoordinator = MediaEventsTimelineFlowCoordinator(roomProxy: roomProxy,
                                                                  navigationStackCoordinator: navigationStackCoordinator,
                                                                  flowParameters: flowParameters)
->>>>>>> dfb24252
         
         flowCoordinator.actionsPublisher.sink { [weak self] action in
             guard let self else { return }
