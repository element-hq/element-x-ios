//
// Copyright 2023, 2024 New Vector Ltd.
//
// SPDX-License-Identifier: AGPL-3.0-only
// Please see LICENSE in the repository root for full details.
//

import Combine
import SwiftState
import SwiftUI
import UserNotifications

enum RoomFlowCoordinatorAction: Equatable {
    case presentCallScreen(roomProxy: JoinedRoomProxyProtocol)
    case finished
    
    static func == (lhs: RoomFlowCoordinatorAction, rhs: RoomFlowCoordinatorAction) -> Bool {
        switch (lhs, rhs) {
        case (.presentCallScreen(let lhsRoomProxy), .presentCallScreen(let rhsRoomProxy)):
            lhsRoomProxy.id == rhsRoomProxy.id
        case (.finished, .finished):
            true
        default:
            false
        }
    }
}

/// A value that represents where the room flow will be started.
enum RoomFlowCoordinatorEntryPoint: Hashable {
    /// The flow will start by showing the room directly.
    case room
    /// The flow will start by showing the room, focussing on the supplied event ID.
    case eventID(String)
    /// The flow will start by showing the room's details.
    case roomDetails
    /// An external media share request
    case share(ShareExtensionPayload)
    
    var isEventID: Bool {
        guard case .eventID = self else { return false }
        return true
    }
}

struct FocusEvent: Hashable {
    /// The event ID that the timeline should be focussed around
    let eventID: String
    /// if the focus is coming from the pinned timeline, this should also update the pin banner
    let shouldSetPin: Bool
}

private enum PinnedEventsTimelineSource: Hashable {
    case room
    case details(isRoot: Bool)
}

private enum PresentationAction: Hashable {
    case eventFocus(FocusEvent)
    case share(ShareExtensionPayload)
    
    var focusedEvent: FocusEvent? {
        switch self {
        case .eventFocus(let focusEvent):
            focusEvent
        default:
            nil
        }
    }
    
    var sharedText: String? {
        switch self {
        case .share(.text(_, let text)):
            text
        default:
            nil
        }
    }
}

// swiftlint:disable:next type_body_length
class RoomFlowCoordinator: FlowCoordinatorProtocol {
    private let roomID: String
    private let userSession: UserSessionProtocol
    private let isChildFlow: Bool
    private let roomTimelineControllerFactory: RoomTimelineControllerFactoryProtocol
    private let navigationStackCoordinator: NavigationStackCoordinator
    private let emojiProvider: EmojiProviderProtocol
    private let ongoingCallRoomIDPublisher: CurrentValuePublisher<String?, Never>
    private let appMediator: AppMediatorProtocol
    private let appSettings: AppSettings
    private let analytics: AnalyticsService
    private let userIndicatorController: UserIndicatorControllerProtocol
    
    private var roomProxy: JoinedRoomProxyProtocol!
    
    private var roomScreenCoordinator: RoomScreenCoordinator?
    private weak var joinRoomScreenCoordinator: JoinRoomScreenCoordinator?
    
    // periphery:ignore - used to avoid deallocation
    private var rolesAndPermissionsFlowCoordinator: RoomRolesAndPermissionsFlowCoordinator?
    // periphery:ignore - used to avoid deallocation
    private var pinnedEventsTimelineFlowCoordinator: PinnedEventsTimelineFlowCoordinator?
    // periphery:ignore - used to avoid deallocation
    private var childRoomFlowCoordinator: RoomFlowCoordinator?
    
    private let stateMachine: StateMachine<State, Event> = .init(state: .initial)
    
    private var cancellables = Set<AnyCancellable>()
    
    private let actionsSubject: PassthroughSubject<RoomFlowCoordinatorAction, Never> = .init()
    var actions: AnyPublisher<RoomFlowCoordinatorAction, Never> {
        actionsSubject.eraseToAnyPublisher()
    }
    
    private var timelineController: RoomTimelineControllerProtocol?
    
    init(roomID: String,
         userSession: UserSessionProtocol,
         isChildFlow: Bool,
         roomTimelineControllerFactory: RoomTimelineControllerFactoryProtocol,
         navigationStackCoordinator: NavigationStackCoordinator,
         emojiProvider: EmojiProviderProtocol,
         ongoingCallRoomIDPublisher: CurrentValuePublisher<String?, Never>,
         appMediator: AppMediatorProtocol,
         appSettings: AppSettings,
         analytics: AnalyticsService,
         userIndicatorController: UserIndicatorControllerProtocol) async {
        self.roomID = roomID
        self.userSession = userSession
        self.isChildFlow = isChildFlow
        self.roomTimelineControllerFactory = roomTimelineControllerFactory
        self.navigationStackCoordinator = navigationStackCoordinator
        self.emojiProvider = emojiProvider
        self.ongoingCallRoomIDPublisher = ongoingCallRoomIDPublisher
        self.appMediator = appMediator
        self.appSettings = appSettings
        self.analytics = analytics
        self.userIndicatorController = userIndicatorController
        
        setupStateMachine()
        
        analytics.signpost.beginRoomFlow(roomID)
    }
        
    // MARK: - FlowCoordinatorProtocol
    
    func start() {
        fatalError("This flow coordinator expect a route")
    }
    
    // swiftlint:disable:next cyclomatic_complexity
    func handleAppRoute(_ appRoute: AppRoute, animated: Bool) {
        guard stateMachine.state != .complete else {
            fatalError("This flow coordinator is `finished` ☠️")
        }
        
        switch appRoute {
        case .room(let roomID, let via):
            Task {
                await handleRoomRoute(roomID: roomID, via: via, animated: animated)
            }
        case .childRoom(let roomID, let via):
            if case .presentingChild = stateMachine.state, let childRoomFlowCoordinator {
                childRoomFlowCoordinator.handleAppRoute(appRoute, animated: animated)
            } else if roomID != roomProxy.id {
                stateMachine.tryEvent(.startChildFlow(roomID: roomID, via: via, entryPoint: .room), userInfo: EventUserInfo(animated: animated))
            } else {
                MXLog.info("Ignoring presentation of the same room as a child of this one.")
            }
        case .roomDetails(let roomID):
            guard roomID == self.roomID else { fatalError("Navigation route doesn't belong to this room flow.") }
            
            Task {
                if roomProxy == nil {
                    guard case let .joined(roomProxy) = await userSession.clientProxy.roomForIdentifier(roomID) else {
                        return
                    }
                    
                    await storeAndSubscribeToRoomProxy(roomProxy)
                }
                
                stateMachine.tryEvent(.presentRoomDetails, userInfo: EventUserInfo(animated: animated))
            }
        case .roomMemberDetails(let userID):
            // Always assume this will be presented on the child, external permalinks to a user aren't for a room member.
            if case .presentingChild = stateMachine.state, let childRoomFlowCoordinator {
                childRoomFlowCoordinator.handleAppRoute(appRoute, animated: animated)
            } else {
                stateMachine.tryEvent(.presentRoomMemberDetails(userID: userID), userInfo: EventUserInfo(animated: animated))
            }
        case .event(let eventID, let roomID, let via):
            Task {
                await handleRoomRoute(roomID: roomID,
                                      via: via,
                                      presentationAction: .eventFocus(.init(eventID: eventID, shouldSetPin: false)),
                                      animated: animated)
            }
        case .childEvent(let eventID, let roomID, let via):
            if case .presentingChild = stateMachine.state, let childRoomFlowCoordinator {
                childRoomFlowCoordinator.handleAppRoute(appRoute, animated: animated)
            } else if roomID != roomProxy.id {
                stateMachine.tryEvent(.startChildFlow(roomID: roomID, via: via, entryPoint: .eventID(eventID)), userInfo: EventUserInfo(animated: animated))
            } else {
                roomScreenCoordinator?.focusOnEvent(.init(eventID: eventID, shouldSetPin: false))
            }
        case .share(let payload):
            guard let roomID = payload.roomID, roomID == self.roomID else {
                fatalError("Navigation route doesn't belong to this room flow.")
            }
            
            Task {
                await handleRoomRoute(roomID: roomID,
                                      via: [],
                                      presentationAction: .share(payload),
                                      animated: animated)
            }
        case .roomAlias, .childRoomAlias, .eventOnRoomAlias, .childEventOnRoomAlias:
            break // These are converted to a room ID route one level above.
        case .roomList, .userProfile, .call, .genericCallLink, .settings, .chatBackupSettings:
            break // These routes can't be handled.
        }
    }
    
    private func presentCallScreen(roomID: String) async {
        guard case let .joined(roomProxy) = await userSession.clientProxy.roomForIdentifier(roomID) else {
            return
        }
        
        actionsSubject.send(.presentCallScreen(roomProxy: roomProxy))
    }
    
    private func handleRoomRoute(roomID: String, via: [String], presentationAction: PresentationAction? = nil, animated: Bool) async {
        guard roomID == self.roomID else { fatalError("Navigation route doesn't belong to this room flow.") }
        
        guard let room = await userSession.clientProxy.roomForIdentifier(roomID) else {
            stateMachine.tryEvent(.presentJoinRoomScreen(via: via), userInfo: EventUserInfo(animated: animated))
            return
        }
        
        switch room {
        case .joined(let roomProxy):
            await storeAndSubscribeToRoomProxy(roomProxy)
            stateMachine.tryEvent(.presentRoom(presentationAction: presentationAction), userInfo: EventUserInfo(animated: animated))
        default:
            stateMachine.tryEvent(.presentJoinRoomScreen(via: via), userInfo: EventUserInfo(animated: animated))
        }
    }

    func clearRoute(animated: Bool) {
        guard stateMachine.state != .initial else {
            return
        }
        
        stateMachine.tryEvent(.dismissFlow, userInfo: EventUserInfo(animated: animated))
    }
    
    // MARK: - Private
    
    private func storeAndSubscribeToRoomProxy(_ roomProxy: JoinedRoomProxyProtocol) async {
        if let oldRoomProxy = self.roomProxy {
            if oldRoomProxy.id != roomProxy.id {
                fatalError("Trying to create different room proxies for the same flow coordinator")
            }
            
            MXLog.warning("Found an existing proxy, returning.")
            return
        }
                
        await roomProxy.subscribeForUpdates()
        
        // Make sure not to set this until after the subscription has succeeded, otherwise the
        // early return above could result in trying to access the room's timeline provider
        // before it has been set which triggers a fatal error.
        self.roomProxy = roomProxy
    }
    
    // swiftlint:disable:next function_body_length
    private func setupStateMachine() {
        stateMachine.addRouteMapping { event, fromState, _ in
            switch (fromState, event) {
            case (_, .presentJoinRoomScreen):
                return .joinRoomScreen
            case (_, .dismissJoinRoomScreen):
                return .complete
            case (_, .presentRoom):
                return .room
            case (_, .dismissFlow):
                return .complete
            case (.initial, .presentRoomDetails):
                return .roomDetails(isRoot: true)
            case (.room, .presentRoomDetails):
                return .roomDetails(isRoot: false)
            case (.roomDetails, .dismissRoomDetails):
                return .room
            case (.roomDetails, .presentRoomDetailsEditScreen):
                return .roomDetailsEditScreen
            case (.roomDetailsEditScreen, .dismissRoomDetailsEditScreen):
                return .roomDetails(isRoot: false)
            case (.roomDetails, .presentNotificationSettingsScreen):
                return .notificationSettings
            case (.notificationSettings, .dismissNotificationSettingsScreen):
                return .roomDetails(isRoot: false)
            case (.notificationSettings, .presentGlobalNotificationSettingsScreen):
                return .globalNotificationSettings
            case (.globalNotificationSettings, .dismissGlobalNotificationSettingsScreen):
                return .notificationSettings
            case (.roomDetails, .presentRoomMembersList):
                return .roomMembersList
            case (.roomMembersList, .dismissRoomMembersList):
                return .roomDetails(isRoot: false)
<<<<<<< HEAD
            case (.room, .presentRoomMemberDetails(userID: let userID)):
                return .roomMemberDetails(userID: userID, previousState: .room)
            case (.roomMembersList, .presentRoomMemberDetails(userID: let userID)):
                return .roomMemberDetails(userID: userID, previousState: .roomMembersList)
=======

            case (_, .presentRoomMemberDetails(userID: let userID)):
                return .roomMemberDetails(userID: userID, previousState: fromState)
>>>>>>> 41871551
            case (.roomMemberDetails(_, let previousState), .dismissRoomMemberDetails):
                return previousState
            case (.roomMemberDetails(_, let previousState), .presentUserProfile(let userID)):
                return .userProfile(userID: userID, previousState: previousState)
            case (.userProfile(_, let previousState), .dismissUserProfile):
                return previousState
<<<<<<< HEAD
            case (.roomDetails, .presentInviteUsersScreen):
                return .inviteUsersScreen(fromRoomMembersList: false)
            case (.roomMembersList, .presentInviteUsersScreen):
                return .inviteUsersScreen(fromRoomMembersList: true)
            case (.inviteUsersScreen(let fromRoomMembersList), .dismissInviteUsersScreen):
                return fromRoomMembersList ? .roomMembersList : .roomDetails(isRoot: false)
=======
                
            case (_, .presentInviteUsersScreen):
                return .inviteUsersScreen(previousState: fromState)
            case (.inviteUsersScreen(let previousState), .dismissInviteUsersScreen):
                return previousState
                
>>>>>>> 41871551
            case (.room, .presentReportContent(let itemID, let senderID)):
                return .reportContent(itemID: itemID, senderID: senderID)
            case (.reportContent, .dismissReportContent):
                return .room
            case (.room, .presentMediaUploadPicker(let source)):
                return .mediaUploadPicker(source: source)
            case (.mediaUploadPicker, .dismissMediaUploadPicker):
                return .room
            case (.mediaUploadPicker, .presentMediaUploadPreview(let fileURL)):
                return .mediaUploadPreview(fileURL: fileURL)
            case (.room, .presentMediaUploadPreview(let fileURL)):
                return .mediaUploadPreview(fileURL: fileURL)
            case (.mediaUploadPreview, .dismissMediaUploadPreview):
                return .room
            case (.room, .presentEmojiPicker(let itemID, let selectedEmoji)):
                return .emojiPicker(itemID: itemID, selectedEmojis: selectedEmoji)
            case (.emojiPicker, .dismissEmojiPicker):
                return .room
            case (.room, .presentMessageForwarding(let forwardingItem)):
                return .messageForwarding(forwardingItem: forwardingItem)
            case (.messageForwarding, .dismissMessageForwarding):
                return .room
            case (.room, .presentMapNavigator):
                return .mapNavigator
            case (.mapNavigator, .dismissMapNavigator):
                return .room
            case (.room, .presentPollForm):
                return .pollForm
            case (.pollForm, .dismissPollForm):
                return .room
            case (.room, .presentPinnedEventsTimeline):
                return .pinnedEventsTimeline(previousState: .room)
            case (.roomDetails(let isRoot), .presentPinnedEventsTimeline):
                return .pinnedEventsTimeline(previousState: .details(isRoot: isRoot))
            case (.pinnedEventsTimeline(let previousState), .dismissPinnedEventsTimeline):
                switch previousState {
                case .room:
                    return .room
                case .details(let isRoot):
                    return .roomDetails(isRoot: isRoot)
                }
            case (.roomDetails, .presentPollsHistory):
                return .pollsHistory
            case (.pollsHistory, .dismissPollsHistory):
                return .roomDetails(isRoot: false)
            case (.pollsHistory, .presentPollForm):
                return .pollsHistoryForm
            case (.pollsHistoryForm, .dismissPollForm):
                return .pollsHistory
            case (.roomDetails, .presentRolesAndPermissionsScreen):
                return .rolesAndPermissions
            case (.rolesAndPermissions, .dismissRolesAndPermissionsScreen):
                return .roomDetails(isRoot: false)
<<<<<<< HEAD
            case (.roomDetails, .presentRoomMemberDetails(let userID)):
                return .roomMemberDetails(userID: userID, previousState: fromState)
=======
            
>>>>>>> 41871551
            case (.room, .presentResolveSendFailure):
                return .resolveSendFailure
            case (.resolveSendFailure, .dismissResolveSendFailure):
                return .room
            // Child flow
            case (_, .startChildFlow(let roomID, _, _)):
                return .presentingChild(childRoomID: roomID, previousState: fromState)
            case (.presentingChild(_, let previousState), .dismissChildFlow):
                return previousState
<<<<<<< HEAD
=======
                
            case (_, .presentKnockRequestsListScreen):
                return .knockRequestsList(previousState: fromState)
            case (.knockRequestsList(let previousState), .dismissKnockRequestsListScreen):
                return previousState
            
>>>>>>> 41871551
            default:
                return nil
            }
        }
        
        stateMachine.addAnyHandler(.any => .any) { [weak self] context in
            guard let self else { return }
            
            let animated = (context.userInfo as? EventUserInfo)?.animated ?? true
            
            switch (context.fromState, context.event, context.toState) {
            case (_, .presentJoinRoomScreen(let via), .joinRoomScreen):
                presentJoinRoomScreen(via: via, animated: true)

            case (_, .dismissJoinRoomScreen, .complete):
                dismissFlow(animated: animated)
<<<<<<< HEAD
            
            case (_, .presentRoom(let focussedEvent), .room):
                Task { await self.presentRoom(fromState: context.fromState, focussedEvent: focussedEvent, animated: animated) }

=======
                
            case (_, .presentRoom(let presentationAction), .room):
                Task {
                    await self.presentRoom(fromState: context.fromState,
                                           presentationAction: presentationAction,
                                           animated: animated)
                }
>>>>>>> 41871551
            case (_, .dismissFlow, .complete):
                dismissFlow(animated: animated)
            
            case (.initial, .presentRoomDetails, .roomDetails(let isRoot)),
                 (.room, .presentRoomDetails, .roomDetails(let isRoot)),
                 (.roomDetails, .presentRoomDetails, .roomDetails(let isRoot)):
                Task { await self.presentRoomDetails(isRoot: isRoot, animated: animated) }

            case (.roomDetails, .dismissRoomDetails, .room):
                break
                
            case (.roomDetails, .presentRoomDetailsEditScreen, .roomDetailsEditScreen):
                presentRoomDetailsEditScreen()

            case (.roomDetailsEditScreen, .dismissRoomDetailsEditScreen, .roomDetails):
                break
                
            case (.roomDetails, .presentNotificationSettingsScreen, .notificationSettings):
                presentNotificationSettingsScreen()

            case (.notificationSettings, .dismissNotificationSettingsScreen, .roomDetails):
                break
                
            case (.notificationSettings, .presentGlobalNotificationSettingsScreen, .globalNotificationSettings):
                presentGlobalNotificationSettingsScreen()

            case (.globalNotificationSettings, .dismissGlobalNotificationSettingsScreen, .notificationSettings):
                break
                
            case (.roomDetails, .presentRoomMembersList, .roomMembersList):
                presentRoomMembersList()

            case (.roomMembersList, .dismissRoomMembersList, .roomDetails):
                break
                
            case (.room, .presentRoomMemberDetails, .roomMemberDetails(let userID, _)):
                presentRoomMemberDetails(userID: userID)

            case (.roomMemberDetails, .dismissRoomMemberDetails, .room):
                break
                
            case (.roomMembersList, .presentRoomMemberDetails, .roomMemberDetails(let userID, _)):
                presentRoomMemberDetails(userID: userID)

            case (.roomMemberDetails, .dismissRoomMemberDetails, .roomMembersList):
                break
            
            case (.roomMemberDetails, .presentUserProfile(let userID), .userProfile):
                replaceRoomMemberDetailsWithUserProfile(userID: userID)

            case (.userProfile, .dismissUserProfile, .room):
                break
                
            case (.roomDetails, .presentInviteUsersScreen, .inviteUsersScreen):
                presentInviteUsersScreen()

            case (.inviteUsersScreen, .dismissInviteUsersScreen, .roomDetails):
                break
                
            case (.roomMembersList, .presentInviteUsersScreen, .inviteUsersScreen):
                presentInviteUsersScreen()

            case (.inviteUsersScreen, .dismissInviteUsersScreen, .roomMembersList):
                break
                
            case (.room, .presentReportContent, .reportContent(let itemID, let senderID)):
                presentReportContent(for: itemID, from: senderID)

            case (.reportContent, .dismissReportContent, .room):
                break
                
            case (.room, .presentMediaUploadPicker, .mediaUploadPicker(let source)):
                presentMediaUploadPickerWithSource(source)

            case (.mediaUploadPicker, .dismissMediaUploadPicker, .room):
                break
                
            case (.mediaUploadPicker, .presentMediaUploadPreview, .mediaUploadPreview(let fileURL)):
<<<<<<< HEAD
                presentMediaUploadPreviewScreen(for: fileURL)

            case (.room, .presentMediaUploadPreview, .mediaUploadPreview(let fileURL)):
                presentMediaUploadPreviewScreen(for: fileURL)

=======
                presentMediaUploadPreviewScreen(for: fileURL, animated: animated)
            case (.room, .presentMediaUploadPreview, .mediaUploadPreview(let fileURL)):
                presentMediaUploadPreviewScreen(for: fileURL, animated: animated)
>>>>>>> 41871551
            case (.mediaUploadPreview, .dismissMediaUploadPreview, .room):
                break
                
            case (.room, .presentEmojiPicker, .emojiPicker(let itemID, let selectedEmoji)):
                presentEmojiPicker(for: itemID, selectedEmoji: selectedEmoji)

            case (.emojiPicker, .dismissEmojiPicker, .room):
                break
                
            case (.room, .presentMessageForwarding(let forwardingItem), .messageForwarding):
                presentMessageForwarding(with: forwardingItem)

            case (.messageForwarding, .dismissMessageForwarding, .room):
                break

            case (.room, .presentMapNavigator(let mode), .mapNavigator):
                presentMapNavigator(interactionMode: mode)

            case (.mapNavigator, .dismissMapNavigator, .room):
                break

            case (.room, .presentPollForm(let mode), .pollForm):
                presentPollForm(mode: mode)

            case (.pollForm, .dismissPollForm, .room):
                break
                
            case (.room, .presentPinnedEventsTimeline, .pinnedEventsTimeline):
                presentPinnedEventsTimeline()

            case (.pinnedEventsTimeline, .dismissPinnedEventsTimeline, .room):
                break

            case (.roomDetails, .presentPollsHistory, .pollsHistory):
                presentPollsHistory()

            case (.pollsHistory, .dismissPollsHistory, .roomDetails):
                break
                
            case (.roomDetails, .presentPinnedEventsTimeline, .pinnedEventsTimeline):
                presentPinnedEventsTimeline()

            case (.pinnedEventsTimeline, .dismissPinnedEventsTimeline, .roomDetails):
                break
        
            case (.pollsHistory, .presentPollForm(let mode), .pollsHistoryForm):
                presentPollForm(mode: mode)

            case (.pollsHistoryForm, .dismissPollForm, .pollsHistory):
                break
            
            case (.roomDetails, .presentRolesAndPermissionsScreen, .rolesAndPermissions):
                presentRolesAndPermissionsScreen()

            case (.rolesAndPermissions, .dismissRolesAndPermissionsScreen, .roomDetails):
                rolesAndPermissionsFlowCoordinator = nil
                
            case (.roomDetails, .presentRoomMemberDetails(let userID), .roomMemberDetails):
                presentRoomMemberDetails(userID: userID)

            case (.roomMemberDetails, .dismissRoomMemberDetails, .roomDetails):
                break
                
            case (.roomMemberDetails, .dismissUserProfile, .roomDetails):
                break
            
<<<<<<< HEAD
            case (.room, .presentResolveSendFailure(let failure, let itemID), .resolveSendFailure):
                presentResolveSendFailure(failure: failure, itemID: itemID)

=======
            case (.room, .presentResolveSendFailure(let failure, let sendHandle), .resolveSendFailure):
                presentResolveSendFailure(failure: failure, sendHandle: sendHandle)
>>>>>>> 41871551
            case (.resolveSendFailure, .dismissResolveSendFailure, .room):
                break
                
            case (.roomDetails, .presentKnockRequestsListScreen, .knockRequestsList):
                presentKnockRequestsList()
            case (.knockRequestsList, .dismissKnockRequestsListScreen, .roomDetails):
                break
            case (.room, .presentKnockRequestsListScreen, .knockRequestsList):
                presentKnockRequestsList()
            case (.knockRequestsList, .dismissKnockRequestsListScreen, .room):
                break
            
            // Child flow
            case (_, .startChildFlow(let roomID, let via, let entryPoint), .presentingChild):
                Task { await self.startChildFlow(for: roomID, via: via, entryPoint: entryPoint) }

            case (.presentingChild, .dismissChildFlow, _):
                childRoomFlowCoordinator = nil
            
            default:
                fatalError("Unknown transition: \(context)")
            }
        }
        
        stateMachine.addAnyHandler(.any => .any) { context in
            if let event = context.event {
                MXLog.info("Transitioning from `\(context.fromState)` to `\(context.toState)` with event `\(event)`")
            } else {
                MXLog.info("Transitioning from \(context.fromState)` to `\(context.toState)`")
            }
        }
        
        stateMachine.addErrorHandler { context in
            if context.fromState == context.toState {
                MXLog.error("Failed transition from equal states: \(context.fromState)")
            } else {
                fatalError("Failed transition with context: \(context)")
            }
        }
    }
    
    /// Updates the navigation stack so it displays the timeline for the given room
    /// - Parameters:
    ///   - fromState: The state that asked for the room presentation.
    ///   - focussedEvent: An (optional) struct that contains the event ID that the timeline should be focussed around, and a boolean telling if such event should update the pinned events banner
    ///   - animated: whether it should animate the transition
    private func presentRoom(fromState: State, presentationAction: PresentationAction?, animated: Bool) async {
        // If any sheets are presented dismiss them, rely on their dismissal callbacks to transition the state machine
        // through the correct states before presenting the room
        navigationStackCoordinator.setSheetCoordinator(nil)
        
        // Handle selecting the same room again
        if !isChildFlow {
            // First unwind the navigation stack
            navigationStackCoordinator.popToRoot(animated: animated)
            
            // And then decide if the room actually needs to be presented again
            switch fromState {
            case .initial, .roomDetails(isRoot: true), .joinRoomScreen:
                break
            default:
                // The room is already on the stack, no need to present it again
                
                switch presentationAction {
                case .eventFocus(let focusedEvent):
                    roomScreenCoordinator?.focusOnEvent(focusedEvent)
                case .share(.mediaFile(_, let mediaFile)):
                    stateMachine.tryEvent(.presentMediaUploadPreview(fileURL: mediaFile.url), userInfo: EventUserInfo(animated: animated))
                case .share(.text(_, let text)):
                    roomScreenCoordinator?.shareText(text)
                case .none:
                    break
                }
                
                return
            }
        }
        
        // Flag the room as read on entering, the timeline will take care of the read receipts
        Task { await roomProxy.flagAsUnread(false) }
        
        analytics.trackViewRoom(isDM: roomProxy.infoPublisher.value.isDirect, isSpace: roomProxy.infoPublisher.value.isSpace)
        
        let coordinator = makeRoomScreenCoordinator(presentationAction: presentationAction)
        roomScreenCoordinator = coordinator
        
        if !isChildFlow {
            let animated = UIDevice.current.userInterfaceIdiom == .phone ? animated : false
            navigationStackCoordinator.setRootCoordinator(coordinator, animated: animated) { [weak self] in
                self?.stateMachine.tryEvent(.dismissFlow)
            }
        } else {
            if joinRoomScreenCoordinator != nil {
                navigationStackCoordinator.pop()
            }
            
            navigationStackCoordinator.push(coordinator, animated: animated) { [weak self] in
                self?.stateMachine.tryEvent(.dismissFlow)
            }
        }
            
        switch presentationAction {
        case .share(.mediaFile(_, let mediaFile)):
            stateMachine.tryEvent(.presentMediaUploadPreview(fileURL: mediaFile.url), userInfo: EventUserInfo(animated: animated))
        case .share(.text), .eventFocus:
            break // These are both handled in the coordinator's init.
        case .none:
            break
        }
    }
    
    private func makeRoomScreenCoordinator(presentationAction: PresentationAction?) -> RoomScreenCoordinator {
        let userID = userSession.clientProxy.userID
        let timelineItemFactory = RoomTimelineItemFactory(userID: userID,
                                                          attributedStringBuilder: AttributedStringBuilder(mentionBuilder: MentionBuilder()),
                                                          stateEventStringBuilder: RoomStateEventStringBuilder(userID: userID))
        let timelineController = roomTimelineControllerFactory.buildRoomTimelineController(roomProxy: roomProxy,
                                                                                           initialFocussedEventID: presentationAction?.focusedEvent?.eventID,
                                                                                           timelineItemFactory: timelineItemFactory,
                                                                                           mediaProvider: userSession.mediaProvider)
        self.timelineController = timelineController
        
        let completionSuggestionService = CompletionSuggestionService(roomProxy: roomProxy)
        let composerDraftService = ComposerDraftService(roomProxy: roomProxy, timelineItemfactory: timelineItemFactory)
        
        let parameters = RoomScreenCoordinatorParameters(clientProxy: userSession.clientProxy,
                                                         roomProxy: roomProxy,
                                                         focussedEvent: presentationAction?.focusedEvent,
                                                         sharedText: presentationAction?.sharedText,
                                                         timelineController: timelineController,
                                                         mediaProvider: userSession.mediaProvider,
                                                         mediaPlayerProvider: MediaPlayerProvider(),
                                                         voiceMessageMediaManager: userSession.voiceMessageMediaManager,
                                                         emojiProvider: emojiProvider,
                                                         completionSuggestionService: completionSuggestionService,
                                                         ongoingCallRoomIDPublisher: ongoingCallRoomIDPublisher,
                                                         appMediator: appMediator,
                                                         appSettings: appSettings,
                                                         composerDraftService: composerDraftService)
        
        let coordinator = RoomScreenCoordinator(parameters: parameters)
        coordinator.actions
            .sink { [weak self] action in
                guard let self else { return }
                
                switch action {
                case .presentRoomDetails:
                    stateMachine.tryEvent(.presentRoomDetails)
                case .presentReportContent(let itemID, let senderID):
                    stateMachine.tryEvent(.presentReportContent(itemID: itemID, senderID: senderID))
                case .presentMediaUploadPicker(let source):
                    stateMachine.tryEvent(.presentMediaUploadPicker(source: source))
                case .presentMediaUploadPreviewScreen(let url):
                    stateMachine.tryEvent(.presentMediaUploadPreview(fileURL: url))
                case .presentEmojiPicker(let itemID, let selectedEmojis):
                    stateMachine.tryEvent(.presentEmojiPicker(itemID: itemID, selectedEmojis: selectedEmojis))
                case .presentLocationPicker:
                    stateMachine.tryEvent(.presentMapNavigator(interactionMode: .picker))
                case .presentPollForm(let mode):
                    stateMachine.tryEvent(.presentPollForm(mode: mode))
                case .presentLocationViewer(_, let geoURI, let description):
                    stateMachine.tryEvent(.presentMapNavigator(interactionMode: .viewOnly(geoURI: geoURI, description: description)))
                case .presentRoomMemberDetails(userID: let userID):
                    stateMachine.tryEvent(.presentRoomMemberDetails(userID: userID))
                case .presentMessageForwarding(let forwardingItem):
                    stateMachine.tryEvent(.presentMessageForwarding(forwardingItem: forwardingItem))
                case .presentCallScreen:
                    actionsSubject.send(.presentCallScreen(roomProxy: roomProxy))
                case .presentPinnedEventsTimeline:
                    stateMachine.tryEvent(.presentPinnedEventsTimeline)
                case .presentResolveSendFailure(failure: let failure, sendHandle: let sendHandle):
                    stateMachine.tryEvent(.presentResolveSendFailure(failure: failure, sendHandle: sendHandle))
                case .presentKnockRequestsList:
                    stateMachine.tryEvent(.presentKnockRequestsListScreen)
                }
            }
            .store(in: &cancellables)
        
        return coordinator
    }
    
    private func presentJoinRoomScreen(via: [String], animated: Bool) {
        let coordinator = JoinRoomScreenCoordinator(parameters: .init(roomID: roomID,
                                                                      via: via,
                                                                      clientProxy: userSession.clientProxy,
                                                                      mediaProvider: userSession.mediaProvider,
                                                                      userIndicatorController: userIndicatorController,
                                                                      appSettings: appSettings))
        
        joinRoomScreenCoordinator = coordinator
        
        coordinator.actionsPublisher
            .receive(on: DispatchQueue.main)
            .sink { [weak self] action in
                guard let self else { return }
                
                switch action {
                case .joined:
                    Task { [weak self] in
                        guard let self else { return }
                        
                        if case let .joined(roomProxy) = await userSession.clientProxy.roomForIdentifier(roomID) {
                            await storeAndSubscribeToRoomProxy(roomProxy)
                            stateMachine.tryEvent(.presentRoom(presentationAction: nil), userInfo: EventUserInfo(animated: animated))
                            
                            analytics.trackJoinedRoom(isDM: roomProxy.infoPublisher.value.isDirect,
                                                      isSpace: roomProxy.infoPublisher.value.isSpace,
                                                      activeMemberCount: UInt(roomProxy.infoPublisher.value.activeMembersCount))
                        } else {
                            stateMachine.tryEvent(.dismissFlow, userInfo: EventUserInfo(animated: animated))
                        }
                    }
                case .cancelled:
                    stateMachine.tryEvent(.dismissJoinRoomScreen)
                }
            }
            .store(in: &cancellables)
        
        if !isChildFlow {
            navigationStackCoordinator.setRootCoordinator(coordinator, animated: animated) { [weak self] in
                if self?.stateMachine.state == .joinRoomScreen {
                    self?.stateMachine.tryEvent(.dismissJoinRoomScreen)
                }
            }
        } else {
            navigationStackCoordinator.push(coordinator, animated: animated) { [weak self] in
                if self?.stateMachine.state == .joinRoomScreen {
                    self?.stateMachine.tryEvent(.dismissJoinRoomScreen)
                }
            }
        }
    }
    
    private func dismissFlow(animated: Bool) {
        childRoomFlowCoordinator?.clearRoute(animated: animated)
        
        if isChildFlow {
            // We don't support dismissing a child flow by itself, only the entire chain.
            MXLog.info("Leaving the rest of the navigation clean-up to the parent flow.")
            
            if joinRoomScreenCoordinator != nil {
                navigationStackCoordinator.pop()
            }
        } else {
            navigationStackCoordinator.popToRoot(animated: false)
            navigationStackCoordinator.setRootCoordinator(nil, animated: false)
        }
        
        timelineController = nil
        
        actionsSubject.send(.finished)
        analytics.signpost.endRoomFlow()
    }
    
    private func presentRoomDetails(isRoot: Bool, animated: Bool) async {
        let params = RoomDetailsScreenCoordinatorParameters(roomProxy: roomProxy,
                                                            clientProxy: userSession.clientProxy,
                                                            mediaProvider: userSession.mediaProvider,
                                                            analyticsService: analytics,
                                                            userIndicatorController: userIndicatorController,
                                                            notificationSettings: userSession.clientProxy.notificationSettings,
                                                            attributedStringBuilder: AttributedStringBuilder(mentionBuilder: MentionBuilder()),
                                                            appMediator: appMediator)
        let coordinator = RoomDetailsScreenCoordinator(parameters: params)
        coordinator.actions.sink { [weak self] action in
            guard let self else { return }
            
            switch action {
            case .leftRoom:
                stateMachine.tryEvent(.dismissFlow)
            case .presentRoomMembersList:
                stateMachine.tryEvent(.presentRoomMembersList)
            case .presentRoomDetailsEditScreen:
                stateMachine.tryEvent(.presentRoomDetailsEditScreen)
            case .presentNotificationSettingsScreen:
                stateMachine.tryEvent(.presentNotificationSettingsScreen)
            case .presentInviteUsersScreen:
                stateMachine.tryEvent(.presentInviteUsersScreen)
            case .presentPollsHistory:
                stateMachine.tryEvent(.presentPollsHistory)
            case .presentRolesAndPermissionsScreen:
                stateMachine.tryEvent(.presentRolesAndPermissionsScreen)
            case .presentCall:
                actionsSubject.send(.presentCallScreen(roomProxy: roomProxy))
            case .presentPinnedEventsTimeline:
                stateMachine.tryEvent(.presentPinnedEventsTimeline)
            case .presentKnockingRequestsListScreen:
                stateMachine.tryEvent(.presentKnockRequestsListScreen)
            }
        }
        .store(in: &cancellables)
        
        if isRoot {
            navigationStackCoordinator.setRootCoordinator(coordinator, animated: animated) { [weak self] in
                guard let self else { return }
                if stateMachine.state != .room { // The root has been replaced by a room
                    stateMachine.tryEvent(.dismissFlow)
                }
            }
        } else {
            navigationStackCoordinator.push(coordinator, animated: animated) { [weak self] in
                guard let self else { return }
                if case .roomDetails = stateMachine.state {
                    stateMachine.tryEvent(.dismissRoomDetails)
                }
            }
        }
    }
    
    private func presentRoomMembersList() {
        let parameters = RoomMembersListScreenCoordinatorParameters(mediaProvider: userSession.mediaProvider,
                                                                    roomProxy: roomProxy,
                                                                    userIndicatorController: userIndicatorController,
                                                                    analytics: analytics)
        let coordinator = RoomMembersListScreenCoordinator(parameters: parameters)
        
        coordinator.actions
            .sink { [weak self] action in
                guard let self else { return }
                
                switch action {
                case .invite:
                    stateMachine.tryEvent(.presentInviteUsersScreen)
                case .selectedMember(let member):
                    stateMachine.tryEvent(.presentRoomMemberDetails(userID: member.userID))
                }
            }
            .store(in: &cancellables)
        
        navigationStackCoordinator.push(coordinator) { [weak self] in
            self?.stateMachine.tryEvent(.dismissRoomMembersList)
        }
    }
    
    private func presentKnockRequestsList() {
        let parameters = KnockRequestsListScreenCoordinatorParameters(roomProxy: roomProxy, mediaProvider: userSession.mediaProvider)
        let coordinator = KnockRequestsListScreenCoordinator(parameters: parameters)
        
        navigationStackCoordinator.push(coordinator) { [weak self] in
            self?.stateMachine.tryEvent(.dismissKnockRequestsListScreen)
        }
    }
    
    private func presentRoomDetailsEditScreen() {
        let stackCoordinator = NavigationStackCoordinator()
        
        let roomDetailsEditParameters = RoomDetailsEditScreenCoordinatorParameters(roomProxy: roomProxy,
                                                                                   mediaProvider: userSession.mediaProvider,
                                                                                   mediaUploadingPreprocessor: MediaUploadingPreprocessor(appSettings: appSettings),
                                                                                   navigationStackCoordinator: stackCoordinator,
                                                                                   userIndicatorController: userIndicatorController,
                                                                                   orientationManager: appMediator.windowManager)
        let roomDetailsEditCoordinator = RoomDetailsEditScreenCoordinator(parameters: roomDetailsEditParameters)
        
        roomDetailsEditCoordinator.actions.sink { [weak self] action in
            switch action {
            case .dismiss:
                self?.navigationStackCoordinator.setSheetCoordinator(nil)
            }
        }
        .store(in: &cancellables)
        
        stackCoordinator.setRootCoordinator(roomDetailsEditCoordinator)
        
        navigationStackCoordinator.setSheetCoordinator(stackCoordinator) { [weak self] in
            self?.stateMachine.tryEvent(.dismissRoomDetailsEditScreen)
        }
    }
    
    private func presentReportContent(for itemID: TimelineItemIdentifier, from senderID: String) {
        guard let eventID = itemID.eventID else {
            fatalError()
        }
        
        let stackCoordinator = NavigationStackCoordinator()
        let parameters = ReportContentScreenCoordinatorParameters(eventID: eventID,
                                                                  senderID: senderID,
                                                                  roomProxy: roomProxy,
                                                                  clientProxy: userSession.clientProxy,
                                                                  userIndicatorController: userIndicatorController)
        let coordinator = ReportContentScreenCoordinator(parameters: parameters)
        
        coordinator.actions
            .sink { [weak self] action in
                guard let self else { return }
                
                navigationStackCoordinator.setSheetCoordinator(nil)
                
                switch action {
                case .cancel:
                    break
                case .finish:
                    userIndicatorController.submitIndicator(UserIndicator(title: L10n.commonReportSubmitted, iconName: "checkmark"))
                }
            }
            .store(in: &cancellables)
        
        stackCoordinator.setRootCoordinator(coordinator)
        navigationStackCoordinator.setSheetCoordinator(stackCoordinator) { [weak self] in
            self?.stateMachine.tryEvent(.dismissReportContent)
        }
    }
    
    private func presentMediaUploadPickerWithSource(_ source: MediaPickerScreenSource) {
        let stackCoordinator = NavigationStackCoordinator()

        let mediaPickerCoordinator = MediaPickerScreenCoordinator(userIndicatorController: userIndicatorController,
                                                                  source: source,
                                                                  orientationManager: appMediator.windowManager) { [weak self] action in
            guard let self else {
                return
            }
            switch action {
            case .cancel:
                navigationStackCoordinator.setSheetCoordinator(nil)
            case .selectMediaAtURL(let url):
                stateMachine.tryEvent(.presentMediaUploadPreview(fileURL: url))
            }
        }

        stackCoordinator.setRootCoordinator(mediaPickerCoordinator)

        navigationStackCoordinator.setSheetCoordinator(stackCoordinator) { [weak self] in
            if case .mediaUploadPicker = self?.stateMachine.state {
                self?.stateMachine.tryEvent(.dismissMediaUploadPicker)
            }
        }
    }

    private func presentMediaUploadPreviewScreen(for url: URL, animated: Bool) {
        let stackCoordinator = NavigationStackCoordinator()

        let parameters = MediaUploadPreviewScreenCoordinatorParameters(userIndicatorController: userIndicatorController,
                                                                       roomProxy: roomProxy,
                                                                       mediaUploadingPreprocessor: MediaUploadingPreprocessor(appSettings: appSettings),
                                                                       title: url.lastPathComponent,
                                                                       url: url,
                                                                       shouldShowCaptionWarning: appSettings.shouldShowMediaCaptionWarning)

        let mediaUploadPreviewScreenCoordinator = MediaUploadPreviewScreenCoordinator(parameters: parameters)
        
        mediaUploadPreviewScreenCoordinator.actions
            .sink { [weak self] action in
                guard let self else { return }
                
                switch action {
                case .dismiss:
                    navigationStackCoordinator.setSheetCoordinator(nil)
                }
            }
            .store(in: &cancellables)

        stackCoordinator.setRootCoordinator(mediaUploadPreviewScreenCoordinator)
        
        navigationStackCoordinator.setSheetCoordinator(stackCoordinator, animated: animated) { [weak self] in
            self?.stateMachine.tryEvent(.dismissMediaUploadPreview)
        }
    }
    
    private func presentEmojiPicker(for itemID: TimelineItemIdentifier, selectedEmoji: Set<String>) {
        let params = EmojiPickerScreenCoordinatorParameters(emojiProvider: emojiProvider,
                                                            itemID: itemID, selectedEmojis: selectedEmoji)
        let coordinator = EmojiPickerScreenCoordinator(parameters: params)
        
        coordinator.actions.sink { [weak self] action in
            guard let self else { return }
            
            switch action {
            case let .emojiSelected(emoji: emoji, itemID: itemID):
                MXLog.debug("Selected \(emoji) for \(itemID)")
                navigationStackCoordinator.setSheetCoordinator(nil)
                Task {
                    guard case let .event(_, eventOrTransactionID) = itemID else {
                        fatalError()
                    }
                    
                    await self.timelineController?.toggleReaction(emoji, to: eventOrTransactionID)
                }
            case .dismiss:
                navigationStackCoordinator.setSheetCoordinator(nil)
            }
        }
        .store(in: &cancellables)
        
        navigationStackCoordinator.setSheetCoordinator(coordinator) { [weak self] in
            self?.stateMachine.tryEvent(.dismissEmojiPicker)
        }
    }

    private func presentMapNavigator(interactionMode: StaticLocationInteractionMode) {
        let stackCoordinator = NavigationStackCoordinator()
        
        let params = StaticLocationScreenCoordinatorParameters(interactionMode: interactionMode, appMediator: appMediator)
        let coordinator = StaticLocationScreenCoordinator(parameters: params)
        
        coordinator.actions.sink { [weak self] action in
            guard let self else { return }
            switch action {
            case .selectedLocation(let geoURI, let isUserLocation):
                Task {
                    _ = await self.roomProxy.timeline.sendLocation(body: geoURI.bodyMessage,
                                                                   geoURI: geoURI,
                                                                   description: nil,
                                                                   zoomLevel: 15,
                                                                   assetType: isUserLocation ? .sender : .pin)
                    self.navigationStackCoordinator.setSheetCoordinator(nil)
                }
                
                self.analytics.trackComposer(inThread: false,
                                             isEditing: false,
                                             isReply: false,
                                             messageType: isUserLocation ? .LocationUser : .LocationPin,
                                             startsThread: nil)
            case .close:
                self.navigationStackCoordinator.setSheetCoordinator(nil)
            }
        }
        .store(in: &cancellables)
        
        stackCoordinator.setRootCoordinator(coordinator)
        
        navigationStackCoordinator.setSheetCoordinator(stackCoordinator) { [weak self] in
            self?.stateMachine.tryEvent(.dismissMapNavigator)
        }
    }
    
    private func presentPollForm(mode: PollFormMode) {
        let stackCoordinator = NavigationStackCoordinator()
        let coordinator = PollFormScreenCoordinator(parameters: .init(mode: mode))
        stackCoordinator.setRootCoordinator(coordinator)

        coordinator.actions
            .sink { [weak self] action in
                guard let self else {
                    return
                }

                self.navigationStackCoordinator.setSheetCoordinator(nil)

                switch action {
                case .cancel:
                    break
                case .delete:
                    deletePoll(mode: mode)
                case let .submit(question, options, pollKind):
                    switch mode {
                    case .new:
                        createPoll(question: question, options: options, pollKind: pollKind)
                    case .edit(let eventID, _):
                        editPoll(pollStartID: eventID, question: question, options: options, pollKind: pollKind)
                    }
                }
            }
            .store(in: &cancellables)

        navigationStackCoordinator.setSheetCoordinator(stackCoordinator) { [weak self] in
            self?.stateMachine.tryEvent(.dismissPollForm)
        }
    }
    
    private func createPoll(question: String, options: [String], pollKind: Poll.Kind) {
        Task {
            let result = await roomProxy.timeline.createPoll(question: question, answers: options, pollKind: pollKind)

            self.analytics.trackComposer(inThread: false,
                                         isEditing: false,
                                         isReply: false,
                                         messageType: .Poll,
                                         startsThread: nil)

            self.analytics.trackPollCreated(isUndisclosed: pollKind == .undisclosed, numberOfAnswers: options.count)
            
            switch result {
            case .success:
                break
            case .failure:
                self.userIndicatorController.submitIndicator(UserIndicator(title: L10n.errorUnknown))
            }
        }
    }
    
    private func editPoll(pollStartID: String, question: String, options: [String], pollKind: Poll.Kind) {
        Task {
            let result = await roomProxy.timeline.editPoll(original: pollStartID, question: question, answers: options, pollKind: pollKind)
            
            switch result {
            case .success:
                break
            case .failure:
                self.userIndicatorController.submitIndicator(UserIndicator(title: L10n.errorUnknown))
            }
        }
    }
    
    private func deletePoll(mode: PollFormMode) {
        Task {
            guard case .edit(let pollStartID, _) = mode else {
                self.userIndicatorController.submitIndicator(UserIndicator(title: L10n.errorUnknown))
                return
            }
            
            let result = await roomProxy.redact(pollStartID)
            
            switch result {
            case .success:
                break
            case .failure:
                self.userIndicatorController.submitIndicator(UserIndicator(title: L10n.errorUnknown))
            }
        }
    }
    
    private func presentPollsHistory() {
        Task {
            await asyncPresentRoomPollsHistory()
        }
    }
    
    private func asyncPresentRoomPollsHistory() async {
        let userID = userSession.clientProxy.userID
        
        let timelineItemFactory = RoomTimelineItemFactory(userID: userID,
                                                          attributedStringBuilder: AttributedStringBuilder(mentionBuilder: MentionBuilder()),
                                                          stateEventStringBuilder: RoomStateEventStringBuilder(userID: userID))
                
        let roomTimelineController = roomTimelineControllerFactory.buildRoomTimelineController(roomProxy: roomProxy,
                                                                                               initialFocussedEventID: nil,
                                                                                               timelineItemFactory: timelineItemFactory,
                                                                                               mediaProvider: userSession.mediaProvider)
        
        let parameters = RoomPollsHistoryScreenCoordinatorParameters(pollInteractionHandler: PollInteractionHandler(analyticsService: analytics, roomProxy: roomProxy),
                                                                     roomTimelineController: roomTimelineController)
        let coordinator = RoomPollsHistoryScreenCoordinator(parameters: parameters)
        coordinator.actions
            .sink { [weak self] action in
                guard let self else { return }
                
                switch action {
                case .editPoll(let pollStartID, let poll):
                    stateMachine.tryEvent(.presentPollForm(mode: .edit(eventID: pollStartID, poll: poll)))
                }
            }
            .store(in: &cancellables)
        
        navigationStackCoordinator.push(coordinator) { [weak self] in
            self?.stateMachine.tryEvent(.dismissPollsHistory)
        }
    }
    
    private func presentRoomMemberDetails(userID: String) {
        let params = RoomMemberDetailsScreenCoordinatorParameters(userID: userID,
                                                                  roomProxy: roomProxy,
                                                                  clientProxy: userSession.clientProxy,
                                                                  mediaProvider: userSession.mediaProvider,
                                                                  userIndicatorController: userIndicatorController,
                                                                  analytics: analytics)
        let coordinator = RoomMemberDetailsScreenCoordinator(parameters: params)
        
        coordinator.actions.sink { [weak self] action in
            guard let self else { return }
            switch action {
            case .openUserProfile:
                stateMachine.tryEvent(.presentUserProfile(userID: userID))
            case .openDirectChat(let roomID):
                stateMachine.tryEvent(.startChildFlow(roomID: roomID, via: [], entryPoint: .room))
            case .startCall(let roomID):
                Task { await self.presentCallScreen(roomID: roomID) }
            }
        }
        .store(in: &cancellables)

        navigationStackCoordinator.push(coordinator) { [weak self] in
            self?.stateMachine.tryEvent(.dismissRoomMemberDetails)
        }
    }
    
    private func replaceRoomMemberDetailsWithUserProfile(userID: String) {
        let parameters = UserProfileScreenCoordinatorParameters(userID: userID,
                                                                isPresentedModally: false,
                                                                clientProxy: userSession.clientProxy,
                                                                mediaProvider: userSession.mediaProvider,
                                                                userIndicatorController: userIndicatorController,
                                                                analytics: analytics)
        let coordinator = UserProfileScreenCoordinator(parameters: parameters)
        coordinator.actionsPublisher.sink { [weak self] action in
            guard let self else { return }
            
            switch action {
            case .openDirectChat(let roomID):
                stateMachine.tryEvent(.startChildFlow(roomID: roomID, via: [], entryPoint: .room))
            case .startCall(let roomID):
                Task { await self.presentCallScreen(roomID: roomID) }
            case .dismiss:
                break // Not supported when pushed.
            }
        }
        .store(in: &cancellables)
        
        // Replace the RoomMemberDetailsScreen without any animation.
        // If this pop and push happens before the previous navigation is completed it might break screen presentation logic
        DispatchQueue.main.asyncAfter(deadline: .now() + .milliseconds(500)) {
            self.navigationStackCoordinator.pop(animated: false)
            self.navigationStackCoordinator.push(coordinator, animated: false) { [weak self] in
                self?.stateMachine.tryEvent(.dismissUserProfile)
            }
        }
    }
    
    private func presentMessageForwarding(with forwardingItem: MessageForwardingItem) {
        guard let roomSummaryProvider = userSession.clientProxy.alternateRoomSummaryProvider else {
            fatalError()
        }
        
        let stackCoordinator = NavigationStackCoordinator()
        
        let parameters = MessageForwardingScreenCoordinatorParameters(forwardingItem: forwardingItem,
                                                                      clientProxy: userSession.clientProxy,
                                                                      roomSummaryProvider: roomSummaryProvider,
                                                                      mediaProvider: userSession.mediaProvider,
                                                                      userIndicatorController: userIndicatorController)
        let coordinator = MessageForwardingScreenCoordinator(parameters: parameters)
        
        coordinator.actions.sink { [weak self] action in
            guard let self else { return }
            
            switch action {
            case .dismiss:
                navigationStackCoordinator.setSheetCoordinator(nil)
            case .sent(let roomID):
                navigationStackCoordinator.setSheetCoordinator(nil)
                // Timelines are cached - the local echo will be visible when fetching the room by its ID.
                stateMachine.tryEvent(.startChildFlow(roomID: roomID, via: [], entryPoint: .room))
            }
        }
        .store(in: &cancellables)
        
        stackCoordinator.setRootCoordinator(coordinator)

        navigationStackCoordinator.setSheetCoordinator(stackCoordinator) { [weak self] in
            self?.stateMachine.tryEvent(.dismissMessageForwarding)
        }
    }
    
    private func presentNotificationSettingsScreen() {
        let parameters = RoomNotificationSettingsScreenCoordinatorParameters(notificationSettingsProxy: userSession.clientProxy.notificationSettings,
                                                                             roomProxy: roomProxy,
                                                                             displayAsUserDefinedRoomSettings: false)
        
        let coordinator = RoomNotificationSettingsScreenCoordinator(parameters: parameters)
        coordinator.actions.sink { [weak self] actions in
            switch actions {
            case .presentGlobalNotificationSettingsScreen:
                self?.stateMachine.tryEvent(.presentGlobalNotificationSettingsScreen)
            }
        }
        .store(in: &cancellables)
        
        navigationStackCoordinator.push(coordinator) { [weak self] in
            self?.stateMachine.tryEvent(.dismissNotificationSettingsScreen)
        }
    }
    
    private func presentGlobalNotificationSettingsScreen() {
        let stackCoordinator = NavigationStackCoordinator()
        let parameters = NotificationSettingsScreenCoordinatorParameters(navigationStackCoordinator: stackCoordinator,
                                                                         userSession: userSession,
                                                                         userNotificationCenter: UNUserNotificationCenter.current(),
                                                                         notificationSettings: userSession.clientProxy.notificationSettings,
                                                                         isModallyPresented: true)
        let coordinator = NotificationSettingsScreenCoordinator(parameters: parameters)
        coordinator.actions.sink { [weak self] action in
            switch action {
            case .close:
                self?.navigationStackCoordinator.setSheetCoordinator(nil)
            }
        }
        .store(in: &cancellables)
        
        stackCoordinator.setRootCoordinator(coordinator)
        navigationStackCoordinator.setSheetCoordinator(stackCoordinator) { [weak self] in
            self?.stateMachine.tryEvent(.dismissGlobalNotificationSettingsScreen)
        }
    }
    
    private func presentInviteUsersScreen() {
        let selectedUsersSubject: CurrentValueSubject<[UserProfileProxy], Never> = .init([])
        
        let stackCoordinator = NavigationStackCoordinator()
        let inviteParameters = InviteUsersScreenCoordinatorParameters(clientProxy: userSession.clientProxy,
                                                                      selectedUsers: .init(selectedUsersSubject),
                                                                      roomType: .room(roomProxy: roomProxy),
                                                                      mediaProvider: userSession.mediaProvider,
                                                                      userDiscoveryService: UserDiscoveryService(clientProxy: userSession.clientProxy),
                                                                      userIndicatorController: userIndicatorController)
        
        let coordinator = InviteUsersScreenCoordinator(parameters: inviteParameters)
        stackCoordinator.setRootCoordinator(coordinator)
        
        coordinator.actions.sink { [weak self] action in
            guard let self else { return }
            
            switch action {
            case .cancel:
                navigationStackCoordinator.setSheetCoordinator(nil)
            case .proceed:
                break
            case .invite(let users):
                self.inviteUsers(users, in: roomProxy)
            case .toggleUser(let user):
                var selectedUsers = selectedUsersSubject.value
                
                if let index = selectedUsers.firstIndex(where: { $0.userID == user.userID }) {
                    selectedUsers.remove(at: index)
                } else {
                    selectedUsers.append(user)
                }
                
                selectedUsersSubject.send(selectedUsers)
            }
        }
        .store(in: &cancellables)
        
        navigationStackCoordinator.setSheetCoordinator(stackCoordinator) { [weak self] in
            self?.stateMachine.tryEvent(.dismissInviteUsersScreen)
        }
    }
    
    private func inviteUsers(_ users: [String], in room: JoinedRoomProxyProtocol) {
        navigationStackCoordinator.setSheetCoordinator(nil)
        
        Task {
            let result: Result<Void, RoomProxyError> = await withTaskGroup(of: Result<Void, RoomProxyError>.self) { group in
                for user in users {
                    group.addTask {
                        await room.invite(userID: user)
                    }
                }
                
                return await group.first { inviteResult in
                    inviteResult.isFailure
                } ?? .success(())
            }
            
            guard case .failure = result else {
                return
            }
            
            userIndicatorController.alertInfo = .init(id: .init(),
                                                      title: L10n.commonUnableToInviteTitle,
                                                      message: L10n.commonUnableToInviteMessage)
        }
    }
    
    private func presentRolesAndPermissionsScreen() {
        let parameters = RoomRolesAndPermissionsFlowCoordinatorParameters(roomProxy: roomProxy,
                                                                          mediaProvider: userSession.mediaProvider,
                                                                          navigationStackCoordinator: navigationStackCoordinator,
                                                                          userIndicatorController: userIndicatorController,
                                                                          analytics: analytics)
        let coordinator = RoomRolesAndPermissionsFlowCoordinator(parameters: parameters)
        coordinator.actionsPublisher.sink { [weak self] action in
            switch action {
            case .complete:
                self?.stateMachine.tryEvent(.dismissRolesAndPermissionsScreen)
            }
        }
        .store(in: &cancellables)
        
        rolesAndPermissionsFlowCoordinator = coordinator
        coordinator.start()
    }
    
    private func presentPinnedEventsTimeline() {
        let stackCoordinator = NavigationStackCoordinator()
        let coordinator = PinnedEventsTimelineFlowCoordinator(navigationStackCoordinator: stackCoordinator,
                                                              userSession: userSession,
                                                              roomTimelineControllerFactory: roomTimelineControllerFactory,
                                                              roomProxy: roomProxy,
                                                              userIndicatorController: userIndicatorController,
                                                              appMediator: appMediator,
                                                              emojiProvider: emojiProvider)
        
        coordinator.actionsPublisher.sink { [weak self] action in
            guard let self else {
                return
            }
            
            switch action {
            case .finished:
                navigationStackCoordinator.setSheetCoordinator(nil)
            case .displayUser(let userID):
                navigationStackCoordinator.setSheetCoordinator(nil)
                stateMachine.tryEvent(.presentRoomMemberDetails(userID: userID))
            case .forwardedMessageToRoom(let roomID):
                navigationStackCoordinator.setSheetCoordinator(nil)
                stateMachine.tryEvent(.startChildFlow(roomID: roomID, via: [], entryPoint: .room))
            case .displayRoomScreenWithFocussedPin(let eventID):
                navigationStackCoordinator.setSheetCoordinator(nil)
                stateMachine.tryEvent(.presentRoom(presentationAction: .eventFocus(.init(eventID: eventID, shouldSetPin: true))))
            }
        }
        .store(in: &cancellables)
        
        pinnedEventsTimelineFlowCoordinator = coordinator
        navigationStackCoordinator.setSheetCoordinator(stackCoordinator) { [weak self] in
            self?.stateMachine.tryEvent(.dismissPinnedEventsTimeline)
        }
        coordinator.start()
    }
    
    private func presentResolveSendFailure(failure: TimelineItemSendFailure.VerifiedUser, sendHandle: SendHandleProxy) {
        let coordinator = ResolveVerifiedUserSendFailureScreenCoordinator(parameters: .init(failure: failure,
                                                                                            sendHandle: sendHandle,
                                                                                            roomProxy: roomProxy,
                                                                                            userIndicatorController: userIndicatorController))
        coordinator.actionsPublisher.sink { [weak self] action in
            guard let self else { return }
            
            switch action {
            case .dismiss:
                navigationStackCoordinator.setSheetCoordinator(nil)
            }
        }
        .store(in: &cancellables)
        
        navigationStackCoordinator.setSheetCoordinator(coordinator) { [weak self] in
            self?.stateMachine.tryEvent(.dismissResolveSendFailure)
        }
    }
    
    // MARK: - Child Flow
    
    private func startChildFlow(for roomID: String, via: [String], entryPoint: RoomFlowCoordinatorEntryPoint) async {
        let coordinator = await RoomFlowCoordinator(roomID: roomID,
                                                    userSession: userSession,
                                                    isChildFlow: true,
                                                    roomTimelineControllerFactory: roomTimelineControllerFactory,
                                                    navigationStackCoordinator: navigationStackCoordinator,
                                                    emojiProvider: emojiProvider,
                                                    ongoingCallRoomIDPublisher: ongoingCallRoomIDPublisher,
                                                    appMediator: appMediator,
                                                    appSettings: appSettings,
                                                    analytics: analytics,
                                                    userIndicatorController: userIndicatorController)
        coordinator.actions.sink { [weak self] action in
            guard let self else { return }
            
            switch action {
            case .presentCallScreen(let roomProxy):
                actionsSubject.send(.presentCallScreen(roomProxy: roomProxy))
            case .finished:
                stateMachine.tryEvent(.dismissChildFlow)
            }
        }
        .store(in: &cancellables)
        
        childRoomFlowCoordinator = coordinator
        switch entryPoint {
        case .room:
            coordinator.handleAppRoute(.room(roomID: roomID, via: via), animated: true)
        case .eventID(let eventID):
            coordinator.handleAppRoute(.event(eventID: eventID, roomID: roomID, via: via), animated: true)
        case .roomDetails:
            coordinator.handleAppRoute(.roomDetails(roomID: roomID), animated: true)
        case .share(let payload):
            coordinator.handleAppRoute(.share(payload), animated: true)
        }
    }
}

private extension RoomFlowCoordinator {
    struct HashableRoomMemberWrapper: Hashable {
        let value: RoomMemberProxyProtocol

        static func == (lhs: HashableRoomMemberWrapper, rhs: HashableRoomMemberWrapper) -> Bool {
            lhs.value.userID == rhs.value.userID
        }

        func hash(into hasher: inout Hasher) {
            hasher.combine(value.userID)
        }
    }

    indirect enum State: StateType {
        case initial
        case joinRoomScreen
        case room
        case roomDetails(isRoot: Bool)
        case roomDetailsEditScreen
        case notificationSettings
        case globalNotificationSettings
        case roomMembersList
        case roomMemberDetails(userID: String, previousState: State)
        case userProfile(userID: String, previousState: State)
        case inviteUsersScreen(previousState: State)
        case mediaUploadPicker(source: MediaPickerScreenSource)
        case mediaUploadPreview(fileURL: URL)
        case emojiPicker(itemID: TimelineItemIdentifier, selectedEmojis: Set<String>)
        case mapNavigator
        case messageForwarding(forwardingItem: MessageForwardingItem)
        case reportContent(itemID: TimelineItemIdentifier, senderID: String)
        case pollForm
        case pollsHistory
        case pollsHistoryForm
        case rolesAndPermissions
        case pinnedEventsTimeline(previousState: PinnedEventsTimelineSource)
        case resolveSendFailure
        case knockRequestsList(previousState: State)
        
        /// A child flow is in progress.
        case presentingChild(childRoomID: String, previousState: State)
        /// The flow is complete and is handing control of the stack back to its parent.
        case complete
    }
    
    struct EventUserInfo {
        let animated: Bool
    }

    enum Event: EventType {
        case presentJoinRoomScreen(via: [String])
        case dismissJoinRoomScreen
        
        case presentRoom(presentationAction: PresentationAction?)
        case dismissFlow
        
        case presentReportContent(itemID: TimelineItemIdentifier, senderID: String)
        case dismissReportContent
        
        case presentRoomDetails
        case dismissRoomDetails
        
        case presentRoomDetailsEditScreen
        case dismissRoomDetailsEditScreen
        
        case presentNotificationSettingsScreen
        case dismissNotificationSettingsScreen
        
        case presentGlobalNotificationSettingsScreen
        case dismissGlobalNotificationSettingsScreen
        
        case presentRoomMembersList
        case dismissRoomMembersList
        
        case presentRoomMemberDetails(userID: String)
        case dismissRoomMemberDetails
        
        case presentUserProfile(userID: String)
        case dismissUserProfile
        
        case presentInviteUsersScreen
        case dismissInviteUsersScreen
                
        case presentMediaUploadPicker(source: MediaPickerScreenSource)
        case dismissMediaUploadPicker
        
        case presentMediaUploadPreview(fileURL: URL)
        case dismissMediaUploadPreview
        
        case presentEmojiPicker(itemID: TimelineItemIdentifier, selectedEmojis: Set<String>)
        case dismissEmojiPicker

        case presentMapNavigator(interactionMode: StaticLocationInteractionMode)
        case dismissMapNavigator
        
        case presentMessageForwarding(forwardingItem: MessageForwardingItem)
        case dismissMessageForwarding

        case presentPollForm(mode: PollFormMode)
        case dismissPollForm
        
        case presentPollsHistory
        case dismissPollsHistory
        
        case presentRolesAndPermissionsScreen
        case dismissRolesAndPermissionsScreen
        
        case presentPinnedEventsTimeline
        case dismissPinnedEventsTimeline
        
        case presentResolveSendFailure(failure: TimelineItemSendFailure.VerifiedUser, sendHandle: SendHandleProxy)
        case dismissResolveSendFailure
        
        // Child room flow events
        case startChildFlow(roomID: String, via: [String], entryPoint: RoomFlowCoordinatorEntryPoint)
        case dismissChildFlow
        
        case presentKnockRequestsListScreen
        case dismissKnockRequestsListScreen
    }
}

private extension Result {
    var isFailure: Bool {
        switch self {
        case .success:
            return false
        case .failure:
            return true
        }
    }
}<|MERGE_RESOLUTION|>--- conflicted
+++ resolved
@@ -309,37 +309,18 @@
                 return .roomMembersList
             case (.roomMembersList, .dismissRoomMembersList):
                 return .roomDetails(isRoot: false)
-<<<<<<< HEAD
-            case (.room, .presentRoomMemberDetails(userID: let userID)):
-                return .roomMemberDetails(userID: userID, previousState: .room)
-            case (.roomMembersList, .presentRoomMemberDetails(userID: let userID)):
-                return .roomMemberDetails(userID: userID, previousState: .roomMembersList)
-=======
-
             case (_, .presentRoomMemberDetails(userID: let userID)):
                 return .roomMemberDetails(userID: userID, previousState: fromState)
->>>>>>> 41871551
             case (.roomMemberDetails(_, let previousState), .dismissRoomMemberDetails):
                 return previousState
             case (.roomMemberDetails(_, let previousState), .presentUserProfile(let userID)):
                 return .userProfile(userID: userID, previousState: previousState)
             case (.userProfile(_, let previousState), .dismissUserProfile):
                 return previousState
-<<<<<<< HEAD
-            case (.roomDetails, .presentInviteUsersScreen):
-                return .inviteUsersScreen(fromRoomMembersList: false)
-            case (.roomMembersList, .presentInviteUsersScreen):
-                return .inviteUsersScreen(fromRoomMembersList: true)
-            case (.inviteUsersScreen(let fromRoomMembersList), .dismissInviteUsersScreen):
-                return fromRoomMembersList ? .roomMembersList : .roomDetails(isRoot: false)
-=======
-                
             case (_, .presentInviteUsersScreen):
                 return .inviteUsersScreen(previousState: fromState)
             case (.inviteUsersScreen(let previousState), .dismissInviteUsersScreen):
                 return previousState
-                
->>>>>>> 41871551
             case (.room, .presentReportContent(let itemID, let senderID)):
                 return .reportContent(itemID: itemID, senderID: senderID)
             case (.reportContent, .dismissReportContent):
@@ -393,12 +374,6 @@
                 return .rolesAndPermissions
             case (.rolesAndPermissions, .dismissRolesAndPermissionsScreen):
                 return .roomDetails(isRoot: false)
-<<<<<<< HEAD
-            case (.roomDetails, .presentRoomMemberDetails(let userID)):
-                return .roomMemberDetails(userID: userID, previousState: fromState)
-=======
-            
->>>>>>> 41871551
             case (.room, .presentResolveSendFailure):
                 return .resolveSendFailure
             case (.resolveSendFailure, .dismissResolveSendFailure):
@@ -408,15 +383,10 @@
                 return .presentingChild(childRoomID: roomID, previousState: fromState)
             case (.presentingChild(_, let previousState), .dismissChildFlow):
                 return previousState
-<<<<<<< HEAD
-=======
-                
             case (_, .presentKnockRequestsListScreen):
                 return .knockRequestsList(previousState: fromState)
             case (.knockRequestsList(let previousState), .dismissKnockRequestsListScreen):
                 return previousState
-            
->>>>>>> 41871551
             default:
                 return nil
             }
@@ -433,12 +403,6 @@
 
             case (_, .dismissJoinRoomScreen, .complete):
                 dismissFlow(animated: animated)
-<<<<<<< HEAD
-            
-            case (_, .presentRoom(let focussedEvent), .room):
-                Task { await self.presentRoom(fromState: context.fromState, focussedEvent: focussedEvent, animated: animated) }
-
-=======
                 
             case (_, .presentRoom(let presentationAction), .room):
                 Task {
@@ -446,7 +410,7 @@
                                            presentationAction: presentationAction,
                                            animated: animated)
                 }
->>>>>>> 41871551
+
             case (_, .dismissFlow, .complete):
                 dismissFlow(animated: animated)
             
@@ -525,17 +489,11 @@
                 break
                 
             case (.mediaUploadPicker, .presentMediaUploadPreview, .mediaUploadPreview(let fileURL)):
-<<<<<<< HEAD
-                presentMediaUploadPreviewScreen(for: fileURL)
-
-            case (.room, .presentMediaUploadPreview, .mediaUploadPreview(let fileURL)):
-                presentMediaUploadPreviewScreen(for: fileURL)
-
-=======
                 presentMediaUploadPreviewScreen(for: fileURL, animated: animated)
+
             case (.room, .presentMediaUploadPreview, .mediaUploadPreview(let fileURL)):
                 presentMediaUploadPreviewScreen(for: fileURL, animated: animated)
->>>>>>> 41871551
+
             case (.mediaUploadPreview, .dismissMediaUploadPreview, .room):
                 break
                 
@@ -602,23 +560,21 @@
             case (.roomMemberDetails, .dismissUserProfile, .roomDetails):
                 break
             
-<<<<<<< HEAD
-            case (.room, .presentResolveSendFailure(let failure, let itemID), .resolveSendFailure):
-                presentResolveSendFailure(failure: failure, itemID: itemID)
-
-=======
             case (.room, .presentResolveSendFailure(let failure, let sendHandle), .resolveSendFailure):
                 presentResolveSendFailure(failure: failure, sendHandle: sendHandle)
->>>>>>> 41871551
+
             case (.resolveSendFailure, .dismissResolveSendFailure, .room):
                 break
                 
             case (.roomDetails, .presentKnockRequestsListScreen, .knockRequestsList):
                 presentKnockRequestsList()
+
             case (.knockRequestsList, .dismissKnockRequestsListScreen, .roomDetails):
                 break
+
             case (.room, .presentKnockRequestsListScreen, .knockRequestsList):
                 presentKnockRequestsList()
+
             case (.knockRequestsList, .dismissKnockRequestsListScreen, .room):
                 break
             
