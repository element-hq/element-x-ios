--- conflicted
+++ resolved
@@ -275,9 +275,6 @@
         // early return above could result in trying to access the room's timeline provider
         // before it has been set which triggers a fatal error.
         self.roomProxy = roomProxy
-<<<<<<< HEAD
-        zeroAttachmentService.setRoomEncrypted(roomProxy.infoPublisher.value.isEncrypted)
-=======
         
         // Subscribe to room info updates in order to detect rooms being left on other devices
         // and react accordingly by dismissing this flow coordinator.
@@ -291,7 +288,7 @@
                 }
             }
             .store(in: &cancellables)
->>>>>>> 35f615dd
+        zeroAttachmentService.setRoomEncrypted(roomProxy.infoPublisher.value.isEncrypted)
     }
     
     // swiftlint:disable:next function_body_length
