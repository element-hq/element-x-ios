//
// Copyright 2023, 2024 New Vector Ltd.
//
// SPDX-License-Identifier: AGPL-3.0-only
// Please see LICENSE in the repository root for full details.
//

import Combine
import SwiftState
import SwiftUI
import UserNotifications

enum RoomFlowCoordinatorAction: Equatable {
    case presentCallScreen(roomProxy: JoinedRoomProxyProtocol)
    case finished
    
    static func == (lhs: RoomFlowCoordinatorAction, rhs: RoomFlowCoordinatorAction) -> Bool {
        switch (lhs, rhs) {
        case (.presentCallScreen(let lhsRoomProxy), .presentCallScreen(let rhsRoomProxy)):
            lhsRoomProxy.id == rhsRoomProxy.id
        case (.finished, .finished):
            true
        default:
            false
        }
    }
}

/// A value that represents where the room flow will be started.
enum RoomFlowCoordinatorEntryPoint: Hashable {
    /// The flow will start by showing the room directly.
    case room
    /// The flow will start by showing the room, focussing on the supplied event ID.
    case eventID(String)
    /// The flow will start by showing the room's details.
    case roomDetails
    
    var isEventID: Bool {
        guard case .eventID = self else { return false }
        return true
    }
}

// swiftlint:disable:next type_body_length
class RoomFlowCoordinator: FlowCoordinatorProtocol {
    private let roomID: String
    private let userSession: UserSessionProtocol
    private let isChildFlow: Bool
    private let roomTimelineControllerFactory: RoomTimelineControllerFactoryProtocol
    private let navigationStackCoordinator: NavigationStackCoordinator
    private let emojiProvider: EmojiProviderProtocol
    private let ongoingCallRoomIDPublisher: CurrentValuePublisher<String?, Never>
    private let appMediator: AppMediatorProtocol
    private let appSettings: AppSettings
    private let analytics: AnalyticsService
    private let userIndicatorController: UserIndicatorControllerProtocol
    
    private var roomProxy: JoinedRoomProxyProtocol!
    
    private var roomScreenCoordinator: RoomScreenCoordinator?
    private weak var joinRoomScreenCoordinator: JoinRoomScreenCoordinator?
    
    // periphery:ignore - used to avoid deallocation
    private var rolesAndPermissionsFlowCoordinator: RoomRolesAndPermissionsFlowCoordinator?
    // periphery:ignore - used to avoid deallocation
    private var pinnedEventsTimelineFlowCoordinator: PinnedEventsTimelineFlowCoordinator?
    // periphery:ignore - used to avoid deallocation
    private var childRoomFlowCoordinator: RoomFlowCoordinator?
    
    private let stateMachine: StateMachine<State, Event> = .init(state: .initial)
    
    private var cancellables = Set<AnyCancellable>()
    
    private let actionsSubject: PassthroughSubject<RoomFlowCoordinatorAction, Never> = .init()
    var actions: AnyPublisher<RoomFlowCoordinatorAction, Never> {
        actionsSubject.eraseToAnyPublisher()
    }
    
    private var timelineController: RoomTimelineControllerProtocol?
    private let zeroAttachmentService: ZeroAttachmentService
    
    init(roomID: String,
         userSession: UserSessionProtocol,
         isChildFlow: Bool,
         roomTimelineControllerFactory: RoomTimelineControllerFactoryProtocol,
         navigationStackCoordinator: NavigationStackCoordinator,
         emojiProvider: EmojiProviderProtocol,
         ongoingCallRoomIDPublisher: CurrentValuePublisher<String?, Never>,
         appMediator: AppMediatorProtocol,
         appSettings: AppSettings,
         analytics: AnalyticsService,
         userIndicatorController: UserIndicatorControllerProtocol) async {
        self.roomID = roomID
        self.userSession = userSession
        self.isChildFlow = isChildFlow
        self.roomTimelineControllerFactory = roomTimelineControllerFactory
        self.navigationStackCoordinator = navigationStackCoordinator
        self.emojiProvider = emojiProvider
        self.ongoingCallRoomIDPublisher = ongoingCallRoomIDPublisher
        self.appMediator = appMediator
        self.appSettings = appSettings
        self.analytics = analytics
        self.userIndicatorController = userIndicatorController
        zeroAttachmentService = ZeroAttachmentService(appSettings: appSettings)
        
        setupStateMachine()
        
        analytics.signpost.beginRoomFlow(roomID)
    }
        
    // MARK: - FlowCoordinatorProtocol
    
    func start() {
        fatalError("This flow coordinator expect a route")
    }
    
    func handleAppRoute(_ appRoute: AppRoute, animated: Bool) {
        guard stateMachine.state != .complete else {
            fatalError("This flow coordinator is `finished` ☠️")
        }
        
        switch appRoute {
        case .room(let roomID, let via):
            Task {
                await handleRoomRoute(roomID: roomID, via: via, animated: animated)
            }
        case .childRoom(let roomID, let via):
            if case .presentingChild = stateMachine.state, let childRoomFlowCoordinator {
                childRoomFlowCoordinator.handleAppRoute(appRoute, animated: animated)
            } else if roomID != roomProxy.id {
                stateMachine.tryEvent(.startChildFlow(roomID: roomID, via: via, entryPoint: .room), userInfo: EventUserInfo(animated: animated))
            } else {
                MXLog.info("Ignoring presentation of the same room as a child of this one.")
            }
        case .roomDetails(let roomID):
            guard roomID == self.roomID else { fatalError("Navigation route doesn't belong to this room flow.") }
            
            Task {
                if roomProxy == nil {
                    guard case let .joined(roomProxy) = await userSession.clientProxy.roomForIdentifier(roomID) else {
                        return
                    }
                    
                    await storeAndSubscribeToRoomProxy(roomProxy)
                }
                
                stateMachine.tryEvent(.presentRoomDetails, userInfo: EventUserInfo(animated: animated))
            }
        case .roomMemberDetails(let userID):
            // Always assume this will be presented on the child, external permalinks to a user aren't for a room member.
            if case .presentingChild = stateMachine.state, let childRoomFlowCoordinator {
                childRoomFlowCoordinator.handleAppRoute(appRoute, animated: animated)
            } else {
                stateMachine.tryEvent(.presentRoomMemberDetails(userID: userID), userInfo: EventUserInfo(animated: animated))
            }
        case .event(let eventID, let roomID, let via):
            Task { await handleRoomRoute(roomID: roomID, via: via, focussedEventID: eventID, animated: animated) }
        case .childEvent(let eventID, let roomID, let via):
            if case .presentingChild = stateMachine.state, let childRoomFlowCoordinator {
                childRoomFlowCoordinator.handleAppRoute(appRoute, animated: animated)
            } else if roomID != roomProxy.id {
                stateMachine.tryEvent(.startChildFlow(roomID: roomID, via: via, entryPoint: .eventID(eventID)), userInfo: EventUserInfo(animated: animated))
            } else {
                roomScreenCoordinator?.focusOnEvent(.init(eventID: eventID, shouldSetPin: false))
            }
        case .roomAlias, .childRoomAlias, .eventOnRoomAlias, .childEventOnRoomAlias:
            break // These are converted to a room ID route one level above.
        case .roomList, .userProfile, .call, .genericCallLink, .settings, .chatBackupSettings:
            break // These routes can't be handled.
        }
    }
    
    private func presentCallScreen(roomID: String) async {
        guard case let .joined(roomProxy) = await userSession.clientProxy.roomForIdentifier(roomID) else {
            return
        }
        
        actionsSubject.send(.presentCallScreen(roomProxy: roomProxy))
    }
    
    private func handleRoomRoute(roomID: String, via: [String], focussedEventID: String? = nil, animated: Bool) async {
        guard roomID == self.roomID else { fatalError("Navigation route doesn't belong to this room flow.") }
        
        guard let room = await userSession.clientProxy.roomForIdentifier(roomID) else {
            stateMachine.tryEvent(.presentJoinRoomScreen(via: via), userInfo: EventUserInfo(animated: animated))
            return
        }
        
        switch room {
        case .joined(let roomProxy):
            await storeAndSubscribeToRoomProxy(roomProxy)
            let focussedEvent = focussedEventID.map { FocusEvent(eventID: $0, shouldSetPin: false) }
            stateMachine.tryEvent(.presentRoom(focussedEvent: focussedEvent), userInfo: EventUserInfo(animated: animated))
        default:
            stateMachine.tryEvent(.presentJoinRoomScreen(via: via), userInfo: EventUserInfo(animated: animated))
        }
    }

    func clearRoute(animated: Bool) {
        guard stateMachine.state != .initial else {
            return
        }
        
        stateMachine.tryEvent(.dismissFlow, userInfo: EventUserInfo(animated: animated))
    }
    
    // MARK: - Private
    
    private func storeAndSubscribeToRoomProxy(_ roomProxy: JoinedRoomProxyProtocol) async {
        if let oldRoomProxy = self.roomProxy {
            if oldRoomProxy.id != roomProxy.id {
                fatalError("Trying to create different room proxies for the same flow coordinator")
            }
            
            MXLog.warning("Found an existing proxy, returning.")
            return
        }
                
        await roomProxy.subscribeForUpdates()
        
        // Make sure not to set this until after the subscription has succeeded, otherwise the
        // early return above could result in trying to access the room's timeline provider
        // before it has been set which triggers a fatal error.
        self.roomProxy = roomProxy
        zeroAttachmentService.setRoomEncrypted(roomProxy.isEncrypted)
    }
    
    // swiftlint:disable:next function_body_length
    private func setupStateMachine() {
        stateMachine.addRouteMapping { event, fromState, _ in
            switch (fromState, event) {
            case (_, .presentJoinRoomScreen):
                return .joinRoomScreen
            case (_, .dismissJoinRoomScreen):
                return .complete
                
            case (_, .presentRoom):
                return .room
            case (_, .dismissFlow):
                return .complete
                
            case (.initial, .presentRoomDetails):
                return .roomDetails(isRoot: true)
            case (.room, .presentRoomDetails):
                return .roomDetails(isRoot: false)
            case (.roomDetails, .dismissRoomDetails):
                return .room
                
            case (.roomDetails, .presentRoomDetailsEditScreen):
                return .roomDetailsEditScreen
            case (.roomDetailsEditScreen, .dismissRoomDetailsEditScreen):
                return .roomDetails(isRoot: false)
                
            case (.roomDetails, .presentNotificationSettingsScreen):
                return .notificationSettings
            case (.notificationSettings, .dismissNotificationSettingsScreen):
                return .roomDetails(isRoot: false)
                
            case (.notificationSettings, .presentGlobalNotificationSettingsScreen):
                return .globalNotificationSettings
            case (.globalNotificationSettings, .dismissGlobalNotificationSettingsScreen):
                return .notificationSettings
                
            case (.roomDetails, .presentRoomMembersList):
                return .roomMembersList
            case (.roomMembersList, .dismissRoomMembersList):
                return .roomDetails(isRoot: false)

            case (.room, .presentRoomMemberDetails(userID: let userID)):
                return .roomMemberDetails(userID: userID, previousState: .room)
            case (.roomMembersList, .presentRoomMemberDetails(userID: let userID)):
                return .roomMemberDetails(userID: userID, previousState: .roomMembersList)
            case (.roomMemberDetails(_, let previousState), .dismissRoomMemberDetails):
                return previousState
            
            case (.roomMemberDetails(_, let previousState), .presentUserProfile(let userID)):
                return .userProfile(userID: userID, previousState: previousState)
            case (.userProfile(_, let previousState), .dismissUserProfile):
                return previousState
                
            case (.roomDetails, .presentInviteUsersScreen):
                return .inviteUsersScreen(fromRoomMembersList: false)
            case (.roomMembersList, .presentInviteUsersScreen):
                return .inviteUsersScreen(fromRoomMembersList: true)
            case (.inviteUsersScreen(let fromRoomMembersList), .dismissInviteUsersScreen):
                return fromRoomMembersList ? .roomMembersList : .roomDetails(isRoot: false)
                
            case (.room, .presentReportContent(let itemID, let senderID)):
                return .reportContent(itemID: itemID, senderID: senderID)
            case (.reportContent, .dismissReportContent):
                return .room
                
            case (.room, .presentMediaUploadPicker(let source)):
                return .mediaUploadPicker(source: source)
            case (.mediaUploadPicker, .dismissMediaUploadPicker):
                return .room
                
            case (.mediaUploadPicker, .presentMediaUploadPreview(let fileURL)):
                return .mediaUploadPreview(fileURL: fileURL)
            case (.room, .presentMediaUploadPreview(let fileURL)):
                return .mediaUploadPreview(fileURL: fileURL)
            case (.mediaUploadPreview, .dismissMediaUploadPreview):
                return .room
                
            case (.room, .presentEmojiPicker(let itemID, let selectedEmoji)):
                return .emojiPicker(itemID: itemID, selectedEmojis: selectedEmoji)
            case (.emojiPicker, .dismissEmojiPicker):
                return .room

            case (.room, .presentMessageForwarding(let forwardingItem)):
                return .messageForwarding(forwardingItem: forwardingItem)
            case (.messageForwarding, .dismissMessageForwarding):
                return .room

            case (.room, .presentMapNavigator):
                return .mapNavigator
            case (.mapNavigator, .dismissMapNavigator):
                return .room
            
            case (.room, .presentPollForm):
                return .pollForm
            case (.pollForm, .dismissPollForm):
                return .room
                
            case (.room, .presentPinnedEventsTimeline):
                return .pinnedEventsTimeline(previousState: .room)
            case (.roomDetails(let isRoot), .presentPinnedEventsTimeline):
                return .pinnedEventsTimeline(previousState: .details(isRoot: isRoot))
            case (.pinnedEventsTimeline(let previousState), .dismissPinnedEventsTimeline):
                switch previousState {
                case .room:
                    return .room
                case .details(let isRoot):
                    return .roomDetails(isRoot: isRoot)
                }
                
            case (.roomDetails, .presentPollsHistory):
                return .pollsHistory
            case (.pollsHistory, .dismissPollsHistory):
                return .roomDetails(isRoot: false)
            
            case (.pollsHistory, .presentPollForm):
                return .pollsHistoryForm
            case (.pollsHistoryForm, .dismissPollForm):
                return .pollsHistory
            
            case (.roomDetails, .presentRolesAndPermissionsScreen):
                return .rolesAndPermissions
            case (.rolesAndPermissions, .dismissRolesAndPermissionsScreen):
                return .roomDetails(isRoot: false)
                
            case (.roomDetails, .presentRoomMemberDetails(let userID)):
                return .roomMemberDetails(userID: userID, previousState: fromState)
            
            case (.room, .presentResolveSendFailure):
                return .resolveSendFailure
            case (.resolveSendFailure, .dismissResolveSendFailure):
                return .room
            
            // Child flow
            
            case (_, .startChildFlow(let roomID, _, _)):
                return .presentingChild(childRoomID: roomID, previousState: fromState)
            case (.presentingChild(_, let previousState), .dismissChildFlow):
                return previousState
            
            default:
                return nil
            }
        }
        
        stateMachine.addAnyHandler(.any => .any) { [weak self] context in
            guard let self else { return }
            
            let animated = (context.userInfo as? EventUserInfo)?.animated ?? true
            
            switch (context.fromState, context.event, context.toState) {
            case (_, .presentJoinRoomScreen(let via), .joinRoomScreen):
                presentJoinRoomScreen(via: via, animated: true)
            case (_, .dismissJoinRoomScreen, .complete):
                dismissFlow(animated: animated)
            
            case (_, .presentRoom(let focussedEvent), .room):
                Task { await self.presentRoom(fromState: context.fromState, focussedEvent: focussedEvent, animated: animated) }
            case (_, .dismissFlow, .complete):
                dismissFlow(animated: animated)
            
            case (.initial, .presentRoomDetails, .roomDetails(let isRoot)),
                 (.room, .presentRoomDetails, .roomDetails(let isRoot)),
                 (.roomDetails, .presentRoomDetails, .roomDetails(let isRoot)):
                Task { await self.presentRoomDetails(isRoot: isRoot, animated: animated) }
            case (.roomDetails, .dismissRoomDetails, .room):
                break
                
            case (.roomDetails, .presentRoomDetailsEditScreen, .roomDetailsEditScreen):
                presentRoomDetailsEditScreen()
            case (.roomDetailsEditScreen, .dismissRoomDetailsEditScreen, .roomDetails):
                break
                
            case (.roomDetails, .presentNotificationSettingsScreen, .notificationSettings):
                presentNotificationSettingsScreen()
            case (.notificationSettings, .dismissNotificationSettingsScreen, .roomDetails):
                break
                
            case (.notificationSettings, .presentGlobalNotificationSettingsScreen, .globalNotificationSettings):
                presentGlobalNotificationSettingsScreen()
            case (.globalNotificationSettings, .dismissGlobalNotificationSettingsScreen, .notificationSettings):
                break
                
            case (.roomDetails, .presentRoomMembersList, .roomMembersList):
                presentRoomMembersList()
            case (.roomMembersList, .dismissRoomMembersList, .roomDetails):
                break
                
            case (.room, .presentRoomMemberDetails, .roomMemberDetails(let userID, _)):
                presentRoomMemberDetails(userID: userID)
            case (.roomMemberDetails, .dismissRoomMemberDetails, .room):
                break
                
            case (.roomMembersList, .presentRoomMemberDetails, .roomMemberDetails(let userID, _)):
                presentRoomMemberDetails(userID: userID)
            case (.roomMemberDetails, .dismissRoomMemberDetails, .roomMembersList):
                break
            
            case (.roomMemberDetails, .presentUserProfile(let userID), .userProfile):
                replaceRoomMemberDetailsWithUserProfile(userID: userID)
            case (.userProfile, .dismissUserProfile, .room):
                break
                
            case (.roomDetails, .presentInviteUsersScreen, .inviteUsersScreen):
                presentInviteUsersScreen()
            case (.inviteUsersScreen, .dismissInviteUsersScreen, .roomDetails):
                break
                
            case (.roomMembersList, .presentInviteUsersScreen, .inviteUsersScreen):
                presentInviteUsersScreen()
            case (.inviteUsersScreen, .dismissInviteUsersScreen, .roomMembersList):
                break
                
            case (.room, .presentReportContent, .reportContent(let itemID, let senderID)):
                presentReportContent(for: itemID, from: senderID)
            case (.reportContent, .dismissReportContent, .room):
                break
                
            case (.room, .presentMediaUploadPicker, .mediaUploadPicker(let source)):
                presentMediaUploadPickerWithSource(source)
            case (.mediaUploadPicker, .dismissMediaUploadPicker, .room):
                break
                
            case (.mediaUploadPicker, .presentMediaUploadPreview, .mediaUploadPreview(let fileURL)):
                presentMediaUploadPreviewScreen(for: fileURL)
            case (.room, .presentMediaUploadPreview, .mediaUploadPreview(let fileURL)):
                presentMediaUploadPreviewScreen(for: fileURL)
            case (.mediaUploadPreview, .dismissMediaUploadPreview, .room):
                break
                
            case (.room, .presentEmojiPicker, .emojiPicker(let itemID, let selectedEmoji)):
                presentEmojiPicker(for: itemID, selectedEmoji: selectedEmoji)
            case (.emojiPicker, .dismissEmojiPicker, .room):
                break
                
            case (.room, .presentMessageForwarding(let forwardingItem), .messageForwarding):
                presentMessageForwarding(with: forwardingItem)
            case (.messageForwarding, .dismissMessageForwarding, .room):
                break

            case (.room, .presentMapNavigator(let mode), .mapNavigator):
                presentMapNavigator(interactionMode: mode)
            case (.mapNavigator, .dismissMapNavigator, .room):
                break

            case (.room, .presentPollForm(let mode), .pollForm):
                presentPollForm(mode: mode)
            case (.pollForm, .dismissPollForm, .room):
                break
                
            case (.room, .presentPinnedEventsTimeline, .pinnedEventsTimeline):
                presentPinnedEventsTimeline()
            case (.pinnedEventsTimeline, .dismissPinnedEventsTimeline, .room):
                break

            case (.roomDetails, .presentPollsHistory, .pollsHistory):
                presentPollsHistory()
            case (.pollsHistory, .dismissPollsHistory, .roomDetails):
                break
                
            case (.roomDetails, .presentPinnedEventsTimeline, .pinnedEventsTimeline):
                presentPinnedEventsTimeline()
            case (.pinnedEventsTimeline, .dismissPinnedEventsTimeline, .roomDetails):
                break
        
            case (.pollsHistory, .presentPollForm(let mode), .pollsHistoryForm):
                presentPollForm(mode: mode)
            case (.pollsHistoryForm, .dismissPollForm, .pollsHistory):
                break
            
            case (.roomDetails, .presentRolesAndPermissionsScreen, .rolesAndPermissions):
                presentRolesAndPermissionsScreen()
            case (.rolesAndPermissions, .dismissRolesAndPermissionsScreen, .roomDetails):
                rolesAndPermissionsFlowCoordinator = nil
                
            case (.roomDetails, .presentRoomMemberDetails(let userID), .roomMemberDetails):
                presentRoomMemberDetails(userID: userID)
            case (.roomMemberDetails, .dismissRoomMemberDetails, .roomDetails):
                break
                
            case (.roomMemberDetails, .dismissUserProfile, .roomDetails):
                break
            
            case (.room, .presentResolveSendFailure(let failure, let itemID), .resolveSendFailure):
                presentResolveSendFailure(failure: failure, itemID: itemID)
            case (.resolveSendFailure, .dismissResolveSendFailure, .room):
                break
            
            // Child flow
            case (_, .startChildFlow(let roomID, let via, let entryPoint), .presentingChild):
                Task { await self.startChildFlow(for: roomID, via: via, entryPoint: entryPoint) }
            case (.presentingChild, .dismissChildFlow, _):
                childRoomFlowCoordinator = nil
            
            default:
                fatalError("Unknown transition: \(context)")
            }
        }
        
        stateMachine.addAnyHandler(.any => .any) { context in
            if let event = context.event {
                MXLog.info("Transitioning from `\(context.fromState)` to `\(context.toState)` with event `\(event)`")
            } else {
                MXLog.info("Transitioning from \(context.fromState)` to `\(context.toState)`")
            }
        }
        
        stateMachine.addErrorHandler { context in
            if context.fromState == context.toState {
                MXLog.error("Failed transition from equal states: \(context.fromState)")
            } else {
                fatalError("Failed transition with context: \(context)")
            }
        }
    }
    
    /// Updates the navigation stack so it displays the timeline for the given room
    /// - Parameters:
    ///   - fromState: The state that asked for the room presentation.
    ///   - focussedEvent: An (optional) struct that contains the event ID that the timeline should be focussed around, and a boolean telling if such event should update the pinned events banner
    ///   - animated: whether it should animate the transition
    private func presentRoom(fromState: State, focussedEvent: FocusEvent?, animated: Bool) async {
        // If any sheets are presented dismiss them, rely on their dismissal callbacks to transition the state machine
        // through the correct states before presenting the room
        navigationStackCoordinator.setSheetCoordinator(nil)
        
        // Handle selecting the same room again
        if !isChildFlow {
            // First unwind the navigation stack
            navigationStackCoordinator.popToRoot(animated: animated)
            
            // And then decide if the room actually needs to be presented again
            switch fromState {
            case .initial, .roomDetails(isRoot: true), .joinRoomScreen:
                break
            default:
                // The room is already on the stack, no need to present it again
                
                // Check if we need to focus on an event
                if let focussedEvent {
                    roomScreenCoordinator?.focusOnEvent(focussedEvent)
                }
                
                return
            }
        }
        
        Task {
            // Flag the room as read on entering, the timeline will take care of the read receipts
            await roomProxy.flagAsUnread(false)
        }
        
        let userID = userSession.clientProxy.userID
        
        let timelineItemFactory = RoomTimelineItemFactory(userID: userID,
                                                          attributedStringBuilder: AttributedStringBuilder(mentionBuilder: MentionBuilder()),
                                                          stateEventStringBuilder: RoomStateEventStringBuilder(userID: userID),
                                                          zeroAttachmentService: zeroAttachmentService)
                
        let timelineController = roomTimelineControllerFactory.buildRoomTimelineController(roomProxy: roomProxy,
                                                                                           initialFocussedEventID: focussedEvent?.eventID,
                                                                                           timelineItemFactory: timelineItemFactory)
        self.timelineController = timelineController
        
        analytics.trackViewRoom(isDM: roomProxy.infoPublisher.value.isDirect, isSpace: roomProxy.infoPublisher.value.isSpace)
        
        let completionSuggestionService = CompletionSuggestionService(roomProxy: roomProxy)
        
        let composerDraftService = ComposerDraftService(roomProxy: roomProxy, timelineItemfactory: timelineItemFactory)
        
        let parameters = RoomScreenCoordinatorParameters(clientProxy: userSession.clientProxy,
                                                         roomProxy: roomProxy,
                                                         focussedEvent: focussedEvent,
                                                         timelineController: timelineController,
                                                         mediaProvider: userSession.mediaProvider,
                                                         mediaPlayerProvider: MediaPlayerProvider(),
                                                         voiceMessageMediaManager: userSession.voiceMessageMediaManager,
                                                         emojiProvider: emojiProvider,
                                                         completionSuggestionService: completionSuggestionService,
                                                         ongoingCallRoomIDPublisher: ongoingCallRoomIDPublisher,
                                                         appMediator: appMediator,
                                                         appSettings: appSettings,
                                                         composerDraftService: composerDraftService)
        
        let coordinator = RoomScreenCoordinator(parameters: parameters)
        coordinator.actions
            .sink { [weak self] action in
                guard let self else { return }
                
                switch action {
                case .presentRoomDetails:
                    stateMachine.tryEvent(.presentRoomDetails)
                case .presentReportContent(let itemID, let senderID):
                    stateMachine.tryEvent(.presentReportContent(itemID: itemID, senderID: senderID))
                case .presentMediaUploadPicker(let source):
                    stateMachine.tryEvent(.presentMediaUploadPicker(source: source))
                case .presentMediaUploadPreviewScreen(let url):
                    stateMachine.tryEvent(.presentMediaUploadPreview(fileURL: url))
                case .presentEmojiPicker(let itemID, let selectedEmojis):
                    stateMachine.tryEvent(.presentEmojiPicker(itemID: itemID, selectedEmojis: selectedEmojis))
                case .presentLocationPicker:
                    stateMachine.tryEvent(.presentMapNavigator(interactionMode: .picker))
                case .presentPollForm(let mode):
                    stateMachine.tryEvent(.presentPollForm(mode: mode))
                case .presentLocationViewer(_, let geoURI, let description):
                    stateMachine.tryEvent(.presentMapNavigator(interactionMode: .viewOnly(geoURI: geoURI, description: description)))
                case .presentRoomMemberDetails(userID: let userID):
                    stateMachine.tryEvent(.presentRoomMemberDetails(userID: userID))
                case .presentMessageForwarding(let forwardingItem):
                    stateMachine.tryEvent(.presentMessageForwarding(forwardingItem: forwardingItem))
                case .presentCallScreen:
                    actionsSubject.send(.presentCallScreen(roomProxy: roomProxy))
                case .presentPinnedEventsTimeline:
                    stateMachine.tryEvent(.presentPinnedEventsTimeline)
                case .presentResolveSendFailure(failure: let failure, itemID: let itemID):
                    stateMachine.tryEvent(.presentResolveSendFailure(failure: failure, itemID: itemID))
                }
            }
            .store(in: &cancellables)
        
        roomScreenCoordinator = coordinator
        if !isChildFlow {
            let animated = UIDevice.current.userInterfaceIdiom == .phone ? animated : false
            navigationStackCoordinator.setRootCoordinator(coordinator, animated: animated) { [weak self] in
                self?.stateMachine.tryEvent(.dismissFlow)
            }
        } else {
            if joinRoomScreenCoordinator != nil {
                navigationStackCoordinator.pop()
            }
            
            navigationStackCoordinator.push(coordinator, animated: animated) { [weak self] in
                self?.stateMachine.tryEvent(.dismissFlow)
            }
        }
    }
    
    private func presentJoinRoomScreen(via: [String], animated: Bool) {
        let coordinator = JoinRoomScreenCoordinator(parameters: .init(roomID: roomID,
                                                                      via: via,
                                                                      clientProxy: userSession.clientProxy,
                                                                      mediaProvider: userSession.mediaProvider,
                                                                      userIndicatorController: userIndicatorController,
                                                                      appSettings: appSettings))
        
        joinRoomScreenCoordinator = coordinator
        
        coordinator.actionsPublisher
            .receive(on: DispatchQueue.main)
            .sink { [weak self] action in
                guard let self else { return }
                
                switch action {
                case .joined:
                    Task { [weak self] in
                        guard let self else { return }
                        
                        if case let .joined(roomProxy) = await userSession.clientProxy.roomForIdentifier(roomID) {
                            await storeAndSubscribeToRoomProxy(roomProxy)
                            stateMachine.tryEvent(.presentRoom(focussedEvent: nil), userInfo: EventUserInfo(animated: animated))
                            
                            analytics.trackJoinedRoom(isDM: roomProxy.infoPublisher.value.isDirect,
                                                      isSpace: roomProxy.infoPublisher.value.isSpace,
                                                      activeMemberCount: UInt(roomProxy.infoPublisher.value.activeMembersCount))
                        } else {
                            stateMachine.tryEvent(.dismissFlow, userInfo: EventUserInfo(animated: animated))
                        }
                    }
                case .cancelled:
                    stateMachine.tryEvent(.dismissJoinRoomScreen)
                }
            }
            .store(in: &cancellables)
        
        if !isChildFlow {
            navigationStackCoordinator.setRootCoordinator(coordinator, animated: animated) { [weak self] in
                if self?.stateMachine.state == .joinRoomScreen {
                    self?.stateMachine.tryEvent(.dismissJoinRoomScreen)
                }
            }
        } else {
            navigationStackCoordinator.push(coordinator, animated: animated) { [weak self] in
                if self?.stateMachine.state == .joinRoomScreen {
                    self?.stateMachine.tryEvent(.dismissJoinRoomScreen)
                }
            }
        }
    }
    
    private func dismissFlow(animated: Bool) {
        childRoomFlowCoordinator?.clearRoute(animated: animated)
        
        if isChildFlow {
            // We don't support dismissing a child flow by itself, only the entire chain.
            MXLog.info("Leaving the rest of the navigation clean-up to the parent flow.")
            
            if joinRoomScreenCoordinator != nil {
                navigationStackCoordinator.pop()
            }
        } else {
            navigationStackCoordinator.popToRoot(animated: false)
            navigationStackCoordinator.setRootCoordinator(nil, animated: false)
        }
        
        timelineController = nil
        
        actionsSubject.send(.finished)
        analytics.signpost.endRoomFlow()
    }
    
    private func presentRoomDetails(isRoot: Bool, animated: Bool) async {
        let params = RoomDetailsScreenCoordinatorParameters(roomProxy: roomProxy,
                                                            clientProxy: userSession.clientProxy,
                                                            mediaProvider: userSession.mediaProvider,
                                                            analyticsService: analytics,
                                                            userIndicatorController: userIndicatorController,
                                                            notificationSettings: userSession.clientProxy.notificationSettings,
                                                            attributedStringBuilder: AttributedStringBuilder(mentionBuilder: MentionBuilder()),
                                                            appMediator: appMediator)
        let coordinator = RoomDetailsScreenCoordinator(parameters: params)
        coordinator.actions.sink { [weak self] action in
            guard let self else { return }
            
            switch action {
            case .leftRoom:
                stateMachine.tryEvent(.dismissFlow)
            case .presentRoomMembersList:
                stateMachine.tryEvent(.presentRoomMembersList)
            case .presentRoomDetailsEditScreen:
                stateMachine.tryEvent(.presentRoomDetailsEditScreen)
            case .presentNotificationSettingsScreen:
                stateMachine.tryEvent(.presentNotificationSettingsScreen)
            case .presentInviteUsersScreen:
                stateMachine.tryEvent(.presentInviteUsersScreen)
            case .presentPollsHistory:
                stateMachine.tryEvent(.presentPollsHistory)
            case .presentRolesAndPermissionsScreen:
                stateMachine.tryEvent(.presentRolesAndPermissionsScreen)
            case .presentCall:
                actionsSubject.send(.presentCallScreen(roomProxy: roomProxy))
            case .presentPinnedEventsTimeline:
                stateMachine.tryEvent(.presentPinnedEventsTimeline)
            }
        }
        .store(in: &cancellables)
        
        if isRoot {
            navigationStackCoordinator.setRootCoordinator(coordinator, animated: animated) { [weak self] in
                guard let self else { return }
                if stateMachine.state != .room { // The root has been replaced by a room
                    stateMachine.tryEvent(.dismissFlow)
                }
            }
        } else {
            navigationStackCoordinator.push(coordinator, animated: animated) { [weak self] in
                guard let self else { return }
                if case .roomDetails = stateMachine.state {
                    stateMachine.tryEvent(.dismissRoomDetails)
                }
            }
        }
    }
    
    private func presentRoomMembersList() {
        let parameters = RoomMembersListScreenCoordinatorParameters(mediaProvider: userSession.mediaProvider,
                                                                    roomProxy: roomProxy,
                                                                    userIndicatorController: userIndicatorController,
                                                                    analytics: analytics)
        let coordinator = RoomMembersListScreenCoordinator(parameters: parameters)
        
        coordinator.actions
            .sink { [weak self] action in
                guard let self else { return }
                
                switch action {
                case .invite:
                    stateMachine.tryEvent(.presentInviteUsersScreen)
                case .selectedMember(let member):
                    stateMachine.tryEvent(.presentRoomMemberDetails(userID: member.userID))
                }
            }
            .store(in: &cancellables)
        
        navigationStackCoordinator.push(coordinator) { [weak self] in
            self?.stateMachine.tryEvent(.dismissRoomMembersList)
        }
    }
    
    private func presentRoomDetailsEditScreen() {
        let stackCoordinator = NavigationStackCoordinator()
        
        let roomDetailsEditParameters = RoomDetailsEditScreenCoordinatorParameters(roomProxy: roomProxy,
                                                                                   mediaProvider: userSession.mediaProvider,
                                                                                   mediaUploadingPreprocessor: MediaUploadingPreprocessor(appSettings: appSettings),
                                                                                   navigationStackCoordinator: stackCoordinator,
                                                                                   userIndicatorController: userIndicatorController,
                                                                                   orientationManager: appMediator.windowManager)
        let roomDetailsEditCoordinator = RoomDetailsEditScreenCoordinator(parameters: roomDetailsEditParameters)
        
        roomDetailsEditCoordinator.actions.sink { [weak self] action in
            switch action {
            case .dismiss:
                self?.navigationStackCoordinator.setSheetCoordinator(nil)
            }
        }
        .store(in: &cancellables)
        
        stackCoordinator.setRootCoordinator(roomDetailsEditCoordinator)
        
        navigationStackCoordinator.setSheetCoordinator(stackCoordinator) { [weak self] in
            self?.stateMachine.tryEvent(.dismissRoomDetailsEditScreen)
        }
    }
    
    private func presentReportContent(for itemID: TimelineItemIdentifier, from senderID: String) {
        guard let eventID = itemID.eventID else {
            fatalError()
        }
        
        let stackCoordinator = NavigationStackCoordinator()
        let parameters = ReportContentScreenCoordinatorParameters(eventID: eventID,
                                                                  senderID: senderID,
                                                                  roomProxy: roomProxy,
                                                                  clientProxy: userSession.clientProxy,
                                                                  userIndicatorController: userIndicatorController)
        let coordinator = ReportContentScreenCoordinator(parameters: parameters)
        
        coordinator.actions
            .sink { [weak self] action in
                guard let self else { return }
                
                navigationStackCoordinator.setSheetCoordinator(nil)
                
                switch action {
                case .cancel:
                    break
                case .finish:
                    userIndicatorController.submitIndicator(UserIndicator(title: L10n.commonReportSubmitted, iconName: "checkmark"))
                }
            }
            .store(in: &cancellables)
        
        stackCoordinator.setRootCoordinator(coordinator)
        navigationStackCoordinator.setSheetCoordinator(stackCoordinator) { [weak self] in
            self?.stateMachine.tryEvent(.dismissReportContent)
        }
    }
    
    private func presentMediaUploadPickerWithSource(_ source: MediaPickerScreenSource) {
        let stackCoordinator = NavigationStackCoordinator()

        let mediaPickerCoordinator = MediaPickerScreenCoordinator(userIndicatorController: userIndicatorController,
                                                                  source: source,
                                                                  orientationManager: appMediator.windowManager) { [weak self] action in
            guard let self else {
                return
            }
            switch action {
            case .cancel:
                navigationStackCoordinator.setSheetCoordinator(nil)
            case .selectMediaAtURL(let url):
                stateMachine.tryEvent(.presentMediaUploadPreview(fileURL: url))
            }
        }

        stackCoordinator.setRootCoordinator(mediaPickerCoordinator)

        navigationStackCoordinator.setSheetCoordinator(stackCoordinator) { [weak self] in
            if case .mediaUploadPicker = self?.stateMachine.state {
                self?.stateMachine.tryEvent(.dismissMediaUploadPicker)
            }
        }
    }

    private func presentMediaUploadPreviewScreen(for url: URL) {
        let stackCoordinator = NavigationStackCoordinator()

        let parameters = MediaUploadPreviewScreenCoordinatorParameters(userIndicatorController: userIndicatorController,
                                                                       roomProxy: roomProxy,
                                                                       mediaUploadingPreprocessor: MediaUploadingPreprocessor(appSettings: appSettings),
                                                                       title: url.lastPathComponent,
                                                                       url: url)

        let mediaUploadPreviewScreenCoordinator = MediaUploadPreviewScreenCoordinator(parameters: parameters)
        
        mediaUploadPreviewScreenCoordinator.actions
            .sink { [weak self] action in
                guard let self else { return }
                
                switch action {
                case .dismiss:
                    navigationStackCoordinator.setSheetCoordinator(nil)
                }
            }
            .store(in: &cancellables)

        stackCoordinator.setRootCoordinator(mediaUploadPreviewScreenCoordinator)
        
        navigationStackCoordinator.setSheetCoordinator(stackCoordinator) { [weak self] in
            self?.stateMachine.tryEvent(.dismissMediaUploadPreview)
        }
    }
    
    private func presentEmojiPicker(for itemID: TimelineItemIdentifier, selectedEmoji: Set<String>) {
        let params = EmojiPickerScreenCoordinatorParameters(emojiProvider: emojiProvider,
                                                            itemID: itemID, selectedEmojis: selectedEmoji)
        let coordinator = EmojiPickerScreenCoordinator(parameters: params)
        
        coordinator.actions.sink { [weak self] action in
            guard let self else { return }
            
            switch action {
            case let .emojiSelected(emoji: emoji, itemID: itemID):
                MXLog.debug("Selected \(emoji) for \(itemID)")
                navigationStackCoordinator.setSheetCoordinator(nil)
                Task {
                    guard case let .event(_, eventOrTransactionID) = itemID else {
                        fatalError()
                    }
                    
                    await self.timelineController?.toggleReaction(emoji, to: eventOrTransactionID)
                }
            case .dismiss:
                navigationStackCoordinator.setSheetCoordinator(nil)
            }
        }
        .store(in: &cancellables)
        
        navigationStackCoordinator.setSheetCoordinator(coordinator) { [weak self] in
            self?.stateMachine.tryEvent(.dismissEmojiPicker)
        }
    }

    private func presentMapNavigator(interactionMode: StaticLocationInteractionMode) {
        let stackCoordinator = NavigationStackCoordinator()
        
        let params = StaticLocationScreenCoordinatorParameters(interactionMode: interactionMode, appMediator: appMediator)
        let coordinator = StaticLocationScreenCoordinator(parameters: params)
        
        coordinator.actions.sink { [weak self] action in
            guard let self else { return }
            switch action {
            case .selectedLocation(let geoURI, let isUserLocation):
                Task {
                    _ = await self.roomProxy.timeline.sendLocation(body: geoURI.bodyMessage,
                                                                   geoURI: geoURI,
                                                                   description: nil,
                                                                   zoomLevel: 15,
                                                                   assetType: isUserLocation ? .sender : .pin)
                    self.navigationStackCoordinator.setSheetCoordinator(nil)
                }
                
                self.analytics.trackComposer(inThread: false,
                                             isEditing: false,
                                             isReply: false,
                                             messageType: isUserLocation ? .LocationUser : .LocationPin,
                                             startsThread: nil)
            case .close:
                self.navigationStackCoordinator.setSheetCoordinator(nil)
            }
        }
        .store(in: &cancellables)
        
        stackCoordinator.setRootCoordinator(coordinator)
        
        navigationStackCoordinator.setSheetCoordinator(stackCoordinator) { [weak self] in
            self?.stateMachine.tryEvent(.dismissMapNavigator)
        }
    }
    
    private func presentPollForm(mode: PollFormMode) {
        let stackCoordinator = NavigationStackCoordinator()
        let coordinator = PollFormScreenCoordinator(parameters: .init(mode: mode))
        stackCoordinator.setRootCoordinator(coordinator)

        coordinator.actions
            .sink { [weak self] action in
                guard let self else {
                    return
                }

                self.navigationStackCoordinator.setSheetCoordinator(nil)

                switch action {
                case .cancel:
                    break
                case .delete:
                    deletePoll(mode: mode)
                case let .submit(question, options, pollKind):
                    switch mode {
                    case .new:
                        createPoll(question: question, options: options, pollKind: pollKind)
                    case .edit(let eventID, _):
                        editPoll(pollStartID: eventID, question: question, options: options, pollKind: pollKind)
                    }
                }
            }
            .store(in: &cancellables)

        navigationStackCoordinator.setSheetCoordinator(stackCoordinator) { [weak self] in
            self?.stateMachine.tryEvent(.dismissPollForm)
        }
    }
    
    private func createPoll(question: String, options: [String], pollKind: Poll.Kind) {
        Task {
            let result = await roomProxy.timeline.createPoll(question: question, answers: options, pollKind: pollKind)

            self.analytics.trackComposer(inThread: false,
                                         isEditing: false,
                                         isReply: false,
                                         messageType: .Poll,
                                         startsThread: nil)

            self.analytics.trackPollCreated(isUndisclosed: pollKind == .undisclosed, numberOfAnswers: options.count)
            
            switch result {
            case .success:
                break
            case .failure:
                self.userIndicatorController.submitIndicator(UserIndicator(title: L10n.errorUnknown))
            }
        }
    }
    
    private func editPoll(pollStartID: String, question: String, options: [String], pollKind: Poll.Kind) {
        Task {
            let result = await roomProxy.timeline.editPoll(original: pollStartID, question: question, answers: options, pollKind: pollKind)
            
            switch result {
            case .success:
                break
            case .failure:
                self.userIndicatorController.submitIndicator(UserIndicator(title: L10n.errorUnknown))
            }
        }
    }
    
    private func deletePoll(mode: PollFormMode) {
        Task {
            guard case .edit(let pollStartID, _) = mode else {
                self.userIndicatorController.submitIndicator(UserIndicator(title: L10n.errorUnknown))
                return
            }
            
            let result = await roomProxy.redact(pollStartID)
            
            switch result {
            case .success:
                break
            case .failure:
                self.userIndicatorController.submitIndicator(UserIndicator(title: L10n.errorUnknown))
            }
        }
    }
    
    private func presentPollsHistory() {
        Task {
            await asyncPresentRoomPollsHistory()
        }
    }
    
    private func asyncPresentRoomPollsHistory() async {
        let userID = userSession.clientProxy.userID
        
        let timelineItemFactory = RoomTimelineItemFactory(userID: userID,
                                                          attributedStringBuilder: AttributedStringBuilder(mentionBuilder: MentionBuilder()),
                                                          stateEventStringBuilder: RoomStateEventStringBuilder(userID: userID),
                                                          zeroAttachmentService: zeroAttachmentService)
                
        let roomTimelineController = roomTimelineControllerFactory.buildRoomTimelineController(roomProxy: roomProxy,
                                                                                               initialFocussedEventID: nil,
                                                                                               timelineItemFactory: timelineItemFactory)
        
        let parameters = RoomPollsHistoryScreenCoordinatorParameters(pollInteractionHandler: PollInteractionHandler(analyticsService: analytics, roomProxy: roomProxy),
                                                                     roomTimelineController: roomTimelineController)
        let coordinator = RoomPollsHistoryScreenCoordinator(parameters: parameters)
        coordinator.actions
            .sink { [weak self] action in
                guard let self else { return }
                
                switch action {
                case .editPoll(let pollStartID, let poll):
                    stateMachine.tryEvent(.presentPollForm(mode: .edit(eventID: pollStartID, poll: poll)))
                }
            }
            .store(in: &cancellables)
        
        navigationStackCoordinator.push(coordinator) { [weak self] in
            self?.stateMachine.tryEvent(.dismissPollsHistory)
        }
    }
    
    private func presentRoomMemberDetails(userID: String) {
        let params = RoomMemberDetailsScreenCoordinatorParameters(userID: userID,
                                                                  roomProxy: roomProxy,
                                                                  clientProxy: userSession.clientProxy,
                                                                  mediaProvider: userSession.mediaProvider,
                                                                  userIndicatorController: userIndicatorController,
                                                                  analytics: analytics)
        let coordinator = RoomMemberDetailsScreenCoordinator(parameters: params)
        
        coordinator.actions.sink { [weak self] action in
            guard let self else { return }
            switch action {
            case .openUserProfile:
                stateMachine.tryEvent(.presentUserProfile(userID: userID))
            case .openDirectChat(let roomID):
                stateMachine.tryEvent(.startChildFlow(roomID: roomID, via: [], entryPoint: .room))
            case .startCall(let roomID):
                Task { await self.presentCallScreen(roomID: roomID) }
            }
        }
        .store(in: &cancellables)

        navigationStackCoordinator.push(coordinator) { [weak self] in
            self?.stateMachine.tryEvent(.dismissRoomMemberDetails)
        }
    }
    
    private func replaceRoomMemberDetailsWithUserProfile(userID: String) {
        let parameters = UserProfileScreenCoordinatorParameters(userID: userID,
                                                                isPresentedModally: false,
                                                                clientProxy: userSession.clientProxy,
                                                                mediaProvider: userSession.mediaProvider,
                                                                userIndicatorController: userIndicatorController,
                                                                analytics: analytics)
        let coordinator = UserProfileScreenCoordinator(parameters: parameters)
        coordinator.actionsPublisher.sink { [weak self] action in
            guard let self else { return }
            
            switch action {
            case .openDirectChat(let roomID):
                stateMachine.tryEvent(.startChildFlow(roomID: roomID, via: [], entryPoint: .room))
            case .startCall(let roomID):
                Task { await self.presentCallScreen(roomID: roomID) }
            case .dismiss:
                break // Not supported when pushed.
            }
        }
        .store(in: &cancellables)
        
        // Replace the RoomMemberDetailsScreen without any animation.
        // If this pop and push happens before the previous navigation is completed it might break screen presentation logic
        DispatchQueue.main.asyncAfter(deadline: .now() + .milliseconds(500)) {
            self.navigationStackCoordinator.pop(animated: false)
            self.navigationStackCoordinator.push(coordinator, animated: false) { [weak self] in
                self?.stateMachine.tryEvent(.dismissUserProfile)
            }
        }
    }
    
    private func presentMessageForwarding(with forwardingItem: MessageForwardingItem) {
        guard let roomSummaryProvider = userSession.clientProxy.alternateRoomSummaryProvider else {
            fatalError()
        }
        
        let stackCoordinator = NavigationStackCoordinator()
        
        let parameters = MessageForwardingScreenCoordinatorParameters(forwardingItem: forwardingItem,
                                                                      clientProxy: userSession.clientProxy,
                                                                      roomSummaryProvider: roomSummaryProvider,
                                                                      mediaProvider: userSession.mediaProvider,
                                                                      userIndicatorController: userIndicatorController)
        let coordinator = MessageForwardingScreenCoordinator(parameters: parameters)
        
        coordinator.actions.sink { [weak self] action in
            guard let self else { return }
            
            switch action {
            case .dismiss:
                navigationStackCoordinator.setSheetCoordinator(nil)
            case .sent(let roomID):
                navigationStackCoordinator.setSheetCoordinator(nil)
                // Timelines are cached - the local echo will be visible when fetching the room by its ID.
                stateMachine.tryEvent(.startChildFlow(roomID: roomID, via: [], entryPoint: .room))
            }
        }
        .store(in: &cancellables)
        
        stackCoordinator.setRootCoordinator(coordinator)

        navigationStackCoordinator.setSheetCoordinator(stackCoordinator) { [weak self] in
            self?.stateMachine.tryEvent(.dismissMessageForwarding)
        }
    }
    
    private func presentNotificationSettingsScreen() {
        let parameters = RoomNotificationSettingsScreenCoordinatorParameters(notificationSettingsProxy: userSession.clientProxy.notificationSettings,
                                                                             roomProxy: roomProxy,
                                                                             displayAsUserDefinedRoomSettings: false)
        
        let coordinator = RoomNotificationSettingsScreenCoordinator(parameters: parameters)
        coordinator.actions.sink { [weak self] actions in
            switch actions {
            case .presentGlobalNotificationSettingsScreen:
                self?.stateMachine.tryEvent(.presentGlobalNotificationSettingsScreen)
            }
        }
        .store(in: &cancellables)
        
        navigationStackCoordinator.push(coordinator) { [weak self] in
            self?.stateMachine.tryEvent(.dismissNotificationSettingsScreen)
        }
    }
    
    private func presentGlobalNotificationSettingsScreen() {
        let stackCoordinator = NavigationStackCoordinator()
        let parameters = NotificationSettingsScreenCoordinatorParameters(navigationStackCoordinator: stackCoordinator,
                                                                         userSession: userSession,
                                                                         userNotificationCenter: UNUserNotificationCenter.current(),
                                                                         notificationSettings: userSession.clientProxy.notificationSettings,
                                                                         isModallyPresented: true)
        let coordinator = NotificationSettingsScreenCoordinator(parameters: parameters)
        coordinator.actions.sink { [weak self] action in
            switch action {
            case .close:
                self?.navigationStackCoordinator.setSheetCoordinator(nil)
            }
        }
        .store(in: &cancellables)
        
        stackCoordinator.setRootCoordinator(coordinator)
        navigationStackCoordinator.setSheetCoordinator(stackCoordinator) { [weak self] in
            self?.stateMachine.tryEvent(.dismissGlobalNotificationSettingsScreen)
        }
    }
    
    private func presentInviteUsersScreen() {
        let selectedUsersSubject: CurrentValueSubject<[UserProfileProxy], Never> = .init([])
        
        let stackCoordinator = NavigationStackCoordinator()
        let inviteParameters = InviteUsersScreenCoordinatorParameters(clientProxy: userSession.clientProxy,
                                                                      selectedUsers: .init(selectedUsersSubject),
                                                                      roomType: .room(roomProxy: roomProxy),
                                                                      mediaProvider: userSession.mediaProvider,
                                                                      userDiscoveryService: UserDiscoveryService(clientProxy: userSession.clientProxy),
                                                                      userIndicatorController: userIndicatorController)
        
        let coordinator = InviteUsersScreenCoordinator(parameters: inviteParameters)
        stackCoordinator.setRootCoordinator(coordinator)
        
        coordinator.actions.sink { [weak self] action in
            guard let self else { return }
            
            switch action {
            case .cancel:
                navigationStackCoordinator.setSheetCoordinator(nil)
            case .proceed:
                break
            case .invite(let users):
                self.inviteUsers(users, in: roomProxy)
            case .toggleUser(let user):
                var selectedUsers = selectedUsersSubject.value
                
                if let index = selectedUsers.firstIndex(where: { $0.userID == user.userID }) {
                    selectedUsers.remove(at: index)
                } else {
                    selectedUsers.append(user)
                }
                
                selectedUsersSubject.send(selectedUsers)
            }
        }
        .store(in: &cancellables)
        
        navigationStackCoordinator.setSheetCoordinator(stackCoordinator) { [weak self] in
            self?.stateMachine.tryEvent(.dismissInviteUsersScreen)
        }
    }
    
    private func inviteUsers(_ users: [String], in room: JoinedRoomProxyProtocol) {
        navigationStackCoordinator.setSheetCoordinator(nil)
        
        Task {
            let result: Result<Void, RoomProxyError> = await withTaskGroup(of: Result<Void, RoomProxyError>.self) { group in
                for user in users {
                    group.addTask {
                        await room.invite(userID: user)
                    }
                }
                
                return await group.first { inviteResult in
                    inviteResult.isFailure
                } ?? .success(())
            }
            
            guard case .failure = result else {
                return
            }
            
            userIndicatorController.alertInfo = .init(id: .init(),
                                                      title: L10n.commonUnableToInviteTitle,
                                                      message: L10n.commonUnableToInviteMessage)
        }
    }
    
    private func presentRolesAndPermissionsScreen() {
        let parameters = RoomRolesAndPermissionsFlowCoordinatorParameters(roomProxy: roomProxy,
                                                                          mediaProvider: userSession.mediaProvider,
                                                                          navigationStackCoordinator: navigationStackCoordinator,
                                                                          userIndicatorController: userIndicatorController,
                                                                          analytics: analytics)
        let coordinator = RoomRolesAndPermissionsFlowCoordinator(parameters: parameters)
        coordinator.actionsPublisher.sink { [weak self] action in
            switch action {
            case .complete:
                self?.stateMachine.tryEvent(.dismissRolesAndPermissionsScreen)
            }
        }
        .store(in: &cancellables)
        
        rolesAndPermissionsFlowCoordinator = coordinator
        coordinator.start()
    }
    
    private func presentPinnedEventsTimeline() {
        let stackCoordinator = NavigationStackCoordinator()
        let coordinator = PinnedEventsTimelineFlowCoordinator(navigationStackCoordinator: stackCoordinator,
                                                              userSession: userSession,
                                                              roomTimelineControllerFactory: roomTimelineControllerFactory,
                                                              roomProxy: roomProxy,
                                                              userIndicatorController: userIndicatorController,
<<<<<<< HEAD
                                                              appSettings: appSettings,
=======
>>>>>>> 1f90f1a9
                                                              appMediator: appMediator,
                                                              emojiProvider: emojiProvider)
        
        coordinator.actionsPublisher.sink { [weak self] action in
            guard let self else {
                return
            }
            
            switch action {
            case .finished:
                navigationStackCoordinator.setSheetCoordinator(nil)
            case .displayUser(let userID):
                navigationStackCoordinator.setSheetCoordinator(nil)
                stateMachine.tryEvent(.presentRoomMemberDetails(userID: userID))
            case .forwardedMessageToRoom(let roomID):
                navigationStackCoordinator.setSheetCoordinator(nil)
                stateMachine.tryEvent(.startChildFlow(roomID: roomID, via: [], entryPoint: .room))
            case .displayRoomScreenWithFocussedPin(let eventID):
                navigationStackCoordinator.setSheetCoordinator(nil)
                stateMachine.tryEvent(.presentRoom(focussedEvent: .init(eventID: eventID, shouldSetPin: true)))
            }
        }
        .store(in: &cancellables)
        
        pinnedEventsTimelineFlowCoordinator = coordinator
        navigationStackCoordinator.setSheetCoordinator(stackCoordinator) { [weak self] in
            self?.stateMachine.tryEvent(.dismissPinnedEventsTimeline)
        }
        coordinator.start()
    }
    
    private func presentResolveSendFailure(failure: TimelineItemSendFailure.VerifiedUser, itemID: TimelineItemIdentifier) {
        let coordinator = ResolveVerifiedUserSendFailureScreenCoordinator(parameters: .init(failure: failure,
                                                                                            itemID: itemID,
                                                                                            roomProxy: roomProxy,
                                                                                            userIndicatorController: userIndicatorController))
        coordinator.actionsPublisher.sink { [weak self] action in
            guard let self else { return }

            switch action {
            case .dismiss:
                navigationStackCoordinator.setSheetCoordinator(nil)
            }
        }
        .store(in: &cancellables)

        navigationStackCoordinator.setSheetCoordinator(coordinator) { [weak self] in
            self?.stateMachine.tryEvent(.dismissResolveSendFailure)
        }
    }
    
    // MARK: - Child Flow
    
    private func startChildFlow(for roomID: String, via: [String], entryPoint: RoomFlowCoordinatorEntryPoint) async {
        let coordinator = await RoomFlowCoordinator(roomID: roomID,
                                                    userSession: userSession,
                                                    isChildFlow: true,
                                                    roomTimelineControllerFactory: roomTimelineControllerFactory,
                                                    navigationStackCoordinator: navigationStackCoordinator,
                                                    emojiProvider: emojiProvider,
                                                    ongoingCallRoomIDPublisher: ongoingCallRoomIDPublisher,
                                                    appMediator: appMediator,
                                                    appSettings: appSettings,
                                                    analytics: analytics,
                                                    userIndicatorController: userIndicatorController)
        coordinator.actions.sink { [weak self] action in
            guard let self else { return }
            
            switch action {
            case .presentCallScreen(let roomProxy):
                actionsSubject.send(.presentCallScreen(roomProxy: roomProxy))
            case .finished:
                stateMachine.tryEvent(.dismissChildFlow)
            }
        }
        .store(in: &cancellables)
        
        childRoomFlowCoordinator = coordinator
        switch entryPoint {
        case .room:
            coordinator.handleAppRoute(.room(roomID: roomID, via: via), animated: true)
        case .eventID(let eventID):
            coordinator.handleAppRoute(.event(eventID: eventID, roomID: roomID, via: via), animated: true)
        case .roomDetails:
            coordinator.handleAppRoute(.roomDetails(roomID: roomID), animated: true)
        }
    }
}

private extension RoomFlowCoordinator {
    struct HashableRoomMemberWrapper: Hashable {
        let value: RoomMemberProxyProtocol

        static func == (lhs: HashableRoomMemberWrapper, rhs: HashableRoomMemberWrapper) -> Bool {
            lhs.value.userID == rhs.value.userID
        }

        func hash(into hasher: inout Hasher) {
            hasher.combine(value.userID)
        }
    }

    indirect enum State: StateType {
        case initial
        case joinRoomScreen
        case room
        case roomDetails(isRoot: Bool)
        case roomDetailsEditScreen
        case notificationSettings
        case globalNotificationSettings
        case roomMembersList
        case roomMemberDetails(userID: String, previousState: State)
        case userProfile(userID: String, previousState: State)
        case inviteUsersScreen(fromRoomMembersList: Bool)
        case mediaUploadPicker(source: MediaPickerScreenSource)
        case mediaUploadPreview(fileURL: URL)
        case emojiPicker(itemID: TimelineItemIdentifier, selectedEmojis: Set<String>)
        case mapNavigator
        case messageForwarding(forwardingItem: MessageForwardingItem)
        case reportContent(itemID: TimelineItemIdentifier, senderID: String)
        case pollForm
        case pollsHistory
        case pollsHistoryForm
        case rolesAndPermissions
        case pinnedEventsTimeline(previousState: PinnedEventsTimelineSource)
        case resolveSendFailure
        
        /// A child flow is in progress.
        case presentingChild(childRoomID: String, previousState: State)
        /// The flow is complete and is handing control of the stack back to its parent.
        case complete
    }
    
    struct EventUserInfo {
        let animated: Bool
    }

    enum Event: EventType {
        case presentJoinRoomScreen(via: [String])
        case dismissJoinRoomScreen
        
        case presentRoom(focussedEvent: FocusEvent?)
        case dismissFlow
        
        case presentReportContent(itemID: TimelineItemIdentifier, senderID: String)
        case dismissReportContent
        
        case presentRoomDetails
        case dismissRoomDetails
        
        case presentRoomDetailsEditScreen
        case dismissRoomDetailsEditScreen
        
        case presentNotificationSettingsScreen
        case dismissNotificationSettingsScreen
        
        case presentGlobalNotificationSettingsScreen
        case dismissGlobalNotificationSettingsScreen
        
        case presentRoomMembersList
        case dismissRoomMembersList
        
        case presentRoomMemberDetails(userID: String)
        case dismissRoomMemberDetails
        
        case presentUserProfile(userID: String)
        case dismissUserProfile
        
        case presentInviteUsersScreen
        case dismissInviteUsersScreen
                
        case presentMediaUploadPicker(source: MediaPickerScreenSource)
        case dismissMediaUploadPicker
        
        case presentMediaUploadPreview(fileURL: URL)
        case dismissMediaUploadPreview
        
        case presentEmojiPicker(itemID: TimelineItemIdentifier, selectedEmojis: Set<String>)
        case dismissEmojiPicker

        case presentMapNavigator(interactionMode: StaticLocationInteractionMode)
        case dismissMapNavigator
        
        case presentMessageForwarding(forwardingItem: MessageForwardingItem)
        case dismissMessageForwarding

        case presentPollForm(mode: PollFormMode)
        case dismissPollForm
        
        case presentPollsHistory
        case dismissPollsHistory
        
        case presentRolesAndPermissionsScreen
        case dismissRolesAndPermissionsScreen
        
        case presentPinnedEventsTimeline
        case dismissPinnedEventsTimeline
        
        case presentResolveSendFailure(failure: TimelineItemSendFailure.VerifiedUser, itemID: TimelineItemIdentifier)
        case dismissResolveSendFailure
        
        // Child room flow events
        case startChildFlow(roomID: String, via: [String], entryPoint: RoomFlowCoordinatorEntryPoint)
        case dismissChildFlow
    }
}

private extension Result {
    var isFailure: Bool {
        switch self {
        case .success:
            return false
        case .failure:
            return true
        }
    }
}

private enum PinnedEventsTimelineSource: Hashable {
    case room
    case details(isRoot: Bool)
}

struct FocusEvent: Hashable {
    /// The event ID that the timeline should be focussed around
    let eventID: String
    /// if the focus is coming from the pinned timeline, this should also update the pin banner
    let shouldSetPin: Bool
}<|MERGE_RESOLUTION|>--- conflicted
+++ resolved
@@ -1347,10 +1347,7 @@
                                                               roomTimelineControllerFactory: roomTimelineControllerFactory,
                                                               roomProxy: roomProxy,
                                                               userIndicatorController: userIndicatorController,
-<<<<<<< HEAD
                                                               appSettings: appSettings,
-=======
->>>>>>> 1f90f1a9
                                                               appMediator: appMediator,
                                                               emojiProvider: emojiProvider)
         
