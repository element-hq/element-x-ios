//
// Copyright 2023, 2024 New Vector Ltd.
//
// SPDX-License-Identifier: AGPL-3.0-only
// Please see LICENSE in the repository root for full details.
//

import Combine
import SwiftState
import SwiftUI
import UserNotifications

enum RoomFlowCoordinatorAction: Equatable {
    case presentCallScreen(roomProxy: JoinedRoomProxyProtocol)
    case finished
    
    static func == (lhs: RoomFlowCoordinatorAction, rhs: RoomFlowCoordinatorAction) -> Bool {
        switch (lhs, rhs) {
        case (.presentCallScreen(let lhsRoomProxy), .presentCallScreen(let rhsRoomProxy)):
            lhsRoomProxy.id == rhsRoomProxy.id
        case (.finished, .finished):
            true
        default:
            false
        }
    }
}

/// A value that represents where the room flow will be started.
enum RoomFlowCoordinatorEntryPoint: Hashable {
    /// The flow will start by showing the room directly.
    case room
    /// The flow will start by showing the room, focussing on the supplied event ID.
    case eventID(String)
    /// The flow will start by showing the room's details.
    case roomDetails
    /// An external media share request
    case share(ShareExtensionPayload)
    
    var isEventID: Bool {
        guard case .eventID = self else { return false }
        return true
    }
}

struct FocusEvent: Hashable {
    /// The event ID that the timeline should be focussed around
    let eventID: String
    /// if the focus is coming from the pinned timeline, this should also update the pin banner
    let shouldSetPin: Bool
}

private enum PresentationAction: Hashable {
    case eventFocus(FocusEvent)
    case share(ShareExtensionPayload)
    
    var focusedEvent: FocusEvent? {
        switch self {
        case .eventFocus(let focusEvent):
            focusEvent
        default:
            nil
        }
    }
    
    var sharedText: String? {
        switch self {
        case .share(.text(_, let text)):
            text
        default:
            nil
        }
    }
}

// swiftlint:disable:next type_body_length
class RoomFlowCoordinator: FlowCoordinatorProtocol {
    private let roomID: String
    private let userSession: UserSessionProtocol
    private let isChildFlow: Bool
    private let roomTimelineControllerFactory: RoomTimelineControllerFactoryProtocol
    private let navigationStackCoordinator: NavigationStackCoordinator
    private let emojiProvider: EmojiProviderProtocol
    private let ongoingCallRoomIDPublisher: CurrentValuePublisher<String?, Never>
    private let appMediator: AppMediatorProtocol
    private let appSettings: AppSettings
    private let analytics: AnalyticsService
    private let userIndicatorController: UserIndicatorControllerProtocol
    
    private var roomProxy: JoinedRoomProxyProtocol!
    
    private var roomScreenCoordinator: RoomScreenCoordinator?
    private weak var joinRoomScreenCoordinator: JoinRoomScreenCoordinator?
    
    // periphery:ignore - used to avoid deallocation
    private var rolesAndPermissionsFlowCoordinator: RoomRolesAndPermissionsFlowCoordinator?
    // periphery:ignore - used to avoid deallocation
    private var pinnedEventsTimelineFlowCoordinator: PinnedEventsTimelineFlowCoordinator?
    // periphery:ignore - used to avoid deallocation
    private var mediaEventsTimelineFlowCoordinator: MediaEventsTimelineFlowCoordinator?
    // periphery:ignore - used to avoid deallocation
    private var childRoomFlowCoordinator: RoomFlowCoordinator?
    
    private let stateMachine: StateMachine<State, Event> = .init(state: .initial)
    
    private var cancellables = Set<AnyCancellable>()
    
    private let actionsSubject: PassthroughSubject<RoomFlowCoordinatorAction, Never> = .init()
    var actions: AnyPublisher<RoomFlowCoordinatorAction, Never> {
        actionsSubject.eraseToAnyPublisher()
    }
    
    private var timelineController: RoomTimelineControllerProtocol?
    private let zeroAttachmentService: ZeroAttachmentService
    
    init(roomID: String,
         userSession: UserSessionProtocol,
         isChildFlow: Bool,
         roomTimelineControllerFactory: RoomTimelineControllerFactoryProtocol,
         navigationStackCoordinator: NavigationStackCoordinator,
         emojiProvider: EmojiProviderProtocol,
         ongoingCallRoomIDPublisher: CurrentValuePublisher<String?, Never>,
         appMediator: AppMediatorProtocol,
         appSettings: AppSettings,
         analytics: AnalyticsService,
         userIndicatorController: UserIndicatorControllerProtocol) async {
        self.roomID = roomID
        self.userSession = userSession
        self.isChildFlow = isChildFlow
        self.roomTimelineControllerFactory = roomTimelineControllerFactory
        self.navigationStackCoordinator = navigationStackCoordinator
        self.emojiProvider = emojiProvider
        self.ongoingCallRoomIDPublisher = ongoingCallRoomIDPublisher
        self.appMediator = appMediator
        self.appSettings = appSettings
        self.analytics = analytics
        self.userIndicatorController = userIndicatorController
        zeroAttachmentService = ZeroAttachmentService(appSettings: appSettings)
        
        setupStateMachine()
        
        analytics.signpost.beginRoomFlow(roomID)
    }
        
    // MARK: - FlowCoordinatorProtocol
    
    func start() {
        fatalError("This flow coordinator expect a route")
    }
    
    func handleAppRoute(_ appRoute: AppRoute, animated: Bool) {
        guard stateMachine.state != .complete else {
            fatalError("This flow coordinator is `finished` ☠️")
        }
        
        switch appRoute {
        case .room(let roomID, let via):
            Task {
                await handleRoomRoute(roomID: roomID, via: via, animated: animated)
            }
        case .childRoom(let roomID, let via):
            if case .presentingChild = stateMachine.state, let childRoomFlowCoordinator {
                childRoomFlowCoordinator.handleAppRoute(appRoute, animated: animated)
            } else if roomID != roomProxy.id {
                stateMachine.tryEvent(.startChildFlow(roomID: roomID, via: via, entryPoint: .room), userInfo: EventUserInfo(animated: animated))
            } else {
                MXLog.info("Ignoring presentation of the same room as a child of this one.")
            }
        case .roomDetails(let roomID):
            guard roomID == self.roomID else { fatalError("Navigation route doesn't belong to this room flow.") }
            
            Task {
                if roomProxy == nil {
                    guard case let .joined(roomProxy) = await userSession.clientProxy.roomForIdentifier(roomID) else {
                        return
                    }
                    
                    await storeAndSubscribeToRoomProxy(roomProxy)
                }
                
                stateMachine.tryEvent(.presentRoomDetails, userInfo: EventUserInfo(animated: animated))
            }
        case .roomMemberDetails(let userID):
            // Always assume this will be presented on the child, external permalinks to a user aren't for a room member.
            if case .presentingChild = stateMachine.state, let childRoomFlowCoordinator {
                childRoomFlowCoordinator.handleAppRoute(appRoute, animated: animated)
            } else {
                stateMachine.tryEvent(.presentRoomMemberDetails(userID: userID), userInfo: EventUserInfo(animated: animated))
            }
        case .event(let eventID, let roomID, let via):
            Task {
                await handleRoomRoute(roomID: roomID,
                                      via: via,
                                      presentationAction: .eventFocus(.init(eventID: eventID, shouldSetPin: false)),
                                      animated: animated)
            }
        case .childEvent(let eventID, let roomID, let via):
            if case .presentingChild = stateMachine.state, let childRoomFlowCoordinator {
                childRoomFlowCoordinator.handleAppRoute(appRoute, animated: animated)
            } else if roomID != roomProxy.id {
                stateMachine.tryEvent(.startChildFlow(roomID: roomID, via: via, entryPoint: .eventID(eventID)), userInfo: EventUserInfo(animated: animated))
            } else {
                roomScreenCoordinator?.focusOnEvent(.init(eventID: eventID, shouldSetPin: false))
            }
        case .share(let payload):
            guard let roomID = payload.roomID, roomID == self.roomID else {
                fatalError("Navigation route doesn't belong to this room flow.")
            }
            
            Task {
                await handleRoomRoute(roomID: roomID,
                                      via: [],
                                      presentationAction: .share(payload),
                                      animated: animated)
            }
        case .roomAlias, .childRoomAlias, .eventOnRoomAlias, .childEventOnRoomAlias:
            break // These are converted to a room ID route one level above.
        case .roomList, .userProfile, .call, .genericCallLink, .settings, .chatBackupSettings:
            break // These routes can't be handled.
        }
    }
    
    private func presentCallScreen(roomID: String) async {
        guard case let .joined(roomProxy) = await userSession.clientProxy.roomForIdentifier(roomID) else {
            return
        }
        
        actionsSubject.send(.presentCallScreen(roomProxy: roomProxy))
    }
    
    private func handleRoomRoute(roomID: String, via: [String], presentationAction: PresentationAction? = nil, animated: Bool) async {
        guard roomID == self.roomID else { fatalError("Navigation route doesn't belong to this room flow.") }
        
        guard let room = await userSession.clientProxy.roomForIdentifier(roomID) else {
            stateMachine.tryEvent(.presentJoinRoomScreen(via: via), userInfo: EventUserInfo(animated: animated))
            return
        }
        
        switch room {
        case .joined(let roomProxy):
            await storeAndSubscribeToRoomProxy(roomProxy)
            stateMachine.tryEvent(.presentRoom(presentationAction: presentationAction), userInfo: EventUserInfo(animated: animated))
        default:
            stateMachine.tryEvent(.presentJoinRoomScreen(via: via), userInfo: EventUserInfo(animated: animated))
        }
    }

    func clearRoute(animated: Bool) {
        guard stateMachine.state != .initial else {
            return
        }
        
        stateMachine.tryEvent(.dismissFlow, userInfo: EventUserInfo(animated: animated))
    }
    
    // MARK: - Private
    
    private func storeAndSubscribeToRoomProxy(_ roomProxy: JoinedRoomProxyProtocol) async {
        if let oldRoomProxy = self.roomProxy {
            if oldRoomProxy.id != roomProxy.id {
                fatalError("Trying to create different room proxies for the same flow coordinator")
            }
            
            MXLog.warning("Found an existing proxy, returning.")
            return
        }
                
        await roomProxy.subscribeForUpdates()
        
        // Make sure not to set this until after the subscription has succeeded, otherwise the
        // early return above could result in trying to access the room's timeline provider
        // before it has been set which triggers a fatal error.
        self.roomProxy = roomProxy
        zeroAttachmentService.setRoomEncrypted(roomProxy.isEncrypted)
    }
    
    // swiftlint:disable:next function_body_length
    private func setupStateMachine() {
        stateMachine.addRouteMapping { event, fromState, _ in
            switch (fromState, event) {
            case (_, .presentJoinRoomScreen):
                return .joinRoomScreen
            case (_, .dismissJoinRoomScreen):
                return .complete
                
            case (_, .presentRoom):
                return .room
            case (_, .dismissFlow):
                return .complete
                
            case (.initial, .presentRoomDetails):
                return .roomDetails(isRoot: true)
            case (.room, .presentRoomDetails):
                return .roomDetails(isRoot: false)
            case (.roomDetails, .dismissRoomDetails):
                return .room
                
            case (.roomDetails, .presentRoomDetailsEditScreen):
                return .roomDetailsEditScreen
            case (.roomDetailsEditScreen, .dismissRoomDetailsEditScreen):
                return .roomDetails(isRoot: false)
                
            case (.roomDetails, .presentNotificationSettingsScreen):
                return .notificationSettings
            case (.notificationSettings, .dismissNotificationSettingsScreen):
                return .roomDetails(isRoot: false)
                
            case (.notificationSettings, .presentGlobalNotificationSettingsScreen):
                return .globalNotificationSettings
            case (.globalNotificationSettings, .dismissGlobalNotificationSettingsScreen):
                return .notificationSettings
                
            case (.roomDetails, .presentRoomMembersList):
                return .roomMembersList
            case (.roomMembersList, .dismissRoomMembersList):
                return .roomDetails(isRoot: false)

            case (_, .presentRoomMemberDetails(userID: let userID)):
                return .roomMemberDetails(userID: userID, previousState: fromState)
            case (.roomMemberDetails(_, let previousState), .dismissRoomMemberDetails):
                return previousState
            
            case (.roomMemberDetails(_, let previousState), .presentUserProfile(let userID)):
                return .userProfile(userID: userID, previousState: previousState)
            case (.userProfile(_, let previousState), .dismissUserProfile):
                return previousState
                
            case (_, .presentInviteUsersScreen):
                return .inviteUsersScreen(previousState: fromState)
            case (.inviteUsersScreen(let previousState), .dismissInviteUsersScreen):
                return previousState
                
            case (.room, .presentReportContent(let itemID, let senderID)):
                return .reportContent(itemID: itemID, senderID: senderID)
            case (.reportContent, .dismissReportContent):
                return .room
                
            case (.room, .presentMediaUploadPicker(let source)):
                return .mediaUploadPicker(source: source)
            case (.mediaUploadPicker, .dismissMediaUploadPicker):
                return .room
                
            case (.mediaUploadPicker, .presentMediaUploadPreview(let fileURL)):
                return .mediaUploadPreview(fileURL: fileURL)
            case (.room, .presentMediaUploadPreview(let fileURL)):
                return .mediaUploadPreview(fileURL: fileURL)
            case (.mediaUploadPreview, .dismissMediaUploadPreview):
                return .room
                
            case (.room, .presentEmojiPicker(let itemID, let selectedEmoji)):
                return .emojiPicker(itemID: itemID, selectedEmojis: selectedEmoji)
            case (.emojiPicker, .dismissEmojiPicker):
                return .room

            case (.room, .presentMessageForwarding(let forwardingItem)):
                return .messageForwarding(forwardingItem: forwardingItem)
            case (.messageForwarding, .dismissMessageForwarding):
                return .room

            case (.room, .presentMapNavigator):
                return .mapNavigator
            case (.mapNavigator, .dismissMapNavigator):
                return .room
            
            case (.room, .presentPollForm):
                return .pollForm
            case (.pollForm, .dismissPollForm):
                return .room
                
            case (.room, .presentPinnedEventsTimeline):
                return .pinnedEventsTimeline(previousState: fromState)
            case (.roomDetails, .presentPinnedEventsTimeline):
                return .pinnedEventsTimeline(previousState: fromState)
            case (.pinnedEventsTimeline(let previousState), .dismissPinnedEventsTimeline):
                return previousState
                
            case (.roomDetails, .presentPollsHistory):
                return .pollsHistory
            case (.pollsHistory, .dismissPollsHistory):
                return .roomDetails(isRoot: false)
            
            case (.pollsHistory, .presentPollForm):
                return .pollsHistoryForm
            case (.pollsHistoryForm, .dismissPollForm):
                return .pollsHistory
            
            case (.roomDetails, .presentRolesAndPermissionsScreen):
                return .rolesAndPermissions
            case (.rolesAndPermissions, .dismissRolesAndPermissionsScreen):
                return .roomDetails(isRoot: false)
            
            case (.room, .presentResolveSendFailure):
                return .resolveSendFailure
            case (.resolveSendFailure, .dismissResolveSendFailure):
                return .room
            
            case (_, .startChildFlow(let roomID, _, _)):
                return .presentingChild(childRoomID: roomID, previousState: fromState)
            case (.presentingChild(_, let previousState), .dismissChildFlow):
                return previousState
                
            case (_, .presentKnockRequestsListScreen):
                return .knockRequestsList(previousState: fromState)
            case (.knockRequestsList(let previousState), .dismissKnockRequestsListScreen):
                return previousState
                
            case (.roomDetails, .presentMediaEventsTimeline):
                return .mediaEventsTimeline(previousState: fromState)
            case (.mediaEventsTimeline(let previousState), .dismissMediaEventsTimeline):
                return previousState
            
            default:
                return nil
            }
        }
        
        stateMachine.addAnyHandler(.any => .any) { [weak self] context in
            guard let self else { return }
            
            let animated = (context.userInfo as? EventUserInfo)?.animated ?? true
            
            switch (context.fromState, context.event, context.toState) {
            case (_, .presentJoinRoomScreen(let via), .joinRoomScreen):
                presentJoinRoomScreen(via: via, animated: true)
            case (_, .dismissJoinRoomScreen, .complete):
                dismissFlow(animated: animated)
                
            case (_, .presentRoom(let presentationAction), .room):
                Task {
                    await self.presentRoom(fromState: context.fromState,
                                           presentationAction: presentationAction,
                                           animated: animated)
                }
            case (_, .dismissFlow, .complete):
                dismissFlow(animated: animated)
            
            case (.initial, .presentRoomDetails, .roomDetails(let isRoot)),
                 (.room, .presentRoomDetails, .roomDetails(let isRoot)),
                 (.roomDetails, .presentRoomDetails, .roomDetails(let isRoot)):
                Task { await self.presentRoomDetails(isRoot: isRoot, animated: animated) }
            case (.roomDetails, .dismissRoomDetails, .room):
                break
                
            case (.roomDetails, .presentRoomDetailsEditScreen, .roomDetailsEditScreen):
                presentRoomDetailsEditScreen()
            case (.roomDetailsEditScreen, .dismissRoomDetailsEditScreen, .roomDetails):
                break
                
            case (.roomDetails, .presentNotificationSettingsScreen, .notificationSettings):
                presentNotificationSettingsScreen()
            case (.notificationSettings, .dismissNotificationSettingsScreen, .roomDetails):
                break
                
            case (.notificationSettings, .presentGlobalNotificationSettingsScreen, .globalNotificationSettings):
                presentGlobalNotificationSettingsScreen()
            case (.globalNotificationSettings, .dismissGlobalNotificationSettingsScreen, .notificationSettings):
                break
                
            case (.roomDetails, .presentRoomMembersList, .roomMembersList):
                presentRoomMembersList()
            case (.roomMembersList, .dismissRoomMembersList, .roomDetails):
                break
                
            case (.room, .presentRoomMemberDetails, .roomMemberDetails(let userID, _)):
                presentRoomMemberDetails(userID: userID)
            case (.roomMemberDetails, .dismissRoomMemberDetails, .room):
                break
                
            case (.roomMembersList, .presentRoomMemberDetails, .roomMemberDetails(let userID, _)):
                presentRoomMemberDetails(userID: userID)
            case (.roomMemberDetails, .dismissRoomMemberDetails, .roomMembersList):
                break
            
            case (.roomMemberDetails, .presentUserProfile(let userID), .userProfile):
                replaceRoomMemberDetailsWithUserProfile(userID: userID)
            case (.userProfile, .dismissUserProfile, .room):
                break
                
            case (.roomDetails, .presentInviteUsersScreen, .inviteUsersScreen):
                presentInviteUsersScreen()
            case (.inviteUsersScreen, .dismissInviteUsersScreen, .roomDetails):
                break
                
            case (.roomMembersList, .presentInviteUsersScreen, .inviteUsersScreen):
                presentInviteUsersScreen()
            case (.inviteUsersScreen, .dismissInviteUsersScreen, .roomMembersList):
                break
                
            case (.room, .presentReportContent, .reportContent(let itemID, let senderID)):
                presentReportContent(for: itemID, from: senderID)
            case (.reportContent, .dismissReportContent, .room):
                break
                
            case (.room, .presentMediaUploadPicker, .mediaUploadPicker(let source)):
                presentMediaUploadPickerWithSource(source)
            case (.mediaUploadPicker, .dismissMediaUploadPicker, .room):
                break
                
            case (.mediaUploadPicker, .presentMediaUploadPreview, .mediaUploadPreview(let fileURL)):
                presentMediaUploadPreviewScreen(for: fileURL, animated: animated)
            case (.room, .presentMediaUploadPreview, .mediaUploadPreview(let fileURL)):
                presentMediaUploadPreviewScreen(for: fileURL, animated: animated)
            case (.mediaUploadPreview, .dismissMediaUploadPreview, .room):
                break
                
            case (.room, .presentEmojiPicker, .emojiPicker(let itemID, let selectedEmoji)):
                presentEmojiPicker(for: itemID, selectedEmoji: selectedEmoji)
            case (.emojiPicker, .dismissEmojiPicker, .room):
                break
                
            case (.room, .presentMessageForwarding(let forwardingItem), .messageForwarding):
                presentMessageForwarding(with: forwardingItem)
            case (.messageForwarding, .dismissMessageForwarding, .room):
                break

            case (.room, .presentMapNavigator(let mode), .mapNavigator):
                presentMapNavigator(interactionMode: mode)
            case (.mapNavigator, .dismissMapNavigator, .room):
                break

            case (.room, .presentPollForm(let mode), .pollForm):
                presentPollForm(mode: mode)
            case (.pollForm, .dismissPollForm, .room):
                break
                
            case (.room, .presentPinnedEventsTimeline, .pinnedEventsTimeline):
                startPinnedEventsTimelineFlow()
            case (.pinnedEventsTimeline, .dismissPinnedEventsTimeline, .room):
                break

            case (.roomDetails, .presentPollsHistory, .pollsHistory):
                presentPollsHistory()
            case (.pollsHistory, .dismissPollsHistory, .roomDetails):
                break
                
            case (.roomDetails, .presentPinnedEventsTimeline, .pinnedEventsTimeline):
                startPinnedEventsTimelineFlow()
            case (.pinnedEventsTimeline, .dismissPinnedEventsTimeline, .roomDetails):
                break
        
            case (.pollsHistory, .presentPollForm(let mode), .pollsHistoryForm):
                presentPollForm(mode: mode)
            case (.pollsHistoryForm, .dismissPollForm, .pollsHistory):
                break
            
            case (.roomDetails, .presentRolesAndPermissionsScreen, .rolesAndPermissions):
                presentRolesAndPermissionsScreen()
            case (.rolesAndPermissions, .dismissRolesAndPermissionsScreen, .roomDetails):
                rolesAndPermissionsFlowCoordinator = nil
                
            case (.roomDetails, .presentRoomMemberDetails(let userID), .roomMemberDetails):
                presentRoomMemberDetails(userID: userID)
            case (.roomMemberDetails, .dismissRoomMemberDetails, .roomDetails):
                break
                
            case (.roomMemberDetails, .dismissUserProfile, .roomDetails):
                break
            
            case (.room, .presentResolveSendFailure(let failure, let sendHandle), .resolveSendFailure):
                presentResolveSendFailure(failure: failure, sendHandle: sendHandle)
            case (.resolveSendFailure, .dismissResolveSendFailure, .room):
                break
                
            case (.roomDetails, .presentKnockRequestsListScreen, .knockRequestsList):
                presentKnockRequestsList()
            case (.knockRequestsList, .dismissKnockRequestsListScreen, .roomDetails):
                break
            case (.room, .presentKnockRequestsListScreen, .knockRequestsList):
                presentKnockRequestsList()
            case (.knockRequestsList, .dismissKnockRequestsListScreen, .room):
                break
            
            case (.roomDetails, .presentMediaEventsTimeline, .mediaEventsTimeline):
                Task { await self.startMediaEventsTimelineFlow() }
            case (.mediaEventsTimeline, .dismissMediaEventsTimeline, .roomDetails):
                break
            
            // Child flow
            case (_, .startChildFlow(let roomID, let via, let entryPoint), .presentingChild):
                Task { await self.startChildFlow(for: roomID, via: via, entryPoint: entryPoint) }
            case (.presentingChild, .dismissChildFlow, _):
                childRoomFlowCoordinator = nil
            
            default:
                fatalError("Unknown transition: \(context)")
            }
        }
        
        stateMachine.addAnyHandler(.any => .any) { context in
            if let event = context.event {
                MXLog.info("Transitioning from `\(context.fromState)` to `\(context.toState)` with event `\(event)`")
            } else {
                MXLog.info("Transitioning from \(context.fromState)` to `\(context.toState)`")
            }
        }
        
        stateMachine.addErrorHandler { context in
            if context.fromState == context.toState {
                MXLog.error("Failed transition from equal states: \(context.fromState)")
            } else {
                fatalError("Failed transition with context: \(context)")
            }
        }
    }
    
    /// Updates the navigation stack so it displays the timeline for the given room
    /// - Parameters:
    ///   - fromState: The state that asked for the room presentation.
    ///   - focussedEvent: An (optional) struct that contains the event ID that the timeline should be focussed around, and a boolean telling if such event should update the pinned events banner
    ///   - animated: whether it should animate the transition
    private func presentRoom(fromState: State, presentationAction: PresentationAction?, animated: Bool) async {
        // If any sheets are presented dismiss them, rely on their dismissal callbacks to transition the state machine
        // through the correct states before presenting the room
        navigationStackCoordinator.setSheetCoordinator(nil)
        
        // Handle selecting the same room again
        if !isChildFlow {
            // First unwind the navigation stack
            navigationStackCoordinator.popToRoot(animated: animated)
            
            // And then decide if the room actually needs to be presented again
            switch fromState {
            case .initial, .roomDetails(isRoot: true), .joinRoomScreen:
                break
            default:
                // The room is already on the stack, no need to present it again
                
                switch presentationAction {
                case .eventFocus(let focusedEvent):
                    roomScreenCoordinator?.focusOnEvent(focusedEvent)
                case .share(.mediaFile(_, let mediaFile)):
                    stateMachine.tryEvent(.presentMediaUploadPreview(fileURL: mediaFile.url), userInfo: EventUserInfo(animated: animated))
                case .share(.text(_, let text)):
                    roomScreenCoordinator?.shareText(text)
                case .none:
                    break
                }
                
                return
            }
        }
        
        // Flag the room as read on entering, the timeline will take care of the read receipts
        Task { await roomProxy.flagAsUnread(false) }
        
        analytics.trackViewRoom(isDM: roomProxy.infoPublisher.value.isDirect, isSpace: roomProxy.infoPublisher.value.isSpace)
        
        let coordinator = makeRoomScreenCoordinator(presentationAction: presentationAction)
        roomScreenCoordinator = coordinator
        
        if !isChildFlow {
            let animated = UIDevice.current.userInterfaceIdiom == .phone ? animated : false
            navigationStackCoordinator.setRootCoordinator(coordinator, animated: animated) { [weak self] in
                self?.stateMachine.tryEvent(.dismissFlow)
            }
        } else {
            if joinRoomScreenCoordinator != nil {
                navigationStackCoordinator.pop()
            }
            
            navigationStackCoordinator.push(coordinator, animated: animated) { [weak self] in
                self?.stateMachine.tryEvent(.dismissFlow)
            }
        }
            
        switch presentationAction {
        case .share(.mediaFile(_, let mediaFile)):
            stateMachine.tryEvent(.presentMediaUploadPreview(fileURL: mediaFile.url), userInfo: EventUserInfo(animated: animated))
        case .share(.text), .eventFocus:
            break // These are both handled in the coordinator's init.
        case .none:
            break
        }
    }
    
    private func makeRoomScreenCoordinator(presentationAction: PresentationAction?) -> RoomScreenCoordinator {
        let userID = userSession.clientProxy.userID
        let timelineItemFactory = RoomTimelineItemFactory(userID: userID,
                                                          attributedStringBuilder: AttributedStringBuilder(mentionBuilder: MentionBuilder()),
                                                          stateEventStringBuilder: RoomStateEventStringBuilder(userID: userID),
                                                          zeroAttachmentService: zeroAttachmentService)
                
        let timelineController = roomTimelineControllerFactory.buildRoomTimelineController(roomProxy: roomProxy,
                                                                                           initialFocussedEventID: presentationAction?.focusedEvent?.eventID,
                                                                                           timelineItemFactory: timelineItemFactory,
                                                                                           mediaProvider: userSession.mediaProvider)
        self.timelineController = timelineController
        
        let completionSuggestionService = CompletionSuggestionService(roomProxy: roomProxy)
        let composerDraftService = ComposerDraftService(roomProxy: roomProxy, timelineItemfactory: timelineItemFactory)
        
        let parameters = RoomScreenCoordinatorParameters(clientProxy: userSession.clientProxy,
                                                         roomProxy: roomProxy,
                                                         focussedEvent: presentationAction?.focusedEvent,
                                                         sharedText: presentationAction?.sharedText,
                                                         timelineController: timelineController,
                                                         mediaProvider: userSession.mediaProvider,
                                                         mediaPlayerProvider: MediaPlayerProvider(),
                                                         voiceMessageMediaManager: userSession.voiceMessageMediaManager,
                                                         emojiProvider: emojiProvider,
                                                         completionSuggestionService: completionSuggestionService,
                                                         ongoingCallRoomIDPublisher: ongoingCallRoomIDPublisher,
                                                         appMediator: appMediator,
                                                         appSettings: appSettings,
                                                         composerDraftService: composerDraftService)
        
        let coordinator = RoomScreenCoordinator(parameters: parameters)
        coordinator.actions
            .sink { [weak self] action in
                guard let self else { return }
                
                switch action {
                case .presentRoomDetails:
                    stateMachine.tryEvent(.presentRoomDetails)
                case .presentReportContent(let itemID, let senderID):
                    stateMachine.tryEvent(.presentReportContent(itemID: itemID, senderID: senderID))
                case .presentMediaUploadPicker(let source):
                    stateMachine.tryEvent(.presentMediaUploadPicker(source: source))
                case .presentMediaUploadPreviewScreen(let url):
                    stateMachine.tryEvent(.presentMediaUploadPreview(fileURL: url))
                case .presentEmojiPicker(let itemID, let selectedEmojis):
                    stateMachine.tryEvent(.presentEmojiPicker(itemID: itemID, selectedEmojis: selectedEmojis))
                case .presentLocationPicker:
                    stateMachine.tryEvent(.presentMapNavigator(interactionMode: .picker))
                case .presentPollForm(let mode):
                    stateMachine.tryEvent(.presentPollForm(mode: mode))
                case .presentLocationViewer(_, let geoURI, let description):
                    stateMachine.tryEvent(.presentMapNavigator(interactionMode: .viewOnly(geoURI: geoURI, description: description)))
                case .presentRoomMemberDetails(userID: let userID):
                    stateMachine.tryEvent(.presentRoomMemberDetails(userID: userID))
                case .presentMessageForwarding(let forwardingItem):
                    stateMachine.tryEvent(.presentMessageForwarding(forwardingItem: forwardingItem))
                case .presentCallScreen:
                    actionsSubject.send(.presentCallScreen(roomProxy: roomProxy))
                case .presentPinnedEventsTimeline:
                    stateMachine.tryEvent(.presentPinnedEventsTimeline)
                case .presentResolveSendFailure(failure: let failure, sendHandle: let sendHandle):
                    stateMachine.tryEvent(.presentResolveSendFailure(failure: failure, sendHandle: sendHandle))
                case .presentKnockRequestsList:
                    stateMachine.tryEvent(.presentKnockRequestsListScreen)
                }
            }
            .store(in: &cancellables)
        
        return coordinator
    }
    
    private func presentJoinRoomScreen(via: [String], animated: Bool) {
        let coordinator = JoinRoomScreenCoordinator(parameters: .init(roomID: roomID,
                                                                      via: via,
                                                                      clientProxy: userSession.clientProxy,
                                                                      mediaProvider: userSession.mediaProvider,
                                                                      userIndicatorController: userIndicatorController,
                                                                      appSettings: appSettings))
        
        joinRoomScreenCoordinator = coordinator
        
        coordinator.actionsPublisher
            .receive(on: DispatchQueue.main)
            .sink { [weak self] action in
                guard let self else { return }
                
                switch action {
                case .joined:
                    Task { [weak self] in
                        guard let self else { return }
                        
                        if case let .joined(roomProxy) = await userSession.clientProxy.roomForIdentifier(roomID) {
                            await storeAndSubscribeToRoomProxy(roomProxy)
                            stateMachine.tryEvent(.presentRoom(presentationAction: nil), userInfo: EventUserInfo(animated: animated))
                            
                            analytics.trackJoinedRoom(isDM: roomProxy.infoPublisher.value.isDirect,
                                                      isSpace: roomProxy.infoPublisher.value.isSpace,
                                                      activeMemberCount: UInt(roomProxy.infoPublisher.value.activeMembersCount))
                        } else {
                            stateMachine.tryEvent(.dismissFlow, userInfo: EventUserInfo(animated: animated))
                        }
                    }
                case .cancelled:
                    stateMachine.tryEvent(.dismissJoinRoomScreen)
                }
            }
            .store(in: &cancellables)
        
        if !isChildFlow {
            navigationStackCoordinator.setRootCoordinator(coordinator, animated: animated) { [weak self] in
                if self?.stateMachine.state == .joinRoomScreen {
                    self?.stateMachine.tryEvent(.dismissJoinRoomScreen)
                }
            }
        } else {
            navigationStackCoordinator.push(coordinator, animated: animated) { [weak self] in
                if self?.stateMachine.state == .joinRoomScreen {
                    self?.stateMachine.tryEvent(.dismissJoinRoomScreen)
                }
            }
        }
    }
    
    private func dismissFlow(animated: Bool) {
        childRoomFlowCoordinator?.clearRoute(animated: animated)
        
        if isChildFlow {
            // We don't support dismissing a child flow by itself, only the entire chain.
            MXLog.info("Leaving the rest of the navigation clean-up to the parent flow.")
            
            if joinRoomScreenCoordinator != nil {
                navigationStackCoordinator.pop()
            }
        } else {
            navigationStackCoordinator.popToRoot(animated: false)
            navigationStackCoordinator.setRootCoordinator(nil, animated: false)
        }
        
        timelineController = nil
        
        actionsSubject.send(.finished)
        analytics.signpost.endRoomFlow()
    }
    
    private func presentRoomDetails(isRoot: Bool, animated: Bool) async {
        let params = RoomDetailsScreenCoordinatorParameters(roomProxy: roomProxy,
                                                            clientProxy: userSession.clientProxy,
                                                            mediaProvider: userSession.mediaProvider,
                                                            analyticsService: analytics,
                                                            userIndicatorController: userIndicatorController,
                                                            notificationSettings: userSession.clientProxy.notificationSettings,
                                                            attributedStringBuilder: AttributedStringBuilder(mentionBuilder: MentionBuilder()),
                                                            appMediator: appMediator)
        let coordinator = RoomDetailsScreenCoordinator(parameters: params)
        coordinator.actions.sink { [weak self] action in
            guard let self else { return }
            
            switch action {
            case .leftRoom:
                stateMachine.tryEvent(.dismissFlow)
            case .presentRoomMembersList:
                stateMachine.tryEvent(.presentRoomMembersList)
            case .presentRoomDetailsEditScreen:
                stateMachine.tryEvent(.presentRoomDetailsEditScreen)
            case .presentNotificationSettingsScreen:
                stateMachine.tryEvent(.presentNotificationSettingsScreen)
            case .presentInviteUsersScreen:
                stateMachine.tryEvent(.presentInviteUsersScreen)
            case .presentPollsHistory:
                stateMachine.tryEvent(.presentPollsHistory)
            case .presentRolesAndPermissionsScreen:
                stateMachine.tryEvent(.presentRolesAndPermissionsScreen)
            case .presentCall:
                actionsSubject.send(.presentCallScreen(roomProxy: roomProxy))
            case .presentPinnedEventsTimeline:
                stateMachine.tryEvent(.presentPinnedEventsTimeline)
            case .presentKnockingRequestsListScreen:
                stateMachine.tryEvent(.presentKnockRequestsListScreen)
            case .presentMediaEventsTimeline:
                stateMachine.tryEvent(.presentMediaEventsTimeline)
            }
        }
        .store(in: &cancellables)
        
        if isRoot {
            navigationStackCoordinator.setRootCoordinator(coordinator, animated: animated) { [weak self] in
                guard let self else { return }
                if stateMachine.state != .room { // The root has been replaced by a room
                    stateMachine.tryEvent(.dismissFlow)
                }
            }
        } else {
            navigationStackCoordinator.push(coordinator, animated: animated) { [weak self] in
                guard let self else { return }
                if case .roomDetails = stateMachine.state {
                    stateMachine.tryEvent(.dismissRoomDetails)
                }
            }
        }
    }
    
    private func presentRoomMembersList() {
        let parameters = RoomMembersListScreenCoordinatorParameters(mediaProvider: userSession.mediaProvider,
                                                                    roomProxy: roomProxy,
                                                                    userIndicatorController: userIndicatorController,
                                                                    analytics: analytics)
        let coordinator = RoomMembersListScreenCoordinator(parameters: parameters)
        
        coordinator.actions
            .sink { [weak self] action in
                guard let self else { return }
                
                switch action {
                case .invite:
                    stateMachine.tryEvent(.presentInviteUsersScreen)
                case .selectedMember(let member):
                    stateMachine.tryEvent(.presentRoomMemberDetails(userID: member.userID))
                }
            }
            .store(in: &cancellables)
        
        navigationStackCoordinator.push(coordinator) { [weak self] in
            self?.stateMachine.tryEvent(.dismissRoomMembersList)
        }
    }
    
    private func presentKnockRequestsList() {
        let parameters = KnockRequestsListScreenCoordinatorParameters(roomProxy: roomProxy, mediaProvider: userSession.mediaProvider)
        let coordinator = KnockRequestsListScreenCoordinator(parameters: parameters)
        
        navigationStackCoordinator.push(coordinator) { [weak self] in
            self?.stateMachine.tryEvent(.dismissKnockRequestsListScreen)
        }
    }
    
    private func presentRoomDetailsEditScreen() {
        let stackCoordinator = NavigationStackCoordinator()
        
        let roomDetailsEditParameters = RoomDetailsEditScreenCoordinatorParameters(roomProxy: roomProxy,
                                                                                   mediaProvider: userSession.mediaProvider,
                                                                                   mediaUploadingPreprocessor: MediaUploadingPreprocessor(appSettings: appSettings),
                                                                                   navigationStackCoordinator: stackCoordinator,
                                                                                   userIndicatorController: userIndicatorController,
                                                                                   orientationManager: appMediator.windowManager)
        let roomDetailsEditCoordinator = RoomDetailsEditScreenCoordinator(parameters: roomDetailsEditParameters)
        
        roomDetailsEditCoordinator.actions.sink { [weak self] action in
            switch action {
            case .dismiss:
                self?.navigationStackCoordinator.setSheetCoordinator(nil)
            }
        }
        .store(in: &cancellables)
        
        stackCoordinator.setRootCoordinator(roomDetailsEditCoordinator)
        
        navigationStackCoordinator.setSheetCoordinator(stackCoordinator) { [weak self] in
            self?.stateMachine.tryEvent(.dismissRoomDetailsEditScreen)
        }
    }
    
    private func presentReportContent(for itemID: TimelineItemIdentifier, from senderID: String) {
        guard let eventID = itemID.eventID else {
            fatalError()
        }
        
        let stackCoordinator = NavigationStackCoordinator()
        let parameters = ReportContentScreenCoordinatorParameters(eventID: eventID,
                                                                  senderID: senderID,
                                                                  roomProxy: roomProxy,
                                                                  clientProxy: userSession.clientProxy,
                                                                  userIndicatorController: userIndicatorController)
        let coordinator = ReportContentScreenCoordinator(parameters: parameters)
        
        coordinator.actions
            .sink { [weak self] action in
                guard let self else { return }
                
                navigationStackCoordinator.setSheetCoordinator(nil)
                
                switch action {
                case .cancel:
                    break
                case .finish:
                    userIndicatorController.submitIndicator(UserIndicator(title: L10n.commonReportSubmitted, iconName: "checkmark"))
                }
            }
            .store(in: &cancellables)
        
        stackCoordinator.setRootCoordinator(coordinator)
        navigationStackCoordinator.setSheetCoordinator(stackCoordinator) { [weak self] in
            self?.stateMachine.tryEvent(.dismissReportContent)
        }
    }
    
    private func presentMediaUploadPickerWithSource(_ source: MediaPickerScreenSource) {
        let stackCoordinator = NavigationStackCoordinator()

        let mediaPickerCoordinator = MediaPickerScreenCoordinator(userIndicatorController: userIndicatorController,
                                                                  source: source,
                                                                  orientationManager: appMediator.windowManager) { [weak self] action in
            guard let self else {
                return
            }
            switch action {
            case .cancel:
                navigationStackCoordinator.setSheetCoordinator(nil)
            case .selectMediaAtURL(let url):
                stateMachine.tryEvent(.presentMediaUploadPreview(fileURL: url))
            }
        }

        stackCoordinator.setRootCoordinator(mediaPickerCoordinator)

        navigationStackCoordinator.setSheetCoordinator(stackCoordinator) { [weak self] in
            if case .mediaUploadPicker = self?.stateMachine.state {
                self?.stateMachine.tryEvent(.dismissMediaUploadPicker)
            }
        }
    }

    private func presentMediaUploadPreviewScreen(for url: URL, animated: Bool) {
        let stackCoordinator = NavigationStackCoordinator()

        let parameters = MediaUploadPreviewScreenCoordinatorParameters(userIndicatorController: userIndicatorController,
                                                                       roomProxy: roomProxy,
                                                                       mediaUploadingPreprocessor: MediaUploadingPreprocessor(appSettings: appSettings),
                                                                       title: url.lastPathComponent,
                                                                       url: url,
                                                                       shouldShowCaptionWarning: appSettings.shouldShowMediaCaptionWarning)

        let mediaUploadPreviewScreenCoordinator = MediaUploadPreviewScreenCoordinator(parameters: parameters)
        
        mediaUploadPreviewScreenCoordinator.actions
            .sink { [weak self] action in
                guard let self else { return }
                
                switch action {
                case .dismiss:
                    navigationStackCoordinator.setSheetCoordinator(nil)
                }
            }
            .store(in: &cancellables)

        stackCoordinator.setRootCoordinator(mediaUploadPreviewScreenCoordinator)
        
        navigationStackCoordinator.setSheetCoordinator(stackCoordinator, animated: animated) { [weak self] in
            self?.stateMachine.tryEvent(.dismissMediaUploadPreview)
        }
    }
    
    private func presentEmojiPicker(for itemID: TimelineItemIdentifier, selectedEmoji: Set<String>) {
        let params = EmojiPickerScreenCoordinatorParameters(emojiProvider: emojiProvider,
                                                            itemID: itemID, selectedEmojis: selectedEmoji)
        let coordinator = EmojiPickerScreenCoordinator(parameters: params)
        
        coordinator.actions.sink { [weak self] action in
            guard let self else { return }
            
            switch action {
            case let .emojiSelected(emoji: emoji, itemID: itemID):
                MXLog.debug("Selected \(emoji) for \(itemID)")
                navigationStackCoordinator.setSheetCoordinator(nil)
                Task {
                    guard case let .event(_, eventOrTransactionID) = itemID else {
                        fatalError()
                    }
                    
                    await self.timelineController?.toggleReaction(emoji, to: eventOrTransactionID)
                }
            case .dismiss:
                navigationStackCoordinator.setSheetCoordinator(nil)
            }
        }
        .store(in: &cancellables)
        
        navigationStackCoordinator.setSheetCoordinator(coordinator) { [weak self] in
            self?.stateMachine.tryEvent(.dismissEmojiPicker)
        }
    }

    private func presentMapNavigator(interactionMode: StaticLocationInteractionMode) {
        let stackCoordinator = NavigationStackCoordinator()
        
        let params = StaticLocationScreenCoordinatorParameters(interactionMode: interactionMode, appMediator: appMediator)
        let coordinator = StaticLocationScreenCoordinator(parameters: params)
        
        coordinator.actions.sink { [weak self] action in
            guard let self else { return }
            switch action {
            case .selectedLocation(let geoURI, let isUserLocation):
                Task {
                    _ = await self.roomProxy.timeline.sendLocation(body: geoURI.bodyMessage,
                                                                   geoURI: geoURI,
                                                                   description: nil,
                                                                   zoomLevel: 15,
                                                                   assetType: isUserLocation ? .sender : .pin)
                    self.navigationStackCoordinator.setSheetCoordinator(nil)
                }
                
                self.analytics.trackComposer(inThread: false,
                                             isEditing: false,
                                             isReply: false,
                                             messageType: isUserLocation ? .LocationUser : .LocationPin,
                                             startsThread: nil)
            case .close:
                self.navigationStackCoordinator.setSheetCoordinator(nil)
            }
        }
        .store(in: &cancellables)
        
        stackCoordinator.setRootCoordinator(coordinator)
        
        navigationStackCoordinator.setSheetCoordinator(stackCoordinator) { [weak self] in
            self?.stateMachine.tryEvent(.dismissMapNavigator)
        }
    }
    
    private func presentPollForm(mode: PollFormMode) {
        let stackCoordinator = NavigationStackCoordinator()
        let coordinator = PollFormScreenCoordinator(parameters: .init(mode: mode))
        stackCoordinator.setRootCoordinator(coordinator)

        coordinator.actions
            .sink { [weak self] action in
                guard let self else {
                    return
                }

                self.navigationStackCoordinator.setSheetCoordinator(nil)

                switch action {
                case .cancel:
                    break
                case .delete:
                    deletePoll(mode: mode)
                case let .submit(question, options, pollKind):
                    switch mode {
                    case .new:
                        createPoll(question: question, options: options, pollKind: pollKind)
                    case .edit(let eventID, _):
                        editPoll(pollStartID: eventID, question: question, options: options, pollKind: pollKind)
                    }
                }
            }
            .store(in: &cancellables)

        navigationStackCoordinator.setSheetCoordinator(stackCoordinator) { [weak self] in
            self?.stateMachine.tryEvent(.dismissPollForm)
        }
    }
    
    private func createPoll(question: String, options: [String], pollKind: Poll.Kind) {
        Task {
            let result = await roomProxy.timeline.createPoll(question: question, answers: options, pollKind: pollKind)

            self.analytics.trackComposer(inThread: false,
                                         isEditing: false,
                                         isReply: false,
                                         messageType: .Poll,
                                         startsThread: nil)

            self.analytics.trackPollCreated(isUndisclosed: pollKind == .undisclosed, numberOfAnswers: options.count)
            
            switch result {
            case .success:
                break
            case .failure:
                self.userIndicatorController.submitIndicator(UserIndicator(title: L10n.errorUnknown))
            }
        }
    }
    
    private func editPoll(pollStartID: String, question: String, options: [String], pollKind: Poll.Kind) {
        Task {
            let result = await roomProxy.timeline.editPoll(original: pollStartID, question: question, answers: options, pollKind: pollKind)
            
            switch result {
            case .success:
                break
            case .failure:
                self.userIndicatorController.submitIndicator(UserIndicator(title: L10n.errorUnknown))
            }
        }
    }
    
    private func deletePoll(mode: PollFormMode) {
        Task {
            guard case .edit(let pollStartID, _) = mode else {
                self.userIndicatorController.submitIndicator(UserIndicator(title: L10n.errorUnknown))
                return
            }
            
            let result = await roomProxy.redact(pollStartID)
            
            switch result {
            case .success:
                break
            case .failure:
                self.userIndicatorController.submitIndicator(UserIndicator(title: L10n.errorUnknown))
            }
        }
    }
    
    private func presentPollsHistory() {
        Task {
            await asyncPresentRoomPollsHistory()
        }
    }
    
    private func asyncPresentRoomPollsHistory() async {
        let userID = userSession.clientProxy.userID
        
        let timelineItemFactory = RoomTimelineItemFactory(userID: userID,
                                                          attributedStringBuilder: AttributedStringBuilder(mentionBuilder: MentionBuilder()),
                                                          stateEventStringBuilder: RoomStateEventStringBuilder(userID: userID),
                                                          zeroAttachmentService: zeroAttachmentService)
                
        let roomTimelineController = roomTimelineControllerFactory.buildRoomTimelineController(roomProxy: roomProxy,
                                                                                               initialFocussedEventID: nil,
                                                                                               timelineItemFactory: timelineItemFactory,
                                                                                               mediaProvider: userSession.mediaProvider)
        
        let parameters = RoomPollsHistoryScreenCoordinatorParameters(pollInteractionHandler: PollInteractionHandler(analyticsService: analytics, roomProxy: roomProxy),
                                                                     roomTimelineController: roomTimelineController)
        let coordinator = RoomPollsHistoryScreenCoordinator(parameters: parameters)
        coordinator.actions
            .sink { [weak self] action in
                guard let self else { return }
                
                switch action {
                case .editPoll(let pollStartID, let poll):
                    stateMachine.tryEvent(.presentPollForm(mode: .edit(eventID: pollStartID, poll: poll)))
                }
            }
            .store(in: &cancellables)
        
        navigationStackCoordinator.push(coordinator) { [weak self] in
            self?.stateMachine.tryEvent(.dismissPollsHistory)
        }
    }
    
    private func presentRoomMemberDetails(userID: String) {
        let params = RoomMemberDetailsScreenCoordinatorParameters(userID: userID,
                                                                  roomProxy: roomProxy,
                                                                  clientProxy: userSession.clientProxy,
                                                                  mediaProvider: userSession.mediaProvider,
                                                                  userIndicatorController: userIndicatorController,
                                                                  analytics: analytics)
        let coordinator = RoomMemberDetailsScreenCoordinator(parameters: params)
        
        coordinator.actions.sink { [weak self] action in
            guard let self else { return }
            switch action {
            case .openUserProfile:
                stateMachine.tryEvent(.presentUserProfile(userID: userID))
            case .openDirectChat(let roomID):
                stateMachine.tryEvent(.startChildFlow(roomID: roomID, via: [], entryPoint: .room))
            case .startCall(let roomID):
                Task { await self.presentCallScreen(roomID: roomID) }
            }
        }
        .store(in: &cancellables)

        navigationStackCoordinator.push(coordinator) { [weak self] in
            self?.stateMachine.tryEvent(.dismissRoomMemberDetails)
        }
    }
    
    private func replaceRoomMemberDetailsWithUserProfile(userID: String) {
        let parameters = UserProfileScreenCoordinatorParameters(userID: userID,
                                                                isPresentedModally: false,
                                                                clientProxy: userSession.clientProxy,
                                                                mediaProvider: userSession.mediaProvider,
                                                                userIndicatorController: userIndicatorController,
                                                                analytics: analytics)
        let coordinator = UserProfileScreenCoordinator(parameters: parameters)
        coordinator.actionsPublisher.sink { [weak self] action in
            guard let self else { return }
            
            switch action {
            case .openDirectChat(let roomID):
                stateMachine.tryEvent(.startChildFlow(roomID: roomID, via: [], entryPoint: .room))
            case .startCall(let roomID):
                Task { await self.presentCallScreen(roomID: roomID) }
            case .dismiss:
                break // Not supported when pushed.
            }
        }
        .store(in: &cancellables)
        
        // Replace the RoomMemberDetailsScreen without any animation.
        // If this pop and push happens before the previous navigation is completed it might break screen presentation logic
        DispatchQueue.main.asyncAfter(deadline: .now() + .milliseconds(500)) {
            self.navigationStackCoordinator.pop(animated: false)
            self.navigationStackCoordinator.push(coordinator, animated: false) { [weak self] in
                self?.stateMachine.tryEvent(.dismissUserProfile)
            }
        }
    }
    
    private func presentMessageForwarding(with forwardingItem: MessageForwardingItem) {
        guard let roomSummaryProvider = userSession.clientProxy.alternateRoomSummaryProvider else {
            fatalError()
        }
        
        let stackCoordinator = NavigationStackCoordinator()
        
        let parameters = MessageForwardingScreenCoordinatorParameters(forwardingItem: forwardingItem,
                                                                      clientProxy: userSession.clientProxy,
                                                                      roomSummaryProvider: roomSummaryProvider,
                                                                      mediaProvider: userSession.mediaProvider,
                                                                      userIndicatorController: userIndicatorController)
        let coordinator = MessageForwardingScreenCoordinator(parameters: parameters)
        
        coordinator.actions.sink { [weak self] action in
            guard let self else { return }
            
            switch action {
            case .dismiss:
                navigationStackCoordinator.setSheetCoordinator(nil)
            case .sent(let roomID):
                navigationStackCoordinator.setSheetCoordinator(nil)
                // Timelines are cached - the local echo will be visible when fetching the room by its ID.
                stateMachine.tryEvent(.startChildFlow(roomID: roomID, via: [], entryPoint: .room))
            }
        }
        .store(in: &cancellables)
        
        stackCoordinator.setRootCoordinator(coordinator)

        navigationStackCoordinator.setSheetCoordinator(stackCoordinator) { [weak self] in
            self?.stateMachine.tryEvent(.dismissMessageForwarding)
        }
    }
    
    private func presentNotificationSettingsScreen() {
        let parameters = RoomNotificationSettingsScreenCoordinatorParameters(notificationSettingsProxy: userSession.clientProxy.notificationSettings,
                                                                             roomProxy: roomProxy,
                                                                             displayAsUserDefinedRoomSettings: false)
        
        let coordinator = RoomNotificationSettingsScreenCoordinator(parameters: parameters)
        coordinator.actions.sink { [weak self] actions in
            switch actions {
            case .presentGlobalNotificationSettingsScreen:
                self?.stateMachine.tryEvent(.presentGlobalNotificationSettingsScreen)
            }
        }
        .store(in: &cancellables)
        
        navigationStackCoordinator.push(coordinator) { [weak self] in
            self?.stateMachine.tryEvent(.dismissNotificationSettingsScreen)
        }
    }
    
    private func presentGlobalNotificationSettingsScreen() {
        let stackCoordinator = NavigationStackCoordinator()
        let parameters = NotificationSettingsScreenCoordinatorParameters(navigationStackCoordinator: stackCoordinator,
                                                                         userSession: userSession,
                                                                         userNotificationCenter: UNUserNotificationCenter.current(),
                                                                         notificationSettings: userSession.clientProxy.notificationSettings,
                                                                         isModallyPresented: true)
        let coordinator = NotificationSettingsScreenCoordinator(parameters: parameters)
        coordinator.actions.sink { [weak self] action in
            switch action {
            case .close:
                self?.navigationStackCoordinator.setSheetCoordinator(nil)
            }
        }
        .store(in: &cancellables)
        
        stackCoordinator.setRootCoordinator(coordinator)
        navigationStackCoordinator.setSheetCoordinator(stackCoordinator) { [weak self] in
            self?.stateMachine.tryEvent(.dismissGlobalNotificationSettingsScreen)
        }
    }
    
    private func presentInviteUsersScreen() {
        let selectedUsersSubject: CurrentValueSubject<[UserProfileProxy], Never> = .init([])
        
        let stackCoordinator = NavigationStackCoordinator()
        let inviteParameters = InviteUsersScreenCoordinatorParameters(clientProxy: userSession.clientProxy,
                                                                      selectedUsers: .init(selectedUsersSubject),
                                                                      roomType: .room(roomProxy: roomProxy),
                                                                      mediaProvider: userSession.mediaProvider,
                                                                      userDiscoveryService: UserDiscoveryService(clientProxy: userSession.clientProxy),
                                                                      userIndicatorController: userIndicatorController)
        
        let coordinator = InviteUsersScreenCoordinator(parameters: inviteParameters)
        stackCoordinator.setRootCoordinator(coordinator)
        
        coordinator.actions.sink { [weak self] action in
            guard let self else { return }
            
            switch action {
            case .cancel:
                navigationStackCoordinator.setSheetCoordinator(nil)
            case .proceed:
                break
            case .invite(let users):
                self.inviteUsers(users, in: roomProxy)
            case .toggleUser(let user):
                var selectedUsers = selectedUsersSubject.value
                
                if let index = selectedUsers.firstIndex(where: { $0.userID == user.userID }) {
                    selectedUsers.remove(at: index)
                } else {
                    selectedUsers.append(user)
                }
                
                selectedUsersSubject.send(selectedUsers)
            }
        }
        .store(in: &cancellables)
        
        navigationStackCoordinator.setSheetCoordinator(stackCoordinator) { [weak self] in
            self?.stateMachine.tryEvent(.dismissInviteUsersScreen)
        }
    }
    
    private func inviteUsers(_ users: [String], in room: JoinedRoomProxyProtocol) {
        navigationStackCoordinator.setSheetCoordinator(nil)
        
        Task {
            let result: Result<Void, RoomProxyError> = await withTaskGroup(of: Result<Void, RoomProxyError>.self) { group in
                for user in users {
                    group.addTask {
                        await room.invite(userID: user)
                    }
                }
                
                return await group.first { inviteResult in
                    inviteResult.isFailure
                } ?? .success(())
            }
            
            guard case .failure = result else {
                return
            }
            
            userIndicatorController.alertInfo = .init(id: .init(),
                                                      title: L10n.commonUnableToInviteTitle,
                                                      message: L10n.commonUnableToInviteMessage)
        }
    }
    
    private func presentRolesAndPermissionsScreen() {
        let parameters = RoomRolesAndPermissionsFlowCoordinatorParameters(roomProxy: roomProxy,
                                                                          mediaProvider: userSession.mediaProvider,
                                                                          navigationStackCoordinator: navigationStackCoordinator,
                                                                          userIndicatorController: userIndicatorController,
                                                                          analytics: analytics)
        let coordinator = RoomRolesAndPermissionsFlowCoordinator(parameters: parameters)
        coordinator.actionsPublisher.sink { [weak self] action in
            switch action {
            case .complete:
                self?.stateMachine.tryEvent(.dismissRolesAndPermissionsScreen)
            }
        }
        .store(in: &cancellables)
        
        rolesAndPermissionsFlowCoordinator = coordinator
        coordinator.start()
    }
    
<<<<<<< HEAD
    private func presentPinnedEventsTimeline() {
        let stackCoordinator = NavigationStackCoordinator()
        let coordinator = PinnedEventsTimelineFlowCoordinator(navigationStackCoordinator: stackCoordinator,
                                                              userSession: userSession,
                                                              roomTimelineControllerFactory: roomTimelineControllerFactory,
                                                              roomProxy: roomProxy,
                                                              userIndicatorController: userIndicatorController,
                                                              appSettings: appSettings,
                                                              appMediator: appMediator,
                                                              emojiProvider: emojiProvider)
        
        coordinator.actionsPublisher.sink { [weak self] action in
            guard let self else {
                return
            }
            
            switch action {
            case .finished:
                navigationStackCoordinator.setSheetCoordinator(nil)
            case .displayUser(let userID):
                navigationStackCoordinator.setSheetCoordinator(nil)
                stateMachine.tryEvent(.presentRoomMemberDetails(userID: userID))
            case .forwardedMessageToRoom(let roomID):
                navigationStackCoordinator.setSheetCoordinator(nil)
                stateMachine.tryEvent(.startChildFlow(roomID: roomID, via: [], entryPoint: .room))
            case .displayRoomScreenWithFocussedPin(let eventID):
                navigationStackCoordinator.setSheetCoordinator(nil)
                stateMachine.tryEvent(.presentRoom(presentationAction: .eventFocus(.init(eventID: eventID, shouldSetPin: true))))
            }
        }
        .store(in: &cancellables)
        
        pinnedEventsTimelineFlowCoordinator = coordinator
        navigationStackCoordinator.setSheetCoordinator(stackCoordinator) { [weak self] in
            self?.stateMachine.tryEvent(.dismissPinnedEventsTimeline)
        }
        coordinator.start()
    }
    
=======
>>>>>>> 7254b6e0
    private func presentResolveSendFailure(failure: TimelineItemSendFailure.VerifiedUser, sendHandle: SendHandleProxy) {
        Task { await resolveAndResend(failure: failure, sendHandle: sendHandle) }
//        let coordinator = ResolveVerifiedUserSendFailureScreenCoordinator(parameters: .init(failure: failure,
//                                                                                            itemID: itemID,
//                                                                                            roomProxy: roomProxy,
//                                                                                            userIndicatorController: userIndicatorController))
//        coordinator.actionsPublisher.sink { [weak self] action in
//            guard let self else { return }
//
//            switch action {
//            case .dismiss:
//                navigationStackCoordinator.setSheetCoordinator(nil)
//            }
//        }
//        .store(in: &cancellables)
//
//        navigationStackCoordinator.setSheetCoordinator(coordinator) { [weak self] in
//            self?.stateMachine.tryEvent(.dismissResolveSendFailure)
//        }
    }
    
    private func resolveAndResend(failure: TimelineItemSendFailure.VerifiedUser, sendHandle: SendHandleProxy) async {
        let result = switch failure {
        case .hasUnsignedDevice(let devices):
            await roomProxy.ignoreDeviceTrustAndResend(devices: devices, sendHandle: sendHandle)
        case .changedIdentity(let users):
            await roomProxy.withdrawVerificationAndResend(userIDs: users, sendHandle: sendHandle)
        }
        if case let .failure(error) = result {
            MXLog.error("Failed to resolve send failure: \(error)")
            return
        }
    }
    
    // MARK: - Other flows
    
    private func startChildFlow(for roomID: String, via: [String], entryPoint: RoomFlowCoordinatorEntryPoint) async {
        let coordinator = await RoomFlowCoordinator(roomID: roomID,
                                                    userSession: userSession,
                                                    isChildFlow: true,
                                                    roomTimelineControllerFactory: roomTimelineControllerFactory,
                                                    navigationStackCoordinator: navigationStackCoordinator,
                                                    emojiProvider: emojiProvider,
                                                    ongoingCallRoomIDPublisher: ongoingCallRoomIDPublisher,
                                                    appMediator: appMediator,
                                                    appSettings: appSettings,
                                                    analytics: analytics,
                                                    userIndicatorController: userIndicatorController)
        coordinator.actions.sink { [weak self] action in
            guard let self else { return }
            
            switch action {
            case .presentCallScreen(let roomProxy):
                actionsSubject.send(.presentCallScreen(roomProxy: roomProxy))
            case .finished:
                stateMachine.tryEvent(.dismissChildFlow)
            }
        }
        .store(in: &cancellables)
        
        childRoomFlowCoordinator = coordinator
        switch entryPoint {
        case .room:
            coordinator.handleAppRoute(.room(roomID: roomID, via: via), animated: true)
        case .eventID(let eventID):
            coordinator.handleAppRoute(.event(eventID: eventID, roomID: roomID, via: via), animated: true)
        case .roomDetails:
            coordinator.handleAppRoute(.roomDetails(roomID: roomID), animated: true)
        case .share(let payload):
            coordinator.handleAppRoute(.share(payload), animated: true)
        }
    }
    
    private func startPinnedEventsTimelineFlow() {
        let stackCoordinator = NavigationStackCoordinator()
        
        let flowCoordinator = PinnedEventsTimelineFlowCoordinator(navigationStackCoordinator: stackCoordinator,
                                                                  userSession: userSession,
                                                                  roomTimelineControllerFactory: roomTimelineControllerFactory,
                                                                  roomProxy: roomProxy,
                                                                  userIndicatorController: userIndicatorController,
                                                                  appMediator: appMediator,
                                                                  emojiProvider: emojiProvider)
        
        flowCoordinator.actionsPublisher.sink { [weak self] action in
            guard let self else {
                return
            }
            
            switch action {
            case .finished:
                navigationStackCoordinator.setSheetCoordinator(nil)
            case .displayUser(let userID):
                navigationStackCoordinator.setSheetCoordinator(nil)
                stateMachine.tryEvent(.presentRoomMemberDetails(userID: userID))
            case .forwardedMessageToRoom(let roomID):
                navigationStackCoordinator.setSheetCoordinator(nil)
                stateMachine.tryEvent(.startChildFlow(roomID: roomID, via: [], entryPoint: .room))
            case .displayRoomScreenWithFocussedPin(let eventID):
                navigationStackCoordinator.setSheetCoordinator(nil)
                stateMachine.tryEvent(.presentRoom(presentationAction: .eventFocus(.init(eventID: eventID, shouldSetPin: true))))
            }
        }
        .store(in: &cancellables)
        
        pinnedEventsTimelineFlowCoordinator = flowCoordinator
        
        navigationStackCoordinator.setSheetCoordinator(stackCoordinator) { [weak self] in
            self?.stateMachine.tryEvent(.dismissPinnedEventsTimeline)
        }
        
        flowCoordinator.start()
    }
    
    private func startMediaEventsTimelineFlow() async {
        let flowCoordinator = MediaEventsTimelineFlowCoordinator(navigationStackCoordinator: navigationStackCoordinator,
                                                                 userSession: userSession,
                                                                 roomTimelineControllerFactory: roomTimelineControllerFactory,
                                                                 roomProxy: roomProxy,
                                                                 userIndicatorController: userIndicatorController,
                                                                 appMediator: appMediator,
                                                                 emojiProvider: emojiProvider)
        
        flowCoordinator.actionsPublisher.sink { [weak self] action in
            guard let self else { return }
            
            switch action {
            case .finished:
                stateMachine.tryEvent(.dismissMediaEventsTimeline)
            }
        }
        .store(in: &cancellables)
        
        mediaEventsTimelineFlowCoordinator = flowCoordinator
        
        flowCoordinator.start()
    }
}

private extension RoomFlowCoordinator {
    struct HashableRoomMemberWrapper: Hashable {
        let value: RoomMemberProxyProtocol

        static func == (lhs: HashableRoomMemberWrapper, rhs: HashableRoomMemberWrapper) -> Bool {
            lhs.value.userID == rhs.value.userID
        }

        func hash(into hasher: inout Hasher) {
            hasher.combine(value.userID)
        }
    }

    indirect enum State: StateType {
        case initial
        case joinRoomScreen
        case room
        case roomDetails(isRoot: Bool)
        case roomDetailsEditScreen
        case notificationSettings
        case globalNotificationSettings
        case roomMembersList
        case roomMemberDetails(userID: String, previousState: State)
        case userProfile(userID: String, previousState: State)
        case inviteUsersScreen(previousState: State)
        case mediaUploadPicker(source: MediaPickerScreenSource)
        case mediaUploadPreview(fileURL: URL)
        case emojiPicker(itemID: TimelineItemIdentifier, selectedEmojis: Set<String>)
        case mapNavigator
        case messageForwarding(forwardingItem: MessageForwardingItem)
        case reportContent(itemID: TimelineItemIdentifier, senderID: String)
        case pollForm
        case pollsHistory
        case pollsHistoryForm
        case rolesAndPermissions
        case pinnedEventsTimeline(previousState: State)
        case resolveSendFailure
        case knockRequestsList(previousState: State)
        case mediaEventsTimeline(previousState: State)
        
        /// A child flow is in progress.
        case presentingChild(childRoomID: String, previousState: State)
        /// The flow is complete and is handing control of the stack back to its parent.
        case complete
    }
    
    struct EventUserInfo {
        let animated: Bool
    }

    enum Event: EventType {
        case presentJoinRoomScreen(via: [String])
        case dismissJoinRoomScreen
        
        case presentRoom(presentationAction: PresentationAction?)
        case dismissFlow
        
        case presentReportContent(itemID: TimelineItemIdentifier, senderID: String)
        case dismissReportContent
        
        case presentRoomDetails
        case dismissRoomDetails
        
        case presentRoomDetailsEditScreen
        case dismissRoomDetailsEditScreen
        
        case presentNotificationSettingsScreen
        case dismissNotificationSettingsScreen
        
        case presentGlobalNotificationSettingsScreen
        case dismissGlobalNotificationSettingsScreen
        
        case presentRoomMembersList
        case dismissRoomMembersList
        
        case presentRoomMemberDetails(userID: String)
        case dismissRoomMemberDetails
        
        case presentUserProfile(userID: String)
        case dismissUserProfile
        
        case presentInviteUsersScreen
        case dismissInviteUsersScreen
                
        case presentMediaUploadPicker(source: MediaPickerScreenSource)
        case dismissMediaUploadPicker
        
        case presentMediaUploadPreview(fileURL: URL)
        case dismissMediaUploadPreview
        
        case presentEmojiPicker(itemID: TimelineItemIdentifier, selectedEmojis: Set<String>)
        case dismissEmojiPicker

        case presentMapNavigator(interactionMode: StaticLocationInteractionMode)
        case dismissMapNavigator
        
        case presentMessageForwarding(forwardingItem: MessageForwardingItem)
        case dismissMessageForwarding

        case presentPollForm(mode: PollFormMode)
        case dismissPollForm
        
        case presentPollsHistory
        case dismissPollsHistory
        
        case presentRolesAndPermissionsScreen
        case dismissRolesAndPermissionsScreen
        
        case presentPinnedEventsTimeline
        case dismissPinnedEventsTimeline
        
        case presentResolveSendFailure(failure: TimelineItemSendFailure.VerifiedUser, sendHandle: SendHandleProxy)
        case dismissResolveSendFailure
        
        case startChildFlow(roomID: String, via: [String], entryPoint: RoomFlowCoordinatorEntryPoint)
        case dismissChildFlow
        
        case presentKnockRequestsListScreen
        case dismissKnockRequestsListScreen
        
        case presentMediaEventsTimeline
        case dismissMediaEventsTimeline
    }
}

private extension Result {
    var isFailure: Bool {
        switch self {
        case .success:
            return false
        case .failure:
            return true
        }
    }
}<|MERGE_RESOLUTION|>--- conflicted
+++ resolved
@@ -1439,48 +1439,6 @@
         coordinator.start()
     }
     
-<<<<<<< HEAD
-    private func presentPinnedEventsTimeline() {
-        let stackCoordinator = NavigationStackCoordinator()
-        let coordinator = PinnedEventsTimelineFlowCoordinator(navigationStackCoordinator: stackCoordinator,
-                                                              userSession: userSession,
-                                                              roomTimelineControllerFactory: roomTimelineControllerFactory,
-                                                              roomProxy: roomProxy,
-                                                              userIndicatorController: userIndicatorController,
-                                                              appSettings: appSettings,
-                                                              appMediator: appMediator,
-                                                              emojiProvider: emojiProvider)
-        
-        coordinator.actionsPublisher.sink { [weak self] action in
-            guard let self else {
-                return
-            }
-            
-            switch action {
-            case .finished:
-                navigationStackCoordinator.setSheetCoordinator(nil)
-            case .displayUser(let userID):
-                navigationStackCoordinator.setSheetCoordinator(nil)
-                stateMachine.tryEvent(.presentRoomMemberDetails(userID: userID))
-            case .forwardedMessageToRoom(let roomID):
-                navigationStackCoordinator.setSheetCoordinator(nil)
-                stateMachine.tryEvent(.startChildFlow(roomID: roomID, via: [], entryPoint: .room))
-            case .displayRoomScreenWithFocussedPin(let eventID):
-                navigationStackCoordinator.setSheetCoordinator(nil)
-                stateMachine.tryEvent(.presentRoom(presentationAction: .eventFocus(.init(eventID: eventID, shouldSetPin: true))))
-            }
-        }
-        .store(in: &cancellables)
-        
-        pinnedEventsTimelineFlowCoordinator = coordinator
-        navigationStackCoordinator.setSheetCoordinator(stackCoordinator) { [weak self] in
-            self?.stateMachine.tryEvent(.dismissPinnedEventsTimeline)
-        }
-        coordinator.start()
-    }
-    
-=======
->>>>>>> 7254b6e0
     private func presentResolveSendFailure(failure: TimelineItemSendFailure.VerifiedUser, sendHandle: SendHandleProxy) {
         Task { await resolveAndResend(failure: failure, sendHandle: sendHandle) }
 //        let coordinator = ResolveVerifiedUserSendFailureScreenCoordinator(parameters: .init(failure: failure,
