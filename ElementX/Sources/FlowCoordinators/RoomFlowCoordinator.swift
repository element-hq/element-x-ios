--- conflicted
+++ resolved
@@ -1211,7 +1211,6 @@
     }
     
     private func presentRoomMemberDetails(userID: String) {
-<<<<<<< HEAD
 //        let params = RoomMemberDetailsScreenCoordinatorParameters(userID: userID,
 //                                                                  roomProxy: roomProxy,
 //                                                                  clientProxy: userSession.clientProxy,
@@ -1239,33 +1238,6 @@
 //            self?.stateMachine.tryEvent(.dismissRoomMemberDetails)
 //        }
         startUserProfileWithFeedFlow(userId: userID)
-=======
-        let params = RoomMemberDetailsScreenCoordinatorParameters(userID: userID,
-                                                                  roomProxy: roomProxy,
-                                                                  userSession: userSession,
-                                                                  userIndicatorController: flowParameters.userIndicatorController,
-                                                                  analytics: flowParameters.analytics)
-        let coordinator = RoomMemberDetailsScreenCoordinator(parameters: params)
-        
-        coordinator.actions.sink { [weak self] action in
-            guard let self else { return }
-            switch action {
-            case .openUserProfile:
-                stateMachine.tryEvent(.presentUserProfile(userID: userID))
-            case .openDirectChat(let roomID):
-                stateMachine.tryEvent(.startChildFlow(roomID: roomID, via: [], entryPoint: .room))
-            case .startCall(let roomID):
-                Task { await self.presentCallScreen(roomID: roomID) }
-            case .verifyUser(let userID):
-                actionsSubject.send(.verifyUser(userID: userID))
-            }
-        }
-        .store(in: &cancellables)
-
-        navigationStackCoordinator.push(coordinator) { [weak self] in
-            self?.stateMachine.tryEvent(.dismissRoomMemberDetails)
-        }
->>>>>>> 24067ce2
     }
     
     private func replaceRoomMemberDetailsWithUserProfile(userID: String) {
