/* Used for testing */
"untranslated" = "Untranslated";

"action_confirm" = "Confirm";
<<<<<<< HEAD
"action_next" = "Next";
"action_match" = "Match";
=======
>>>>>>> a88491be

"screenshot_detected_title" = "You took a screenshot";
"screenshot_detected_message" = "Would you like to submit a bug report?";

"settings_timeline_style" = "Timeline Style";
"room_timeline_style_plain_long_description" = "Plain Timeline";
"room_timeline_style_bubbled_long_description" = "Bubbled Timeline";

"room_timeline_permalink_creation_failure" = "Failed creating the permalink";

"room_timeline_replying_to" = "Replying to %@";

"session_verification_banner_title" = "Help keep your messages secure";
"session_verification_banner_message" = "Looks like you’re using a new device. Verify its you.";
"session_verification_screen_emojis_title" = "Lets check if these";
"session_verification_screen_emojis_message" = "Open Element on one of your other sessions to compare.";

"home_screen_all_chats" = "All Chats";

// MARK: - Authentication

"authentication_login_title" = "Welcome back!";
"authentication_login_forgot_password" = "Forgot password";

"authentication_server_info_title" = "Choose your server to store your data";
"authentication_server_info_matrix_description" = "Join millions for free on the largest public server";

"server_selection_title" = "Choose your server";
"server_selection_message" = "What is the address of your server? A server is like a home for all your data.";
"server_selection_server_url" = "Server URL";
"server_selection_server_footer" = "You can only connect to a server that has already been set up";
"server_selection_generic_error" = "Cannot find a server at this URL, please check it is correct.";

"login_mobile_device" = "Mobile";
"login_tablet_device" = "Tablet";<|MERGE_RESOLUTION|>--- conflicted
+++ resolved
@@ -2,11 +2,7 @@
 "untranslated" = "Untranslated";
 
 "action_confirm" = "Confirm";
-<<<<<<< HEAD
-"action_next" = "Next";
 "action_match" = "Match";
-=======
->>>>>>> a88491be
 
 "screenshot_detected_title" = "You took a screenshot";
 "screenshot_detected_message" = "Would you like to submit a bug report?";
