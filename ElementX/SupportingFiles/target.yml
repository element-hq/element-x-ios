name: ElementX

schemes:
  ElementX:
    analyze:
      config: Debug
    archive:
      config: Release
    build:
      targets:
        ElementX:
          - running
          - testing
          - profiling
          - analyzing
          - archiving
    profile:
      config: Release
    run:
      config: Debug
    test:
      config: Debug
      gatherCoverageData: true
      coverageTargets:
        - ElementX
      targets:
        - UnitTests
        - UITests

targets:
  ElementX:
    type: application
    platform: iOS

    info:
      path: ../SupportingFiles/Info.plist
      properties:
        UILaunchStoryboardName: LaunchScreen
        CFBundleDisplayName: $(PRODUCT_NAME)
        CFBundleShortVersionString: $(MARKETING_VERSION)
        CFBundleVersion: $(CURRENT_PROJECT_VERSION)
        UISupportedInterfaceOrientations: [
          UIInterfaceOrientationPortrait,
          UIInterfaceOrientationPortraitUpsideDown,
          UIInterfaceOrientationLandscapeLeft,
          UIInterfaceOrientationLandscapeRight
        ]
        appGroupIdentifier: $(APP_GROUP_IDENTIFIER)
        baseBundleIdentifier: $(BASE_BUNDLE_IDENTIFIER)
        ITSAppUsesNonExemptEncryption: false
        NSUserActivityTypes: [
          INSendMessageIntent
        ]

    settings:
      base:
        PRODUCT_NAME: ElementX
        PRODUCT_BUNDLE_IDENTIFIER: $(BASE_BUNDLE_IDENTIFIER)
<<<<<<< HEAD
        MARKETING_VERSION: $(MARKETING_VERSION)
        CURRENT_PROJECT_VERSION: $(CURRENT_PROJECT_VERSION)
        DEVELOPMENT_TEAM: $(DEVELOPMENT_TEAM)
=======
        MARKETING_VERSION: 1.0.7
        CURRENT_PROJECT_VERSION: 1
        DEVELOPMENT_TEAM: 7J4U792NQT
>>>>>>> 2e863139
        CODE_SIGN_ENTITLEMENTS: ElementX/SupportingFiles/ElementX.entitlements 
        SWIFT_OBJC_BRIDGING_HEADER: ElementX/SupportingFiles/ElementX-Bridging-Header.h
        SWIFT_OBJC_INTERFACE_HEADER_NAME: GeneratedInterface-Swift.h
        
    preBuildScripts:
    - name: 🛠 SwiftGen
      runOnlyWhenInstalling: false
      basedOnDependencyAnalysis: false
      shell: /bin/sh
      script: |
        export PATH="$PATH:/opt/homebrew/bin"
        if which swiftgen >/dev/null; then
            swiftgen config run --config Tools/SwiftGen/swiftgen-config.yml
        else
            echo "warning: SwiftGen not installed, download from https://github.com/SwiftGen/SwiftGen"
        fi

    postBuildScripts:
    - name: ⚠️ SwiftLint
      runOnlyWhenInstalling: false
      basedOnDependencyAnalysis: false
      shell: /bin/sh
      script: |
        export PATH="$PATH:/opt/homebrew/bin"
        if which swiftlint >/dev/null; then
            swiftlint
        else
            echo "warning: SwiftLint not installed, download from https://github.com/realm/SwiftLint"
        fi
    - name: 🧹 SwiftFormat
      runOnlyWhenInstalling: false
      basedOnDependencyAnalysis: false
      shell: /bin/sh
      script: |
        export PATH="$PATH:/opt/homebrew/bin"
        if which swiftformat >/dev/null; then
            swiftformat --lint --lenient "$PROJECT_DIR"
        else
            echo "warning: SwiftFormat not installed, download from https://github.com/nicklockwood/SwiftFormat"
        fi

    dependencies:
    - target: NSE
    - package: MatrixRustSDK
    - package: DesignKit
    - package: AnalyticsEvents
    - package: AppAuth
    - package: DeviceKit
    - package: DTCoreText
    - package: KeychainAccess
    - package: Kingfisher
    - package: PostHog
    - package: SwiftyBeaver
    - package: SwiftState
    - package: GZIP
    - package: Sentry

    sources:
    - path: ../Sources
      excludes:
        - Screens/Templates
    - path: ../Resources
    - path: ../SupportingFiles
    - path: ../../Tools/Scripts/Templates/SimpleScreenExample/ElementX<|MERGE_RESOLUTION|>--- conflicted
+++ resolved
@@ -56,15 +56,9 @@
       base:
         PRODUCT_NAME: ElementX
         PRODUCT_BUNDLE_IDENTIFIER: $(BASE_BUNDLE_IDENTIFIER)
-<<<<<<< HEAD
         MARKETING_VERSION: $(MARKETING_VERSION)
         CURRENT_PROJECT_VERSION: $(CURRENT_PROJECT_VERSION)
         DEVELOPMENT_TEAM: $(DEVELOPMENT_TEAM)
-=======
-        MARKETING_VERSION: 1.0.7
-        CURRENT_PROJECT_VERSION: 1
-        DEVELOPMENT_TEAM: 7J4U792NQT
->>>>>>> 2e863139
         CODE_SIGN_ENTITLEMENTS: ElementX/SupportingFiles/ElementX.entitlements 
         SWIFT_OBJC_BRIDGING_HEADER: ElementX/SupportingFiles/ElementX-Bridging-Header.h
         SWIFT_OBJC_INTERFACE_HEADER_NAME: GeneratedInterface-Swift.h
