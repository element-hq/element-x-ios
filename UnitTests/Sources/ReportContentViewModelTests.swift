//
// Copyright 2022 New Vector Ltd
//
// Licensed under the Apache License, Version 2.0 (the "License");
// you may not use this file except in compliance with the License.
// You may obtain a copy of the License at
//
// http://www.apache.org/licenses/LICENSE-2.0
//
// Unless required by applicable law or agreed to in writing, software
// distributed under the License is distributed on an "AS IS" BASIS,
// WITHOUT WARRANTIES OR CONDITIONS OF ANY KIND, either express or implied.
// See the License for the specific language governing permissions and
// limitations under the License.
//

@testable import ElementX
import XCTest

@MainActor
class ReportContentScreenViewModelTests: XCTestCase {
    let itemID = "test-id"
    let senderID = "@meany:server.com"
    let reportReason = "I don't like it."
    
    func testReportContent() async throws {
        // Given the report content view for some content.
        let roomProxy = RoomProxyMock(with: .init(displayName: "test"))
        roomProxy.reportContentReasonReturnValue = .success(())
        let viewModel = ReportContentScreenViewModel(itemID: itemID,
                                                     senderID: senderID,
                                                     roomProxy: roomProxy)
        
        let deferred = deferFulfillment(viewModel.actions.collect(2).first(), message: "2 actions should be published.")
        
        // When reporting the content without ignoring the user.
        viewModel.state.bindings.reasonText = reportReason
        viewModel.state.bindings.ignoreUser = false
        viewModel.context.send(viewAction: .submit)
        
        let actions = try await deferred.fulfill()
        XCTAssertEqual(actions, [.submitStarted, .submitFinished])
   
        // Then the content should be reported, but the user should not be included.
        XCTAssertEqual(roomProxy.reportContentReasonCallsCount, 1, "The content should always be reported.")
        XCTAssertEqual(roomProxy.reportContentReasonReceivedArguments?.eventID, itemID, "The event ID should match the content being reported.")
        XCTAssertEqual(roomProxy.reportContentReasonReceivedArguments?.reason, reportReason, "The reason should match the user input.")
        XCTAssertEqual(roomProxy.ignoreUserCallsCount, 0, "A call to ignore a user should not have been made.")
        XCTAssertNil(roomProxy.ignoreUserReceivedUserID, "The sender shouldn't have been ignored.")
    }
    
    func testReportIgnoringSender() async throws {
        // Given the report content view for some content.
        let roomProxy = RoomProxyMock(with: .init(displayName: "test"))
        roomProxy.reportContentReasonReturnValue = .success(())
        roomProxy.ignoreUserReturnValue = .success(())
        let viewModel = ReportContentScreenViewModel(itemID: itemID,
                                                     senderID: senderID,
                                                     roomProxy: roomProxy)
        
        let deferred = deferFulfillment(viewModel.actions.collect(2).first(), message: "2 actions should be published.")
        
        // When reporting the content and also ignoring the user.
        viewModel.state.bindings.reasonText = reportReason
        viewModel.state.bindings.ignoreUser = true

        let deferred = deferFulfillment(viewModel.actions.collect(2).first())
        viewModel.context.send(viewAction: .submit)
<<<<<<< HEAD
        
        let actions = try await deferred.fulfill()
        XCTAssertEqual(actions, [.submitStarted, .submitFinished])
=======
        let result = try await deferred.fulfill()
        XCTAssertEqual(result, [.submitStarted, .submitFinished])
>>>>>>> 5e97a4a0
        
        // Then the content should be reported, and the user should be ignored.
        XCTAssertEqual(roomProxy.reportContentReasonCallsCount, 1, "The content should always be reported.")
        XCTAssertEqual(roomProxy.reportContentReasonReceivedArguments?.eventID, itemID, "The event ID should match the content being reported.")
        XCTAssertEqual(roomProxy.reportContentReasonReceivedArguments?.reason, reportReason, "The reason should match the user input.")
        XCTAssertEqual(roomProxy.ignoreUserCallsCount, 1, "A call should have been made to ignore the sender.")
        XCTAssertEqual(roomProxy.ignoreUserReceivedUserID, senderID, "The ignored user ID should match the sender.")
    }
}<|MERGE_RESOLUTION|>--- conflicted
+++ resolved
@@ -58,22 +58,14 @@
                                                      senderID: senderID,
                                                      roomProxy: roomProxy)
         
-        let deferred = deferFulfillment(viewModel.actions.collect(2).first(), message: "2 actions should be published.")
-        
         // When reporting the content and also ignoring the user.
         viewModel.state.bindings.reasonText = reportReason
         viewModel.state.bindings.ignoreUser = true
 
         let deferred = deferFulfillment(viewModel.actions.collect(2).first())
         viewModel.context.send(viewAction: .submit)
-<<<<<<< HEAD
-        
-        let actions = try await deferred.fulfill()
-        XCTAssertEqual(actions, [.submitStarted, .submitFinished])
-=======
         let result = try await deferred.fulfill()
         XCTAssertEqual(result, [.submitStarted, .submitFinished])
->>>>>>> 5e97a4a0
         
         // Then the content should be reported, and the user should be ignored.
         XCTAssertEqual(roomProxy.reportContentReasonCallsCount, 1, "The content should always be reported.")
