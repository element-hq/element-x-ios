--- conflicted
+++ resolved
@@ -116,11 +116,6 @@
     func slidingSync() -> MatrixRustSDK.SlidingSyncBuilder { fatalError() }
     
     func startSync(timelineLimit: UInt16?) { }
-<<<<<<< HEAD
-
-    // swiftlint:disable:next function_parameter_count
-    func setPusher(identifiers: MatrixRustSDK.PusherIdentifiers, kind: MatrixRustSDK.PusherKind, appDisplayName: String, deviceDisplayName: String, profileTag: String?, lang: String) throws { }
-=======
     
     func createRoom(request: MatrixRustSDK.CreateRoomParameters) throws -> String { fatalError() }
     
@@ -133,5 +128,4 @@
                    lang: String) throws {
         fatalError()
     }
->>>>>>> 266fccef
 }