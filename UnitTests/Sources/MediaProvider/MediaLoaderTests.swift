//
// Copyright 2023 New Vector Ltd
//
// Licensed under the Apache License, Version 2.0 (the "License");
// you may not use this file except in compliance with the License.
// You may obtain a copy of the License at
//
// http://www.apache.org/licenses/LICENSE-2.0
//
// Unless required by applicable law or agreed to in writing, software
// distributed under the License is distributed on an "AS IS" BASIS,
// WITHOUT WARRANTIES OR CONDITIONS OF ANY KIND, either express or implied.
// See the License for the specific language governing permissions and
// limitations under the License.
//

@testable import ElementX
import MatrixRustSDK
import XCTest

final class MediaLoaderTests: XCTestCase {
    func testMediaRequestCoalescing() async {
        let mediaLoadingClient = MockMediaLoadingClient()
        let mediaLoader = MediaLoader(client: mediaLoadingClient)
        
        let mediaSource = MediaSourceProxy(url: URL.documentsDirectory, mimeType: nil)
        
        do {
            for _ in 1...10 {
                _ = try await mediaLoader.loadMediaContentForSource(mediaSource)
            }
            
            XCTAssertEqual(mediaLoadingClient.numberOfInvocations, 10)
        } catch {
            fatalError()
        }
    }
    
    func testMediaThumbnailRequestCoalescing() async {
        let mediaLoadingClient = MockMediaLoadingClient()
        let mediaLoader = MediaLoader(client: mediaLoadingClient)
        
        let mediaSource = MediaSourceProxy(url: URL.documentsDirectory, mimeType: nil)
        
        do {
            for _ in 1...10 {
                _ = try await mediaLoader.loadMediaThumbnailForSource(mediaSource, width: 100, height: 100)
            }
            
            XCTAssertEqual(mediaLoadingClient.numberOfInvocations, 10)
        } catch {
            fatalError()
        }
    }
}

private class MockMediaLoadingClient: ClientProtocol {
    private(set) var numberOfInvocations = 0
    
    func getMediaContent(mediaSource: MatrixRustSDK.MediaSource) throws -> [UInt8] {
        numberOfInvocations += 1
        return []
    }
    
    func getMediaThumbnail(mediaSource: MatrixRustSDK.MediaSource, width: UInt64, height: UInt64) throws -> [UInt8] {
        numberOfInvocations += 1
        return []
    }
    
    // MARK: - Not implemented
    
    func setDelegate(delegate: MatrixRustSDK.ClientDelegate?) { }
    
    func login(username: String, password: String, initialDeviceName: String?, deviceId: String?) throws { }
    
    func restoreSession(session: MatrixRustSDK.Session) throws { }
    
    func session() throws -> MatrixRustSDK.Session { fatalError() }
    
    func userId() throws -> String { fatalError() }
    
    func displayName() throws -> String { fatalError() }
    
    func setDisplayName(name: String) throws { }
    
    func avatarUrl() throws -> String? { fatalError() }

    func cachedAvatarUrl() throws -> String? { fatalError() }
    
    func deviceId() throws -> String { fatalError() }
    
    func accountData(eventType: String) throws -> String? { fatalError() }
    
    func setAccountData(eventType: String, content: String) throws { fatalError() }
    
    func uploadMedia(mimeType: String, data content: [UInt8]) throws -> String { fatalError() }
    
    func getMediaFile(source: MatrixRustSDK.MediaSource, mimeType: String) throws -> MatrixRustSDK.MediaFileHandle { fatalError() }
    
    func getSessionVerificationController() throws -> MatrixRustSDK.SessionVerificationController { fatalError() }
    
    func fullSlidingSync() throws -> MatrixRustSDK.SlidingSync { fatalError() }
    
    func logout() throws { }
    
    func hasFirstSynced() -> Bool { fatalError() }
    
    func homeserver() -> String { fatalError() }
    
    func isSoftLogout() -> Bool { fatalError() }
    
    func isSyncing() -> Bool { fatalError() }
    
    func rooms() -> [MatrixRustSDK.Room] { fatalError() }
    
    func slidingSync() -> MatrixRustSDK.SlidingSyncBuilder { fatalError() }
    
    func startSync(timelineLimit: UInt16?) { }
    
    func createRoom(request: MatrixRustSDK.CreateRoomParameters) throws -> String { fatalError() }
<<<<<<< HEAD
    
    func getDmRoom(userId: String) throws -> MatrixRustSDK.Room? { fatalError() }
    
=======

    func getDmRoom(userId: String) throws -> MatrixRustSDK.Room? {
        fatalError()
    }

    func ignoreUser(userId: String) throws {
        fatalError()
    }

    func searchUsers(searchTerm: String, limit: UInt64) throws -> MatrixRustSDK.SearchUsersResults {
        fatalError()
    }

    func unignoreUser(userId: String) throws {
        fatalError()
    }

>>>>>>> fe72d34d
    // swiftlint:disable:next function_parameter_count
    func setPusher(identifiers: MatrixRustSDK.PusherIdentifiers,
                   kind: MatrixRustSDK.PusherKind,
                   appDisplayName: String,
                   deviceDisplayName: String,
                   profileTag: String?,
                   lang: String) throws {
        fatalError()
    }
}<|MERGE_RESOLUTION|>--- conflicted
+++ resolved
@@ -118,11 +118,6 @@
     func startSync(timelineLimit: UInt16?) { }
     
     func createRoom(request: MatrixRustSDK.CreateRoomParameters) throws -> String { fatalError() }
-<<<<<<< HEAD
-    
-    func getDmRoom(userId: String) throws -> MatrixRustSDK.Room? { fatalError() }
-    
-=======
 
     func getDmRoom(userId: String) throws -> MatrixRustSDK.Room? {
         fatalError()
@@ -140,7 +135,6 @@
         fatalError()
     }
 
->>>>>>> fe72d34d
     // swiftlint:disable:next function_parameter_count
     func setPusher(identifiers: MatrixRustSDK.PusherIdentifiers,
                    kind: MatrixRustSDK.PusherKind,
