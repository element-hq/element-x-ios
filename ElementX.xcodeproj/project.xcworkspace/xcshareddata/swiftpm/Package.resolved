--- conflicted
+++ resolved
@@ -1,9 +1,5 @@
 {
-<<<<<<< HEAD
-  "originHash" : "abe8d52ba2b23f252244a3a21d5efde6e2180bdad3c48f9f932112e79c9b0eb4",
-=======
   "originHash" : "b1dbf848264dfb6f21dc8e3a0f5382d87f4903321fb629ced1aab8a5ecb9d7c0",
->>>>>>> 97f51712
   "pins" : [
     {
       "identity" : "abseil-cpp-binary",
