{
  "pins" : [
    {
      "identity" : "appauth-ios",
      "kind" : "remoteSourceControl",
      "location" : "https://github.com/openid/AppAuth-iOS",
      "state" : {
        "revision" : "3d36a58a2b736f7bc499453e996a704929b25080",
        "version" : "1.6.0"
      }
    },
    {
      "identity" : "devicekit",
      "kind" : "remoteSourceControl",
      "location" : "https://github.com/devicekit/DeviceKit",
      "state" : {
        "revision" : "d37e70cb2646666dcf276d7d3d4a9760a41ff8a6",
        "version" : "4.9.0"
      }
    },
    {
      "identity" : "dtcoretext",
      "kind" : "remoteSourceControl",
      "location" : "https://github.com/Cocoanetics/DTCoreText",
      "state" : {
        "revision" : "b664664825da565b4c2b7a17dbe2369f68ae43d9",
        "version" : "1.6.26"
      }
    },
    {
      "identity" : "dtfoundation",
      "kind" : "remoteSourceControl",
      "location" : "https://github.com/Cocoanetics/DTFoundation.git",
      "state" : {
        "revision" : "76062513434421cb6c8a1ae1d4f8368a7ebc2da3",
        "version" : "1.7.18"
      }
    },
    {
      "identity" : "element-design-tokens",
      "kind" : "remoteSourceControl",
      "location" : "https://github.com/vector-im/element-design-tokens.git",
      "state" : {
        "revision" : "63e40f10b336c136d6d05f7967e4565e37d3d760",
        "version" : "0.0.3"
      }
    },
    {
      "identity" : "gzip",
      "kind" : "remoteSourceControl",
      "location" : "https://github.com/nicklockwood/GZIP",
      "state" : {
        "revision" : "c45c8526dad61240a79aaff5b1cf6e082d2b90b2",
        "version" : "1.3.0"
      }
    },
    {
      "identity" : "keychainaccess",
      "kind" : "remoteSourceControl",
      "location" : "https://github.com/kishikawakatsumi/KeychainAccess",
      "state" : {
        "revision" : "84e546727d66f1adc5439debad16270d0fdd04e7",
        "version" : "4.2.2"
      }
    },
    {
      "identity" : "kingfisher",
      "kind" : "remoteSourceControl",
      "location" : "https://github.com/onevcat/Kingfisher",
      "state" : {
        "revision" : "44e891bdb61426a95e31492a67c7c0dfad1f87c5",
        "version" : "7.4.1"
      }
    },
    {
      "identity" : "matrix-analytics-events",
      "kind" : "remoteSourceControl",
      "location" : "https://github.com/matrix-org/matrix-analytics-events",
      "state" : {
        "branch" : "main",
        "revision" : "4bcc7f566b165cd2d8fde07d23bda77e1d9fbb2d"
      }
    },
    {
      "identity" : "matrix-rust-components-swift",
      "kind" : "remoteSourceControl",
      "location" : "https://github.com/matrix-org/matrix-rust-components-swift",
      "state" : {
<<<<<<< HEAD
        "revision" : "9df6dc95119886a074dc44f461f9e3765a00fa10",
        "version" : "1.0.15-notifications"
=======
        "revision" : "f4ff25f54c7e854fa1498f6dfd7bedca8c0ed260",
        "version" : "1.0.20-alpha"
>>>>>>> 276daf03
      }
    },
    {
      "identity" : "posthog-ios",
      "kind" : "remoteSourceControl",
      "location" : "https://github.com/PostHog/posthog-ios",
      "state" : {
        "revision" : "d3177a24686ead147f5e4ff4d7e284ca4be33870",
        "version" : "1.4.4"
      }
    },
    {
      "identity" : "sentry-cocoa",
      "kind" : "remoteSourceControl",
      "location" : "https://github.com/getsentry/sentry-cocoa",
      "state" : {
        "revision" : "71fd3032635fed58ae1c1ba22bb7ffa158dbb5ee",
        "version" : "7.30.2"
      }
    },
    {
      "identity" : "swift-snapshot-testing",
      "kind" : "remoteSourceControl",
      "location" : "https://github.com/pointfreeco/swift-snapshot-testing.git",
      "state" : {
        "revision" : "f29e2014f6230cf7d5138fc899da51c7f513d467",
        "version" : "1.10.0"
      }
    },
    {
      "identity" : "swiftstate",
      "kind" : "remoteSourceControl",
      "location" : "https://github.com/ReactKit/SwiftState",
      "state" : {
        "revision" : "887e75b96da6be36a062e1b0ef832c32a803348b",
        "version" : "6.0.1"
      }
    },
    {
      "identity" : "swiftui-introspect",
      "kind" : "remoteSourceControl",
      "location" : "https://github.com/siteline/SwiftUI-Introspect.git",
      "state" : {
        "revision" : "f2616860a41f9d9932da412a8978fec79c06fe24",
        "version" : "0.1.4"
      }
    },
    {
      "identity" : "swiftybeaver",
      "kind" : "remoteSourceControl",
      "location" : "https://github.com/SwiftyBeaver/SwiftyBeaver",
      "state" : {
        "revision" : "12b5acf96d98f91d50de447369bd18df74600f1a",
        "version" : "1.9.6"
      }
    }
  ],
  "version" : 2
}<|MERGE_RESOLUTION|>--- conflicted
+++ resolved
@@ -86,13 +86,8 @@
       "kind" : "remoteSourceControl",
       "location" : "https://github.com/matrix-org/matrix-rust-components-swift",
       "state" : {
-<<<<<<< HEAD
-        "revision" : "9df6dc95119886a074dc44f461f9e3765a00fa10",
-        "version" : "1.0.15-notifications"
-=======
         "revision" : "f4ff25f54c7e854fa1498f6dfd7bedca8c0ed260",
         "version" : "1.0.20-alpha"
->>>>>>> 276daf03
       }
     },
     {
