--- conflicted
+++ resolved
@@ -139,13 +139,8 @@
       "kind" : "remoteSourceControl",
       "location" : "https://github.com/element-hq/matrix-rust-components-swift",
       "state" : {
-<<<<<<< HEAD
-        "revision" : "595e69f578e8fc0b7cfc62cf4864e25a4bfb55cb",
-        "version" : "0.0.2-qr-login"
-=======
         "revision" : "7437bbf102fb5dafb4e61aad6b9aa43dc34db0cc",
         "version" : "1.0.0"
->>>>>>> 3a5b22c1
       }
     },
     {
