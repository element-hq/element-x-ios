{
  "pins" : [
    {
      "identity" : "compound-design-tokens",
      "kind" : "remoteSourceControl",
      "location" : "https://github.com/element-hq/compound-design-tokens",
      "state" : {
        "revision" : "5086370e2c8d6d23c761369c0ac6c3aef33fc5d6",
        "version" : "1.3.0"
      }
    },
    {
      "identity" : "compound-ios",
      "kind" : "remoteSourceControl",
      "location" : "https://github.com/element-hq/compound-ios",
      "state" : {
        "revision" : "e44f649c9f0c9c562fed3f311aca10c144059725"
      }
    },
    {
      "identity" : "devicekit",
      "kind" : "remoteSourceControl",
      "location" : "https://github.com/devicekit/DeviceKit",
      "state" : {
        "revision" : "fe41d18eccd92a115cffaa35dfff03018c67e635",
        "version" : "5.2.2"
      }
    },
    {
      "identity" : "dswaveformimage",
      "kind" : "remoteSourceControl",
      "location" : "https://github.com/dmrschmidt/DSWaveformImage",
      "state" : {
        "revision" : "6074c2334a5a34afaa8394df853c8ceb026ad137",
        "version" : "14.1.1"
      }
    },
    {
      "identity" : "dtcoretext",
      "kind" : "remoteSourceControl",
      "location" : "https://github.com/Cocoanetics/DTCoreText",
      "state" : {
        "revision" : "b664664825da565b4c2b7a17dbe2369f68ae43d9",
        "version" : "1.6.26"
      }
    },
    {
      "identity" : "dtfoundation",
      "kind" : "remoteSourceControl",
      "location" : "https://github.com/Cocoanetics/DTFoundation.git",
      "state" : {
        "revision" : "76062513434421cb6c8a1ae1d4f8368a7ebc2da3",
        "version" : "1.7.18"
      }
    },
    {
      "identity" : "emojibase-bindings",
      "kind" : "remoteSourceControl",
      "location" : "https://github.com/matrix-org/emojibase-bindings",
      "state" : {
        "revision" : "6ca06fefac9329fece851a2a4df7979b1699970a",
        "version" : "1.0.5"
      }
    },
    {
      "identity" : "gzip",
      "kind" : "remoteSourceControl",
      "location" : "https://github.com/nicklockwood/GZIP",
      "state" : {
        "revision" : "bd55f1d89e71ae3f481da74cd4adeadbb849620c",
        "version" : "1.3.1"
      }
    },
    {
      "identity" : "keychainaccess",
      "kind" : "remoteSourceControl",
      "location" : "https://github.com/kishikawakatsumi/KeychainAccess",
      "state" : {
        "revision" : "84e546727d66f1adc5439debad16270d0fdd04e7",
        "version" : "4.2.2"
      }
    },
    {
      "identity" : "kingfisher",
      "kind" : "remoteSourceControl",
      "location" : "https://github.com/onevcat/Kingfisher",
      "state" : {
        "revision" : "af4be924ad984cf4d16f4ae4df424e79a443d435",
        "version" : "7.6.2"
      }
    },
    {
      "identity" : "kzfilewatchers",
      "kind" : "remoteSourceControl",
      "location" : "https://github.com/krzysztofzablocki/KZFileWatchers",
      "state" : {
        "branch" : "master",
        "revision" : "d27a9557427d261adccdf4b566acc9d9c0fec6f4"
      }
    },
    {
      "identity" : "loremswiftum",
      "kind" : "remoteSourceControl",
      "location" : "https://github.com/lukaskubanek/LoremSwiftum",
      "state" : {
        "revision" : "8942e732e50458cde5dccf9996afa16f29372853",
        "version" : "2.2.2"
      }
    },
    {
      "identity" : "lrucache",
      "kind" : "remoteSourceControl",
      "location" : "https://github.com/nicklockwood/LRUCache",
      "state" : {
        "revision" : "6d2b5246c9c98dcd498552bb22f08d55b12a8371",
        "version" : "1.0.4"
      }
    },
    {
      "identity" : "maplibre-gl-native-distribution",
      "kind" : "remoteSourceControl",
      "location" : "https://github.com/maplibre/maplibre-gl-native-distribution",
      "state" : {
        "revision" : "ffda61e298c1490d4860d5184e80d618aaadc089",
        "version" : "5.13.0"
      }
    },
    {
      "identity" : "matrix-analytics-events",
      "kind" : "remoteSourceControl",
      "location" : "https://github.com/matrix-org/matrix-analytics-events",
      "state" : {
        "revision" : "de0cac487e5e7f607ee17045882204c91585461f",
        "version" : "0.23.1"
      }
    },
    {
      "identity" : "matrix-rich-text-editor-swift",
      "kind" : "remoteSourceControl",
      "location" : "https://github.com/matrix-org/matrix-rich-text-editor-swift",
      "state" : {
        "revision" : "48eaa6fc764f29a8dd50c9153fc65131134dac66",
        "version" : "2.36.0"
      }
    },
    {
      "identity" : "matrix-rust-components-swift",
      "kind" : "remoteSourceControl",
      "location" : "https://github.com/element-hq/matrix-rust-components-swift",
      "state" : {
<<<<<<< HEAD
        "revision" : "95ac2961e5574acf3cae1956c83964d95ff69906",
        "version" : "1.0.12"
=======
        "revision" : "e1aa005300f7c5d38ac8203a1668df99fff21bd4",
        "version" : "1.0.11"
>>>>>>> a2faae20
      }
    },
    {
      "identity" : "ogg-swift",
      "kind" : "remoteSourceControl",
      "location" : "https://github.com/vector-im/ogg-swift.git",
      "state" : {
        "revision" : "9d82ed838404f10b607a1a1689f404563e9115c3",
        "version" : "0.8.3"
      }
    },
    {
      "identity" : "opus-swift",
      "kind" : "remoteSourceControl",
      "location" : "https://github.com/vector-im/opus-swift",
      "state" : {
        "revision" : "11f1887767cbc87c4b64b789ee830b779cc744cb",
        "version" : "0.8.4"
      }
    },
    {
      "identity" : "posthog-ios",
      "kind" : "remoteSourceControl",
      "location" : "https://github.com/PostHog/posthog-ios",
      "state" : {
        "revision" : "8b2508444962d67aa5f8770074f32d493383dafd",
        "version" : "3.2.5"
      }
    },
    {
      "identity" : "prefire",
      "kind" : "remoteSourceControl",
      "location" : "https://github.com/BarredEwe/Prefire",
      "state" : {
        "revision" : "608e7992dedc5ee409e59b3580010371ff0cef57",
        "version" : "2.0.4"
      }
    },
    {
      "identity" : "sentry-cocoa",
      "kind" : "remoteSourceControl",
      "location" : "https://github.com/getsentry/sentry-cocoa",
      "state" : {
        "revision" : "0a915b93ff3abee1a9752448e47808334d306980",
        "version" : "8.13.0"
      }
    },
    {
      "identity" : "sfsafesymbols",
      "kind" : "remoteSourceControl",
      "location" : "https://github.com/SFSafeSymbols/SFSafeSymbols",
      "state" : {
        "revision" : "afd0a1da4ed62bab1413caa6dd6b60a7a7089ed2",
        "version" : "5.2.0"
      }
    },
    {
      "identity" : "swift-algorithms",
      "kind" : "remoteSourceControl",
      "location" : "https://github.com/apple/swift-algorithms",
      "state" : {
        "revision" : "b14b7f4c528c942f121c8b860b9410b2bf57825e",
        "version" : "1.0.0"
      }
    },
    {
      "identity" : "swift-collections",
      "kind" : "remoteSourceControl",
      "location" : "https://github.com/apple/swift-collections",
      "state" : {
        "revision" : "a902f1823a7ff3c9ab2fba0f992396b948eda307",
        "version" : "1.0.5"
      }
    },
    {
      "identity" : "swift-numerics",
      "kind" : "remoteSourceControl",
      "location" : "https://github.com/apple/swift-numerics",
      "state" : {
        "revision" : "0a5bc04095a675662cf24757cc0640aa2204253b",
        "version" : "1.0.2"
      }
    },
    {
      "identity" : "swift-ogg",
      "kind" : "remoteSourceControl",
      "location" : "https://github.com/element-hq/swift-ogg",
      "state" : {
        "revision" : "d60d4dd3eaaa3b07eafed76420ea03b79a516a13",
        "version" : "0.0.3"
      }
    },
    {
      "identity" : "swift-snapshot-testing",
      "kind" : "remoteSourceControl",
      "location" : "https://github.com/pointfreeco/swift-snapshot-testing",
      "state" : {
        "revision" : "625ccca8570773dd84a34ee51a81aa2bc5a4f97a",
        "version" : "1.16.0"
      }
    },
    {
      "identity" : "swift-syntax",
      "kind" : "remoteSourceControl",
      "location" : "https://github.com/apple/swift-syntax.git",
      "state" : {
        "revision" : "74203046135342e4a4a627476dd6caf8b28fe11b",
        "version" : "509.0.0"
      }
    },
    {
      "identity" : "swiftstate",
      "kind" : "remoteSourceControl",
      "location" : "https://github.com/ReactKit/SwiftState",
      "state" : {
        "revision" : "887e75b96da6be36a062e1b0ef832c32a803348b",
        "version" : "6.0.1"
      }
    },
    {
      "identity" : "swiftui-introspect",
      "kind" : "remoteSourceControl",
      "location" : "https://github.com/siteline/SwiftUI-Introspect",
      "state" : {
        "revision" : "7dc5b287f8040e4ad5038739850b758e78f77808",
        "version" : "1.1.4"
      }
    },
    {
      "identity" : "version",
      "kind" : "remoteSourceControl",
      "location" : "https://github.com/mxcl/Version",
      "state" : {
        "revision" : "1fe824b80d89201652e7eca7c9252269a1d85e25",
        "version" : "2.0.1"
      }
    }
  ],
  "version" : 2
}<|MERGE_RESOLUTION|>--- conflicted
+++ resolved
@@ -148,13 +148,8 @@
       "kind" : "remoteSourceControl",
       "location" : "https://github.com/element-hq/matrix-rust-components-swift",
       "state" : {
-<<<<<<< HEAD
         "revision" : "95ac2961e5574acf3cae1956c83964d95ff69906",
         "version" : "1.0.12"
-=======
-        "revision" : "e1aa005300f7c5d38ac8203a1668df99fff21bd4",
-        "version" : "1.0.11"
->>>>>>> a2faae20
       }
     },
     {
