--- conflicted
+++ resolved
@@ -1,5 +1,5 @@
 {
-  "originHash" : "b4016b85025c2542527f16dc237b102dbdcc5c31942a4e784d8c9470cb040701",
+  "originHash" : "d20f37a8fd12cd563de9fb3096754a0c626c6f06549d7b06f9acc12d442350bc",
   "pins" : [
     {
       "identity" : "alamofire",
@@ -167,13 +167,8 @@
       "kind" : "remoteSourceControl",
       "location" : "https://github.com/element-hq/matrix-rust-components-swift",
       "state" : {
-<<<<<<< HEAD
-        "revision" : "5f01589d44aa7045dc1ad87f2583f6083295d3eb",
-        "version" : "1.0.57"
-=======
         "revision" : "753c5381ce88b3549cbd8ed9b839109ff143ecdd",
         "version" : "1.0.58"
->>>>>>> bd4ecdd0
       }
     },
     {
