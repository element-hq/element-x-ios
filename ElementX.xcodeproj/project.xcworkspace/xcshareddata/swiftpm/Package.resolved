--- conflicted
+++ resolved
@@ -1,9 +1,5 @@
 {
-<<<<<<< HEAD
-  "originHash" : "bd7b53f93032440051ddb74b94ae868aa671ca5117b333194c1c7ecb4b20d522",
-=======
   "originHash" : "f573b0754209479f46b77206f67033b0073bb2df38ede53b3289703615c5a48f",
->>>>>>> 7d75fb27
   "pins" : [
     {
       "identity" : "abseil-cpp-binary",
