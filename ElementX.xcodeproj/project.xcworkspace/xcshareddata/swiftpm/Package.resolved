--- conflicted
+++ resolved
@@ -25,7 +25,6 @@
       "location" : "https://github.com/element-hq/compound-ios",
       "state" : {
         "revision" : "e3f9665621872f60d3652579c3f0dc7bf806e72c"
-<<<<<<< HEAD
       }
     },
     {
@@ -35,8 +34,6 @@
       "state" : {
         "revision" : "678d442c6f7828def400a70ae15968aef67ef52d",
         "version" : "1.8.3"
-=======
->>>>>>> 1f90f1a9
       }
     },
     {
@@ -152,13 +149,8 @@
       "kind" : "remoteSourceControl",
       "location" : "https://github.com/matrix-org/matrix-analytics-events",
       "state" : {
-<<<<<<< HEAD
-        "revision" : "9bd3c57e84f87d56b69862369f3b9da714d1d151",
-        "version" : "0.27.0"
-=======
         "revision" : "632f4266d5ebd5b87b9eb52522f5117723fcd338",
         "version" : "0.28.0"
->>>>>>> 1f90f1a9
       }
     },
     {
@@ -175,13 +167,8 @@
       "kind" : "remoteSourceControl",
       "location" : "https://github.com/element-hq/matrix-rust-components-swift",
       "state" : {
-<<<<<<< HEAD
-        "revision" : "2e6378514e79a648d436e8faeb8cd8106910cf0b",
-        "version" : "1.0.61"
-=======
         "revision" : "9b26e40ae6c27c56e233577c863569ff074f84fd",
         "version" : "1.0.62"
->>>>>>> 1f90f1a9
       }
     },
     {
