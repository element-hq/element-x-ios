--- conflicted
+++ resolved
@@ -139,13 +139,8 @@
       "kind" : "remoteSourceControl",
       "location" : "https://github.com/element-hq/matrix-rust-components-swift",
       "state" : {
-<<<<<<< HEAD
         "revision" : "76f9058e6c87dd11fab1ebd8c7e2016cfb078efa",
         "version" : "0.0.2-qr-code-login"
-=======
-        "revision" : "e87ffe044e74a74930386c2185f5fbcfce3c7877",
-        "version" : "1.0.2"
->>>>>>> 5860317f
       }
     },
     {
