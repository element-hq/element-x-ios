--- conflicted
+++ resolved
@@ -1,9 +1,5 @@
 {
-<<<<<<< HEAD
   "originHash" : "de99796e5d57705b325a89e40a453f6f5705b3370c1eb8463cf2847729b56fa4",
-=======
-  "originHash" : "cb4b4c28930e04929217c9570b7f82a1dc8e3dc51e3f956f11584dbae9bac079",
->>>>>>> 0f353447
   "pins" : [
     {
       "identity" : "alamofire",
