{
  "originHash" : "9f13c6561623b5bccad2b403b9f313e5516340bb368d610df103d32b5d09629c",
  "pins" : [
    {
      "identity" : "alamofire",
      "kind" : "remoteSourceControl",
      "location" : "https://github.com/Alamofire/Alamofire",
      "state" : {
        "revision" : "3dc6a42c7727c49bf26508e29b0a0b35f9c7e1ad",
        "version" : "5.8.1"
      }
    },
    {
      "identity" : "bigint",
      "kind" : "remoteSourceControl",
      "location" : "https://github.com/attaswift/BigInt.git",
      "state" : {
        "revision" : "114343a705df4725dfe7ab8a2a326b8883cfd79c",
        "version" : "5.5.1"
      }
    },
    {
      "identity" : "compound-design-tokens",
      "kind" : "remoteSourceControl",
      "location" : "https://github.com/element-hq/compound-design-tokens",
      "state" : {
        "revision" : "45818d8a7183a6838414791de50fbcea6a49100c",
        "version" : "4.0.1"
      }
    },
    {
      "identity" : "compound-ios",
      "kind" : "remoteSourceControl",
      "location" : "https://github.com/element-hq/compound-ios",
      "state" : {
        "revision" : "81ba8bd8b3971beac252129c5466d7eac2f2ec31"
      }
    },
    {
      "identity" : "cryptoswift",
      "kind" : "remoteSourceControl",
      "location" : "https://github.com/krzyzanowskim/CryptoSwift",
      "state" : {
        "revision" : "678d442c6f7828def400a70ae15968aef67ef52d",
        "version" : "1.8.3"
      }
    },
    {
      "identity" : "devicekit",
      "kind" : "remoteSourceControl",
      "location" : "https://github.com/devicekit/DeviceKit",
      "state" : {
        "revision" : "7ff5331960151aec74fb422e1d45f54ef6cc086d",
        "version" : "5.5.0"
      }
    },
    {
      "identity" : "dswaveformimage",
      "kind" : "remoteSourceControl",
      "location" : "https://github.com/dmrschmidt/DSWaveformImage",
      "state" : {
        "revision" : "6074c2334a5a34afaa8394df853c8ceb026ad137",
        "version" : "14.1.1"
      }
    },
    {
      "identity" : "dtcoretext",
      "kind" : "remoteSourceControl",
      "location" : "https://github.com/Cocoanetics/DTCoreText",
      "state" : {
        "revision" : "b664664825da565b4c2b7a17dbe2369f68ae43d9",
        "version" : "1.6.26"
      }
    },
    {
      "identity" : "dtfoundation",
      "kind" : "remoteSourceControl",
      "location" : "https://github.com/Cocoanetics/DTFoundation.git",
      "state" : {
        "revision" : "a61be65dd7d5b2cde3acabd13bf320b71f2907a5",
        "version" : "1.7.19"
      }
    },
    {
      "identity" : "element-call-swift",
      "kind" : "remoteSourceControl",
      "location" : "https://github.com/element-hq/element-call-swift",
      "state" : {
        "revision" : "07a4f35ac39fba83e462492efb36249807a20125",
        "version" : "0.9.0"
      }
    },
    {
      "identity" : "emojibase-bindings",
      "kind" : "remoteSourceControl",
      "location" : "https://github.com/matrix-org/emojibase-bindings",
      "state" : {
        "revision" : "81e483cff9827fdbc8138b9ec9a409c20cd9850c",
        "version" : "1.4.1"
      }
    },
    {
      "identity" : "gzip",
      "kind" : "remoteSourceControl",
      "location" : "https://github.com/nicklockwood/GZIP",
      "state" : {
        "revision" : "f710a37aa978a93b815a4f64bd504dc4c3256312",
        "version" : "1.3.2"
      }
    },
    {
      "identity" : "keychainaccess",
      "kind" : "remoteSourceControl",
      "location" : "https://github.com/kishikawakatsumi/KeychainAccess",
      "state" : {
        "revision" : "84e546727d66f1adc5439debad16270d0fdd04e7",
        "version" : "4.2.2"
      }
    },
    {
      "identity" : "kingfisher",
      "kind" : "remoteSourceControl",
      "location" : "https://github.com/onevcat/Kingfisher",
      "state" : {
        "revision" : "33696a71dd4d71f1b0f781ade11a48ba5549581a",
        "version" : "8.0.3"
      }
    },
    {
      "identity" : "kzfilewatchers",
      "kind" : "remoteSourceControl",
      "location" : "https://github.com/krzysztofzablocki/KZFileWatchers",
      "state" : {
        "revision" : "d27a9557427d261adccdf4b566acc9d9c0fec6f4",
        "version" : "1.2.0"
      }
    },
    {
      "identity" : "loremswiftum",
      "kind" : "remoteSourceControl",
      "location" : "https://github.com/lukaskubanek/LoremSwiftum",
      "state" : {
        "revision" : "8942e732e50458cde5dccf9996afa16f29372853",
        "version" : "2.2.2"
      }
    },
    {
      "identity" : "lrucache",
      "kind" : "remoteSourceControl",
      "location" : "https://github.com/nicklockwood/LRUCache",
      "state" : {
        "revision" : "542f0449556327415409ededc9c43a4bd0a397dc",
        "version" : "1.0.7"
      }
    },
    {
      "identity" : "maplibre-gl-native-distribution",
      "kind" : "remoteSourceControl",
      "location" : "https://github.com/maplibre/maplibre-gl-native-distribution",
      "state" : {
        "revision" : "ffda61e298c1490d4860d5184e80d618aaadc089",
        "version" : "5.13.0"
      }
    },
    {
      "identity" : "matrix-analytics-events",
      "kind" : "remoteSourceControl",
      "location" : "https://github.com/matrix-org/matrix-analytics-events",
      "state" : {
        "revision" : "632f4266d5ebd5b87b9eb52522f5117723fcd338",
        "version" : "0.28.0"
      }
    },
    {
      "identity" : "matrix-rich-text-editor-swift",
      "kind" : "remoteSourceControl",
      "location" : "https://github.com/element-hq/matrix-rich-text-editor-swift",
      "state" : {
        "revision" : "f424ee4ee80315a5c79fb3d21ebe657f42fc10f4",
        "version" : "2.37.13"
      }
    },
    {
      "identity" : "matrix-rust-components-swift",
      "kind" : "remoteSourceControl",
      "location" : "https://github.com/element-hq/matrix-rust-components-swift",
      "state" : {
        "revision" : "895ba54c171859cace965e77b6fe2f64919ecb27",
        "version" : "25.4.16"
      }
    },
    {
      "identity" : "ogg-swift",
      "kind" : "remoteSourceControl",
      "location" : "https://github.com/vector-im/ogg-swift.git",
      "state" : {
        "revision" : "9d82ed838404f10b607a1a1689f404563e9115c3",
        "version" : "0.8.3"
      }
    },
    {
      "identity" : "opus-swift",
      "kind" : "remoteSourceControl",
      "location" : "https://github.com/vector-im/opus-swift",
      "state" : {
        "revision" : "11f1887767cbc87c4b64b789ee830b779cc744cb",
        "version" : "0.8.4"
      }
    },
    {
      "identity" : "posthog-ios",
      "kind" : "remoteSourceControl",
      "location" : "https://github.com/PostHog/posthog-ios",
      "state" : {
        "revision" : "8b2508444962d67aa5f8770074f32d493383dafd",
        "version" : "3.2.5"
      }
    },
    {
<<<<<<< HEAD
      "identity" : "prefire",
      "kind" : "remoteSourceControl",
      "location" : "https://github.com/BarredEwe/Prefire",
      "state" : {
        "revision" : "172a7f0a95f99f6656f6b2d0531b648c08d26c56",
        "version" : "2.10.0"
      }
    },
    {
      "identity" : "promisekit",
      "kind" : "remoteSourceControl",
      "location" : "https://github.com/mxcl/PromiseKit.git",
      "state" : {
        "revision" : "8a98e31a47854d3180882c8068cc4d9381bf382d",
        "version" : "6.22.1"
      }
    },
    {
      "identity" : "qrcode",
      "kind" : "remoteSourceControl",
      "location" : "https://github.com/WalletConnect/QRCode",
      "state" : {
        "revision" : "263f280d2c8144adfb0b6676109846cfc8dd552b",
        "version" : "14.3.1"
      }
    },
    {
      "identity" : "reown-swift",
      "kind" : "remoteSourceControl",
      "location" : "https://github.com/reown-com/reown-swift",
      "state" : {
        "revision" : "b51cc1d267b64a682e5bdb95960be4132b4e5e78",
        "version" : "1.1.1"
      }
    },
    {
      "identity" : "secp256k1.swift",
      "kind" : "remoteSourceControl",
      "location" : "https://github.com/Boilertalk/secp256k1.swift.git",
      "state" : {
        "revision" : "cd187c632fb812fd93711a9f7e644adb7e5f97f0",
        "version" : "0.1.7"
      }
    },
    {
=======
>>>>>>> 5ff90723
      "identity" : "sentry-cocoa",
      "kind" : "remoteSourceControl",
      "location" : "https://github.com/getsentry/sentry-cocoa",
      "state" : {
        "revision" : "0e1a296df619339f5f1a7349b4cfe31fb221a031",
        "version" : "8.35.1"
      }
    },
    {
      "identity" : "sfsafesymbols",
      "kind" : "remoteSourceControl",
      "location" : "https://github.com/SFSafeSymbols/SFSafeSymbols",
      "state" : {
        "revision" : "e2e28f4e56e1769c2ec3c61c9355fc64eb7a535a",
        "version" : "5.3.0"
      }
    },
    {
      "identity" : "starscream",
      "kind" : "remoteSourceControl",
      "location" : "https://github.com/daltoniam/Starscream",
      "state" : {
        "revision" : "a063fda2b8145a231953c20e7a646be254365396",
        "version" : "3.1.2"
      }
    },
    {
      "identity" : "swift-algorithms",
      "kind" : "remoteSourceControl",
      "location" : "https://github.com/apple/swift-algorithms",
      "state" : {
        "revision" : "b14b7f4c528c942f121c8b860b9410b2bf57825e",
        "version" : "1.0.0"
      }
    },
    {
      "identity" : "swift-collections",
      "kind" : "remoteSourceControl",
      "location" : "https://github.com/apple/swift-collections",
      "state" : {
        "revision" : "d029d9d39c87bed85b1c50adee7c41795261a192",
        "version" : "1.0.6"
      }
    },
    {
      "identity" : "swift-custom-dump",
      "kind" : "remoteSourceControl",
      "location" : "https://github.com/pointfreeco/swift-custom-dump",
      "state" : {
        "revision" : "82645ec760917961cfa08c9c0c7104a57a0fa4b1",
        "version" : "1.3.3"
      }
    },
    {
      "identity" : "swift-numerics",
      "kind" : "remoteSourceControl",
      "location" : "https://github.com/apple/swift-numerics",
      "state" : {
        "revision" : "0a5bc04095a675662cf24757cc0640aa2204253b",
        "version" : "1.0.2"
      }
    },
    {
      "identity" : "swift-ogg",
      "kind" : "remoteSourceControl",
      "location" : "https://github.com/element-hq/swift-ogg",
      "state" : {
        "revision" : "d60d4dd3eaaa3b07eafed76420ea03b79a516a13",
        "version" : "0.0.3"
      }
    },
    {
      "identity" : "swift-qrcode-generator",
      "kind" : "remoteSourceControl",
      "location" : "https://github.com/dagronf/swift-qrcode-generator",
      "state" : {
        "revision" : "5ca09b6a2ad190f94aa3d6ddef45b187f8c0343b",
        "version" : "1.0.3"
      }
    },
    {
      "identity" : "swift-snapshot-testing",
      "kind" : "remoteSourceControl",
      "location" : "https://github.com/pointfreeco/swift-snapshot-testing",
      "state" : {
        "revision" : "b467f413c83e2ceba59ba798583a1c57db9700cb"
      }
    },
    {
      "identity" : "swift-syntax",
      "kind" : "remoteSourceControl",
      "location" : "https://github.com/swiftlang/swift-syntax",
      "state" : {
        "revision" : "cb53fa1bd3219b0b23ded7dfdd3b2baff266fd25",
        "version" : "600.0.0"
      }
    },
    {
      "identity" : "swift-tagged",
      "kind" : "remoteSourceControl",
      "location" : "https://github.com/pointfreeco/swift-tagged",
      "state" : {
        "revision" : "3907a9438f5b57d317001dc99f3f11b46882272b",
        "version" : "0.10.0"
      }
    },
    {
      "identity" : "swiftimagereadwrite",
      "kind" : "remoteSourceControl",
      "location" : "https://github.com/dagronf/SwiftImageReadWrite",
      "state" : {
        "revision" : "5596407d1cf61b953b8e658fa8636a471df3c509",
        "version" : "1.1.6"
      }
    },
    {
      "identity" : "swiftstate",
      "kind" : "remoteSourceControl",
      "location" : "https://github.com/ReactKit/SwiftState",
      "state" : {
        "revision" : "887e75b96da6be36a062e1b0ef832c32a803348b",
        "version" : "6.0.1"
      }
    },
    {
      "identity" : "swiftui-introspect",
      "kind" : "remoteSourceControl",
      "location" : "https://github.com/siteline/SwiftUI-Introspect",
      "state" : {
        "revision" : "807f73ce09a9b9723f12385e592b4e0aaebd3336",
        "version" : "1.3.0"
      }
    },
    {
      "identity" : "version",
      "kind" : "remoteSourceControl",
      "location" : "https://github.com/mxcl/Version",
      "state" : {
        "revision" : "303a0f916772545e1e8667d3104f83be708a723c",
        "version" : "2.1.0"
      }
    },
    {
<<<<<<< HEAD
      "identity" : "wallet-mobile-sdk",
      "kind" : "remoteSourceControl",
      "location" : "https://github.com/MobileWalletProtocol/wallet-mobile-sdk",
      "state" : {
        "revision" : "4aa89e682f8d7ab1515d85d0797f0d25306bb56a",
        "version" : "1.0.5"
      }
    },
    {
      "identity" : "web3.swift",
      "kind" : "remoteSourceControl",
      "location" : "https://github.com/WalletConnect/Web3.swift",
      "state" : {
        "revision" : "569255adcfff0b37e4cb8004aea29d0e2d6266df",
        "version" : "1.0.2"
=======
      "identity" : "xctest-dynamic-overlay",
      "kind" : "remoteSourceControl",
      "location" : "https://github.com/pointfreeco/xctest-dynamic-overlay",
      "state" : {
        "branch" : "test-traits",
        "revision" : "ccc75ae935e2fee1b2c7d8040c21538def4310d8"
>>>>>>> 5ff90723
      }
    }
  ],
  "version" : 3
}<|MERGE_RESOLUTION|>--- conflicted
+++ resolved
@@ -217,7 +217,6 @@
       }
     },
     {
-<<<<<<< HEAD
       "identity" : "prefire",
       "kind" : "remoteSourceControl",
       "location" : "https://github.com/BarredEwe/Prefire",
@@ -263,8 +262,6 @@
       }
     },
     {
-=======
->>>>>>> 5ff90723
       "identity" : "sentry-cocoa",
       "kind" : "remoteSourceControl",
       "location" : "https://github.com/getsentry/sentry-cocoa",
@@ -408,7 +405,15 @@
       }
     },
     {
-<<<<<<< HEAD
+      "identity" : "xctest-dynamic-overlay",
+      "kind" : "remoteSourceControl",
+      "location" : "https://github.com/pointfreeco/xctest-dynamic-overlay",
+      "state" : {
+        "branch" : "test-traits",
+        "revision" : "ccc75ae935e2fee1b2c7d8040c21538def4310d8"
+      }
+    },
+    {
       "identity" : "wallet-mobile-sdk",
       "kind" : "remoteSourceControl",
       "location" : "https://github.com/MobileWalletProtocol/wallet-mobile-sdk",
@@ -424,14 +429,6 @@
       "state" : {
         "revision" : "569255adcfff0b37e4cb8004aea29d0e2d6266df",
         "version" : "1.0.2"
-=======
-      "identity" : "xctest-dynamic-overlay",
-      "kind" : "remoteSourceControl",
-      "location" : "https://github.com/pointfreeco/xctest-dynamic-overlay",
-      "state" : {
-        "branch" : "test-traits",
-        "revision" : "ccc75ae935e2fee1b2c7d8040c21538def4310d8"
->>>>>>> 5ff90723
       }
     }
   ],
