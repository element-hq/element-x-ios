--- conflicted
+++ resolved
@@ -17,11 +17,7 @@
 		059173B3C77056C406906B6D /* target.yml in Resources */ = {isa = PBXBuildFile; fileRef = D4DA544B2520BFA65D6DB4BB /* target.yml */; };
 		05EC896A4B9AF4A56670C0BB /* SessionVerificationUITests.swift in Sources */ = {isa = PBXBuildFile; fileRef = 6D4777F0142E330A75C46FE4 /* SessionVerificationUITests.swift */; };
 		066A1E9B94723EE9F3038044 /* Strings.swift in Sources */ = {isa = PBXBuildFile; fileRef = 47EBB5D698CE9A25BB553A2D /* Strings.swift */; };
-<<<<<<< HEAD
 		06D3942496E9E0E655F14D21 /* NotificationManagerProtocol.swift in Sources */ = {isa = PBXBuildFile; fileRef = A057F2FDC14866C3026A89A4 /* NotificationManagerProtocol.swift */; };
-		06E93B2E3B32740B40F47CC5 /* ElementNavigationController.swift in Sources */ = {isa = PBXBuildFile; fileRef = CF4B39D52CAE7D21D276ABEE /* ElementNavigationController.swift */; };
-=======
->>>>>>> 276daf03
 		071A017E415AD378F2961B11 /* URL.swift in Sources */ = {isa = PBXBuildFile; fileRef = 227AC5D71A4CE43512062243 /* URL.swift */; };
 		07240B7159A3990C4C2E8FFC /* LoginTests.swift in Sources */ = {isa = PBXBuildFile; fileRef = 2D256FEE2F1AF1E51D39B622 /* LoginTests.swift */; };
 		072BA9DBA932374CCA300125 /* MessageComposerTextField.swift in Sources */ = {isa = PBXBuildFile; fileRef = BE6C10032A77AE7DC5AA4C50 /* MessageComposerTextField.swift */; };
@@ -59,11 +55,8 @@
 		19ED6CF7FDBB1158692D101C /* VideoPlayerViewModel.swift in Sources */ = {isa = PBXBuildFile; fileRef = D2D783758EAE6A88C93564EB /* VideoPlayerViewModel.swift */; };
 		1A70A2199394B5EC660934A5 /* MatrixRustSDK in Frameworks */ = {isa = PBXBuildFile; productRef = A678E40E917620059695F067 /* MatrixRustSDK */; };
 		1AE4AEA0FA8DEF52671832E0 /* RoomTimelineItemProtocol.swift in Sources */ = {isa = PBXBuildFile; fileRef = ED1D792EB82506A19A72C8DE /* RoomTimelineItemProtocol.swift */; };
-<<<<<<< HEAD
 		1B4B3E847BF944DB2C1C217F /* BackgroundTaskServiceProtocol.swift in Sources */ = {isa = PBXBuildFile; fileRef = AAE73D571D4F9C36DD45255A /* BackgroundTaskServiceProtocol.swift */; };
-=======
 		1CF18DE71D5D23C61BD88852 /* DebugScreen.swift in Sources */ = {isa = PBXBuildFile; fileRef = 9238D3A3A00F45E841FE4EFF /* DebugScreen.swift */; };
->>>>>>> 276daf03
 		1E59B77A0B2CE83DCC1B203C /* LoginViewModelTests.swift in Sources */ = {isa = PBXBuildFile; fileRef = A05707BF550D770168A406DB /* LoginViewModelTests.swift */; };
 		1F04C63D4FA95948E3F52147 /* FileRoomTimelineView.swift in Sources */ = {isa = PBXBuildFile; fileRef = E51E3D86A84341C3A0CB8A40 /* FileRoomTimelineView.swift */; };
 		1F3232BD368DF430AB433907 /* DesignKit in Frameworks */ = {isa = PBXBuildFile; productRef = A5A56C4F47C368EBE5C5E870 /* DesignKit */; };
@@ -89,25 +82,18 @@
 		2B9AEEC12B1BBE5BD61D0F5E /* UserSessionFlowCoordinatorStateMachine.swift in Sources */ = {isa = PBXBuildFile; fileRef = 3429142FE11930422E7CC1A0 /* UserSessionFlowCoordinatorStateMachine.swift */; };
 		2BA59D0AEFB4B82A2EC2A326 /* KeychainAccess in Frameworks */ = {isa = PBXBuildFile; productRef = 78A5A8DE1E2B09C978C7F3B0 /* KeychainAccess */; };
 		2BAA5B222856068158D0B3C6 /* MatrixRustSDK in Frameworks */ = {isa = PBXBuildFile; productRef = B1E8B697DF78FE7F61FC6CA4 /* MatrixRustSDK */; };
-<<<<<<< HEAD
-		2C0CE61E5DC177938618E0B1 /* RootRouterType.swift in Sources */ = {isa = PBXBuildFile; fileRef = 90733775209F4D4D366A268F /* RootRouterType.swift */; };
 		2C259F7276C13545A01AFF9C /* MXLogObjcWrapper.m in Sources */ = {isa = PBXBuildFile; fileRef = 54E438DBCBDC7A41B95DDDD9 /* MXLogObjcWrapper.m */; };
 		2CA8AD07773A38BA4662098B /* MediaProxyProtocol.swift in Sources */ = {isa = PBXBuildFile; fileRef = FC3D31C2DA6910AA0079678A /* MediaProxyProtocol.swift */; };
+		2CB6787E25B11711518E9588 /* OnboardingCoordinator.swift in Sources */ = {isa = PBXBuildFile; fileRef = E6281B199D8A8F0892490C2E /* OnboardingCoordinator.swift */; };
 		2D794361CFE790C8FB3C9C0F /* message.caf in Resources */ = {isa = PBXBuildFile; fileRef = ED482057AE39D5C6D9C5F3D8 /* message.caf */; };
-=======
-		2CB6787E25B11711518E9588 /* OnboardingCoordinator.swift in Sources */ = {isa = PBXBuildFile; fileRef = E6281B199D8A8F0892490C2E /* OnboardingCoordinator.swift */; };
 		2E43A3D221BE9587BC19C3F1 /* MatrixEntityRegexTests.swift in Sources */ = {isa = PBXBuildFile; fileRef = F31F59030205A6F65B057E1A /* MatrixEntityRegexTests.swift */; };
->>>>>>> 276daf03
 		2F1CF90A3460C153154427F0 /* RoomScreenUITests.swift in Sources */ = {isa = PBXBuildFile; fileRef = 086B997409328F091EBA43CE /* RoomScreenUITests.swift */; };
 		2F30EFEB7BD39242D1AD96F3 /* LoginViewModelProtocol.swift in Sources */ = {isa = PBXBuildFile; fileRef = 1E1FB768A24FDD2A5CA16E3C /* LoginViewModelProtocol.swift */; };
 		2F94054F50E312AF30BE07F3 /* String.swift in Sources */ = {isa = PBXBuildFile; fileRef = 40B21E611DADDEF00307E7AC /* String.swift */; };
 		308BD9343B95657FAA583FB7 /* SwiftyBeaver in Frameworks */ = {isa = PBXBuildFile; productRef = AD2AC190E55B2BD4D0F1D4A7 /* SwiftyBeaver */; };
 		3097A0A867D2B19CE32DAE58 /* UIKitBackgroundTaskService.swift in Sources */ = {isa = PBXBuildFile; fileRef = 3DF1FFC3336EB23374BBBFCC /* UIKitBackgroundTaskService.swift */; };
-<<<<<<< HEAD
 		323F36D880363C473B81A9EA /* MediaProxyProtocol.swift in Sources */ = {isa = PBXBuildFile; fileRef = FC3D31C2DA6910AA0079678A /* MediaProxyProtocol.swift */; };
-=======
 		3274219F7F26A5C6C2C55630 /* FilePreviewViewModelProtocol.swift in Sources */ = {isa = PBXBuildFile; fileRef = C3F652E88106B855A2A55ADE /* FilePreviewViewModelProtocol.swift */; };
->>>>>>> 276daf03
 		32BA37B01B05261FCF2D4B45 /* WeakDictionaryKeyReference.swift in Sources */ = {isa = PBXBuildFile; fileRef = 090CA61A835C151CEDF8F372 /* WeakDictionaryKeyReference.swift */; };
 		33CAC1226DFB8B5D8447D286 /* SwiftState in Frameworks */ = {isa = PBXBuildFile; productRef = 3853B78FB8531B83936C5DA6 /* SwiftState */; };
 		33D630461FC4562CC767EE9F /* FileCache.swift in Sources */ = {isa = PBXBuildFile; fileRef = A5B0B1226DA8DB55918B34CD /* FileCache.swift */; };
@@ -151,12 +137,7 @@
 		49E9B99CB6A275C7744351F0 /* LoginViewModel.swift in Sources */ = {isa = PBXBuildFile; fileRef = F2D58333B377888012740101 /* LoginViewModel.swift */; };
 		49F2E7DD8CAACE09CEECE3E6 /* SeparatorRoomTimelineView.swift in Sources */ = {isa = PBXBuildFile; fileRef = 6390A6DC140CA3D6865A66FF /* SeparatorRoomTimelineView.swift */; };
 		4A2E0DBB63919AC8309B6D40 /* SettingsViewModel.swift in Sources */ = {isa = PBXBuildFile; fileRef = 0A191D3FDB995309C7E2DE7D /* SettingsViewModel.swift */; };
-<<<<<<< HEAD
-		4B8A2C45FF906ADBB1F5C3B4 /* UserIndicatorQueueTests.swift in Sources */ = {isa = PBXBuildFile; fileRef = 04E1273CC3BC3E471AF87BE5 /* UserIndicatorQueueTests.swift */; };
 		4CDCC16AA2A65EF7AC3B89E3 /* MXLogger.m in Sources */ = {isa = PBXBuildFile; fileRef = EF188681D6B6068CFAEAFC3F /* MXLogger.m */; };
-		4D23C56053013437C35E511E /* ActivityIndicatorPresenterType.swift in Sources */ = {isa = PBXBuildFile; fileRef = 85C2318DF4C0E601EEE31F84 /* ActivityIndicatorPresenterType.swift */; };
-=======
->>>>>>> 276daf03
 		4D970CB606276717B43E2332 /* TimelineItemList.swift in Sources */ = {isa = PBXBuildFile; fileRef = 804F9B0FABE093C7284CD09B /* TimelineItemList.swift */; };
 		4E945AD6862C403F74E57755 /* RoomTimelineItemFactory.swift in Sources */ = {isa = PBXBuildFile; fileRef = 105B2A8426404EF66F00CFDB /* RoomTimelineItemFactory.swift */; };
 		4FC1EFE4968A259CBBACFAFB /* RoomProxy.swift in Sources */ = {isa = PBXBuildFile; fileRef = A65F140F9FE5E8D4DAEFF354 /* RoomProxy.swift */; };
@@ -166,54 +147,35 @@
 		51DB67C5B5BC68B0A6FF54D4 /* MockRoomProxy.swift in Sources */ = {isa = PBXBuildFile; fileRef = 3ACBDC1D28EFB7789EB467E0 /* MockRoomProxy.swift */; };
 		524C9C31EF8D58C2249F8A10 /* sample_screenshot.png in Resources */ = {isa = PBXBuildFile; fileRef = 9414DCADBDF9D6C4B806F61E /* sample_screenshot.png */; };
 		5375902175B2FEA2949D7D74 /* LoginScreen.swift in Sources */ = {isa = PBXBuildFile; fileRef = 4CDDDDD9FE1A699D23A5E096 /* LoginScreen.swift */; };
-<<<<<<< HEAD
-		53B9C2240C2F5533246EE230 /* RectangleToastView.swift in Sources */ = {isa = PBXBuildFile; fileRef = 6235E1CE00A6D989D7DB6D47 /* RectangleToastView.swift */; };
 		53DEF39F0C4DE02E3FC56D91 /* SwiftyBeaver in Frameworks */ = {isa = PBXBuildFile; productRef = AC5D19D7A65EB05A9704FB44 /* SwiftyBeaver */; };
-=======
->>>>>>> 276daf03
 		541374590CA7E8318BD480FD /* Localizable.stringsdict in Resources */ = {isa = PBXBuildFile; fileRef = 187853A7E643995EE49FAD43 /* Localizable.stringsdict */; };
 		5455147CAC63F71E48F7D699 /* NSELogger.swift in Sources */ = {isa = PBXBuildFile; fileRef = D3D455BC2423D911A62ACFB2 /* NSELogger.swift */; };
 		54C774874BED4A8FAD1F22FE /* AnalyticsConfiguration.swift in Sources */ = {isa = PBXBuildFile; fileRef = D77B3D4950F1707E66E4A45A /* AnalyticsConfiguration.swift */; };
 		563A05B43207D00A6B698211 /* OIDCService.swift in Sources */ = {isa = PBXBuildFile; fileRef = 9010EE0CC913D095887EF36E /* OIDCService.swift */; };
 		56F0A22972A3BB519DA2261C /* HomeScreenViewModelProtocol.swift in Sources */ = {isa = PBXBuildFile; fileRef = 24F5530B2212862FA4BEFF2D /* HomeScreenViewModelProtocol.swift */; };
-<<<<<<< HEAD
-		5B2C4C17888FC095ED6880B2 /* SplashViewController.xib in Resources */ = {isa = PBXBuildFile; fileRef = 48971F1FFD7FC5C466889FC7 /* SplashViewController.xib */; };
 		5B8B51CEC4717AF487794685 /* NotificationServiceProxy.swift in Sources */ = {isa = PBXBuildFile; fileRef = 0B490675B8E31423AF116BDA /* NotificationServiceProxy.swift */; };
 		5C02841B2A86327B2C377682 /* NotificationConstants.swift in Sources */ = {isa = PBXBuildFile; fileRef = C830A64609CBD152F06E0457 /* NotificationConstants.swift */; };
 		5C8AFBF168A41E20835F3B86 /* LoginScreenUITests.swift in Sources */ = {isa = PBXBuildFile; fileRef = 1DB34B0C74CD242FED9DD069 /* LoginScreenUITests.swift */; };
 		5D430CDE11EAC3E8E6B80A66 /* RoomTimelineViewFactory.swift in Sources */ = {isa = PBXBuildFile; fileRef = 3FEE631F3A4AFDC6652DD9DA /* RoomTimelineViewFactory.swift */; };
 		5D70FAE4D2BF4553AFFFFE41 /* NotificationItemProxy.swift in Sources */ = {isa = PBXBuildFile; fileRef = 25F7FE40EF7490A7E09D7BE6 /* NotificationItemProxy.swift */; };
-		5E0F2E612718BB4397A6D40A /* TextRoomTimelineView.swift in Sources */ = {isa = PBXBuildFile; fileRef = F9E785D5137510481733A3E8 /* TextRoomTimelineView.swift */; };
-		5E1FCC43B738941D5A5F1794 /* SplashScreenViewModelProtocol.swift in Sources */ = {isa = PBXBuildFile; fileRef = 6B73A8C3118EAC7BF3F3EE7A /* SplashScreenViewModelProtocol.swift */; };
-		5E25568E1CDAD983517E58B5 /* MediaSourceProxy.swift in Sources */ = {isa = PBXBuildFile; fileRef = 179423E34EE846E048E49CBF /* MediaSourceProxy.swift */; };
-		5F06AD3C66884CE793AE6119 /* FileManager.swift in Sources */ = {isa = PBXBuildFile; fileRef = 04DF593C3F7AF4B2FBAEB05D /* FileManager.swift */; };
-=======
-		5C8AFBF168A41E20835F3B86 /* LoginScreenUITests.swift in Sources */ = {isa = PBXBuildFile; fileRef = 1DB34B0C74CD242FED9DD069 /* LoginScreenUITests.swift */; };
-		5D430CDE11EAC3E8E6B80A66 /* RoomTimelineViewFactory.swift in Sources */ = {isa = PBXBuildFile; fileRef = 3FEE631F3A4AFDC6652DD9DA /* RoomTimelineViewFactory.swift */; };
 		5D7960B32C350FA93F48D02B /* OnboardingModels.swift in Sources */ = {isa = PBXBuildFile; fileRef = BB33A751BFDA223BDD106EC0 /* OnboardingModels.swift */; };
 		5D9F0695DC6C0057F85C12B6 /* UserNotificationController.swift in Sources */ = {isa = PBXBuildFile; fileRef = 1113CA0A67B4AA227AAFB63B /* UserNotificationController.swift */; };
 		5E0F2E612718BB4397A6D40A /* TextRoomTimelineView.swift in Sources */ = {isa = PBXBuildFile; fileRef = F9E785D5137510481733A3E8 /* TextRoomTimelineView.swift */; };
+		5E25568E1CDAD983517E58B5 /* MediaSourceProxy.swift in Sources */ = {isa = PBXBuildFile; fileRef = 179423E34EE846E048E49CBF /* MediaSourceProxy.swift */; };
 		5E540CAEF764D7FBD8D80776 /* VideoPlayerModels.swift in Sources */ = {isa = PBXBuildFile; fileRef = 1A3FC45B7643298BF361CEB1 /* VideoPlayerModels.swift */; };
->>>>>>> 276daf03
+		5F06AD3C66884CE793AE6119 /* FileManager.swift in Sources */ = {isa = PBXBuildFile; fileRef = 04DF593C3F7AF4B2FBAEB05D /* FileManager.swift */; };
 		5F1FDE49DFD0C680386E48F9 /* TemplateViewModelProtocol.swift in Sources */ = {isa = PBXBuildFile; fileRef = 2B80895CE021B49847BD7D74 /* TemplateViewModelProtocol.swift */; };
 		5F5488FBC9CFEB6F433D74A4 /* Localizable.strings in Resources */ = {isa = PBXBuildFile; fileRef = 7109E709A7738E6BCC4553E6 /* Localizable.strings */; };
 		60ED66E63A169E47489348A8 /* GZIP in Frameworks */ = {isa = PBXBuildFile; productRef = 2B788C81F6369D164ADEB917 /* GZIP */; };
 		6126CC51654E159804999E6A /* UNMutableNotificationContent.swift in Sources */ = {isa = PBXBuildFile; fileRef = 5741CD0691019B32FE74CE9E /* UNMutableNotificationContent.swift */; };
 		617624A97BDBB75ED3DD8156 /* RoomScreenViewModelProtocol.swift in Sources */ = {isa = PBXBuildFile; fileRef = A00C7A331B72C0F05C00392F /* RoomScreenViewModelProtocol.swift */; };
 		6298AB0906DDD3525CD78C6B /* SwiftState in Frameworks */ = {isa = PBXBuildFile; productRef = 9573B94B1C86C6DF751AF3FD /* SwiftState */; };
-<<<<<<< HEAD
-=======
-		62BBF5BE7B905222F0477FF2 /* MediaSource.swift in Sources */ = {isa = PBXBuildFile; fileRef = 8210612D17A39369480FC183 /* MediaSource.swift */; };
 		630E89EBB0F791208EEE6D11 /* FileRoomTimelineItem.swift in Sources */ = {isa = PBXBuildFile; fileRef = C00A7110B937C6AE2EF5D7D6 /* FileRoomTimelineItem.swift */; };
->>>>>>> 276daf03
 		63C9AF0FB8278AF1C0388A0C /* TemplateModels.swift in Sources */ = {isa = PBXBuildFile; fileRef = FAB10E673916D2B8D21FD197 /* TemplateModels.swift */; };
 		64F43D7390DA2A0AFD6BA911 /* VideoRoomTimelineView.swift in Sources */ = {isa = PBXBuildFile; fileRef = 1941C8817E6B6971BA4415F5 /* VideoRoomTimelineView.swift */; };
 		64FF5CB4E35971255872E1BB /* AuthenticationServiceProxyProtocol.swift in Sources */ = {isa = PBXBuildFile; fileRef = 4F0CB536D1C3CC15AA740CC6 /* AuthenticationServiceProxyProtocol.swift */; };
-<<<<<<< HEAD
 		652ACCF104A8CEF30788963C /* NotificationManager.swift in Sources */ = {isa = PBXBuildFile; fileRef = 1423AB065857FA546444DB15 /* NotificationManager.swift */; };
-=======
 		656427D3C59554E03ECD898E /* MediaPlayerCoordinator.swift in Sources */ = {isa = PBXBuildFile; fileRef = 41C2348F84A80F682E3A68D0 /* MediaPlayerCoordinator.swift */; };
->>>>>>> 276daf03
 		663E198678778F7426A9B27D /* Collection.swift in Sources */ = {isa = PBXBuildFile; fileRef = A9FAFE1C2149E6AC8156ED2B /* Collection.swift */; };
 		6647430A45B4A8E692909A8F /* EmoteRoomTimelineItem.swift in Sources */ = {isa = PBXBuildFile; fileRef = F77C060C2ACC4CB7336A29E7 /* EmoteRoomTimelineItem.swift */; };
 		67C05C50AD734283374605E3 /* MatrixEntityRegex.swift in Sources */ = {isa = PBXBuildFile; fileRef = 6AD1A853D605C2146B0DC028 /* MatrixEntityRegex.swift */; };
@@ -223,11 +185,7 @@
 		690ED5315B401238A3249DCB /* README.md in Resources */ = {isa = PBXBuildFile; fileRef = 3FDFF4C1153D263BAB93C1F3 /* README.md */; };
 		69BCBB4FB2DC3D61A28D3FD8 /* TimelineStyle.swift in Sources */ = {isa = PBXBuildFile; fileRef = 8DC2C9E0E15C79BBDA80F0A2 /* TimelineStyle.swift */; };
 		6A0E7551E0D1793245F34CDD /* ClientError.swift in Sources */ = {isa = PBXBuildFile; fileRef = D09A267106B9585D3D0CFC0D /* ClientError.swift */; };
-<<<<<<< HEAD
-		6A367F3D7A437A79B7D9A31C /* FullscreenLoadingViewPresenter.swift in Sources */ = {isa = PBXBuildFile; fileRef = 4112D04077F6709C5CA0A13E /* FullscreenLoadingViewPresenter.swift */; };
 		6A8BCFCBBCFE5E57FE9BEF12 /* Bundle.swift in Sources */ = {isa = PBXBuildFile; fileRef = B6E89E530A8E92EC44301CA1 /* Bundle.swift */; };
-=======
->>>>>>> 276daf03
 		6AC1DC1EAD9F7568360DA1BA /* ServerSelectionModels.swift in Sources */ = {isa = PBXBuildFile; fileRef = A30A1758E2B73EF38E7C42F8 /* ServerSelectionModels.swift */; };
 		6B15FF984906AAFCF9DC4F58 /* OnboardingUITests.swift in Sources */ = {isa = PBXBuildFile; fileRef = 0C88046D6A070D9827181C4D /* OnboardingUITests.swift */; };
 		6C67774E8387D44426718BD9 /* FilePreviewCoordinator.swift in Sources */ = {isa = PBXBuildFile; fileRef = ADB3A7BCE745626EC61EF3C3 /* FilePreviewCoordinator.swift */; };
@@ -241,11 +199,7 @@
 		7002C55A4C917F3715765127 /* MediaProviderProtocol.swift in Sources */ = {isa = PBXBuildFile; fileRef = C888BCD78E2A55DCE364F160 /* MediaProviderProtocol.swift */; };
 		706F79A39BDB32F592B8C2C7 /* UIKitBackgroundTask.swift in Sources */ = {isa = PBXBuildFile; fileRef = 92FCD9116ADDE820E4E30F92 /* UIKitBackgroundTask.swift */; };
 		7096FA3AC218D914E88BFB70 /* AggregratedReaction.swift in Sources */ = {isa = PBXBuildFile; fileRef = F15BE37BE2FB86E00C8D150A /* AggregratedReaction.swift */; };
-<<<<<<< HEAD
 		719E7AAD1F8E68F68F30FECD /* Task.swift in Sources */ = {isa = PBXBuildFile; fileRef = A40C19719687984FD9478FBE /* Task.swift */; };
-		72F6E890820FF606A7E276C8 /* SplashScreenPageView.swift in Sources */ = {isa = PBXBuildFile; fileRef = 24A534A4619D8FEFB6439FCC /* SplashScreenPageView.swift */; };
-=======
->>>>>>> 276daf03
 		7405B4824D45BA7C3D943E76 /* Application.swift in Sources */ = {isa = PBXBuildFile; fileRef = 7D0CBC76C80E04345E11F2DB /* Application.swift */; };
 		744C029EB6C43429926A0499 /* AnalyticsPromptViewModelProtocol.swift in Sources */ = {isa = PBXBuildFile; fileRef = C9A86C95340248A8B7BA9A43 /* AnalyticsPromptViewModelProtocol.swift */; };
 		74604ACFDBE7F54260E7B617 /* ApplicationProtocol.swift in Sources */ = {isa = PBXBuildFile; fileRef = A8903A9F615BBD0E6D7CD133 /* ApplicationProtocol.swift */; };
@@ -264,11 +218,8 @@
 		7BB31E67648CF32D2AB5E502 /* RoomScreenViewModel.swift in Sources */ = {isa = PBXBuildFile; fileRef = 9CE3C90E487B255B735D73C8 /* RoomScreenViewModel.swift */; };
 		7C1A7B594B2F8143F0DD0005 /* ElementXAttributeScope.swift in Sources */ = {isa = PBXBuildFile; fileRef = C024C151639C4E1B91FCC68B /* ElementXAttributeScope.swift */; };
 		7D1DAAA364A9A29D554BD24E /* PlaceholderAvatarImage.swift in Sources */ = {isa = PBXBuildFile; fileRef = 0950733DD4BA83EEE752E259 /* PlaceholderAvatarImage.swift */; };
-<<<<<<< HEAD
 		7E3B1F8D72573ED2FCB2D94B /* NotificationServiceProxyProtocol.swift in Sources */ = {isa = PBXBuildFile; fileRef = DCD5FEE195446A9E458DDDAF /* NotificationServiceProxyProtocol.swift */; };
-=======
 		7E7DF1867F98B0D10A6C0A63 /* FileCacheTests.swift in Sources */ = {isa = PBXBuildFile; fileRef = F3648F2FADEF2672D6A0D489 /* FileCacheTests.swift */; };
->>>>>>> 276daf03
 		7E91BAC17963ED41208F489B /* UserSessionStore.swift in Sources */ = {isa = PBXBuildFile; fileRef = 0E8BDC092D817B68CD9040C5 /* UserSessionStore.swift */; };
 		7F08F4BC1312075E2B5EAEFA /* AuthenticationServiceProxy.swift in Sources */ = {isa = PBXBuildFile; fileRef = CF48AF076424DBC1615C74AD /* AuthenticationServiceProxy.swift */; };
 		7F61F9ACD5EC9E845EF3EFBF /* BugReportServiceTests.swift in Sources */ = {isa = PBXBuildFile; fileRef = EFFD3200F9960D4996159F10 /* BugReportServiceTests.swift */; };
@@ -330,12 +281,8 @@
 		9D9690D2FD4CD26FF670620F /* AppDelegate.swift in Sources */ = {isa = PBXBuildFile; fileRef = C75EF87651B00A176AB08E97 /* AppDelegate.swift */; };
 		9DC5FB22B8F86C3B51E907C1 /* HomeScreenUITests.swift in Sources */ = {isa = PBXBuildFile; fileRef = 4D6E4C37E9F0E53D3DF951AC /* HomeScreenUITests.swift */; };
 		9E8AE387FD03E4F1C1B8815A /* SessionVerificationStateMachine.swift in Sources */ = {isa = PBXBuildFile; fileRef = C06FCD42EEFEFC220F14EAC5 /* SessionVerificationStateMachine.swift */; };
-<<<<<<< HEAD
-		A00DFC1DD3567B1EDC9F8D16 /* SplashScreenUITests.swift in Sources */ = {isa = PBXBuildFile; fileRef = 325A2B3278875554DDEB8A9B /* SplashScreenUITests.swift */; };
+		9F41FF9C53F7A6EAEA6259C9 /* InviteFriendsCoordinator.swift in Sources */ = {isa = PBXBuildFile; fileRef = 1F7AB0A148FCCAC28681C190 /* InviteFriendsCoordinator.swift */; };
 		A021827B528F1EDC9101CA58 /* AppCoordinatorProtocol.swift in Sources */ = {isa = PBXBuildFile; fileRef = FBC776F301D374A3298C69DA /* AppCoordinatorProtocol.swift */; };
-=======
-		9F41FF9C53F7A6EAEA6259C9 /* InviteFriendsCoordinator.swift in Sources */ = {isa = PBXBuildFile; fileRef = 1F7AB0A148FCCAC28681C190 /* InviteFriendsCoordinator.swift */; };
->>>>>>> 276daf03
 		A0A0D2A9564BDA3FDE2E360F /* FormattedBodyText.swift in Sources */ = {isa = PBXBuildFile; fileRef = F73FF1A33198F5FAE9D34B1F /* FormattedBodyText.swift */; };
 		A32517FB1CA0BBCE2BC75249 /* BugReportCoordinator.swift in Sources */ = {isa = PBXBuildFile; fileRef = AD6C07DA7D3FF193F7419F55 /* BugReportCoordinator.swift */; };
 		A33784831AD880A670CAA9F9 /* FileManager.swift in Sources */ = {isa = PBXBuildFile; fileRef = 04DF593C3F7AF4B2FBAEB05D /* FileManager.swift */; };
@@ -386,12 +333,7 @@
 		BB6B0B91CE11E06330017000 /* SessionVerificationScreen.swift in Sources */ = {isa = PBXBuildFile; fileRef = 8AC1A01C3A745BDF1D3697D3 /* SessionVerificationScreen.swift */; };
 		BCC3EDB7AD0902797CB4BBC2 /* MXLogger.m in Sources */ = {isa = PBXBuildFile; fileRef = EF188681D6B6068CFAEAFC3F /* MXLogger.m */; };
 		BCEC41FB1F2BB663183863E4 /* LoginServerInfoSection.swift in Sources */ = {isa = PBXBuildFile; fileRef = 7D379E13DD9D987470A3C70C /* LoginServerInfoSection.swift */; };
-<<<<<<< HEAD
-		BEEC06EFD30BFCA02F0FD559 /* UserIndicatorTests.swift in Sources */ = {isa = PBXBuildFile; fileRef = 5D8EA85D4F10D7445BB6368A /* UserIndicatorTests.swift */; };
-		BF35062D06888FA80BD139FF /* Presentable.swift in Sources */ = {isa = PBXBuildFile; fileRef = 5CB7F9D6FC121204D59E18DF /* Presentable.swift */; };
 		BFB534E338A3D949944FB2F5 /* NotificationServiceProxy.swift in Sources */ = {isa = PBXBuildFile; fileRef = 0B490675B8E31423AF116BDA /* NotificationServiceProxy.swift */; };
-=======
->>>>>>> 276daf03
 		BFD1AC03B6F8C5F5897D5B55 /* ReversedScrollView.swift in Sources */ = {isa = PBXBuildFile; fileRef = C2DE30233B57761F8AFEB415 /* ReversedScrollView.swift */; };
 		C3522917C0C367C403429EEC /* CoordinatorProtocol.swift in Sources */ = {isa = PBXBuildFile; fileRef = B251F5B4511D1CA0BA8361FE /* CoordinatorProtocol.swift */; };
 		C35CF4DAB1467FE1BBDC204B /* MessageTimelineItem.swift in Sources */ = {isa = PBXBuildFile; fileRef = EEAF1C75771D9DC75877F4B4 /* MessageTimelineItem.swift */; };
@@ -409,30 +351,20 @@
 		CB137BFB3E083C33E398A6CB /* Kingfisher in Frameworks */ = {isa = PBXBuildFile; productRef = 0DD568A494247444A4B56031 /* Kingfisher */; };
 		CB326BAB54E9B68658909E36 /* Benchmark.swift in Sources */ = {isa = PBXBuildFile; fileRef = 49EAD710A2C16EFF7C3EA16F /* Benchmark.swift */; };
 		CB498F4E27AA0545DCEF0F6F /* DeviceKit in Frameworks */ = {isa = PBXBuildFile; productRef = 4003BC24B24C9E63D3304177 /* DeviceKit */; };
-<<<<<<< HEAD
 		CB99B0FA38A4AC596F38CC13 /* KeychainControllerProtocol.swift in Sources */ = {isa = PBXBuildFile; fileRef = E5E94DCFEE803E5ABAE8ACCE /* KeychainControllerProtocol.swift */; };
-		CC736DA1AA8F8B9FD8785009 /* ScreenshotDetector.swift in Sources */ = {isa = PBXBuildFile; fileRef = F5C4AF6E3885730CD560311C /* ScreenshotDetector.swift */; };
-		CD6A72B65D3B6076F4045C30 /* PHGPostHogConfiguration.swift in Sources */ = {isa = PBXBuildFile; fileRef = A6B891A6DA826E2461DBB40F /* PHGPostHogConfiguration.swift */; };
-		CE1694C7BB93C3311524EF28 /* Untranslated.strings in Resources */ = {isa = PBXBuildFile; fileRef = D2F7194F440375338F8E2487 /* Untranslated.strings */; };
-		CE7A715947ABAB1DEB5C21D7 /* SplashScreenCoordinator.swift in Sources */ = {isa = PBXBuildFile; fileRef = 0F7A812F160E75B69A9181A2 /* SplashScreenCoordinator.swift */; };
-		CE9530A4CA661E090635C2F2 /* NotificationItemProxy.swift in Sources */ = {isa = PBXBuildFile; fileRef = 25F7FE40EF7490A7E09D7BE6 /* NotificationItemProxy.swift */; };
-=======
 		CBF64DE774298D773DBD5354 /* VideoPlayerScreen.swift in Sources */ = {isa = PBXBuildFile; fileRef = 0DB634B42CFE667112369D57 /* VideoPlayerScreen.swift */; };
 		CC736DA1AA8F8B9FD8785009 /* ScreenshotDetector.swift in Sources */ = {isa = PBXBuildFile; fileRef = F5C4AF6E3885730CD560311C /* ScreenshotDetector.swift */; };
 		CD6A72B65D3B6076F4045C30 /* PHGPostHogConfiguration.swift in Sources */ = {isa = PBXBuildFile; fileRef = A6B891A6DA826E2461DBB40F /* PHGPostHogConfiguration.swift */; };
 		CE1694C7BB93C3311524EF28 /* Untranslated.strings in Resources */ = {isa = PBXBuildFile; fileRef = D2F7194F440375338F8E2487 /* Untranslated.strings */; };
 		CE7148E80F09B7305E026AC6 /* OnboardingViewModel.swift in Sources */ = {isa = PBXBuildFile; fileRef = C1198B925F4A88DA74083662 /* OnboardingViewModel.swift */; };
->>>>>>> 276daf03
+		CE9530A4CA661E090635C2F2 /* NotificationItemProxy.swift in Sources */ = {isa = PBXBuildFile; fileRef = 25F7FE40EF7490A7E09D7BE6 /* NotificationItemProxy.swift */; };
 		CEB8FB1269DE20536608B957 /* LoginMode.swift in Sources */ = {isa = PBXBuildFile; fileRef = 4B41FABA2B0AEF4389986495 /* LoginMode.swift */; };
 		CF82143AA4A4F7BD11D22946 /* RoomTimelineViewProvider.swift in Sources */ = {isa = PBXBuildFile; fileRef = ACB6C5E4950B6C9842F35A38 /* RoomTimelineViewProvider.swift */; };
 		D034A195A3494E38BF060485 /* MockSessionVerificationControllerProxy.swift in Sources */ = {isa = PBXBuildFile; fileRef = D1A9CCCF53495CF3D7B19FCE /* MockSessionVerificationControllerProxy.swift */; };
 		D05A193AE63030F2CFCE2E9C /* UITestScreenIdentifier.swift in Sources */ = {isa = PBXBuildFile; fileRef = CC6FE34A0A47D010BBB4D4D4 /* UITestScreenIdentifier.swift */; };
 		D0619D2E6B9C511190FBEB95 /* RoomMessageProtocol.swift in Sources */ = {isa = PBXBuildFile; fileRef = 607974D08BD2AF83725D817A /* RoomMessageProtocol.swift */; };
-<<<<<<< HEAD
 		D2D70B5DB1A5E4AF0CD88330 /* target.yml in Resources */ = {isa = PBXBuildFile; fileRef = 033DB41C51865A2E83174E87 /* target.yml */; };
-=======
 		D3E603A5E9D529CF293E1BF9 /* VideoPlayerCoordinator.swift in Sources */ = {isa = PBXBuildFile; fileRef = D1651A532305027D3F605E2B /* VideoPlayerCoordinator.swift */; };
->>>>>>> 276daf03
 		D5EA4C6C80579279770D5804 /* ImageRoomTimelineView.swift in Sources */ = {isa = PBXBuildFile; fileRef = D0A45283CF1DB96E583BECA6 /* ImageRoomTimelineView.swift */; };
 		D6417E5A799C3C7F14F9EC0A /* SessionVerificationViewModelProtocol.swift in Sources */ = {isa = PBXBuildFile; fileRef = B3069ADED46D063202FE7698 /* SessionVerificationViewModelProtocol.swift */; };
 		D79F0F852C6A4255D5E616D2 /* UserNotificationControllerProtocol.swift in Sources */ = {isa = PBXBuildFile; fileRef = 8ED2D2F6A137A95EA50413BE /* UserNotificationControllerProtocol.swift */; };
@@ -467,41 +399,23 @@
 		EE4F5601356228FF72FC56B6 /* MockClientProxy.swift in Sources */ = {isa = PBXBuildFile; fileRef = 3F40F48279322E504153AB0D /* MockClientProxy.swift */; };
 		EE8491AD81F47DF3C192497B /* DecorationTimelineItemProtocol.swift in Sources */ = {isa = PBXBuildFile; fileRef = 184CF8C196BE143AE226628D /* DecorationTimelineItemProtocol.swift */; };
 		EEC40663922856C65D1E0DF5 /* KeychainControllerTests.swift in Sources */ = {isa = PBXBuildFile; fileRef = FDB9C37196A4C79F24CE80C6 /* KeychainControllerTests.swift */; };
-<<<<<<< HEAD
 		EF7924005216B8189898F370 /* BackgroundTaskProtocol.swift in Sources */ = {isa = PBXBuildFile; fileRef = 2CA028DCD4157F9A1F999827 /* BackgroundTaskProtocol.swift */; };
-		EF99A92701E401C4CD5ADC50 /* SplashScreenModels.swift in Sources */ = {isa = PBXBuildFile; fileRef = DCE978A6118C131D7F2A04B3 /* SplashScreenModels.swift */; };
-=======
->>>>>>> 276daf03
 		F040ABFEB0A2B142D948BA12 /* Untranslated.stringsdict in Resources */ = {isa = PBXBuildFile; fileRef = F75DF9500D69A3AAF8339E69 /* Untranslated.stringsdict */; };
 		F06CE9132855E81EBB6DDC32 /* KeychainAccess in Frameworks */ = {isa = PBXBuildFile; productRef = 800631D7250B7F93195035F1 /* KeychainAccess */; };
 		F0F82C3C848C865C3098AA52 /* Sentry in Frameworks */ = {isa = PBXBuildFile; productRef = 67E7A6F388D3BF85767609D9 /* Sentry */; };
-<<<<<<< HEAD
+		F257F964493A9CD02A6F720C /* OnboardingPageView.swift in Sources */ = {isa = PBXBuildFile; fileRef = 1DF2717AB91060260E5F4781 /* OnboardingPageView.swift */; };
 		F425C3F85BFF28C9AC593F52 /* MockNotificationManager.swift in Sources */ = {isa = PBXBuildFile; fileRef = 96561CC53F7C1E24D4C292E4 /* MockNotificationManager.swift */; };
 		F508683B76EF7B23BB2CBD6D /* TimelineItemPlainStylerView.swift in Sources */ = {isa = PBXBuildFile; fileRef = 94BCC8A9C73C1F838122C645 /* TimelineItemPlainStylerView.swift */; };
-		F56261126E368C831B3DE976 /* NavigationRouterType.swift in Sources */ = {isa = PBXBuildFile; fileRef = 752DEC02D93AFF46BC13313A /* NavigationRouterType.swift */; };
 		F61AFA8BF2E739FBC30472F5 /* NotificationServiceProxyProtocol.swift in Sources */ = {isa = PBXBuildFile; fileRef = DCD5FEE195446A9E458DDDAF /* NotificationServiceProxyProtocol.swift */; };
-=======
-		F257F964493A9CD02A6F720C /* OnboardingPageView.swift in Sources */ = {isa = PBXBuildFile; fileRef = 1DF2717AB91060260E5F4781 /* OnboardingPageView.swift */; };
-		F508683B76EF7B23BB2CBD6D /* TimelineItemPlainStylerView.swift in Sources */ = {isa = PBXBuildFile; fileRef = 94BCC8A9C73C1F838122C645 /* TimelineItemPlainStylerView.swift */; };
->>>>>>> 276daf03
 		F656F92A63D3DC1978D79427 /* AnalyticsEvents in Frameworks */ = {isa = PBXBuildFile; productRef = 2A3F7BCCB18C15B30CCA39A9 /* AnalyticsEvents */; };
 		F6E860FF7B18B81DF43B30B8 /* EncryptedRoomTimelineItem.swift in Sources */ = {isa = PBXBuildFile; fileRef = B3FA7C8D4EF2B1873C180ED7 /* EncryptedRoomTimelineItem.swift */; };
 		F6F49E37272AD7397CD29A01 /* HomeScreenViewModelTests.swift in Sources */ = {isa = PBXBuildFile; fileRef = 505208F28007C0FEC14E1FF0 /* HomeScreenViewModelTests.swift */; };
 		F7567DD6635434E8C563BF85 /* AnalyticsClientProtocol.swift in Sources */ = {isa = PBXBuildFile; fileRef = E3B97591B2D3D4D67553506D /* AnalyticsClientProtocol.swift */; };
-<<<<<<< HEAD
-		F75C4222D52B643214D5E623 /* UITestsRootView.swift in Sources */ = {isa = PBXBuildFile; fileRef = 81740EEAFDF0D34C5E10D0DF /* UITestsRootView.swift */; };
 		F9981191DC408AED537C1749 /* MediaProxy.swift in Sources */ = {isa = PBXBuildFile; fileRef = E12C9E0B61A77C7F0EE7918C /* MediaProxy.swift */; };
-=======
->>>>>>> 276daf03
 		F99FB21EFC6D99D247FE7CBE /* Kingfisher in Frameworks */ = {isa = PBXBuildFile; productRef = DE8DC9B3FBA402117DC4C49F /* Kingfisher */; };
 		F9F6D2883BBEBB9A3789A137 /* OnboardingViewModelTests.swift in Sources */ = {isa = PBXBuildFile; fileRef = 00A941F289F6AB876BA3361A /* OnboardingViewModelTests.swift */; };
 		FA9C427FFB11B1AA2DCC5602 /* RoomProxyProtocol.swift in Sources */ = {isa = PBXBuildFile; fileRef = 47111410B6E659A697D472B5 /* RoomProxyProtocol.swift */; };
-<<<<<<< HEAD
 		FBCD77D557AACBE9B445133A /* MediaProxy.swift in Sources */ = {isa = PBXBuildFile; fileRef = E12C9E0B61A77C7F0EE7918C /* MediaProxy.swift */; };
-		FC6B7436C3A5B3D0565227D5 /* ActivityIndicatorView.swift in Sources */ = {isa = PBXBuildFile; fileRef = AF05352F28D4E7336228E9F4 /* ActivityIndicatorView.swift */; };
-		FCB640C576292BEAF7FA3B2E /* SplashViewController.swift in Sources */ = {isa = PBXBuildFile; fileRef = C9F395A2E917115C7AAF7F34 /* SplashViewController.swift */; };
-=======
->>>>>>> 276daf03
 		FCD3F2B82CAB29A07887A127 /* KeychainAccess in Frameworks */ = {isa = PBXBuildFile; productRef = 2B43F2AF7456567FE37270A7 /* KeychainAccess */; };
 		FE4593FC2A02AAF92E089565 /* ElementAnimations.swift in Sources */ = {isa = PBXBuildFile; fileRef = EF1593DD87F974F8509BB619 /* ElementAnimations.swift */; };
 		FE79E2BCCF69E8BF4D21E15A /* RoomMessageFactory.swift in Sources */ = {isa = PBXBuildFile; fileRef = FA154570F693D93513E584C1 /* RoomMessageFactory.swift */; };
@@ -561,11 +475,7 @@
 		02A942134E3F375E875D330A /* UNNotificationAttachment.swift */ = {isa = PBXFileReference; lastKnownFileType = sourcecode.swift; path = UNNotificationAttachment.swift; sourceTree = "<group>"; };
 		033DB41C51865A2E83174E87 /* target.yml */ = {isa = PBXFileReference; lastKnownFileType = text.yaml; path = target.yml; sourceTree = "<group>"; };
 		04BBC9E08250EF92ADE89CFD /* sr-Latn */ = {isa = PBXFileReference; lastKnownFileType = text.plist.strings; name = "sr-Latn"; path = "sr-Latn.lproj/Localizable.strings"; sourceTree = "<group>"; };
-<<<<<<< HEAD
 		04DF593C3F7AF4B2FBAEB05D /* FileManager.swift */ = {isa = PBXFileReference; lastKnownFileType = sourcecode.swift; path = FileManager.swift; sourceTree = "<group>"; };
-		04E1273CC3BC3E471AF87BE5 /* UserIndicatorQueueTests.swift */ = {isa = PBXFileReference; lastKnownFileType = sourcecode.swift; path = UserIndicatorQueueTests.swift; sourceTree = "<group>"; };
-=======
->>>>>>> 276daf03
 		054F469E433864CC6FE6EE8E /* ServerSelectionUITests.swift */ = {isa = PBXFileReference; lastKnownFileType = sourcecode.swift; path = ServerSelectionUITests.swift; sourceTree = "<group>"; };
 		057B747CF045D3C6C30EAB2C /* fi */ = {isa = PBXFileReference; lastKnownFileType = text.plist.stringsdict; name = fi; path = fi.lproj/Localizable.stringsdict; sourceTree = "<group>"; };
 		0776771332259AB1C9661430 /* MXLog.h */ = {isa = PBXFileReference; lastKnownFileType = sourcecode.c.h; path = MXLog.h; sourceTree = "<group>"; };
@@ -585,11 +495,8 @@
 		0C13A92C1E9C79F055B8133D /* ar */ = {isa = PBXFileReference; lastKnownFileType = text.plist.stringsdict; name = ar; path = ar.lproj/Localizable.stringsdict; sourceTree = "<group>"; };
 		0C88046D6A070D9827181C4D /* OnboardingUITests.swift */ = {isa = PBXFileReference; lastKnownFileType = sourcecode.swift; path = OnboardingUITests.swift; sourceTree = "<group>"; };
 		0CB569EAA5017B5B23970655 /* pt */ = {isa = PBXFileReference; lastKnownFileType = text.plist.strings; name = pt; path = pt.lproj/Localizable.strings; sourceTree = "<group>"; };
-<<<<<<< HEAD
 		0D8F620C8B314840D8602E3F /* NSE.appex */ = {isa = PBXFileReference; includeInIndex = 0; lastKnownFileType = "wrapper.app-extension"; path = NSE.appex; sourceTree = BUILT_PRODUCTS_DIR; };
-=======
 		0DB634B42CFE667112369D57 /* VideoPlayerScreen.swift */ = {isa = PBXFileReference; lastKnownFileType = sourcecode.swift; path = VideoPlayerScreen.swift; sourceTree = "<group>"; };
->>>>>>> 276daf03
 		0DD16CE9A66C9040B066AD60 /* vi */ = {isa = PBXFileReference; lastKnownFileType = text.plist.stringsdict; name = vi; path = vi.lproj/Localizable.stringsdict; sourceTree = "<group>"; };
 		0DE6C5C756E1393202BA95CD /* UserNotificationControllerTests.swift */ = {isa = PBXFileReference; lastKnownFileType = sourcecode.swift; path = UserNotificationControllerTests.swift; sourceTree = "<group>"; };
 		0E7062F88E9D5F79C8A80524 /* th */ = {isa = PBXFileReference; lastKnownFileType = text.plist.stringsdict; name = th; path = th.lproj/Localizable.stringsdict; sourceTree = "<group>"; };
@@ -712,11 +619,8 @@
 		47EBB5D698CE9A25BB553A2D /* Strings.swift */ = {isa = PBXFileReference; lastKnownFileType = sourcecode.swift; path = Strings.swift; sourceTree = "<group>"; };
 		48CE6BF18E542B32FA52CE06 /* fa */ = {isa = PBXFileReference; lastKnownFileType = text.plist.stringsdict; name = fa; path = fa.lproj/Localizable.stringsdict; sourceTree = "<group>"; };
 		49193CB0C248D621A96FB2AA /* bg */ = {isa = PBXFileReference; lastKnownFileType = text.plist.strings; name = bg; path = bg.lproj/Localizable.strings; sourceTree = "<group>"; };
-<<<<<<< HEAD
 		4959CECEC984B3995616F427 /* DataProtectionManager.swift */ = {isa = PBXFileReference; lastKnownFileType = sourcecode.swift; path = DataProtectionManager.swift; sourceTree = "<group>"; };
-=======
 		495D3EC4972639C1A87DDF8E /* NavigationController.swift */ = {isa = PBXFileReference; lastKnownFileType = sourcecode.swift; path = NavigationController.swift; sourceTree = "<group>"; };
->>>>>>> 276daf03
 		4990FDBDA96B88E214F92F48 /* SettingsModels.swift */ = {isa = PBXFileReference; lastKnownFileType = sourcecode.swift; path = SettingsModels.swift; sourceTree = "<group>"; };
 		49D2C8E66E83EA578A7F318A /* Info.plist */ = {isa = PBXFileReference; lastKnownFileType = text.plist; path = Info.plist; sourceTree = "<group>"; };
 		49E751D7EDB6043238111D90 /* UNNotificationRequest.swift */ = {isa = PBXFileReference; lastKnownFileType = sourcecode.swift; path = UNNotificationRequest.swift; sourceTree = "<group>"; };
@@ -748,12 +652,8 @@
 		55D7187F6B0C0A651AC3DFFA /* in */ = {isa = PBXFileReference; lastKnownFileType = text.plist.strings; name = in; path = in.lproj/Localizable.strings; sourceTree = "<group>"; };
 		55EA4B03F92F31EAA83B3F7B /* FilePreviewModels.swift */ = {isa = PBXFileReference; lastKnownFileType = sourcecode.swift; path = FilePreviewModels.swift; sourceTree = "<group>"; };
 		55F30E764BED111C81739844 /* SoftLogoutUITests.swift */ = {isa = PBXFileReference; lastKnownFileType = sourcecode.swift; path = SoftLogoutUITests.swift; sourceTree = "<group>"; };
-<<<<<<< HEAD
-		56F01DD1BBD4450E18115916 /* LabelledActivityIndicatorView.swift */ = {isa = PBXFileReference; lastKnownFileType = sourcecode.swift; path = LabelledActivityIndicatorView.swift; sourceTree = "<group>"; };
+		56C1BCB9E83B09A45387FCA2 /* EncryptedRoomTimelineView.swift */ = {isa = PBXFileReference; lastKnownFileType = sourcecode.swift; path = EncryptedRoomTimelineView.swift; sourceTree = "<group>"; };
 		5741CD0691019B32FE74CE9E /* UNMutableNotificationContent.swift */ = {isa = PBXFileReference; lastKnownFileType = sourcecode.swift; path = UNMutableNotificationContent.swift; sourceTree = "<group>"; };
-=======
-		56C1BCB9E83B09A45387FCA2 /* EncryptedRoomTimelineView.swift */ = {isa = PBXFileReference; lastKnownFileType = sourcecode.swift; path = EncryptedRoomTimelineView.swift; sourceTree = "<group>"; };
->>>>>>> 276daf03
 		5773C86AF04AEF26515AD00C /* sl */ = {isa = PBXFileReference; lastKnownFileType = text.plist.strings; name = sl; path = sl.lproj/Localizable.strings; sourceTree = "<group>"; };
 		5872785B9C7934940146BFBA /* MXLogger.h */ = {isa = PBXFileReference; lastKnownFileType = sourcecode.c.h; path = MXLogger.h; sourceTree = "<group>"; };
 		5B2F9D5C39A4494D19F33E38 /* SettingsViewModelProtocol.swift */ = {isa = PBXFileReference; lastKnownFileType = sourcecode.swift; path = SettingsViewModelProtocol.swift; sourceTree = "<group>"; };
@@ -783,11 +683,6 @@
 		6A6C4BE591FE5C38CE9C7EF3 /* UserProperties+Element.swift */ = {isa = PBXFileReference; lastKnownFileType = sourcecode.swift; path = "UserProperties+Element.swift"; sourceTree = "<group>"; };
 		6A901D95158B02CA96C79C7F /* InfoPlist.swift */ = {isa = PBXFileReference; lastKnownFileType = sourcecode.swift; path = InfoPlist.swift; sourceTree = "<group>"; };
 		6AD1A853D605C2146B0DC028 /* MatrixEntityRegex.swift */ = {isa = PBXFileReference; lastKnownFileType = sourcecode.swift; path = MatrixEntityRegex.swift; sourceTree = "<group>"; };
-<<<<<<< HEAD
-		6B73A8C3118EAC7BF3F3EE7A /* SplashScreenViewModelProtocol.swift */ = {isa = PBXFileReference; lastKnownFileType = sourcecode.swift; path = SplashScreenViewModelProtocol.swift; sourceTree = "<group>"; };
-=======
-		6B275C686F8253E655E42BA3 /* FileManager.swift */ = {isa = PBXFileReference; lastKnownFileType = sourcecode.swift; path = FileManager.swift; sourceTree = "<group>"; };
->>>>>>> 276daf03
 		6BC38904A9663F7FAFD47457 /* SoftLogoutViewModelProtocol.swift */ = {isa = PBXFileReference; lastKnownFileType = sourcecode.swift; path = SoftLogoutViewModelProtocol.swift; sourceTree = "<group>"; };
 		6D4777F0142E330A75C46FE4 /* SessionVerificationUITests.swift */ = {isa = PBXFileReference; lastKnownFileType = sourcecode.swift; path = SessionVerificationUITests.swift; sourceTree = "<group>"; };
 		6DB53055CB130F0651C70763 /* da */ = {isa = PBXFileReference; lastKnownFileType = text.plist.strings; name = da; path = da.lproj/Localizable.strings; sourceTree = "<group>"; };
@@ -802,11 +697,7 @@
 		72D03D36422177EF01905D20 /* ca */ = {isa = PBXFileReference; lastKnownFileType = text.plist.strings; name = ca; path = ca.lproj/Localizable.strings; sourceTree = "<group>"; };
 		72F37B5DA798C9AE436F2C2C /* AttributedStringBuilderProtocol.swift */ = {isa = PBXFileReference; lastKnownFileType = sourcecode.swift; path = AttributedStringBuilderProtocol.swift; sourceTree = "<group>"; };
 		73FC861755C6388F62B9280A /* Analytics.swift */ = {isa = PBXFileReference; lastKnownFileType = sourcecode.swift; path = Analytics.swift; sourceTree = "<group>"; };
-<<<<<<< HEAD
 		748AE77AC3B0A01223033B87 /* Info.plist */ = {isa = PBXFileReference; lastKnownFileType = text.plist; path = Info.plist; sourceTree = "<group>"; };
-		752DEC02D93AFF46BC13313A /* NavigationRouterType.swift */ = {isa = PBXFileReference; lastKnownFileType = sourcecode.swift; path = NavigationRouterType.swift; sourceTree = "<group>"; };
-=======
->>>>>>> 276daf03
 		799A3A11C434296ED28F87C8 /* iw */ = {isa = PBXFileReference; lastKnownFileType = text.plist.strings; name = iw; path = iw.lproj/Localizable.strings; sourceTree = "<group>"; };
 		7AB7ED3A898B07976F3AA90F /* BugReportViewModelTests.swift */ = {isa = PBXFileReference; lastKnownFileType = sourcecode.swift; path = BugReportViewModelTests.swift; sourceTree = "<group>"; };
 		7B04BD3874D736127A8156B8 /* it */ = {isa = PBXFileReference; lastKnownFileType = text.plist.strings; name = it; path = it.lproj/Localizable.strings; sourceTree = "<group>"; };
@@ -857,11 +748,7 @@
 		93CF7B19FFCF8EFBE0A8696A /* RoomScreenViewModelTests.swift */ = {isa = PBXFileReference; lastKnownFileType = sourcecode.swift; path = RoomScreenViewModelTests.swift; sourceTree = "<group>"; };
 		9414DCADBDF9D6C4B806F61E /* sample_screenshot.png */ = {isa = PBXFileReference; lastKnownFileType = image.png; path = sample_screenshot.png; sourceTree = "<group>"; };
 		94BCC8A9C73C1F838122C645 /* TimelineItemPlainStylerView.swift */ = {isa = PBXFileReference; lastKnownFileType = sourcecode.swift; path = TimelineItemPlainStylerView.swift; sourceTree = "<group>"; };
-<<<<<<< HEAD
-		95CC95CD75B688E946438165 /* Coordinator.swift */ = {isa = PBXFileReference; lastKnownFileType = sourcecode.swift; path = Coordinator.swift; sourceTree = "<group>"; };
 		96561CC53F7C1E24D4C292E4 /* MockNotificationManager.swift */ = {isa = PBXFileReference; lastKnownFileType = sourcecode.swift; path = MockNotificationManager.swift; sourceTree = "<group>"; };
-=======
->>>>>>> 276daf03
 		96F37AB24AF5A006521D38D1 /* RoomMessageFactoryProtocol.swift */ = {isa = PBXFileReference; lastKnownFileType = sourcecode.swift; path = RoomMessageFactoryProtocol.swift; sourceTree = "<group>"; };
 		9772C1D2223108EB3131AEE4 /* zh-CN */ = {isa = PBXFileReference; lastKnownFileType = text.plist.strings; name = "zh-CN"; path = "zh-CN.lproj/Localizable.strings"; sourceTree = "<group>"; };
 		97755C01C3971474EFAD5367 /* AuthenticationIconImage.swift */ = {isa = PBXFileReference; lastKnownFileType = sourcecode.swift; path = AuthenticationIconImage.swift; sourceTree = "<group>"; };
@@ -989,12 +876,8 @@
 		D0ADFDC712027931F2216668 /* WeakKeyDictionary.swift */ = {isa = PBXFileReference; lastKnownFileType = sourcecode.swift; path = WeakKeyDictionary.swift; sourceTree = "<group>"; };
 		D1651A532305027D3F605E2B /* VideoPlayerCoordinator.swift */ = {isa = PBXFileReference; lastKnownFileType = sourcecode.swift; path = VideoPlayerCoordinator.swift; sourceTree = "<group>"; };
 		D1A9CCCF53495CF3D7B19FCE /* MockSessionVerificationControllerProxy.swift */ = {isa = PBXFileReference; lastKnownFileType = sourcecode.swift; path = MockSessionVerificationControllerProxy.swift; sourceTree = "<group>"; };
-<<<<<<< HEAD
 		D263254AFE5B7993FFBBF324 /* NSE.entitlements */ = {isa = PBXFileReference; lastKnownFileType = text.plist.entitlements; path = NSE.entitlements; sourceTree = "<group>"; };
-		D29EBCBFEC6FD0941749404D /* NavigationRouterStore.swift */ = {isa = PBXFileReference; lastKnownFileType = sourcecode.swift; path = NavigationRouterStore.swift; sourceTree = "<group>"; };
-=======
 		D2D783758EAE6A88C93564EB /* VideoPlayerViewModel.swift */ = {isa = PBXFileReference; lastKnownFileType = sourcecode.swift; path = VideoPlayerViewModel.swift; sourceTree = "<group>"; };
->>>>>>> 276daf03
 		D31DC8105C6233E5FFD9B84C /* element-x-ios */ = {isa = PBXFileReference; lastKnownFileType = folder; name = "element-x-ios"; path = .; sourceTree = SOURCE_ROOT; };
 		D33116993D54FADC0C721C1F /* Application.swift */ = {isa = PBXFileReference; lastKnownFileType = sourcecode.swift; path = Application.swift; sourceTree = "<group>"; };
 		D3D455BC2423D911A62ACFB2 /* NSELogger.swift */ = {isa = PBXFileReference; lastKnownFileType = sourcecode.swift; path = NSELogger.swift; sourceTree = "<group>"; };
@@ -1010,11 +893,7 @@
 		DBD460ED7ED1E03B85DEA25C /* TemplateCoordinator.swift */ = {isa = PBXFileReference; lastKnownFileType = sourcecode.swift; path = TemplateCoordinator.swift; sourceTree = "<group>"; };
 		DBFEAC3AC691CBB84983E275 /* ElementXTests.swift */ = {isa = PBXFileReference; lastKnownFileType = sourcecode.swift; path = ElementXTests.swift; sourceTree = "<group>"; };
 		DC77FC5C4F2000133047AA27 /* SoftLogoutModels.swift */ = {isa = PBXFileReference; lastKnownFileType = sourcecode.swift; path = SoftLogoutModels.swift; sourceTree = "<group>"; };
-<<<<<<< HEAD
 		DCD5FEE195446A9E458DDDAF /* NotificationServiceProxyProtocol.swift */ = {isa = PBXFileReference; lastKnownFileType = sourcecode.swift; path = NotificationServiceProxyProtocol.swift; sourceTree = "<group>"; };
-		DCE978A6118C131D7F2A04B3 /* SplashScreenModels.swift */ = {isa = PBXFileReference; lastKnownFileType = sourcecode.swift; path = SplashScreenModels.swift; sourceTree = "<group>"; };
-=======
->>>>>>> 276daf03
 		DD667C4BB98CF4F3FE2CE3B0 /* LoginCoordinator.swift */ = {isa = PBXFileReference; lastKnownFileType = sourcecode.swift; path = LoginCoordinator.swift; sourceTree = "<group>"; };
 		DED59F9EFF273BFA2055FFDF /* BugReportScreen.swift */ = {isa = PBXFileReference; lastKnownFileType = sourcecode.swift; path = BugReportScreen.swift; sourceTree = "<group>"; };
 		DF05DA24F71B455E8EFEBC3B /* SessionVerificationViewModelTests.swift */ = {isa = PBXFileReference; lastKnownFileType = sourcecode.swift; path = SessionVerificationViewModelTests.swift; sourceTree = "<group>"; };
@@ -1348,17 +1227,6 @@
 			path = Helpers;
 			sourceTree = "<group>";
 		};
-<<<<<<< HEAD
-		3FDB9ADD4A6456674E748166 /* SupportingFiles */ = {
-			isa = PBXGroup;
-			children = (
-				EB02DA10F7372FEB61B68927 /* ElementX-NSE-Bridging-Header.h */,
-				748AE77AC3B0A01223033B87 /* Info.plist */,
-				D263254AFE5B7993FFBBF324 /* NSE.entitlements */,
-				033DB41C51865A2E83174E87 /* target.yml */,
-			);
-			path = SupportingFiles;
-=======
 		3F38EAC92E2281990E65DAF2 /* OnboardingScreen */ = {
 			isa = PBXGroup;
 			children = (
@@ -1369,7 +1237,17 @@
 				7B14834450AE76EEFDDBCBB8 /* View */,
 			);
 			path = OnboardingScreen;
->>>>>>> 276daf03
+			sourceTree = "<group>";
+		};
+		3FDB9ADD4A6456674E748166 /* SupportingFiles */ = {
+			isa = PBXGroup;
+			children = (
+				EB02DA10F7372FEB61B68927 /* ElementX-NSE-Bridging-Header.h */,
+				748AE77AC3B0A01223033B87 /* Info.plist */,
+				D263254AFE5B7993FFBBF324 /* NSE.entitlements */,
+				033DB41C51865A2E83174E87 /* target.yml */,
+			);
+			path = SupportingFiles;
 			sourceTree = "<group>";
 		};
 		4009BE2E791C16AC6EE39A7E /* BugReport */ = {
@@ -2030,6 +1908,23 @@
 			path = UI;
 			sourceTree = "<group>";
 		};
+		B04B538A859CD012755DC19C /* NSE */ = {
+			isa = PBXGroup;
+			children = (
+				864330656491EBAADA4901D3 /* Sources */,
+				3FDB9ADD4A6456674E748166 /* SupportingFiles */,
+			);
+			path = NSE;
+			sourceTree = "<group>";
+		};
+		B3E78735F63FA93FAAAF700A /* MockUserNotificationController.swift~refs */ = {
+			isa = PBXGroup;
+			children = (
+				F798CDE87F83A94B8BC2E18A /* remotes */,
+			);
+			path = "MockUserNotificationController.swift~refs";
+			sourceTree = "<group>";
+		};
 		B442FCF47E0A6F28D7D50A4D /* FilePreview */ = {
 			isa = PBXGroup;
 			children = (
@@ -2039,32 +1934,7 @@
 				C3F652E88106B855A2A55ADE /* FilePreviewViewModelProtocol.swift */,
 				DBF3259D9A7092A49E0FE642 /* View */,
 			);
-<<<<<<< HEAD
-			path = UserIndicators;
-			sourceTree = "<group>";
-		};
-		B04B538A859CD012755DC19C /* NSE */ = {
-			isa = PBXGroup;
-			children = (
-				864330656491EBAADA4901D3 /* Sources */,
-				3FDB9ADD4A6456674E748166 /* SupportingFiles */,
-			);
-			path = NSE;
-			sourceTree = "<group>";
-		};
-		B1A847595434E3DD177F5143 /* SplashScreen */ = {
-			isa = PBXGroup;
-			children = (
-				0F7A812F160E75B69A9181A2 /* SplashScreenCoordinator.swift */,
-				DCE978A6118C131D7F2A04B3 /* SplashScreenModels.swift */,
-				CF847B3C1873B8E81CEE7FAC /* SplashScreenViewModel.swift */,
-				6B73A8C3118EAC7BF3F3EE7A /* SplashScreenViewModelProtocol.swift */,
-				A19A5C94C2B8DC42606C1B4F /* View */,
-			);
-			path = SplashScreen;
-=======
 			path = FilePreview;
->>>>>>> 276daf03
 			sourceTree = "<group>";
 		};
 		B53CA9BECD3F97805E1432D0 /* HomeScreen */ = {
@@ -2141,6 +2011,13 @@
 			path = UITests;
 			sourceTree = "<group>";
 		};
+		C5A8A8B1C16BBFEA4B9D5988 /* origin */ = {
+			isa = PBXGroup;
+			children = (
+			);
+			path = origin;
+			sourceTree = "<group>";
+		};
 		CA555F7C7CA382ACACF0D82B /* Keychain */ = {
 			isa = PBXGroup;
 			children = (
@@ -2232,6 +2109,7 @@
 				CD80F22830C2360F3F39DDCE /* UserNotificationModalView.swift */,
 				649759084B0C9FE1F8DF8D17 /* UserNotificationPresenter.swift */,
 				F31A4E5941ACBA4BB9FEF94C /* UserNotificationToastView.swift */,
+				B3E78735F63FA93FAAAF700A /* MockUserNotificationController.swift~refs */,
 			);
 			path = UserNotifications;
 			sourceTree = "<group>";
@@ -2328,6 +2206,14 @@
 				3DF1FFC3336EB23374BBBFCC /* UIKitBackgroundTaskService.swift */,
 			);
 			path = Background;
+			sourceTree = "<group>";
+		};
+		F798CDE87F83A94B8BC2E18A /* remotes */ = {
+			isa = PBXGroup;
+			children = (
+				C5A8A8B1C16BBFEA4B9D5988 /* origin */,
+			);
+			path = remotes;
 			sourceTree = "<group>";
 		};
 		FCDF06BDB123505F0334B4F9 /* Timeline */ = {
@@ -2905,11 +2791,8 @@
 				F6E860FF7B18B81DF43B30B8 /* EncryptedRoomTimelineItem.swift in Sources */,
 				B5903E48CF43259836BF2DBF /* EncryptedRoomTimelineView.swift in Sources */,
 				02D8DF8EB7537EB4E9019DDB /* EventBasedTimelineItemProtocol.swift in Sources */,
-<<<<<<< HEAD
+				33D630461FC4562CC767EE9F /* FileCache.swift in Sources */,
 				5F06AD3C66884CE793AE6119 /* FileManager.swift in Sources */,
-=======
-				33D630461FC4562CC767EE9F /* FileCache.swift in Sources */,
-				FD4706DC752744A0C91ED6FE /* FileManager.swift in Sources */,
 				6C67774E8387D44426718BD9 /* FilePreviewCoordinator.swift in Sources */,
 				6C9F6C7F2B35288C4230EF3F /* FilePreviewModels.swift in Sources */,
 				91DFCB641FBA03EE2DA0189E /* FilePreviewScreen.swift in Sources */,
@@ -2917,7 +2800,6 @@
 				3274219F7F26A5C6C2C55630 /* FilePreviewViewModelProtocol.swift in Sources */,
 				630E89EBB0F791208EEE6D11 /* FileRoomTimelineItem.swift in Sources */,
 				1F04C63D4FA95948E3F52147 /* FileRoomTimelineView.swift in Sources */,
->>>>>>> 276daf03
 				A0A0D2A9564BDA3FDE2E360F /* FormattedBodyText.swift in Sources */,
 				85AFBB433AD56704A880F8A0 /* FramePreferenceKey.swift in Sources */,
 				964B9D2EC38C488C360CE0C9 /* HomeScreen.swift in Sources */,
@@ -2934,14 +2816,8 @@
 				A5C8F013ED9FB8AA6FEE18A7 /* InfoPlist.swift in Sources */,
 				9F41FF9C53F7A6EAEA6259C9 /* InviteFriendsCoordinator.swift in Sources */,
 				E3CA565A4B9704F191B191F0 /* JoinedRoomSize+MemberCount.swift in Sources */,
-<<<<<<< HEAD
 				1FE593ECEC40A43789105D80 /* KeychainController.swift in Sources */,
 				CB99B0FA38A4AC596F38CC13 /* KeychainControllerProtocol.swift in Sources */,
-				9C9E48A627C7C166084E3F5B /* LabelledActivityIndicatorView.swift in Sources */,
-=======
-				DF790EF2E4D41D1091AEB263 /* KeychainController.swift in Sources */,
-				0C601923A872A87C775B889A /* KeychainControllerProtocol.swift in Sources */,
->>>>>>> 276daf03
 				15D867E638BFD0E5E71DB1EF /* List.swift in Sources */,
 				83E5054739949181CA981193 /* LoginCoordinator.swift in Sources */,
 				872A6457DF573AF8CEAE927A /* LoginHomeserver.swift in Sources */,
@@ -3405,11 +3281,7 @@
 					"$(inherited)",
 					"@executable_path/Frameworks",
 				);
-<<<<<<< HEAD
 				MARKETING_VERSION = "$(MARKETING_VERSION)";
-=======
-				MARKETING_VERSION = 1.0.9;
->>>>>>> 276daf03
 				PRODUCT_BUNDLE_IDENTIFIER = "$(BASE_BUNDLE_IDENTIFIER)";
 				PRODUCT_NAME = ElementX;
 				SDKROOT = iphoneos;
@@ -3432,11 +3304,7 @@
 					"$(inherited)",
 					"@executable_path/Frameworks",
 				);
-<<<<<<< HEAD
 				MARKETING_VERSION = "$(MARKETING_VERSION)";
-=======
-				MARKETING_VERSION = 1.0.9;
->>>>>>> 276daf03
 				PRODUCT_BUNDLE_IDENTIFIER = "$(BASE_BUNDLE_IDENTIFIER)";
 				PRODUCT_NAME = ElementX;
 				SDKROOT = iphoneos;
@@ -3518,7 +3386,7 @@
 				GCC_WARN_UNUSED_VARIABLE = YES;
 				IPHONEOS_DEPLOYMENT_TARGET = 16.0;
 				MACOSX_DEPLOYMENT_TARGET = 13.0;
-				MARKETING_VERSION = 1.0.4;
+				MARKETING_VERSION = 1.0.9;
 				MTL_ENABLE_DEBUG_INFO = NO;
 				MTL_FAST_MATH = YES;
 				PRODUCT_NAME = "$(TARGET_NAME)";
@@ -3589,7 +3457,7 @@
 				GCC_WARN_UNUSED_VARIABLE = YES;
 				IPHONEOS_DEPLOYMENT_TARGET = 16.0;
 				MACOSX_DEPLOYMENT_TARGET = 13.0;
-				MARKETING_VERSION = 1.0.4;
+				MARKETING_VERSION = 1.0.9;
 				MTL_ENABLE_DEBUG_INFO = INCLUDE_SOURCE;
 				MTL_FAST_MATH = YES;
 				ONLY_ACTIVE_ARCH = YES;
@@ -3818,11 +3686,7 @@
 			repositoryURL = "https://github.com/matrix-org/matrix-rust-components-swift";
 			requirement = {
 				kind = exactVersion;
-<<<<<<< HEAD
-				version = "1.0.15-notifications";
-=======
 				version = "1.0.20-alpha";
->>>>>>> 276daf03
 			};
 		};
 		96495DD8554E2F39D3954354 /* XCRemoteSwiftPackageReference "posthog-ios" */ = {
