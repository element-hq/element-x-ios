--- conflicted
+++ resolved
@@ -5038,11 +5038,7 @@
 			repositoryURL = "https://github.com/matrix-org/matrix-rust-components-swift";
 			requirement = {
 				kind = exactVersion;
-<<<<<<< HEAD
-				version = "1.0.83-alpha";
-=======
 				version = "1.0.84-alpha";
->>>>>>> 1f99e9af
 			};
 		};
 		96495DD8554E2F39D3954354 /* XCRemoteSwiftPackageReference "posthog-ios" */ = {
