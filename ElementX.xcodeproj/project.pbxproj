--- conflicted
+++ resolved
@@ -3,7 +3,7 @@
 	archiveVersion = 1;
 	classes = {
 	};
-	objectVersion = 52;
+	objectVersion = 51;
 	objects = {
 
 /* Begin PBXBuildFile section */
@@ -49,7 +49,6 @@
 		1702981A8085BE4FB0EC001B /* Application.swift in Sources */ = {isa = PBXBuildFile; fileRef = D33116993D54FADC0C721C1F /* Application.swift */; };
 		172E6E9A612ADCF10A62CF13 /* BugReportServiceProtocol.swift in Sources */ = {isa = PBXBuildFile; fileRef = 9A68BCE6438873D2661D93D0 /* BugReportServiceProtocol.swift */; };
 		17CC4FB64F3A670F43ECBE5F /* UITestsRootView.swift in Sources */ = {isa = PBXBuildFile; fileRef = CCA431E6EDD71F7067B5F9E7 /* UITestsRootView.swift */; };
-		185D23D828D89E1B00C58595 /* Task.swift in Sources */ = {isa = PBXBuildFile; fileRef = 185D23D728D89E1B00C58595 /* Task.swift */; };
 		187E18F21EF4DA244E436E58 /* BugReportViewModelProtocol.swift in Sources */ = {isa = PBXBuildFile; fileRef = 28959C7DB36C7688A01D4045 /* BugReportViewModelProtocol.swift */; };
 		191161FE9E0DA89704301F37 /* Untranslated.strings in Resources */ = {isa = PBXBuildFile; fileRef = D2F7194F440375338F8E2487 /* Untranslated.strings */; };
 		1950A80CD198BED283DFC2CE /* ClientProxy.swift in Sources */ = {isa = PBXBuildFile; fileRef = 18F2958E6D247AE2516BEEE8 /* ClientProxy.swift */; };
@@ -319,6 +318,7 @@
 		E01373F2043E76393A0CE073 /* AnalyticsPromptViewModel.swift in Sources */ = {isa = PBXBuildFile; fileRef = A11B74ACE8D71747E1044A9C /* AnalyticsPromptViewModel.swift */; };
 		E0A4DCA633D174EB43AD599F /* BackgroundTaskProtocol.swift in Sources */ = {isa = PBXBuildFile; fileRef = 2CA028DCD4157F9A1F999827 /* BackgroundTaskProtocol.swift */; };
 		E1DF24D085572A55C9758A2D /* Bundle.swift in Sources */ = {isa = PBXBuildFile; fileRef = B6E89E530A8E92EC44301CA1 /* Bundle.swift */; };
+		E290C78E7F09F47FD2662986 /* Task.swift in Sources */ = {isa = PBXBuildFile; fileRef = A40C19719687984FD9478FBE /* Task.swift */; };
 		E3CA565A4B9704F191B191F0 /* JoinedRoomSize+MemberCount.swift in Sources */ = {isa = PBXBuildFile; fileRef = CBF9AEA706926DD0DA2B954C /* JoinedRoomSize+MemberCount.swift */; };
 		E47CD939D8480657D4B706C6 /* AnalyticsPromptCheckmarkItem.swift in Sources */ = {isa = PBXBuildFile; fileRef = BA7B2E9CC5DC3B76ADC35A43 /* AnalyticsPromptCheckmarkItem.swift */; };
 		E481C8FDCB6C089963C95344 /* DTCoreText in Frameworks */ = {isa = PBXBuildFile; productRef = 527578916BD388A09F5A8036 /* DTCoreText */; };
@@ -419,7 +419,6 @@
 		16DC8C5B2991724903F1FA6A /* AppIcon.pdf */ = {isa = PBXFileReference; lastKnownFileType = image.pdf; path = AppIcon.pdf; sourceTree = "<group>"; };
 		1715E3D7F53C0748AA50C91C /* PostHogAnalyticsClient.swift */ = {isa = PBXFileReference; lastKnownFileType = sourcecode.swift; path = PostHogAnalyticsClient.swift; sourceTree = "<group>"; };
 		184CF8C196BE143AE226628D /* DecorationTimelineItemProtocol.swift */ = {isa = PBXFileReference; lastKnownFileType = sourcecode.swift; path = DecorationTimelineItemProtocol.swift; sourceTree = "<group>"; };
-		185D23D728D89E1B00C58595 /* Task.swift */ = {isa = PBXFileReference; lastKnownFileType = sourcecode.swift; path = Task.swift; sourceTree = "<group>"; };
 		18F2958E6D247AE2516BEEE8 /* ClientProxy.swift */ = {isa = PBXFileReference; lastKnownFileType = sourcecode.swift; path = ClientProxy.swift; sourceTree = "<group>"; };
 		193FB285430D3956B6E61E4D /* UserIndicatorViewPresentable.swift */ = {isa = PBXFileReference; lastKnownFileType = sourcecode.swift; path = UserIndicatorViewPresentable.swift; sourceTree = "<group>"; };
 		1A18F6CE4D694D21E4EA9B25 /* Strings+Untranslated.swift */ = {isa = PBXFileReference; lastKnownFileType = sourcecode.swift; path = "Strings+Untranslated.swift"; sourceTree = "<group>"; };
@@ -566,11 +565,7 @@
 		68232D336E2B546AD95B78B5 /* XCUIElement.swift */ = {isa = PBXFileReference; lastKnownFileType = sourcecode.swift; path = XCUIElement.swift; sourceTree = "<group>"; };
 		68706A66BBA04268F7747A2F /* ActivityIndicatorPresenter.swift */ = {isa = PBXFileReference; lastKnownFileType = sourcecode.swift; path = ActivityIndicatorPresenter.swift; sourceTree = "<group>"; };
 		6920A4869821BF72FFC58842 /* MockMediaProvider.swift */ = {isa = PBXFileReference; lastKnownFileType = sourcecode.swift; path = MockMediaProvider.swift; sourceTree = "<group>"; };
-<<<<<<< HEAD
-=======
-		6A152791A2F56BD193BFE986 /* MemberDetailsProvider.swift */ = {isa = PBXFileReference; lastKnownFileType = sourcecode.swift; path = MemberDetailsProvider.swift; sourceTree = "<group>"; };
 		6A1AAC8EB2992918D01874AC /* rue */ = {isa = PBXFileReference; lastKnownFileType = text.plist.strings; name = rue; path = rue.lproj/Localizable.strings; sourceTree = "<group>"; };
->>>>>>> a88491be
 		6A6C4BE591FE5C38CE9C7EF3 /* UserProperties+Element.swift */ = {isa = PBXFileReference; lastKnownFileType = sourcecode.swift; path = "UserProperties+Element.swift"; sourceTree = "<group>"; };
 		6A901D95158B02CA96C79C7F /* InfoPlist.swift */ = {isa = PBXFileReference; lastKnownFileType = sourcecode.swift; path = InfoPlist.swift; sourceTree = "<group>"; };
 		6AD1A853D605C2146B0DC028 /* MatrixEntityRegex.swift */ = {isa = PBXFileReference; lastKnownFileType = sourcecode.swift; path = MatrixEntityRegex.swift; sourceTree = "<group>"; };
@@ -628,7 +623,7 @@
 		8D6094DEAAEB388E1AE118C6 /* MockRoomTimelineProvider.swift */ = {isa = PBXFileReference; lastKnownFileType = sourcecode.swift; path = MockRoomTimelineProvider.swift; sourceTree = "<group>"; };
 		8D8169443E5AC5FF71BFB3DB /* cs */ = {isa = PBXFileReference; lastKnownFileType = text.plist.strings; name = cs; path = cs.lproj/Localizable.strings; sourceTree = "<group>"; };
 		8DC2C9E0E15C79BBDA80F0A2 /* TimelineStyle.swift */ = {isa = PBXFileReference; lastKnownFileType = sourcecode.swift; path = TimelineStyle.swift; sourceTree = "<group>"; };
-		8E088F2A1B9EC529D3221931 /* UITests.xctestplan */ = {isa = PBXFileReference; lastKnownFileType = text; path = UITests.xctestplan; sourceTree = "<group>"; };
+		8E088F2A1B9EC529D3221931 /* UITests.xctestplan */ = {isa = PBXFileReference; path = UITests.xctestplan; sourceTree = "<group>"; };
 		8F7D42E66E939B709C1EC390 /* MockRoomSummaryProvider.swift */ = {isa = PBXFileReference; lastKnownFileType = sourcecode.swift; path = MockRoomSummaryProvider.swift; sourceTree = "<group>"; };
 		9010EE0CC913D095887EF36E /* OIDCService.swift */ = {isa = PBXFileReference; lastKnownFileType = sourcecode.swift; path = OIDCService.swift; sourceTree = "<group>"; };
 		90733775209F4D4D366A268F /* RootRouterType.swift */ = {isa = PBXFileReference; lastKnownFileType = sourcecode.swift; path = RootRouterType.swift; sourceTree = "<group>"; };
@@ -666,6 +661,7 @@
 		A1ED7E89865201EE7D53E6DA /* SeparatorRoomTimelineItem.swift */ = {isa = PBXFileReference; lastKnownFileType = sourcecode.swift; path = SeparatorRoomTimelineItem.swift; sourceTree = "<group>"; };
 		A2B6433F516F1E6DFA0E2D89 /* vls */ = {isa = PBXFileReference; lastKnownFileType = text.plist.strings; name = vls; path = vls.lproj/Localizable.strings; sourceTree = "<group>"; };
 		A30A1758E2B73EF38E7C42F8 /* ServerSelectionModels.swift */ = {isa = PBXFileReference; lastKnownFileType = sourcecode.swift; path = ServerSelectionModels.swift; sourceTree = "<group>"; };
+		A40C19719687984FD9478FBE /* Task.swift */ = {isa = PBXFileReference; lastKnownFileType = sourcecode.swift; path = Task.swift; sourceTree = "<group>"; };
 		A436057DBEA1A23CA8CB1FD7 /* UIFont+AttributedStringBuilder.h */ = {isa = PBXFileReference; lastKnownFileType = sourcecode.c.h; path = "UIFont+AttributedStringBuilder.h"; sourceTree = "<group>"; };
 		A443FAE2EE820A5790C35C8D /* et */ = {isa = PBXFileReference; lastKnownFileType = text.plist.strings; name = et; path = et.lproj/Localizable.strings; sourceTree = "<group>"; };
 		A4756C5A8C8649AD6C10C615 /* MockUserSession.swift */ = {isa = PBXFileReference; lastKnownFileType = sourcecode.swift; path = MockUserSession.swift; sourceTree = "<group>"; };
@@ -1088,9 +1084,9 @@
 				B6E89E530A8E92EC44301CA1 /* Bundle.swift */,
 				E26747B3154A5DBC3A7E24A5 /* Image.swift */,
 				40B21E611DADDEF00307E7AC /* String.swift */,
+				A40C19719687984FD9478FBE /* Task.swift */,
 				287FC98AF2664EAD79C0D902 /* UIDevice.swift */,
 				227AC5D71A4CE43512062243 /* URL.swift */,
-				185D23D728D89E1B00C58595 /* Task.swift */,
 			);
 			path = Extensions;
 			sourceTree = "<group>";
@@ -2457,7 +2453,6 @@
 				A8EC7C9D886244DAE9433E37 /* SessionVerificationViewModel.swift in Sources */,
 				D6417E5A799C3C7F14F9EC0A /* SessionVerificationViewModelProtocol.swift in Sources */,
 				34966D4C1C2C6D37FE3F7F50 /* SettingsCoordinator.swift in Sources */,
-				185D23D828D89E1B00C58595 /* Task.swift in Sources */,
 				3B770CB4DED51CC362C66D47 /* SettingsModels.swift in Sources */,
 				7FED310F6AB7A70CBFB7C8A3 /* SettingsScreen.swift in Sources */,
 				4A2E0DBB63919AC8309B6D40 /* SettingsViewModel.swift in Sources */,
@@ -2479,6 +2474,7 @@
 				2F94054F50E312AF30BE07F3 /* String.swift in Sources */,
 				A7D48E44D485B143AADDB77D /* Strings+Untranslated.swift in Sources */,
 				066A1E9B94723EE9F3038044 /* Strings.swift in Sources */,
+				E290C78E7F09F47FD2662986 /* Task.swift in Sources */,
 				43FD77998F33C32718C51450 /* TemplateCoordinator.swift in Sources */,
 				63C9AF0FB8278AF1C0388A0C /* TemplateModels.swift in Sources */,
 				1555A7643D85187D4851040C /* TemplateScreen.swift in Sources */,
@@ -3145,11 +3141,7 @@
 			repositoryURL = "https://github.com/matrix-org/matrix-rust-components-swift";
 			requirement = {
 				kind = exactVersion;
-<<<<<<< HEAD
 				version = "0.0.2-demo";
-=======
-				version = "1.0.13-alpha";
->>>>>>> a88491be
 			};
 		};
 		96495DD8554E2F39D3954354 /* XCRemoteSwiftPackageReference "posthog-ios" */ = {
