// !$*UTF8*$!
{
	archiveVersion = 1;
	classes = {
	};
	objectVersion = 54;
	objects = {

/* Begin PBXBuildFile section */
		0033481EE363E4914295F188 /* LocalizationTests.swift in Sources */ = {isa = PBXBuildFile; fileRef = C070FD43DC6BF4E50217965A /* LocalizationTests.swift */; };
		00EA14F62DCEF62CDE4808D6 /* RedactedRoomTimelineItem.swift in Sources */ = {isa = PBXBuildFile; fileRef = 9B577F829C693B8DFB7014FD /* RedactedRoomTimelineItem.swift */; };
		00F3059B1E0CFCA019710C3E /* BugReportModels.swift in Sources */ = {isa = PBXBuildFile; fileRef = B516212D9FE785DDD5E490D1 /* BugReportModels.swift */; };
		01CB8ACFA5E143E89C168CA8 /* TimelineItemContextMenu.swift in Sources */ = {isa = PBXBuildFile; fileRef = B43AF03660F5FD4FFFA7F1CE /* TimelineItemContextMenu.swift */; };
		02D8DF8EB7537EB4E9019DDB /* EventBasedTimelineItemProtocol.swift in Sources */ = {isa = PBXBuildFile; fileRef = 218AB05B4E3889731959C5F1 /* EventBasedTimelineItemProtocol.swift */; };
		03D684A3AE85A23B3DA3B43F /* Image.swift in Sources */ = {isa = PBXBuildFile; fileRef = E26747B3154A5DBC3A7E24A5 /* Image.swift */; };
		04A16B45228F7678A027C079 /* RoomHeaderView.swift in Sources */ = {isa = PBXBuildFile; fileRef = 422724361B6555364C43281E /* RoomHeaderView.swift */; };
		059173B3C77056C406906B6D /* target.yml in Resources */ = {isa = PBXBuildFile; fileRef = D4DA544B2520BFA65D6DB4BB /* target.yml */; };
		05EC896A4B9AF4A56670C0BB /* SessionVerificationUITests.swift in Sources */ = {isa = PBXBuildFile; fileRef = 6D4777F0142E330A75C46FE4 /* SessionVerificationUITests.swift */; };
		066A1E9B94723EE9F3038044 /* Strings.swift in Sources */ = {isa = PBXBuildFile; fileRef = 47EBB5D698CE9A25BB553A2D /* Strings.swift */; };
		06B55882911B4BF5B14E9851 /* URL.swift in Sources */ = {isa = PBXBuildFile; fileRef = 227AC5D71A4CE43512062243 /* URL.swift */; };
		06D3942496E9E0E655F14D21 /* NotificationManagerProtocol.swift in Sources */ = {isa = PBXBuildFile; fileRef = A057F2FDC14866C3026A89A4 /* NotificationManagerProtocol.swift */; };
		071A017E415AD378F2961B11 /* URL.swift in Sources */ = {isa = PBXBuildFile; fileRef = 227AC5D71A4CE43512062243 /* URL.swift */; };
		07240B7159A3990C4C2E8FFC /* LoginTests.swift in Sources */ = {isa = PBXBuildFile; fileRef = 2D256FEE2F1AF1E51D39B622 /* LoginTests.swift */; };
		072BA9DBA932374CCA300125 /* MessageComposerTextField.swift in Sources */ = {isa = PBXBuildFile; fileRef = BE6C10032A77AE7DC5AA4C50 /* MessageComposerTextField.swift */; };
		086C2FA7750378EB2BFD0BEE /* UITestsRootCoordinator.swift in Sources */ = {isa = PBXBuildFile; fileRef = D751BB69BB7C38FD247517B4 /* UITestsRootCoordinator.swift */; };
		095C0ACFC234E0550A6404C5 /* AppCoordinator.swift in Sources */ = {isa = PBXBuildFile; fileRef = 8FC803282F9268D49F4ABF14 /* AppCoordinator.swift */; };
		09713669577CDA8D012EE380 /* MatrixRustSDK in Frameworks */ = {isa = PBXBuildFile; productRef = 6647C55D93508C7CE9D954A5 /* MatrixRustSDK */; };
		098CE03C6CC71A31F263FA33 /* ActivityCoordinator.swift in Sources */ = {isa = PBXBuildFile; fileRef = CA9D14D6F914324865C7DB9F /* ActivityCoordinator.swift */; };
		09AAF04B27732046C755D914 /* SoftLogoutViewModelTests.swift in Sources */ = {isa = PBXBuildFile; fileRef = 32C5DAA1773F57653BF1C4F9 /* SoftLogoutViewModelTests.swift */; };
		0AE0AB1952F186EB86719B4F /* HomeScreenRoomCell.swift in Sources */ = {isa = PBXBuildFile; fileRef = ED044D00F2176681CC02CD54 /* HomeScreenRoomCell.swift */; };
		0B1F80C2BF7D223159FBA82C /* ImageAnonymizerTests.swift in Sources */ = {isa = PBXBuildFile; fileRef = 6045E825AE900A92D61FEFF0 /* ImageAnonymizerTests.swift */; };
		0B4F67EF7AD6264047613E0B /* EmojiProviderTests.swift in Sources */ = {isa = PBXBuildFile; fileRef = E31F530ED515C10A5915D1B9 /* EmojiProviderTests.swift */; };
		0BEFE400B4802FE8C9DB39B3 /* FilePreviewViewModel.swift in Sources */ = {isa = PBXBuildFile; fileRef = 62BDF0FF4F59AF6EA858B70B /* FilePreviewViewModel.swift */; };
		0BFA67AFD757EE2BA569836A /* ScrollViewAdapter.swift in Sources */ = {isa = PBXBuildFile; fileRef = 53482ECA4B6633961EC224F5 /* ScrollViewAdapter.swift */; };
		0C38C3E771B472E27295339D /* SessionVerificationModels.swift in Sources */ = {isa = PBXBuildFile; fileRef = E4BB9A17AC512A7EF4B106E5 /* SessionVerificationModels.swift */; };
		0E8C480700870BB34A2A360F /* AppAuth in Frameworks */ = {isa = PBXBuildFile; productRef = 4346F63D53A346271577FD9C /* AppAuth */; };
		0EA6537A07E2DC882AEA5962 /* Localizable.stringsdict in Resources */ = {isa = PBXBuildFile; fileRef = 187853A7E643995EE49FAD43 /* Localizable.stringsdict */; };
		0ED951768EC443A8728DE1D7 /* TimelineStyle.swift in Sources */ = {isa = PBXBuildFile; fileRef = 8DC2C9E0E15C79BBDA80F0A2 /* TimelineStyle.swift */; };
		0EE5EBA18BA1FE10254BB489 /* UIFont+AttributedStringBuilder.m in Sources */ = {isa = PBXBuildFile; fileRef = E8CA187FE656EE5A3F6C7DE5 /* UIFont+AttributedStringBuilder.m */; };
		0F3F2FDD4021A25A0D57F801 /* MediaProvider.swift in Sources */ = {isa = PBXBuildFile; fileRef = 885D8C42DD17625B5261BEFF /* MediaProvider.swift */; };
		0F9E38A75337D0146652ACAB /* BackgroundTaskTests.swift in Sources */ = {isa = PBXBuildFile; fileRef = 6DFCAA239095A116976E32C4 /* BackgroundTaskTests.swift */; };
		1281625B25371BE53D36CB3A /* SeparatorRoomTimelineItem.swift in Sources */ = {isa = PBXBuildFile; fileRef = A1ED7E89865201EE7D53E6DA /* SeparatorRoomTimelineItem.swift */; };
		132D241B09F9044711FD70A5 /* InfoPlist.strings in Resources */ = {isa = PBXBuildFile; fileRef = 91DE43B8815918E590912DDA /* InfoPlist.strings */; };
		13853973A5E24374FCEDE8A3 /* RedactedRoomTimelineView.swift in Sources */ = {isa = PBXBuildFile; fileRef = C8F2A7A4E3F5060F52ACFFB0 /* RedactedRoomTimelineView.swift */; };
		13C77FDF17C4C6627CFFC205 /* RoomTimelineItemFactoryProtocol.swift in Sources */ = {isa = PBXBuildFile; fileRef = 7D25A35764C7B3DB78954AB5 /* RoomTimelineItemFactoryProtocol.swift */; };
		14132418A748C988B85B025E /* OnboardingPageIndicator.swift in Sources */ = {isa = PBXBuildFile; fileRef = 09199C43BAB209C0BD89A836 /* OnboardingPageIndicator.swift */; };
		149D1942DC005D0485FB8D93 /* LoggingTests.swift in Sources */ = {isa = PBXBuildFile; fileRef = 3DC1943ADE6A62ED5129D7C8 /* LoggingTests.swift */; };
		1504CE9A609A348D90B69E47 /* VideoPlayerViewModelTests.swift in Sources */ = {isa = PBXBuildFile; fileRef = A3004DFA1B10951962787D90 /* VideoPlayerViewModelTests.swift */; };
		152AE2B8650FB23AFD2E28B9 /* MockAuthenticationServiceProxy.swift in Sources */ = {isa = PBXBuildFile; fileRef = 65C2B80DD0BF6F10BB5FA922 /* MockAuthenticationServiceProxy.swift */; };
		1555A7643D85187D4851040C /* TemplateScreen.swift in Sources */ = {isa = PBXBuildFile; fileRef = 4549FCB53F43DB0B278374BC /* TemplateScreen.swift */; };
		157E5FDDF419C0B2CA7E2C28 /* TimelineItemBubbledStylerView.swift in Sources */ = {isa = PBXBuildFile; fileRef = 98A2932515EA11D3DD8A3506 /* TimelineItemBubbledStylerView.swift */; };
		15D867E638BFD0E5E71DB1EF /* List.swift in Sources */ = {isa = PBXBuildFile; fileRef = 2AFEF3AC64B1358083F76B8B /* List.swift */; };
		165A883C29998EC779465068 /* SoftLogoutViewModelProtocol.swift in Sources */ = {isa = PBXBuildFile; fileRef = 6BC38904A9663F7FAFD47457 /* SoftLogoutViewModelProtocol.swift */; };
		1702981A8085BE4FB0EC001B /* Application.swift in Sources */ = {isa = PBXBuildFile; fileRef = D33116993D54FADC0C721C1F /* Application.swift */; };
		172E6E9A612ADCF10A62CF13 /* BugReportServiceProtocol.swift in Sources */ = {isa = PBXBuildFile; fileRef = 9A68BCE6438873D2661D93D0 /* BugReportServiceProtocol.swift */; };
		187E18F21EF4DA244E436E58 /* BugReportViewModelProtocol.swift in Sources */ = {isa = PBXBuildFile; fileRef = 28959C7DB36C7688A01D4045 /* BugReportViewModelProtocol.swift */; };
		191161FE9E0DA89704301F37 /* Untranslated.strings in Resources */ = {isa = PBXBuildFile; fileRef = D2F7194F440375338F8E2487 /* Untranslated.strings */; };
		1950A80CD198BED283DFC2CE /* ClientProxy.swift in Sources */ = {isa = PBXBuildFile; fileRef = 18F2958E6D247AE2516BEEE8 /* ClientProxy.swift */; };
		19839F3526CE8C35AAF241AD /* ServerSelectionViewModelProtocol.swift in Sources */ = {isa = PBXBuildFile; fileRef = 0F52BF30D12BA3BD3D3DBB8F /* ServerSelectionViewModelProtocol.swift */; };
		19ED6CF7FDBB1158692D101C /* VideoPlayerViewModel.swift in Sources */ = {isa = PBXBuildFile; fileRef = D2D783758EAE6A88C93564EB /* VideoPlayerViewModel.swift */; };
		1A70A2199394B5EC660934A5 /* MatrixRustSDK in Frameworks */ = {isa = PBXBuildFile; productRef = A678E40E917620059695F067 /* MatrixRustSDK */; };
		1AE4AEA0FA8DEF52671832E0 /* RoomTimelineItemProtocol.swift in Sources */ = {isa = PBXBuildFile; fileRef = ED1D792EB82506A19A72C8DE /* RoomTimelineItemProtocol.swift */; };
		1B4B3E847BF944DB2C1C217F /* BackgroundTaskServiceProtocol.swift in Sources */ = {isa = PBXBuildFile; fileRef = AAE73D571D4F9C36DD45255A /* BackgroundTaskServiceProtocol.swift */; };
		1CF18DE71D5D23C61BD88852 /* DebugScreen.swift in Sources */ = {isa = PBXBuildFile; fileRef = 9238D3A3A00F45E841FE4EFF /* DebugScreen.swift */; };
		1D69E31913DF66426985909B /* EmojiPickerScreenViewModelProtocol.swift in Sources */ = {isa = PBXBuildFile; fileRef = 11151E78D6BB2B04A8FBD389 /* EmojiPickerScreenViewModelProtocol.swift */; };
		1E59B77A0B2CE83DCC1B203C /* LoginViewModelTests.swift in Sources */ = {isa = PBXBuildFile; fileRef = A05707BF550D770168A406DB /* LoginViewModelTests.swift */; };
		1F04C63D4FA95948E3F52147 /* FileRoomTimelineView.swift in Sources */ = {isa = PBXBuildFile; fileRef = E51E3D86A84341C3A0CB8A40 /* FileRoomTimelineView.swift */; };
		1F3232BD368DF430AB433907 /* DesignKit in Frameworks */ = {isa = PBXBuildFile; productRef = A5A56C4F47C368EBE5C5E870 /* DesignKit */; };
		1FE593ECEC40A43789105D80 /* KeychainController.swift in Sources */ = {isa = PBXBuildFile; fileRef = E36CB905A2B9EC2C92A2DA7C /* KeychainController.swift */; };
		1FEC0A4EC6E6DF693C16B32A /* StringTests.swift in Sources */ = {isa = PBXBuildFile; fileRef = 2CEBCB9676FCD1D0F13188DD /* StringTests.swift */; };
		206F0DBAB6AF042CA1FF2C0D /* SettingsViewModelTests.swift in Sources */ = {isa = PBXBuildFile; fileRef = 3D487C1185D658F8B15B8F55 /* SettingsViewModelTests.swift */; };
		214C6B416609E58CCBF6DCEE /* SoftLogoutModels.swift in Sources */ = {isa = PBXBuildFile; fileRef = DC77FC5C4F2000133047AA27 /* SoftLogoutModels.swift */; };
		214CDBF0C783155242FFE4A0 /* NotificationItemProxy+NSE.swift in Sources */ = {isa = PBXBuildFile; fileRef = 9B1FBF8CA40199B8058B1F08 /* NotificationItemProxy+NSE.swift */; };
		2276870A19F34B3FFFDA690F /* SoftLogoutCoordinator.swift in Sources */ = {isa = PBXBuildFile; fileRef = 2AEA20A6B4883E60469ACF8F /* SoftLogoutCoordinator.swift */; };
		2352C541AF857241489756FF /* MockRoomSummaryProvider.swift in Sources */ = {isa = PBXBuildFile; fileRef = 8F7D42E66E939B709C1EC390 /* MockRoomSummaryProvider.swift */; };
		237FC70AA257B935F53316BA /* SessionVerificationControllerProxy.swift in Sources */ = {isa = PBXBuildFile; fileRef = C55D7E514F9DE4E3D72FDCAD /* SessionVerificationControllerProxy.swift */; };
		23B2CD5A06B16055BDDD0994 /* ApplicationTests.swift in Sources */ = {isa = PBXBuildFile; fileRef = 44D8C8431416EB8DFEC7E235 /* ApplicationTests.swift */; };
		24906A1E82D0046655958536 /* MessageComposer.swift in Sources */ = {isa = PBXBuildFile; fileRef = E18CF12478983A5EB390FB26 /* MessageComposer.swift */; };
		24BDDD09A90B8BFE3793F3AA /* ClientProxyProtocol.swift in Sources */ = {isa = PBXBuildFile; fileRef = 6033779EB37259F27F938937 /* ClientProxyProtocol.swift */; };
		2797C9D9BA642370F1C85D78 /* Untranslated.stringsdict in Resources */ = {isa = PBXBuildFile; fileRef = F75DF9500D69A3AAF8339E69 /* Untranslated.stringsdict */; };
		27E9263DA75E266690A37EB1 /* PermalinkBuilderTests.swift in Sources */ = {isa = PBXBuildFile; fileRef = 6FB31A32C93D94930B253FBF /* PermalinkBuilderTests.swift */; };
		282A5F3375DDC774AE09B0C3 /* TracingConfigurationTests.swift in Sources */ = {isa = PBXBuildFile; fileRef = 1734A445A58ED855B977A0A8 /* TracingConfigurationTests.swift */; };
		28410F3DE89C2C44E4F75C92 /* MockBugReportService.swift in Sources */ = {isa = PBXBuildFile; fileRef = F0E7BF8F7BB1021F889C6483 /* MockBugReportService.swift */; };
		290FDB0FFDC2F1DDF660343E /* TestMeasurementParser.swift in Sources */ = {isa = PBXBuildFile; fileRef = 9C4048041C1A6B20CB97FD18 /* TestMeasurementParser.swift */; };
		297CD0A27C87B0C50FF192EE /* RoomTimelineViewFactoryProtocol.swift in Sources */ = {isa = PBXBuildFile; fileRef = EEE384418EB1FEDFA62C9CD0 /* RoomTimelineViewFactoryProtocol.swift */; };
		29E20505F321071E8375F99B /* BuildSettings.swift in Sources */ = {isa = PBXBuildFile; fileRef = 263B3B811C2B900F12C6F695 /* BuildSettings.swift */; };
		29EE1791E0AFA1ABB7F23D2F /* SwiftyBeaver in Frameworks */ = {isa = PBXBuildFile; productRef = A981A4CA233FB5C13B9CA690 /* SwiftyBeaver */; };
		2B9AEEC12B1BBE5BD61D0F5E /* UserSessionFlowCoordinatorStateMachine.swift in Sources */ = {isa = PBXBuildFile; fileRef = 3429142FE11930422E7CC1A0 /* UserSessionFlowCoordinatorStateMachine.swift */; };
		2BA59D0AEFB4B82A2EC2A326 /* KeychainAccess in Frameworks */ = {isa = PBXBuildFile; productRef = 78A5A8DE1E2B09C978C7F3B0 /* KeychainAccess */; };
		2BAA5B222856068158D0B3C6 /* MatrixRustSDK in Frameworks */ = {isa = PBXBuildFile; productRef = B1E8B697DF78FE7F61FC6CA4 /* MatrixRustSDK */; };
		2C5E832434EE94E21AB3B238 /* EmojiPickerScreenViewModel.swift in Sources */ = {isa = PBXBuildFile; fileRef = F3EAE3E9D5EF4A6D5D9C6CFD /* EmojiPickerScreenViewModel.swift */; };
		2CA8AD07773A38BA4662098B /* MediaProxyProtocol.swift in Sources */ = {isa = PBXBuildFile; fileRef = FC3D31C2DA6910AA0079678A /* MediaProxyProtocol.swift */; };
		2CB6787E25B11711518E9588 /* OnboardingCoordinator.swift in Sources */ = {isa = PBXBuildFile; fileRef = E6281B199D8A8F0892490C2E /* OnboardingCoordinator.swift */; };
		2D794361CFE790C8FB3C9C0F /* message.caf in Resources */ = {isa = PBXBuildFile; fileRef = ED482057AE39D5C6D9C5F3D8 /* message.caf */; };
		2E43A3D221BE9587BC19C3F1 /* MatrixEntityRegexTests.swift in Sources */ = {isa = PBXBuildFile; fileRef = F31F59030205A6F65B057E1A /* MatrixEntityRegexTests.swift */; };
		2F1CF90A3460C153154427F0 /* RoomScreenUITests.swift in Sources */ = {isa = PBXBuildFile; fileRef = 086B997409328F091EBA43CE /* RoomScreenUITests.swift */; };
		2F30EFEB7BD39242D1AD96F3 /* LoginViewModelProtocol.swift in Sources */ = {isa = PBXBuildFile; fileRef = 1E1FB768A24FDD2A5CA16E3C /* LoginViewModelProtocol.swift */; };
		2F94054F50E312AF30BE07F3 /* String.swift in Sources */ = {isa = PBXBuildFile; fileRef = 40B21E611DADDEF00307E7AC /* String.swift */; };
		308BD9343B95657FAA583FB7 /* SwiftyBeaver in Frameworks */ = {isa = PBXBuildFile; productRef = AD2AC190E55B2BD4D0F1D4A7 /* SwiftyBeaver */; };
		3097A0A867D2B19CE32DAE58 /* UIKitBackgroundTaskService.swift in Sources */ = {isa = PBXBuildFile; fileRef = 3DF1FFC3336EB23374BBBFCC /* UIKitBackgroundTaskService.swift */; };
		323F36D880363C473B81A9EA /* MediaProxyProtocol.swift in Sources */ = {isa = PBXBuildFile; fileRef = FC3D31C2DA6910AA0079678A /* MediaProxyProtocol.swift */; };
		3274219F7F26A5C6C2C55630 /* FilePreviewViewModelProtocol.swift in Sources */ = {isa = PBXBuildFile; fileRef = C3F652E88106B855A2A55ADE /* FilePreviewViewModelProtocol.swift */; };
		32BA37B01B05261FCF2D4B45 /* WeakDictionaryKeyReference.swift in Sources */ = {isa = PBXBuildFile; fileRef = 090CA61A835C151CEDF8F372 /* WeakDictionaryKeyReference.swift */; };
		33CAC1226DFB8B5D8447D286 /* SwiftState in Frameworks */ = {isa = PBXBuildFile; productRef = 3853B78FB8531B83936C5DA6 /* SwiftState */; };
		33D630461FC4562CC767EE9F /* FileCache.swift in Sources */ = {isa = PBXBuildFile; fileRef = A5B0B1226DA8DB55918B34CD /* FileCache.swift */; };
		34966D4C1C2C6D37FE3F7F50 /* SettingsCoordinator.swift in Sources */ = {isa = PBXBuildFile; fileRef = 3DD2D50A7EAA4FC78417730E /* SettingsCoordinator.swift */; };
		352C439BE0F75E101EF11FB1 /* RoomScreenModels.swift in Sources */ = {isa = PBXBuildFile; fileRef = C2886615BEBAE33A0AA4D5F8 /* RoomScreenModels.swift */; };
		3588F34D05B4D731A73214C6 /* BugReportScreen.swift in Sources */ = {isa = PBXBuildFile; fileRef = DED59F9EFF273BFA2055FFDF /* BugReportScreen.swift */; };
		35C57543D245E82CBFE15DF0 /* URL.swift in Sources */ = {isa = PBXBuildFile; fileRef = 227AC5D71A4CE43512062243 /* URL.swift */; };
		35E975CFDA60E05362A7CF79 /* target.yml in Resources */ = {isa = PBXBuildFile; fileRef = 1222DB76B917EB8A55365BA5 /* target.yml */; };
		368C8758FCD079E6AAA18C2C /* NoticeRoomTimelineView.swift in Sources */ = {isa = PBXBuildFile; fileRef = B5B243E7818E5E9F6A4EDC7A /* NoticeRoomTimelineView.swift */; };
		36AC963F2F04069B7FF1AA0C /* UIConstants.swift in Sources */ = {isa = PBXBuildFile; fileRef = 9E6D88E8AFFBF2C1D589C0FA /* UIConstants.swift */; };
		36C10EDEDC0466E3A9D63132 /* VideoRoomTimelineItem.swift in Sources */ = {isa = PBXBuildFile; fileRef = A4B5B19A10D3F7C2BC5315DF /* VideoRoomTimelineItem.swift */; };
		38546A6010A2CF240EC9AF73 /* BindableState.swift in Sources */ = {isa = PBXBuildFile; fileRef = 6EA1D2CBAEA5D0BD00B90D1B /* BindableState.swift */; };
		388FD50AC66E9E684DDFA9D8 /* ServerSelectionScreen.swift in Sources */ = {isa = PBXBuildFile; fileRef = E5D2C0950F8196232D88045C /* ServerSelectionScreen.swift */; };
		38C76D586404C1FDED095F3A /* LoginModels.swift in Sources */ = {isa = PBXBuildFile; fileRef = 31B01468022EC826CB2FD2C0 /* LoginModels.swift */; };
		39929D29B265C3F6606047DE /* AlignedScrollView.swift in Sources */ = {isa = PBXBuildFile; fileRef = 8872E9C5E91E9F2BFC4EBCCA /* AlignedScrollView.swift */; };
		3A64A93A651A3CB8774ADE8E /* SnapshotTesting in Frameworks */ = {isa = PBXBuildFile; productRef = 21C83087604B154AA30E9A8F /* SnapshotTesting */; };
		3B0DF16FEA8481061C28A3BE /* TimelineTableView.swift in Sources */ = {isa = PBXBuildFile; fileRef = 170A84E8957BF97A26E962D5 /* TimelineTableView.swift */; };
		3B770CB4DED51CC362C66D47 /* SettingsModels.swift in Sources */ = {isa = PBXBuildFile; fileRef = 4990FDBDA96B88E214F92F48 /* SettingsModels.swift */; };
		3C549A0BF39F8A854D45D9FD /* PostHog in Frameworks */ = {isa = PBXBuildFile; productRef = 4278261E147DB2DE5CFB7FC5 /* PostHog */; };
		3C73442084BF8A6939F0F80B /* AnalyticsService.swift in Sources */ = {isa = PBXBuildFile; fileRef = 5445FCE0CE15E634FDC1A2E2 /* AnalyticsService.swift */; };
		3DA57CA0D609A6B37CA1DC2F /* BugReportService.swift in Sources */ = {isa = PBXBuildFile; fileRef = D6DC38E64A5ED3FDB201029A /* BugReportService.swift */; };
		3ED2725734568F6B8CC87544 /* AttributedStringBuilder.swift in Sources */ = {isa = PBXBuildFile; fileRef = 2A5C6FBF97B6EED3D4FA5EFF /* AttributedStringBuilder.swift */; };
		3F2148F11164C7C5609984EB /* SwiftState in Frameworks */ = {isa = PBXBuildFile; productRef = 19CD5B074D7DD44AF4C58BB6 /* SwiftState */; };
		3F70E237CE4C3FAB02FC227F /* NotificationConstants.swift in Sources */ = {isa = PBXBuildFile; fileRef = C830A64609CBD152F06E0457 /* NotificationConstants.swift */; };
		407DCE030E0F9B7C9861D38A /* GZIP in Frameworks */ = {isa = PBXBuildFile; productRef = 997C7385E1A07E061D7E2100 /* GZIP */; };
		414F50CFCFEEE2611127DCFB /* RestorationToken.swift in Sources */ = {isa = PBXBuildFile; fileRef = 3558A15CFB934F9229301527 /* RestorationToken.swift */; };
		41DFDD212D1BE57CA50D783B /* SwiftyBeaver in Frameworks */ = {isa = PBXBuildFile; productRef = FD43A50D9B75C9D6D30F006B /* SwiftyBeaver */; };
		41E16904B30C529373B4E1A4 /* NavigationController.swift in Sources */ = {isa = PBXBuildFile; fileRef = 495D3EC4972639C1A87DDF8E /* NavigationController.swift */; };
		438FB9BC535BC95948AA5F34 /* SettingsViewModelProtocol.swift in Sources */ = {isa = PBXBuildFile; fileRef = 5B2F9D5C39A4494D19F33E38 /* SettingsViewModelProtocol.swift */; };
		43BD17BC8794BB9B04F2A26B /* MediaSourceProxy.swift in Sources */ = {isa = PBXBuildFile; fileRef = 179423E34EE846E048E49CBF /* MediaSourceProxy.swift */; };
		43FD77998F33C32718C51450 /* TemplateCoordinator.swift in Sources */ = {isa = PBXBuildFile; fileRef = DBD460ED7ED1E03B85DEA25C /* TemplateCoordinator.swift */; };
		440123E29E2F9B001A775BBE /* TimelineItemProxy.swift in Sources */ = {isa = PBXBuildFile; fileRef = 2D505843AB66822EB91F0DF0 /* TimelineItemProxy.swift */; };
		447E8580A0A2569E32529E17 /* MockRoomTimelineProvider.swift in Sources */ = {isa = PBXBuildFile; fileRef = 8D6094DEAAEB388E1AE118C6 /* MockRoomTimelineProvider.swift */; };
		44AE0752E001D1D10605CD88 /* Swipe.swift in Sources */ = {isa = PBXBuildFile; fileRef = A9FDA5344F7C4C6E4E863E13 /* Swipe.swift */; };
		457465EC436703E8C76133A4 /* WeakDictionaryReference.swift in Sources */ = {isa = PBXBuildFile; fileRef = C7955B20E2E6DA68E5BC0AB9 /* WeakDictionaryReference.swift */; };
		46562110EE202E580A5FFD9C /* RoomScreenViewModelTests.swift in Sources */ = {isa = PBXBuildFile; fileRef = 93CF7B19FFCF8EFBE0A8696A /* RoomScreenViewModelTests.swift */; };
		490E606044B18985055FF690 /* SettingsUITests.swift in Sources */ = {isa = PBXBuildFile; fileRef = E3E29F98CF0E960689A410E3 /* SettingsUITests.swift */; };
		492274DA6691EE985C2FCCAA /* GZIP in Frameworks */ = {isa = PBXBuildFile; productRef = 1BCD21310B997A6837B854D6 /* GZIP */; };
		49E9B99CB6A275C7744351F0 /* LoginViewModel.swift in Sources */ = {isa = PBXBuildFile; fileRef = F2D58333B377888012740101 /* LoginViewModel.swift */; };
		49F2E7DD8CAACE09CEECE3E6 /* SeparatorRoomTimelineView.swift in Sources */ = {isa = PBXBuildFile; fileRef = 6390A6DC140CA3D6865A66FF /* SeparatorRoomTimelineView.swift */; };
		4A2E0DBB63919AC8309B6D40 /* SettingsViewModel.swift in Sources */ = {isa = PBXBuildFile; fileRef = 0A191D3FDB995309C7E2DE7D /* SettingsViewModel.swift */; };
		4C3365818DE1CEAEDF590FD3 /* MediaProviderProtocol.swift in Sources */ = {isa = PBXBuildFile; fileRef = C888BCD78E2A55DCE364F160 /* MediaProviderProtocol.swift */; };
		4E945AD6862C403F74E57755 /* RoomTimelineItemFactory.swift in Sources */ = {isa = PBXBuildFile; fileRef = 105B2A8426404EF66F00CFDB /* RoomTimelineItemFactory.swift */; };
		4FC1EFE4968A259CBBACFAFB /* RoomProxy.swift in Sources */ = {isa = PBXBuildFile; fileRef = A65F140F9FE5E8D4DAEFF354 /* RoomProxy.swift */; };
		4FF90E2242DBD596E1ED2E27 /* AppCoordinatorStateMachine.swift in Sources */ = {isa = PBXBuildFile; fileRef = 077D7C3BE199B6E5DDEC07EC /* AppCoordinatorStateMachine.swift */; };
<<<<<<< HEAD
		500CB65ED116B81DA52FDAEE /* TimelineView.swift in Sources */ = {isa = PBXBuildFile; fileRef = 874A1842477895F199567BD7 /* TimelineView.swift */; };
		501304F26B52DF7024011B6C /* EmojiMartJSONLoaderTests.swift in Sources */ = {isa = PBXBuildFile; fileRef = 9BF9E3E6A23180EC05F06460 /* EmojiMartJSONLoaderTests.swift */; };
=======
>>>>>>> 3c893ba3
		50C90117FE25390BFBD40173 /* RustTracing.swift in Sources */ = {isa = PBXBuildFile; fileRef = 542D4F49FABA056DEEEB3400 /* RustTracing.swift */; };
		518C93DC6516D3D018DE065F /* UNNotificationRequest.swift in Sources */ = {isa = PBXBuildFile; fileRef = 49E751D7EDB6043238111D90 /* UNNotificationRequest.swift */; };
		51DB67C5B5BC68B0A6FF54D4 /* MockRoomProxy.swift in Sources */ = {isa = PBXBuildFile; fileRef = 3ACBDC1D28EFB7789EB467E0 /* MockRoomProxy.swift */; };
		524C9C31EF8D58C2249F8A10 /* sample_screenshot.png in Resources */ = {isa = PBXBuildFile; fileRef = 9414DCADBDF9D6C4B806F61E /* sample_screenshot.png */; };
		5375902175B2FEA2949D7D74 /* LoginScreen.swift in Sources */ = {isa = PBXBuildFile; fileRef = 4CDDDDD9FE1A699D23A5E096 /* LoginScreen.swift */; };
		53DEF39F0C4DE02E3FC56D91 /* SwiftyBeaver in Frameworks */ = {isa = PBXBuildFile; productRef = AC5D19D7A65EB05A9704FB44 /* SwiftyBeaver */; };
		541374590CA7E8318BD480FD /* Localizable.stringsdict in Resources */ = {isa = PBXBuildFile; fileRef = 187853A7E643995EE49FAD43 /* Localizable.stringsdict */; };
		5455147CAC63F71E48F7D699 /* NSELogger.swift in Sources */ = {isa = PBXBuildFile; fileRef = D3D455BC2423D911A62ACFB2 /* NSELogger.swift */; };
		54C774874BED4A8FAD1F22FE /* AnalyticsConfiguration.swift in Sources */ = {isa = PBXBuildFile; fileRef = D77B3D4950F1707E66E4A45A /* AnalyticsConfiguration.swift */; };
		563A05B43207D00A6B698211 /* OIDCService.swift in Sources */ = {isa = PBXBuildFile; fileRef = 9010EE0CC913D095887EF36E /* OIDCService.swift */; };
		56F0A22972A3BB519DA2261C /* HomeScreenViewModelProtocol.swift in Sources */ = {isa = PBXBuildFile; fileRef = 24F5530B2212862FA4BEFF2D /* HomeScreenViewModelProtocol.swift */; };
		59F940FCBE6BC343AECEF75E /* ImageCache.swift in Sources */ = {isa = PBXBuildFile; fileRef = 4E2245243369B99216C7D84E /* ImageCache.swift */; };
		5B8B51CEC4717AF487794685 /* NotificationServiceProxy.swift in Sources */ = {isa = PBXBuildFile; fileRef = 0B490675B8E31423AF116BDA /* NotificationServiceProxy.swift */; };
		5C02841B2A86327B2C377682 /* NotificationConstants.swift in Sources */ = {isa = PBXBuildFile; fileRef = C830A64609CBD152F06E0457 /* NotificationConstants.swift */; };
		5C8AFBF168A41E20835F3B86 /* LoginScreenUITests.swift in Sources */ = {isa = PBXBuildFile; fileRef = 1DB34B0C74CD242FED9DD069 /* LoginScreenUITests.swift */; };
		5D04B17929378AB300FD5B00 /* apple_emojis_data.json in Resources */ = {isa = PBXBuildFile; fileRef = 5D04B17829378AB300FD5B00 /* apple_emojis_data.json */; };
		5D04B17B29378D3600FD5B00 /* EmojiMartEmoji.swift in Sources */ = {isa = PBXBuildFile; fileRef = 5D04B17A29378D3600FD5B00 /* EmojiMartEmoji.swift */; };
		5D04B17D2937ADE300FD5B00 /* EmojiItemSkin.swift in Sources */ = {isa = PBXBuildFile; fileRef = 5D04B17C2937ADE300FD5B00 /* EmojiItemSkin.swift */; };
		5D04B17F293A333600FD5B00 /* EmojiPickerSearchFieldView.swift in Sources */ = {isa = PBXBuildFile; fileRef = 5D04B17E293A333600FD5B00 /* EmojiPickerSearchFieldView.swift */; };
		5D04B181293A337400FD5B00 /* EmojiPickerHeaderView.swift in Sources */ = {isa = PBXBuildFile; fileRef = 5D04B180293A337400FD5B00 /* EmojiPickerHeaderView.swift */; };
		5D2AF8C0DF872E7985F8FE54 /* TimelineDeliveryStatusView.swift in Sources */ = {isa = PBXBuildFile; fileRef = D5AC06FC11B6638F7BF1670E /* TimelineDeliveryStatusView.swift */; };
		5D430CDE11EAC3E8E6B80A66 /* RoomTimelineViewFactory.swift in Sources */ = {isa = PBXBuildFile; fileRef = 3FEE631F3A4AFDC6652DD9DA /* RoomTimelineViewFactory.swift */; };
		5D70FAE4D2BF4553AFFFFE41 /* NotificationItemProxy.swift in Sources */ = {isa = PBXBuildFile; fileRef = 25F7FE40EF7490A7E09D7BE6 /* NotificationItemProxy.swift */; };
		5D7960B32C350FA93F48D02B /* OnboardingModels.swift in Sources */ = {isa = PBXBuildFile; fileRef = BB33A751BFDA223BDD106EC0 /* OnboardingModels.swift */; };
		5D9F0695DC6C0057F85C12B6 /* UserNotificationController.swift in Sources */ = {isa = PBXBuildFile; fileRef = 1113CA0A67B4AA227AAFB63B /* UserNotificationController.swift */; };
		5DE2282C293F29FC001790FD /* EmojiProvider.swift in Sources */ = {isa = PBXBuildFile; fileRef = 5DE2282B293F29FC001790FD /* EmojiProvider.swift */; };
		5DE2282E293F2CF6001790FD /* EmojiLoaderProtocol.swift in Sources */ = {isa = PBXBuildFile; fileRef = 5DE2282D293F2CF6001790FD /* EmojiLoaderProtocol.swift */; };
		5E0F2E612718BB4397A6D40A /* TextRoomTimelineView.swift in Sources */ = {isa = PBXBuildFile; fileRef = F9E785D5137510481733A3E8 /* TextRoomTimelineView.swift */; };
		5E25568E1CDAD983517E58B5 /* MediaSourceProxy.swift in Sources */ = {isa = PBXBuildFile; fileRef = 179423E34EE846E048E49CBF /* MediaSourceProxy.swift */; };
		5E540CAEF764D7FBD8D80776 /* VideoPlayerModels.swift in Sources */ = {isa = PBXBuildFile; fileRef = 1A3FC45B7643298BF361CEB1 /* VideoPlayerModels.swift */; };
		5F06AD3C66884CE793AE6119 /* FileManager.swift in Sources */ = {isa = PBXBuildFile; fileRef = 04DF593C3F7AF4B2FBAEB05D /* FileManager.swift */; };
		5F1FDE49DFD0C680386E48F9 /* TemplateViewModelProtocol.swift in Sources */ = {isa = PBXBuildFile; fileRef = 2B80895CE021B49847BD7D74 /* TemplateViewModelProtocol.swift */; };
		5F5488FBC9CFEB6F433D74A4 /* Localizable.strings in Resources */ = {isa = PBXBuildFile; fileRef = 7109E709A7738E6BCC4553E6 /* Localizable.strings */; };
		60ED66E63A169E47489348A8 /* GZIP in Frameworks */ = {isa = PBXBuildFile; productRef = 2B788C81F6369D164ADEB917 /* GZIP */; };
		6126CC51654E159804999E6A /* UNMutableNotificationContent.swift in Sources */ = {isa = PBXBuildFile; fileRef = 5741CD0691019B32FE74CE9E /* UNMutableNotificationContent.swift */; };
		617624A97BDBB75ED3DD8156 /* RoomScreenViewModelProtocol.swift in Sources */ = {isa = PBXBuildFile; fileRef = A00C7A331B72C0F05C00392F /* RoomScreenViewModelProtocol.swift */; };
		6298AB0906DDD3525CD78C6B /* SwiftState in Frameworks */ = {isa = PBXBuildFile; productRef = 9573B94B1C86C6DF751AF3FD /* SwiftState */; };
		630E89EBB0F791208EEE6D11 /* FileRoomTimelineItem.swift in Sources */ = {isa = PBXBuildFile; fileRef = C00A7110B937C6AE2EF5D7D6 /* FileRoomTimelineItem.swift */; };
		63C9AF0FB8278AF1C0388A0C /* TemplateModels.swift in Sources */ = {isa = PBXBuildFile; fileRef = FAB10E673916D2B8D21FD197 /* TemplateModels.swift */; };
		64F43D7390DA2A0AFD6BA911 /* VideoRoomTimelineView.swift in Sources */ = {isa = PBXBuildFile; fileRef = 1941C8817E6B6971BA4415F5 /* VideoRoomTimelineView.swift */; };
		64FF5CB4E35971255872E1BB /* AuthenticationServiceProxyProtocol.swift in Sources */ = {isa = PBXBuildFile; fileRef = 4F0CB536D1C3CC15AA740CC6 /* AuthenticationServiceProxyProtocol.swift */; };
		652ACCF104A8CEF30788963C /* NotificationManager.swift in Sources */ = {isa = PBXBuildFile; fileRef = 1423AB065857FA546444DB15 /* NotificationManager.swift */; };
		663E198678778F7426A9B27D /* Collection.swift in Sources */ = {isa = PBXBuildFile; fileRef = A9FAFE1C2149E6AC8156ED2B /* Collection.swift */; };
		6647430A45B4A8E692909A8F /* EmoteRoomTimelineItem.swift in Sources */ = {isa = PBXBuildFile; fileRef = F77C060C2ACC4CB7336A29E7 /* EmoteRoomTimelineItem.swift */; };
		67C05C50AD734283374605E3 /* MatrixEntityRegex.swift in Sources */ = {isa = PBXBuildFile; fileRef = 6AD1A853D605C2146B0DC028 /* MatrixEntityRegex.swift */; };
		67D6E0700A9C1E676F6231F8 /* Kingfisher in Frameworks */ = {isa = PBXBuildFile; productRef = 940C605265DD82DA0C655E23 /* Kingfisher */; };
		67E391A2E00709FB41903B36 /* MockMediaProvider.swift in Sources */ = {isa = PBXBuildFile; fileRef = 6920A4869821BF72FFC58842 /* MockMediaProvider.swift */; };
		6832733838C57A7D3FE8FEB5 /* DTCoreText in Frameworks */ = {isa = PBXBuildFile; productRef = 36B7FC232711031AA2B0D188 /* DTCoreText */; };
		68998AE39FDE863ED69711F8 /* TimelineItemEmojiReactionsMenuView.swift in Sources */ = {isa = PBXBuildFile; fileRef = FA4807E660393F385D673DA2 /* TimelineItemEmojiReactionsMenuView.swift */; };
		68AC3C84E2B438036B174E30 /* EmoteRoomTimelineView.swift in Sources */ = {isa = PBXBuildFile; fileRef = 471EB7D96AFEA8D787659686 /* EmoteRoomTimelineView.swift */; };
		690ED5315B401238A3249DCB /* README.md in Resources */ = {isa = PBXBuildFile; fileRef = 3FDFF4C1153D263BAB93C1F3 /* README.md */; };
		69BCBB4FB2DC3D61A28D3FD8 /* TimelineStyle.swift in Sources */ = {isa = PBXBuildFile; fileRef = 8DC2C9E0E15C79BBDA80F0A2 /* TimelineStyle.swift */; };
		6A0E7551E0D1793245F34CDD /* ClientError.swift in Sources */ = {isa = PBXBuildFile; fileRef = D09A267106B9585D3D0CFC0D /* ClientError.swift */; };
		6AC1DC1EAD9F7568360DA1BA /* ServerSelectionModels.swift in Sources */ = {isa = PBXBuildFile; fileRef = A30A1758E2B73EF38E7C42F8 /* ServerSelectionModels.swift */; };
		6B15FF984906AAFCF9DC4F58 /* OnboardingUITests.swift in Sources */ = {isa = PBXBuildFile; fileRef = 0C88046D6A070D9827181C4D /* OnboardingUITests.swift */; };
		6C67774E8387D44426718BD9 /* FilePreviewCoordinator.swift in Sources */ = {isa = PBXBuildFile; fileRef = ADB3A7BCE745626EC61EF3C3 /* FilePreviewCoordinator.swift */; };
		6C9F6C7F2B35288C4230EF3F /* FilePreviewModels.swift in Sources */ = {isa = PBXBuildFile; fileRef = 55EA4B03F92F31EAA83B3F7B /* FilePreviewModels.swift */; };
		6CA81428F0970785CDCC5E86 /* UserNotificationToastView.swift in Sources */ = {isa = PBXBuildFile; fileRef = F31A4E5941ACBA4BB9FEF94C /* UserNotificationToastView.swift */; };
		6D046D653DA28ADF1E6E59A4 /* BackgroundTaskServiceProtocol.swift in Sources */ = {isa = PBXBuildFile; fileRef = AAE73D571D4F9C36DD45255A /* BackgroundTaskServiceProtocol.swift */; };
		6DF37000571B1BC6D134CC9E /* WeakDictionary.swift in Sources */ = {isa = PBXBuildFile; fileRef = 304FFD608DB6E612075AB1B4 /* WeakDictionary.swift */; };
		6E6E0AAF6C44C0B117EBBE5A /* SlidingSyncViewProxy.swift in Sources */ = {isa = PBXBuildFile; fileRef = 41F3B445BD6EF1C751806B22 /* SlidingSyncViewProxy.swift */; };
		6EA61FCA55D950BDE326A1A7 /* ImageAnonymizer.swift in Sources */ = {isa = PBXBuildFile; fileRef = 12A626D74BBE9F4A60763B45 /* ImageAnonymizer.swift */; };
		6F2AB43A1EFAD8A97AF41A15 /* DeviceKit in Frameworks */ = {isa = PBXBuildFile; productRef = A7CA6F33C553805035C3B114 /* DeviceKit */; };
		6FC10A00D268FCD48B631E37 /* ViewFrameReader.swift in Sources */ = {isa = PBXBuildFile; fileRef = EFF7BF82A950B91BC5469E91 /* ViewFrameReader.swift */; };
		7002C55A4C917F3715765127 /* MediaProviderProtocol.swift in Sources */ = {isa = PBXBuildFile; fileRef = C888BCD78E2A55DCE364F160 /* MediaProviderProtocol.swift */; };
		706F79A39BDB32F592B8C2C7 /* UIKitBackgroundTask.swift in Sources */ = {isa = PBXBuildFile; fileRef = 92FCD9116ADDE820E4E30F92 /* UIKitBackgroundTask.swift */; };
		7096FA3AC218D914E88BFB70 /* AggregratedReaction.swift in Sources */ = {isa = PBXBuildFile; fileRef = F15BE37BE2FB86E00C8D150A /* AggregratedReaction.swift */; };
		719E7AAD1F8E68F68F30FECD /* Task.swift in Sources */ = {isa = PBXBuildFile; fileRef = A40C19719687984FD9478FBE /* Task.swift */; };
		7354D094A4C59B555F407FA1 /* RustTracing.swift in Sources */ = {isa = PBXBuildFile; fileRef = 542D4F49FABA056DEEEB3400 /* RustTracing.swift */; };
		7361B011A79BF723D8C9782B /* EmojiCategory.swift in Sources */ = {isa = PBXBuildFile; fileRef = 3C1A3D524D63815B28FA4D62 /* EmojiCategory.swift */; };
		7405B4824D45BA7C3D943E76 /* Application.swift in Sources */ = {isa = PBXBuildFile; fileRef = 7D0CBC76C80E04345E11F2DB /* Application.swift */; };
		744C029EB6C43429926A0499 /* AnalyticsPromptViewModelProtocol.swift in Sources */ = {isa = PBXBuildFile; fileRef = C9A86C95340248A8B7BA9A43 /* AnalyticsPromptViewModelProtocol.swift */; };
		74604ACFDBE7F54260E7B617 /* ApplicationProtocol.swift in Sources */ = {isa = PBXBuildFile; fileRef = A8903A9F615BBD0E6D7CD133 /* ApplicationProtocol.swift */; };
		748F482FEF4E04D61C39AAD7 /* EmojiPickerScreenModels.swift in Sources */ = {isa = PBXBuildFile; fileRef = F174A5627CDB3CAF280D1880 /* EmojiPickerScreenModels.swift */; };
		755727E0B756430DFFEC4732 /* SessionVerificationViewModelTests.swift in Sources */ = {isa = PBXBuildFile; fileRef = DF05DA24F71B455E8EFEBC3B /* SessionVerificationViewModelTests.swift */; };
		758BF44CA565AB0AB84F2185 /* Localizable.strings in Resources */ = {isa = PBXBuildFile; fileRef = 7109E709A7738E6BCC4553E6 /* Localizable.strings */; };
		75EA4ABBFAA810AFF289D6F4 /* TemplateViewModel.swift in Sources */ = {isa = PBXBuildFile; fileRef = EDB6E40BAD4504D899FAAC9A /* TemplateViewModel.swift */; };
		7732B2F635626BE1C1CD92A4 /* UIActivityViewControllerWrapper.swift in Sources */ = {isa = PBXBuildFile; fileRef = 4A57A4AFA6A068668AFBD070 /* UIActivityViewControllerWrapper.swift */; };
		7756C4E90CABE6F14F7920A0 /* BugReportUITests.swift in Sources */ = {isa = PBXBuildFile; fileRef = C6FEA87EA3752203065ECE27 /* BugReportUITests.swift */; };
		77D7DAA41AAB36800C1F2E2D /* RoomTimelineProviderProtocol.swift in Sources */ = {isa = PBXBuildFile; fileRef = 095AED4CF56DFF3EB7BB84C8 /* RoomTimelineProviderProtocol.swift */; };
		77FACC29F98FE2E65BBB6A5F /* ServerSelectionUITests.swift in Sources */ = {isa = PBXBuildFile; fileRef = 054F469E433864CC6FE6EE8E /* ServerSelectionUITests.swift */; };
		78B71D53C1FC55FB7A9B75F0 /* RoomTimelineController.swift in Sources */ = {isa = PBXBuildFile; fileRef = 24B0C97D2F560BCB72BE73B1 /* RoomTimelineController.swift */; };
		78BF60C696FFED63AAF58D10 /* SoftLogoutViewModel.swift in Sources */ = {isa = PBXBuildFile; fileRef = 22D46DB0CC6C55EBA7AE67A3 /* SoftLogoutViewModel.swift */; };
		7963F98CDFDEAC75E072BD81 /* TextRoomTimelineItem.swift in Sources */ = {isa = PBXBuildFile; fileRef = F6A8C632CEF4600107792899 /* TextRoomTimelineItem.swift */; };
		7A71AEF419904209BB8C2833 /* UserAgentBuilder.swift in Sources */ = {isa = PBXBuildFile; fileRef = 1F2529D434C750ED78ADF1ED /* UserAgentBuilder.swift */; };
		7AE1FFB132F2B84EB8A2AEBC /* TemplateViewModelTests.swift in Sources */ = {isa = PBXBuildFile; fileRef = 3340ABAE3A4647E80163AE18 /* TemplateViewModelTests.swift */; };
		7BB31E67648CF32D2AB5E502 /* RoomScreenViewModel.swift in Sources */ = {isa = PBXBuildFile; fileRef = 9CE3C90E487B255B735D73C8 /* RoomScreenViewModel.swift */; };
		7C1A7B594B2F8143F0DD0005 /* ElementXAttributeScope.swift in Sources */ = {isa = PBXBuildFile; fileRef = C024C151639C4E1B91FCC68B /* ElementXAttributeScope.swift */; };
		7D1DAAA364A9A29D554BD24E /* PlaceholderAvatarImage.swift in Sources */ = {isa = PBXBuildFile; fileRef = 0950733DD4BA83EEE752E259 /* PlaceholderAvatarImage.swift */; };
		7E3B1F8D72573ED2FCB2D94B /* NotificationServiceProxyProtocol.swift in Sources */ = {isa = PBXBuildFile; fileRef = DCD5FEE195446A9E458DDDAF /* NotificationServiceProxyProtocol.swift */; };
		7E7DF1867F98B0D10A6C0A63 /* FileCacheTests.swift in Sources */ = {isa = PBXBuildFile; fileRef = F3648F2FADEF2672D6A0D489 /* FileCacheTests.swift */; };
		7E91BAC17963ED41208F489B /* UserSessionStore.swift in Sources */ = {isa = PBXBuildFile; fileRef = 0E8BDC092D817B68CD9040C5 /* UserSessionStore.swift */; };
		7F08F4BC1312075E2B5EAEFA /* AuthenticationServiceProxy.swift in Sources */ = {isa = PBXBuildFile; fileRef = CF48AF076424DBC1615C74AD /* AuthenticationServiceProxy.swift */; };
		7F61F9ACD5EC9E845EF3EFBF /* BugReportServiceTests.swift in Sources */ = {isa = PBXBuildFile; fileRef = EFFD3200F9960D4996159F10 /* BugReportServiceTests.swift */; };
		7F64FA937B95924B3A44EC12 /* OnboardingScreen.swift in Sources */ = {isa = PBXBuildFile; fileRef = AB8E75B9CB6C78BE8D09B1AF /* OnboardingScreen.swift */; };
		7FED310F6AB7A70CBFB7C8A3 /* SettingsScreen.swift in Sources */ = {isa = PBXBuildFile; fileRef = C483956FA3D665E3842E319A /* SettingsScreen.swift */; };
		8024BE37156FF0A95A7A3465 /* AnalyticsPromptUITests.swift in Sources */ = {isa = PBXBuildFile; fileRef = AF11DD57D9FACF2A757AB024 /* AnalyticsPromptUITests.swift */; };
		80D00A7C62AAB44F54725C43 /* PermalinkBuilder.swift in Sources */ = {isa = PBXBuildFile; fileRef = F754E66A8970963B15B2A41E /* PermalinkBuilder.swift */; };
		8196A2E71ACC902DD69F24EE /* UserNotificationControllerTests.swift in Sources */ = {isa = PBXBuildFile; fileRef = 0DE6C5C756E1393202BA95CD /* UserNotificationControllerTests.swift */; };
		8292BBE82AD31A393183CF28 /* EmojiPickerScreen.swift in Sources */ = {isa = PBXBuildFile; fileRef = 0E016C12585FC5A6EA6941B5 /* EmojiPickerScreen.swift */; };
		834DD9E41FC42A509BAD52E3 /* NavigationControllerTests.swift in Sources */ = {isa = PBXBuildFile; fileRef = 109361C96BFFBE2FD89BF15C /* NavigationControllerTests.swift */; };
		83E5054739949181CA981193 /* LoginCoordinator.swift in Sources */ = {isa = PBXBuildFile; fileRef = DD667C4BB98CF4F3FE2CE3B0 /* LoginCoordinator.swift */; };
		841172E1576A863F4450132D /* WeakKeyDictionary.swift in Sources */ = {isa = PBXBuildFile; fileRef = D0ADFDC712027931F2216668 /* WeakKeyDictionary.swift */; };
		85AFBB433AD56704A880F8A0 /* FramePreferenceKey.swift in Sources */ = {isa = PBXBuildFile; fileRef = 4798B3B7A1E8AE3901CEE8C6 /* FramePreferenceKey.swift */; };
		86675910612A12409262DFBD /* SessionVerificationStateMachineTests.swift in Sources */ = {isa = PBXBuildFile; fileRef = A1C22B1B5FA3A765EADB2CC9 /* SessionVerificationStateMachineTests.swift */; };
		8691186F9B99BCDDB7CACDD8 /* KeychainController.swift in Sources */ = {isa = PBXBuildFile; fileRef = E36CB905A2B9EC2C92A2DA7C /* KeychainController.swift */; };
		86C2E93920FD15AD17E193A9 /* BugReportViewModel.swift in Sources */ = {isa = PBXBuildFile; fileRef = 7E532D95330139D118A9BF88 /* BugReportViewModel.swift */; };
		872A6457DF573AF8CEAE927A /* LoginHomeserver.swift in Sources */ = {isa = PBXBuildFile; fileRef = 9349F590E35CE514A71E6764 /* LoginHomeserver.swift */; };
		87756CA950ED55870A1AAE8F /* ServerSelectionCoordinator.swift in Sources */ = {isa = PBXBuildFile; fileRef = 9D7D706FFF438CAF16F44D8C /* ServerSelectionCoordinator.swift */; };
		87BD4F95F9D603C309837378 /* UserNotification.swift in Sources */ = {isa = PBXBuildFile; fileRef = DA6B262D7584C65BC5B79A0E /* UserNotification.swift */; };
		8810A2A30A68252EBB54EE05 /* HomeScreenModels.swift in Sources */ = {isa = PBXBuildFile; fileRef = 71BC7CA1BC1041E93077BBA1 /* HomeScreenModels.swift */; };
		890F0D453FE388756479AC97 /* AnalyticsTests.swift in Sources */ = {isa = PBXBuildFile; fileRef = C687844F60BFF532D49A994C /* AnalyticsTests.swift */; };
		8AB8ED1051216546CB35FA0E /* UserSession.swift in Sources */ = {isa = PBXBuildFile; fileRef = 6E5E9C044BEB7C70B1378E91 /* UserSession.swift */; };
		8B807DC963D1D4155A241BCC /* UserSessionFlowCoordinator.swift in Sources */ = {isa = PBXBuildFile; fileRef = 3F9E67AAB66638C69626866C /* UserSessionFlowCoordinator.swift */; };
		8BBD3AA589DEE02A1B0923B2 /* NoticeRoomTimelineItem.swift in Sources */ = {isa = PBXBuildFile; fileRef = 4F49CDE349C490D617332770 /* NoticeRoomTimelineItem.swift */; };
		8C454500B8073E1201F801A9 /* MXLogger.swift in Sources */ = {isa = PBXBuildFile; fileRef = A34A814CBD56230BC74FFCF4 /* MXLogger.swift */; };
		8CC12086CBF91A7E10CDC205 /* HomeScreenCoordinator.swift in Sources */ = {isa = PBXBuildFile; fileRef = D653265D006E708E4E51AD64 /* HomeScreenCoordinator.swift */; };
		8D3E1FADD78E72504DE0E402 /* UserAgentBuilderTests.swift in Sources */ = {isa = PBXBuildFile; fileRef = EB3B237387B8288A5A938F1B /* UserAgentBuilderTests.swift */; };
		8D9F646387DF656EF91EE4CB /* RoomMessageFactoryProtocol.swift in Sources */ = {isa = PBXBuildFile; fileRef = 96F37AB24AF5A006521D38D1 /* RoomMessageFactoryProtocol.swift */; };
		8F2FAA98457750D9D664136F /* Sentry in Frameworks */ = {isa = PBXBuildFile; productRef = 7731767AE437BA3BD2CC14A8 /* Sentry */; };
		90DF83A6A347F7EE7EDE89EE /* AttributedStringBuilderTests.swift in Sources */ = {isa = PBXBuildFile; fileRef = AF25E364AE85090A70AE4644 /* AttributedStringBuilderTests.swift */; };
		90EB25D13AE6EEF034BDE9D2 /* Assets.swift in Sources */ = {isa = PBXBuildFile; fileRef = 71D52BAA5BADB06E5E8C295D /* Assets.swift */; };
		91DFCB641FBA03EE2DA0189E /* FilePreviewScreen.swift in Sources */ = {isa = PBXBuildFile; fileRef = 7FB27E1BE894F9F9F0134372 /* FilePreviewScreen.swift */; };
		9219640F4D980CFC5FE855AD /* target.yml in Resources */ = {isa = PBXBuildFile; fileRef = 536E72DCBEEC4A1FE66CFDCE /* target.yml */; };
		92B95779840CD749117B3615 /* EmojiMartStore.swift in Sources */ = {isa = PBXBuildFile; fileRef = C38AE3617D7619EF30CDD229 /* EmojiMartStore.swift */; };
		93875ADD456142D20823ED24 /* ServerSelectionViewModelTests.swift in Sources */ = {isa = PBXBuildFile; fileRef = EDAA4472821985BF868CC21C /* ServerSelectionViewModelTests.swift */; };
		93BA4A81B6D893271101F9F0 /* DTCoreText in Frameworks */ = {isa = PBXBuildFile; productRef = 531CE4334AC5CA8DFF6AEB84 /* DTCoreText */; };
		9462C62798F47E39DCC182D2 /* Application.swift in Sources */ = {isa = PBXBuildFile; fileRef = CA89A2DD51B6BBE1DA55E263 /* Application.swift */; };
		94A65DD8A353DF112EBEF67A /* SessionVerificationControllerProxyProtocol.swift in Sources */ = {isa = PBXBuildFile; fileRef = 1D56469A9EE0CFA2B7BA9760 /* SessionVerificationControllerProxyProtocol.swift */; };
		94D0F36A87E596A93C0C178A /* Bundle.swift in Sources */ = {isa = PBXBuildFile; fileRef = B6E89E530A8E92EC44301CA1 /* Bundle.swift */; };
		964B9D2EC38C488C360CE0C9 /* HomeScreen.swift in Sources */ = {isa = PBXBuildFile; fileRef = B902EA6CD3296B0E10EE432B /* HomeScreen.swift */; };
		968A5B890004526AB58A217C /* AvatarSize.swift in Sources */ = {isa = PBXBuildFile; fileRef = E24B88AD3D1599E8CB1376E0 /* AvatarSize.swift */; };
		97189E495F0E47805D1868DB /* DTCoreText in Frameworks */ = {isa = PBXBuildFile; productRef = 527578916BD388A09F5A8036 /* DTCoreText */; };
		9738F894DB1BD383BE05767A /* ElementSettings.swift in Sources */ = {isa = PBXBuildFile; fileRef = 1027BB9A852F445B7623897F /* ElementSettings.swift */; };
		978BB24F2A5D31EE59EEC249 /* UserSessionProtocol.swift in Sources */ = {isa = PBXBuildFile; fileRef = 5F4134FEFE4EB55759017408 /* UserSessionProtocol.swift */; };
		97CECF91D68235F1D13598D7 /* AnalyticsConfiguration.swift in Sources */ = {isa = PBXBuildFile; fileRef = D77B3D4950F1707E66E4A45A /* AnalyticsConfiguration.swift */; };
		983896D611ABF52A5C37498D /* RoomSummaryProvider.swift in Sources */ = {isa = PBXBuildFile; fileRef = CDB3227C7A74B734924942E9 /* RoomSummaryProvider.swift */; };
		989029A28C9E2F828AD6658A /* AppIcon.pdf in Resources */ = {isa = PBXBuildFile; fileRef = 16DC8C5B2991724903F1FA6A /* AppIcon.pdf */; };
		992477AB8E3F3C36D627D32E /* OnboardingViewModelProtocol.swift in Sources */ = {isa = PBXBuildFile; fileRef = 1BC4437C107D52ED19357DFC /* OnboardingViewModelProtocol.swift */; };
		992F5E750F5030C4BA2D0D03 /* Assets.xcassets in Resources */ = {isa = PBXBuildFile; fileRef = 01C4C7DB37597D7D8379511A /* Assets.xcassets */; };
		99ED42B8F8D6BFB1DBCF4C45 /* AnalyticsEvents in Frameworks */ = {isa = PBXBuildFile; productRef = D661CAB418C075A94306A792 /* AnalyticsEvents */; };
		9A3B0CDF097E3838FB1B9595 /* Bundle.swift in Sources */ = {isa = PBXBuildFile; fileRef = B6E89E530A8E92EC44301CA1 /* Bundle.swift */; };
		9A47B7EFE3793760EEF68FFE /* UITestScreenIdentifier.swift in Sources */ = {isa = PBXBuildFile; fileRef = CC6FE34A0A47D010BBB4D4D4 /* UITestScreenIdentifier.swift */; };
		9AC5F8142413862A9E3A2D98 /* KeychainAccess in Frameworks */ = {isa = PBXBuildFile; productRef = 020597E28A4BC8E1BE8EDF6E /* KeychainAccess */; };
		9B582B3EEFEA615D4A6FBF1A /* TimelineReactionsView.swift in Sources */ = {isa = PBXBuildFile; fileRef = 351E89CE2ED9B73C5CC47955 /* TimelineReactionsView.swift */; };
		9B8DE1D424E37581C7D99CCC /* RoomTimelineControllerProtocol.swift in Sources */ = {isa = PBXBuildFile; fileRef = CC7CCC6DE5FA623E31BA8546 /* RoomTimelineControllerProtocol.swift */; };
		9BD3A773186291560DF92B62 /* RoomTimelineProvider.swift in Sources */ = {isa = PBXBuildFile; fileRef = 66F2402D738694F98729A441 /* RoomTimelineProvider.swift */; };
		9BE7A9CF6C593251D734B461 /* MockServerSelectionScreenState.swift in Sources */ = {isa = PBXBuildFile; fileRef = A0A20AE75FF4FF35B1FF6CA7 /* MockServerSelectionScreenState.swift */; };
		9C45CE85325CD591DADBC4CA /* ElementXTests.swift in Sources */ = {isa = PBXBuildFile; fileRef = DBFEAC3AC691CBB84983E275 /* ElementXTests.swift */; };
		9CCC77C31CB399661A034739 /* UserProperties+Element.swift in Sources */ = {isa = PBXBuildFile; fileRef = 6A6C4BE591FE5C38CE9C7EF3 /* UserProperties+Element.swift */; };
		9D2E03DB175A6AB14589076D /* AppAuth in Frameworks */ = {isa = PBXBuildFile; productRef = AA4E1BEB4E9BC2467006E12B /* AppAuth */; };
		9D9690D2FD4CD26FF670620F /* AppDelegate.swift in Sources */ = {isa = PBXBuildFile; fileRef = C75EF87651B00A176AB08E97 /* AppDelegate.swift */; };
		9DC5FB22B8F86C3B51E907C1 /* HomeScreenUITests.swift in Sources */ = {isa = PBXBuildFile; fileRef = 4D6E4C37E9F0E53D3DF951AC /* HomeScreenUITests.swift */; };
		9E8AE387FD03E4F1C1B8815A /* SessionVerificationStateMachine.swift in Sources */ = {isa = PBXBuildFile; fileRef = C06FCD42EEFEFC220F14EAC5 /* SessionVerificationStateMachine.swift */; };
		9F41FF9C53F7A6EAEA6259C9 /* InviteFriendsCoordinator.swift in Sources */ = {isa = PBXBuildFile; fileRef = 1F7AB0A148FCCAC28681C190 /* InviteFriendsCoordinator.swift */; };
		A021827B528F1EDC9101CA58 /* AppCoordinatorProtocol.swift in Sources */ = {isa = PBXBuildFile; fileRef = FBC776F301D374A3298C69DA /* AppCoordinatorProtocol.swift */; };
		A0A0D2A9564BDA3FDE2E360F /* FormattedBodyText.swift in Sources */ = {isa = PBXBuildFile; fileRef = F73FF1A33198F5FAE9D34B1F /* FormattedBodyText.swift */; };
		A23B8B27A1436A1049EEF68E /* InfoPlistReader.swift in Sources */ = {isa = PBXBuildFile; fileRef = 6A580295A56B55A856CC4084 /* InfoPlistReader.swift */; };
		A32517FB1CA0BBCE2BC75249 /* BugReportCoordinator.swift in Sources */ = {isa = PBXBuildFile; fileRef = AD6C07DA7D3FF193F7419F55 /* BugReportCoordinator.swift */; };
		A33784831AD880A670CAA9F9 /* FileManager.swift in Sources */ = {isa = PBXBuildFile; fileRef = 04DF593C3F7AF4B2FBAEB05D /* FileManager.swift */; };
		A371629728E597C5FCA3C2B2 /* Analytics.swift in Sources */ = {isa = PBXBuildFile; fileRef = 73FC861755C6388F62B9280A /* Analytics.swift */; };
		A37EED79941AD3B7140B3822 /* UIDevice.swift in Sources */ = {isa = PBXBuildFile; fileRef = 287FC98AF2664EAD79C0D902 /* UIDevice.swift */; };
		A440D4BC02088482EC633A88 /* KeychainControllerProtocol.swift in Sources */ = {isa = PBXBuildFile; fileRef = E5E94DCFEE803E5ABAE8ACCE /* KeychainControllerProtocol.swift */; };
		A494741843F087881299ACF0 /* RestorationToken.swift in Sources */ = {isa = PBXBuildFile; fileRef = 3558A15CFB934F9229301527 /* RestorationToken.swift */; };
		A4E885358D7DD5A072A06824 /* PostHog in Frameworks */ = {isa = PBXBuildFile; productRef = CCE5BF78B125320CBF3BB834 /* PostHog */; };
		A50849766F056FD1DB942DEA /* AlertInfo.swift in Sources */ = {isa = PBXBuildFile; fileRef = 2EEB64CC6F3DF5B68736A6B4 /* AlertInfo.swift */; };
		A663FE6704CB500EBE782AE1 /* AnalyticsPromptCoordinator.swift in Sources */ = {isa = PBXBuildFile; fileRef = B4DE1CF8F5EFD353B1A5E36F /* AnalyticsPromptCoordinator.swift */; };
		A69A54FF11A3F9EA0660E6BF /* NSE.appex in Embed App Extensions */ = {isa = PBXBuildFile; fileRef = 0D8F620C8B314840D8602E3F /* NSE.appex */; settings = {ATTRIBUTES = (RemoveHeadersOnCopy, ); }; };
		A6DEC1ADEC8FEEC206A0FA37 /* AttributedStringBuilderProtocol.swift in Sources */ = {isa = PBXBuildFile; fileRef = 72F37B5DA798C9AE436F2C2C /* AttributedStringBuilderProtocol.swift */; };
		A7D48E44D485B143AADDB77D /* Strings+Untranslated.swift in Sources */ = {isa = PBXBuildFile; fileRef = 1A18F6CE4D694D21E4EA9B25 /* Strings+Untranslated.swift */; };
		A7FD7B992E6EE6E5A8429197 /* RoomSummaryDetails.swift in Sources */ = {isa = PBXBuildFile; fileRef = 142808B69851451AC32A2CEA /* RoomSummaryDetails.swift */; };
		A823A4E8CB71D7D9743E7E95 /* InfoPlistReader.swift in Sources */ = {isa = PBXBuildFile; fileRef = 6A580295A56B55A856CC4084 /* InfoPlistReader.swift */; };
		A851635B3255C6DC07034A12 /* RoomScreenCoordinator.swift in Sources */ = {isa = PBXBuildFile; fileRef = B8108C8F0ACF6A7EB72D0117 /* RoomScreenCoordinator.swift */; };
		A8EC7C9D886244DAE9433E37 /* SessionVerificationViewModel.swift in Sources */ = {isa = PBXBuildFile; fileRef = B4C18FAAD59AE7F1462D817E /* SessionVerificationViewModel.swift */; };
		A9D23B78F42BCDD896531436 /* UserNotificationPresenter.swift in Sources */ = {isa = PBXBuildFile; fileRef = 649759084B0C9FE1F8DF8D17 /* UserNotificationPresenter.swift */; };
		AA050DF4AEE54A641BA7CA22 /* RoomSummaryProviderProtocol.swift in Sources */ = {isa = PBXBuildFile; fileRef = 10CC626F97AD70FF0420C115 /* RoomSummaryProviderProtocol.swift */; };
		AAF0BBED840DF4A53EE85E77 /* MatrixRustSDK in Frameworks */ = {isa = PBXBuildFile; productRef = C2C69B8BA5A9702E7A8BC08F /* MatrixRustSDK */; };
		AB34401E4E1CAD5D2EC3072B /* LaunchScreen.storyboard in Resources */ = {isa = PBXBuildFile; fileRef = 9760103CF316DF68698BCFE6 /* LaunchScreen.storyboard */; };
		AB4C5D62A21AD712811CE8CD /* XCUIElement.swift in Sources */ = {isa = PBXBuildFile; fileRef = 68232D336E2B546AD95B78B5 /* XCUIElement.swift */; };
		ABF3FAB234AD3565B214309B /* TimelineSenderAvatarView.swift in Sources */ = {isa = PBXBuildFile; fileRef = 0BC588051E6572A1AF51D738 /* TimelineSenderAvatarView.swift */; };
		AC5CC8250CEAE57B73900C57 /* UserNotificationModalView.swift in Sources */ = {isa = PBXBuildFile; fileRef = CD80F22830C2360F3F39DDCE /* UserNotificationModalView.swift */; };
		AC69B6DF15FC451AB2945036 /* UserSessionStoreProtocol.swift in Sources */ = {isa = PBXBuildFile; fileRef = BEBA759D1347CFFB3D84ED1F /* UserSessionStoreProtocol.swift */; };
		ACF094CF3BF02DBFA6DFDE60 /* AuthenticationCoordinatorUITests.swift in Sources */ = {isa = PBXBuildFile; fileRef = 5D2D0A6F1ABC99D29462FB84 /* AuthenticationCoordinatorUITests.swift */; };
		AD2A81B65A9F6163012086F1 /* MXLog.swift in Sources */ = {isa = PBXBuildFile; fileRef = 111B698739E3410E2CDB7144 /* MXLog.swift */; };
		AEE3981A0F090208E4445808 /* MockNotificationServiceProxy.swift in Sources */ = {isa = PBXBuildFile; fileRef = 2B37DCC9025452F46F91340E /* MockNotificationServiceProxy.swift */; };
		B037C365CF8A58A0D149A2DB /* AuthenticationIconImage.swift in Sources */ = {isa = PBXBuildFile; fileRef = 97755C01C3971474EFAD5367 /* AuthenticationIconImage.swift */; };
		B064D42BA087649ACAE462E8 /* SoftLogoutUITests.swift in Sources */ = {isa = PBXBuildFile; fileRef = 55F30E764BED111C81739844 /* SoftLogoutUITests.swift */; };
		B09514A0A3EB3C19A4FD0B71 /* SoftLogoutScreen.swift in Sources */ = {isa = PBXBuildFile; fileRef = 2CCBDE671A613B3EB70794C4 /* SoftLogoutScreen.swift */; };
		B14BC354E56616B6B7D9A3D7 /* NotificationServiceExtension.swift in Sources */ = {isa = PBXBuildFile; fileRef = 27A1AD6389A4659AF0CEAE62 /* NotificationServiceExtension.swift */; };
		B245583C63F8F90357B87FAE /* Kingfisher in Frameworks */ = {isa = PBXBuildFile; productRef = 50009897F60FAE7D63EF5E5B /* Kingfisher */; };
		B2F8E01ABA1BA30265B4ECBE /* RoundedCornerShape.swift in Sources */ = {isa = PBXBuildFile; fileRef = 839E2C35DF3F9C7B54C3CE49 /* RoundedCornerShape.swift */; };
		B3357B00F1AA930E54F76609 /* Strings.swift in Sources */ = {isa = PBXBuildFile; fileRef = 47EBB5D698CE9A25BB553A2D /* Strings.swift */; };
		B4AAB3257A83B73F53FB2689 /* StateStoreViewModel.swift in Sources */ = {isa = PBXBuildFile; fileRef = 6F3DFE5B444F131648066F05 /* StateStoreViewModel.swift */; };
		B5111BAF5F601C139EBBD8BB /* Assets.xcassets in Resources */ = {isa = PBXBuildFile; fileRef = 01C4C7DB37597D7D8379511A /* Assets.xcassets */; };
		B5903E48CF43259836BF2DBF /* EncryptedRoomTimelineView.swift in Sources */ = {isa = PBXBuildFile; fileRef = 56C1BCB9E83B09A45387FCA2 /* EncryptedRoomTimelineView.swift */; };
		B6048166B4AA4CEFEA9B77A6 /* InfoPlistReader.swift in Sources */ = {isa = PBXBuildFile; fileRef = 6A580295A56B55A856CC4084 /* InfoPlistReader.swift */; };
		B66757D0254843162595B25D /* MXLogger.swift in Sources */ = {isa = PBXBuildFile; fileRef = A34A814CBD56230BC74FFCF4 /* MXLogger.swift */; };
		B6DA66EFC13A90846B625836 /* InfoPlist.strings in Resources */ = {isa = PBXBuildFile; fileRef = 91DE43B8815918E590912DDA /* InfoPlist.strings */; };
		B6DF6B6FA8734B70F9BF261E /* BlurHashDecode.swift in Sources */ = {isa = PBXBuildFile; fileRef = E5272BC4A60B6AD7553BACA1 /* BlurHashDecode.swift */; };
		B6F92EBE04D4AABF30B9E73A /* AnalyticsPromptModels.swift in Sources */ = {isa = PBXBuildFile; fileRef = AA8BA82CF99D843FEF680E91 /* AnalyticsPromptModels.swift */; };
		B80C4FABB5529DF12436FFDA /* AppIcon.pdf in Resources */ = {isa = PBXBuildFile; fileRef = 16DC8C5B2991724903F1FA6A /* AppIcon.pdf */; };
		B94368839BDB69172E28E245 /* MXLog.swift in Sources */ = {isa = PBXBuildFile; fileRef = 111B698739E3410E2CDB7144 /* MXLog.swift */; };
		BA074E9812F96FFA3200ED1D /* TimelineItemProxy.swift in Sources */ = {isa = PBXBuildFile; fileRef = 2D505843AB66822EB91F0DF0 /* TimelineItemProxy.swift */; };
		BA31448FBD9697F8CB9A83CD /* ImageCache.swift in Sources */ = {isa = PBXBuildFile; fileRef = 4E2245243369B99216C7D84E /* ImageCache.swift */; };
		BB01CC19C3D3322308D1B2CF /* ServerSelectionViewModel.swift in Sources */ = {isa = PBXBuildFile; fileRef = 167521635A1CC27624FCEB7F /* ServerSelectionViewModel.swift */; };
		BB6B0B91CE11E06330017000 /* SessionVerificationScreen.swift in Sources */ = {isa = PBXBuildFile; fileRef = 8AC1A01C3A745BDF1D3697D3 /* SessionVerificationScreen.swift */; };
		BCEC41FB1F2BB663183863E4 /* LoginServerInfoSection.swift in Sources */ = {isa = PBXBuildFile; fileRef = 7D379E13DD9D987470A3C70C /* LoginServerInfoSection.swift */; };
		BD782053BE4C3D2F0BDE5699 /* ServiceLocator.swift in Sources */ = {isa = PBXBuildFile; fileRef = 57F95CADD0A5DBD76B990FCB /* ServiceLocator.swift */; };
		BFB534E338A3D949944FB2F5 /* NotificationServiceProxy.swift in Sources */ = {isa = PBXBuildFile; fileRef = 0B490675B8E31423AF116BDA /* NotificationServiceProxy.swift */; };
		C1910A16BDF131FECA77BE22 /* EmojiPickerScreenCoordinator.swift in Sources */ = {isa = PBXBuildFile; fileRef = BEA38B9851CFCC4D67F5587D /* EmojiPickerScreenCoordinator.swift */; };
		C3522917C0C367C403429EEC /* CoordinatorProtocol.swift in Sources */ = {isa = PBXBuildFile; fileRef = B251F5B4511D1CA0BA8361FE /* CoordinatorProtocol.swift */; };
		C35CF4DAB1467FE1BBDC204B /* MessageTimelineItem.swift in Sources */ = {isa = PBXBuildFile; fileRef = EEAF1C75771D9DC75877F4B4 /* MessageTimelineItem.swift */; };
		C4180F418235DAD9DD173951 /* TemplateScreenUITests.swift in Sources */ = {isa = PBXBuildFile; fileRef = 9873076F224E4CE09D8BD47D /* TemplateScreenUITests.swift */; };
		C4F69156C31A447FEFF2A47C /* DTHTMLElement+AttributedStringBuilder.swift in Sources */ = {isa = PBXBuildFile; fileRef = 1E508AB0EDEE017FF4F6F8D1 /* DTHTMLElement+AttributedStringBuilder.swift */; };
		C55A44C99F64A479ABA85B46 /* RoomScreen.swift in Sources */ = {isa = PBXBuildFile; fileRef = 5221DFDF809142A2D6AC82B9 /* RoomScreen.swift */; };
		C5FDDC40ABD907B7C47F89AB /* EmojiMartJSONLoader.swift in Sources */ = {isa = PBXBuildFile; fileRef = 3553C7E1218AB3EF08FFEEA4 /* EmojiMartJSONLoader.swift */; };
		C74EE50257ED925C2B8EFCE6 /* MockSoftLogoutScreenState.swift in Sources */ = {isa = PBXBuildFile; fileRef = 0B869438A1B52836F912A702 /* MockSoftLogoutScreenState.swift */; };
		C76892321558E75101E68ED6 /* ReadableFrameModifier.swift in Sources */ = {isa = PBXBuildFile; fileRef = 398817652FA8ABAE0A31AC6D /* ReadableFrameModifier.swift */; };
		C7B251DC896C0867C51B616D /* AnalyticsPrompt.swift in Sources */ = {isa = PBXBuildFile; fileRef = 541542F5AC323709D8563458 /* AnalyticsPrompt.swift */; };
		C7CFDB4929DDD9A3B5BA085D /* BugReportViewModelTests.swift in Sources */ = {isa = PBXBuildFile; fileRef = 7AB7ED3A898B07976F3AA90F /* BugReportViewModelTests.swift */; };
		C8E82786DE1B6A400DA9BA25 /* RoomTimelineItemProperties.swift in Sources */ = {isa = PBXBuildFile; fileRef = 289FA233E896FBC5956C67E0 /* RoomTimelineItemProperties.swift */; };
		C94A6048C654B01163AE1BF1 /* VideoPlayerViewModelProtocol.swift in Sources */ = {isa = PBXBuildFile; fileRef = 5282B7A2DCD076AD2CF27F46 /* VideoPlayerViewModelProtocol.swift */; };
		CA45758F08DF42D41D8A4B29 /* FilePreviewViewModelTests.swift in Sources */ = {isa = PBXBuildFile; fileRef = DF38B69D2C331A499276F400 /* FilePreviewViewModelTests.swift */; };
		CA9558C0B40C1EE2AD00124A /* BuildSettings.swift in Sources */ = {isa = PBXBuildFile; fileRef = 263B3B811C2B900F12C6F695 /* BuildSettings.swift */; };
		CB137BFB3E083C33E398A6CB /* Kingfisher in Frameworks */ = {isa = PBXBuildFile; productRef = 0DD568A494247444A4B56031 /* Kingfisher */; };
		CB326BAB54E9B68658909E36 /* Benchmark.swift in Sources */ = {isa = PBXBuildFile; fileRef = 49EAD710A2C16EFF7C3EA16F /* Benchmark.swift */; };
		CB498F4E27AA0545DCEF0F6F /* DeviceKit in Frameworks */ = {isa = PBXBuildFile; productRef = 4003BC24B24C9E63D3304177 /* DeviceKit */; };
		CB99B0FA38A4AC596F38CC13 /* KeychainControllerProtocol.swift in Sources */ = {isa = PBXBuildFile; fileRef = E5E94DCFEE803E5ABAE8ACCE /* KeychainControllerProtocol.swift */; };
		CBF64DE774298D773DBD5354 /* VideoPlayerScreen.swift in Sources */ = {isa = PBXBuildFile; fileRef = 0DB634B42CFE667112369D57 /* VideoPlayerScreen.swift */; };
		CC736DA1AA8F8B9FD8785009 /* ScreenshotDetector.swift in Sources */ = {isa = PBXBuildFile; fileRef = F5C4AF6E3885730CD560311C /* ScreenshotDetector.swift */; };
		CD6A72B65D3B6076F4045C30 /* PHGPostHogConfiguration.swift in Sources */ = {isa = PBXBuildFile; fileRef = A6B891A6DA826E2461DBB40F /* PHGPostHogConfiguration.swift */; };
		CE1694C7BB93C3311524EF28 /* Untranslated.strings in Resources */ = {isa = PBXBuildFile; fileRef = D2F7194F440375338F8E2487 /* Untranslated.strings */; };
		CE7148E80F09B7305E026AC6 /* OnboardingViewModel.swift in Sources */ = {isa = PBXBuildFile; fileRef = C1198B925F4A88DA74083662 /* OnboardingViewModel.swift */; };
		CE9530A4CA661E090635C2F2 /* NotificationItemProxy.swift in Sources */ = {isa = PBXBuildFile; fileRef = 25F7FE40EF7490A7E09D7BE6 /* NotificationItemProxy.swift */; };
		CEB8FB1269DE20536608B957 /* LoginMode.swift in Sources */ = {isa = PBXBuildFile; fileRef = 4B41FABA2B0AEF4389986495 /* LoginMode.swift */; };
		CF82143AA4A4F7BD11D22946 /* RoomTimelineViewProvider.swift in Sources */ = {isa = PBXBuildFile; fileRef = ACB6C5E4950B6C9842F35A38 /* RoomTimelineViewProvider.swift */; };
		D034A195A3494E38BF060485 /* MockSessionVerificationControllerProxy.swift in Sources */ = {isa = PBXBuildFile; fileRef = D1A9CCCF53495CF3D7B19FCE /* MockSessionVerificationControllerProxy.swift */; };
		D05A193AE63030F2CFCE2E9C /* UITestScreenIdentifier.swift in Sources */ = {isa = PBXBuildFile; fileRef = CC6FE34A0A47D010BBB4D4D4 /* UITestScreenIdentifier.swift */; };
		D0619D2E6B9C511190FBEB95 /* RoomMessageProtocol.swift in Sources */ = {isa = PBXBuildFile; fileRef = 607974D08BD2AF83725D817A /* RoomMessageProtocol.swift */; };
		D2D70B5DB1A5E4AF0CD88330 /* target.yml in Resources */ = {isa = PBXBuildFile; fileRef = 033DB41C51865A2E83174E87 /* target.yml */; };
		D3E603A5E9D529CF293E1BF9 /* VideoPlayerCoordinator.swift in Sources */ = {isa = PBXBuildFile; fileRef = D1651A532305027D3F605E2B /* VideoPlayerCoordinator.swift */; };
		D5C805F49B2C75DC3793E780 /* EmojiItem.swift in Sources */ = {isa = PBXBuildFile; fileRef = 37A243E04B58DC6E41FDCD82 /* EmojiItem.swift */; };
		D5EA4C6C80579279770D5804 /* ImageRoomTimelineView.swift in Sources */ = {isa = PBXBuildFile; fileRef = D0A45283CF1DB96E583BECA6 /* ImageRoomTimelineView.swift */; };
		D6417E5A799C3C7F14F9EC0A /* SessionVerificationViewModelProtocol.swift in Sources */ = {isa = PBXBuildFile; fileRef = B3069ADED46D063202FE7698 /* SessionVerificationViewModelProtocol.swift */; };
		D79F0F852C6A4255D5E616D2 /* UserNotificationControllerProtocol.swift in Sources */ = {isa = PBXBuildFile; fileRef = 8ED2D2F6A137A95EA50413BE /* UserNotificationControllerProtocol.swift */; };
		D8359F67AF3A83516E9083C1 /* MockUserSession.swift in Sources */ = {isa = PBXBuildFile; fileRef = A4756C5A8C8649AD6C10C615 /* MockUserSession.swift */; };
		D85D4FA590305180B4A41795 /* Tests.swift in Sources */ = {isa = PBXBuildFile; fileRef = BB3073CCD77D906B330BC1D6 /* Tests.swift */; };
		D876EC0FED3B6D46C806912A /* AvatarSize.swift in Sources */ = {isa = PBXBuildFile; fileRef = E24B88AD3D1599E8CB1376E0 /* AvatarSize.swift */; };
		D8CFF02C2730EE5BC4F17ABF /* ElementToggleStyle.swift in Sources */ = {isa = PBXBuildFile; fileRef = 0960A7F5C1B0B6679BDF26F9 /* ElementToggleStyle.swift */; };
		DD9B70DE54B24E0694A35D8A /* Strings+Untranslated.swift in Sources */ = {isa = PBXBuildFile; fileRef = 1A18F6CE4D694D21E4EA9B25 /* Strings+Untranslated.swift */; };
		DDB80FD2753FEAAE43CC2AAE /* ImageRoomTimelineItem.swift in Sources */ = {isa = PBXBuildFile; fileRef = 1A63815AD6A5C306453342F2 /* ImageRoomTimelineItem.swift */; };
		DE4F8C4E0F1DB4832F09DE97 /* HomeScreenViewModel.swift in Sources */ = {isa = PBXBuildFile; fileRef = 31D6764D6976D235926FE5FC /* HomeScreenViewModel.swift */; };
		DF004A5B2EABBD0574D06A04 /* SplashScreenCoordinator.swift in Sources */ = {isa = PBXBuildFile; fileRef = 854BCEAF2A832176FAACD2CB /* SplashScreenCoordinator.swift */; };
		DF504B10A4918F971A57BEF2 /* PostHogAnalyticsClient.swift in Sources */ = {isa = PBXBuildFile; fileRef = 1715E3D7F53C0748AA50C91C /* PostHogAnalyticsClient.swift */; };
		DFCA89C4EC2A5332ED6B441F /* DataProtectionManager.swift in Sources */ = {isa = PBXBuildFile; fileRef = 4959CECEC984B3995616F427 /* DataProtectionManager.swift */; };
		DFF7D6A6C26DDD40D00AE579 /* target.yml in Resources */ = {isa = PBXBuildFile; fileRef = F012CB5EE3F2B67359F6CC52 /* target.yml */; };
		E01373F2043E76393A0CE073 /* AnalyticsPromptViewModel.swift in Sources */ = {isa = PBXBuildFile; fileRef = A11B74ACE8D71747E1044A9C /* AnalyticsPromptViewModel.swift */; };
		E0A4DCA633D174EB43AD599F /* BackgroundTaskProtocol.swift in Sources */ = {isa = PBXBuildFile; fileRef = 2CA028DCD4157F9A1F999827 /* BackgroundTaskProtocol.swift */; };
		E1DF24D085572A55C9758A2D /* Bundle.swift in Sources */ = {isa = PBXBuildFile; fileRef = B6E89E530A8E92EC44301CA1 /* Bundle.swift */; };
		E290C78E7F09F47FD2662986 /* Task.swift in Sources */ = {isa = PBXBuildFile; fileRef = A40C19719687984FD9478FBE /* Task.swift */; };
		E3C328EF20C4B3326D263BCD /* FileManager.swift in Sources */ = {isa = PBXBuildFile; fileRef = 04DF593C3F7AF4B2FBAEB05D /* FileManager.swift */; };
		E3CA565A4B9704F191B191F0 /* JoinedRoomSize+MemberCount.swift in Sources */ = {isa = PBXBuildFile; fileRef = CBF9AEA706926DD0DA2B954C /* JoinedRoomSize+MemberCount.swift */; };
		E47CD939D8480657D4B706C6 /* AnalyticsPromptCheckmarkItem.swift in Sources */ = {isa = PBXBuildFile; fileRef = BA7B2E9CC5DC3B76ADC35A43 /* AnalyticsPromptCheckmarkItem.swift */; };
		E481C8FDCB6C089963C95344 /* DeviceKit in Frameworks */ = {isa = PBXBuildFile; productRef = BC01130651CB23340B899032 /* DeviceKit */; };
		E5895C74615CBE8462FB840F /* SessionVerificationCoordinator.swift in Sources */ = {isa = PBXBuildFile; fileRef = CCF86010A0A719A9A50EEC59 /* SessionVerificationCoordinator.swift */; };
		E67418DACEDBC29E988E6ACD /* message.caf in Resources */ = {isa = PBXBuildFile; fileRef = ED482057AE39D5C6D9C5F3D8 /* message.caf */; };
		E81EEC1675F2371D12A880A3 /* MockRoomTimelineController.swift in Sources */ = {isa = PBXBuildFile; fileRef = 61ADFB893DEF81E58DF3FAB9 /* MockRoomTimelineController.swift */; };
		E8AB8D16E6D8E8E501F29BD9 /* FileCache.swift in Sources */ = {isa = PBXBuildFile; fileRef = A5B0B1226DA8DB55918B34CD /* FileCache.swift */; };
		E96005321849DBD7C72A28F2 /* UITestsAppCoordinator.swift in Sources */ = {isa = PBXBuildFile; fileRef = 46C208DA43CE25D13E670F40 /* UITestsAppCoordinator.swift */; };
		EA1E7949533E19C6D862680A /* MediaProvider.swift in Sources */ = {isa = PBXBuildFile; fileRef = 885D8C42DD17625B5261BEFF /* MediaProvider.swift */; };
		EA31DD9043B91ECB8E45A9A6 /* ScreenshotDetectorTests.swift in Sources */ = {isa = PBXBuildFile; fileRef = F03C9D319676F3C0DC6B0203 /* ScreenshotDetectorTests.swift */; };
		EA65360A0EC026DD83AC0CF5 /* AuthenticationCoordinator.swift in Sources */ = {isa = PBXBuildFile; fileRef = D6CA5F386C7701C129398945 /* AuthenticationCoordinator.swift */; };
		EBE13FAB4E29738AC41BD3E5 /* InfoPlistReader.swift in Sources */ = {isa = PBXBuildFile; fileRef = 6A580295A56B55A856CC4084 /* InfoPlistReader.swift */; };
		EC280623A42904341363EAAF /* Sentry in Frameworks */ = {isa = PBXBuildFile; productRef = 886A0A498FA01E8EDD451D05 /* Sentry */; };
		EC4C31963E755EEC77BD778C /* AnalyticsSettings.swift in Sources */ = {isa = PBXBuildFile; fileRef = 4B362E695A7103C11F64B185 /* AnalyticsSettings.swift */; };
		EE4F5601356228FF72FC56B6 /* MockClientProxy.swift in Sources */ = {isa = PBXBuildFile; fileRef = 3F40F48279322E504153AB0D /* MockClientProxy.swift */; };
		EE6933C935080B4E0348A58B /* EmojiMartCategory.swift in Sources */ = {isa = PBXBuildFile; fileRef = E5C3AACCAA82392D08924496 /* EmojiMartCategory.swift */; };
		EE8491AD81F47DF3C192497B /* DecorationTimelineItemProtocol.swift in Sources */ = {isa = PBXBuildFile; fileRef = 184CF8C196BE143AE226628D /* DecorationTimelineItemProtocol.swift */; };
		EEC40663922856C65D1E0DF5 /* KeychainControllerTests.swift in Sources */ = {isa = PBXBuildFile; fileRef = FDB9C37196A4C79F24CE80C6 /* KeychainControllerTests.swift */; };
		EF7924005216B8189898F370 /* BackgroundTaskProtocol.swift in Sources */ = {isa = PBXBuildFile; fileRef = 2CA028DCD4157F9A1F999827 /* BackgroundTaskProtocol.swift */; };
		F040ABFEB0A2B142D948BA12 /* Untranslated.stringsdict in Resources */ = {isa = PBXBuildFile; fileRef = F75DF9500D69A3AAF8339E69 /* Untranslated.stringsdict */; };
		F06CE9132855E81EBB6DDC32 /* KeychainAccess in Frameworks */ = {isa = PBXBuildFile; productRef = 800631D7250B7F93195035F1 /* KeychainAccess */; };
		F0F82C3C848C865C3098AA52 /* Sentry in Frameworks */ = {isa = PBXBuildFile; productRef = 67E7A6F388D3BF85767609D9 /* Sentry */; };
		F257F964493A9CD02A6F720C /* OnboardingPageView.swift in Sources */ = {isa = PBXBuildFile; fileRef = 1DF2717AB91060260E5F4781 /* OnboardingPageView.swift */; };
		F425C3F85BFF28C9AC593F52 /* MockNotificationManager.swift in Sources */ = {isa = PBXBuildFile; fileRef = 96561CC53F7C1E24D4C292E4 /* MockNotificationManager.swift */; };
		F508683B76EF7B23BB2CBD6D /* TimelineItemPlainStylerView.swift in Sources */ = {isa = PBXBuildFile; fileRef = 94BCC8A9C73C1F838122C645 /* TimelineItemPlainStylerView.swift */; };
		F61AFA8BF2E739FBC30472F5 /* NotificationServiceProxyProtocol.swift in Sources */ = {isa = PBXBuildFile; fileRef = DCD5FEE195446A9E458DDDAF /* NotificationServiceProxyProtocol.swift */; };
		F656F92A63D3DC1978D79427 /* AnalyticsEvents in Frameworks */ = {isa = PBXBuildFile; productRef = 2A3F7BCCB18C15B30CCA39A9 /* AnalyticsEvents */; };
		F6E860FF7B18B81DF43B30B8 /* EncryptedRoomTimelineItem.swift in Sources */ = {isa = PBXBuildFile; fileRef = B3FA7C8D4EF2B1873C180ED7 /* EncryptedRoomTimelineItem.swift */; };
		F6F49E37272AD7397CD29A01 /* HomeScreenViewModelTests.swift in Sources */ = {isa = PBXBuildFile; fileRef = 505208F28007C0FEC14E1FF0 /* HomeScreenViewModelTests.swift */; };
		F7567DD6635434E8C563BF85 /* AnalyticsClientProtocol.swift in Sources */ = {isa = PBXBuildFile; fileRef = E3B97591B2D3D4D67553506D /* AnalyticsClientProtocol.swift */; };
		F9981191DC408AED537C1749 /* MediaProxy.swift in Sources */ = {isa = PBXBuildFile; fileRef = E12C9E0B61A77C7F0EE7918C /* MediaProxy.swift */; };
		F99FB21EFC6D99D247FE7CBE /* Kingfisher in Frameworks */ = {isa = PBXBuildFile; productRef = DE8DC9B3FBA402117DC4C49F /* Kingfisher */; };
		F9F6D2883BBEBB9A3789A137 /* OnboardingViewModelTests.swift in Sources */ = {isa = PBXBuildFile; fileRef = 00A941F289F6AB876BA3361A /* OnboardingViewModelTests.swift */; };
		FA9C427FFB11B1AA2DCC5602 /* RoomProxyProtocol.swift in Sources */ = {isa = PBXBuildFile; fileRef = 47111410B6E659A697D472B5 /* RoomProxyProtocol.swift */; };
		FBCD77D557AACBE9B445133A /* MediaProxy.swift in Sources */ = {isa = PBXBuildFile; fileRef = E12C9E0B61A77C7F0EE7918C /* MediaProxy.swift */; };
		FCD3F2B82CAB29A07887A127 /* KeychainAccess in Frameworks */ = {isa = PBXBuildFile; productRef = 2B43F2AF7456567FE37270A7 /* KeychainAccess */; };
		FE4593FC2A02AAF92E089565 /* ElementAnimations.swift in Sources */ = {isa = PBXBuildFile; fileRef = EF1593DD87F974F8509BB619 /* ElementAnimations.swift */; };
		FE79E2BCCF69E8BF4D21E15A /* RoomMessageFactory.swift in Sources */ = {isa = PBXBuildFile; fileRef = FA154570F693D93513E584C1 /* RoomMessageFactory.swift */; };
		FE8D76708280968F7A670852 /* MockUserNotificationController.swift in Sources */ = {isa = PBXBuildFile; fileRef = 9080CDD3881D0D1B2F280A7C /* MockUserNotificationController.swift */; };
		FFD3E4FF948E06C7585317FC /* TimelineStyler.swift in Sources */ = {isa = PBXBuildFile; fileRef = 892E29C98C4E8182C9037F84 /* TimelineStyler.swift */; };
/* End PBXBuildFile section */

/* Begin PBXContainerItemProxy section */
		4448BD77D7203616C4FAD26A /* PBXContainerItemProxy */ = {
			isa = PBXContainerItemProxy;
			containerPortal = AC22997D58D612146053154D /* Project object */;
			proxyType = 1;
			remoteGlobalIDString = C0FAEB81CFD9776CD78CE489;
			remoteInfo = ElementX;
		};
		4D8DD8FE84794CA168A8499A /* PBXContainerItemProxy */ = {
			isa = PBXContainerItemProxy;
			containerPortal = AC22997D58D612146053154D /* Project object */;
			proxyType = 1;
			remoteGlobalIDString = C0FAEB81CFD9776CD78CE489;
			remoteInfo = ElementX;
		};
		6848AF4480814C5F810FB7EB /* PBXContainerItemProxy */ = {
			isa = PBXContainerItemProxy;
			containerPortal = AC22997D58D612146053154D /* Project object */;
			proxyType = 1;
			remoteGlobalIDString = C0FAEB81CFD9776CD78CE489;
			remoteInfo = ElementX;
		};
		AE0C21E7E01A23610E54DF9D /* PBXContainerItemProxy */ = {
			isa = PBXContainerItemProxy;
			containerPortal = AC22997D58D612146053154D /* Project object */;
			proxyType = 1;
			remoteGlobalIDString = FEB53A5BC378C913769656D8;
			remoteInfo = NSE;
		};
/* End PBXContainerItemProxy section */

/* Begin PBXCopyFilesBuildPhase section */
		32FD0140DF485A66F1B788D1 /* Embed App Extensions */ = {
			isa = PBXCopyFilesBuildPhase;
			buildActionMask = 2147483647;
			dstPath = "";
			dstSubfolderSpec = 13;
			files = (
				A69A54FF11A3F9EA0660E6BF /* NSE.appex in Embed App Extensions */,
			);
			name = "Embed App Extensions";
			runOnlyForDeploymentPostprocessing = 0;
		};
/* End PBXCopyFilesBuildPhase section */

/* Begin PBXFileReference section */
		00A941F289F6AB876BA3361A /* OnboardingViewModelTests.swift */ = {isa = PBXFileReference; lastKnownFileType = sourcecode.swift; path = OnboardingViewModelTests.swift; sourceTree = "<group>"; };
		01C4C7DB37597D7D8379511A /* Assets.xcassets */ = {isa = PBXFileReference; lastKnownFileType = folder.assetcatalog; path = Assets.xcassets; sourceTree = "<group>"; };
		02A07FF019724B6ACEA73076 /* szl */ = {isa = PBXFileReference; lastKnownFileType = text.plist.strings; name = szl; path = szl.lproj/Localizable.strings; sourceTree = "<group>"; };
		033DB41C51865A2E83174E87 /* target.yml */ = {isa = PBXFileReference; lastKnownFileType = text.yaml; path = target.yml; sourceTree = "<group>"; };
		04BBC9E08250EF92ADE89CFD /* sr-Latn */ = {isa = PBXFileReference; lastKnownFileType = text.plist.strings; name = "sr-Latn"; path = "sr-Latn.lproj/Localizable.strings"; sourceTree = "<group>"; };
		04DF593C3F7AF4B2FBAEB05D /* FileManager.swift */ = {isa = PBXFileReference; lastKnownFileType = sourcecode.swift; path = FileManager.swift; sourceTree = "<group>"; };
		054F469E433864CC6FE6EE8E /* ServerSelectionUITests.swift */ = {isa = PBXFileReference; lastKnownFileType = sourcecode.swift; path = ServerSelectionUITests.swift; sourceTree = "<group>"; };
		057B747CF045D3C6C30EAB2C /* fi */ = {isa = PBXFileReference; lastKnownFileType = text.plist.stringsdict; name = fi; path = fi.lproj/Localizable.stringsdict; sourceTree = "<group>"; };
		077D7C3BE199B6E5DDEC07EC /* AppCoordinatorStateMachine.swift */ = {isa = PBXFileReference; lastKnownFileType = sourcecode.swift; path = AppCoordinatorStateMachine.swift; sourceTree = "<group>"; };
		086B997409328F091EBA43CE /* RoomScreenUITests.swift */ = {isa = PBXFileReference; lastKnownFileType = sourcecode.swift; path = RoomScreenUITests.swift; sourceTree = "<group>"; };
		08F64963396A6A23538EFCEC /* is */ = {isa = PBXFileReference; lastKnownFileType = text.plist.stringsdict; name = is; path = is.lproj/Localizable.stringsdict; sourceTree = "<group>"; };
		090CA61A835C151CEDF8F372 /* WeakDictionaryKeyReference.swift */ = {isa = PBXFileReference; lastKnownFileType = sourcecode.swift; path = WeakDictionaryKeyReference.swift; sourceTree = "<group>"; };
		09199C43BAB209C0BD89A836 /* OnboardingPageIndicator.swift */ = {isa = PBXFileReference; lastKnownFileType = sourcecode.swift; path = OnboardingPageIndicator.swift; sourceTree = "<group>"; };
		0950733DD4BA83EEE752E259 /* PlaceholderAvatarImage.swift */ = {isa = PBXFileReference; lastKnownFileType = sourcecode.swift; path = PlaceholderAvatarImage.swift; sourceTree = "<group>"; };
		095AED4CF56DFF3EB7BB84C8 /* RoomTimelineProviderProtocol.swift */ = {isa = PBXFileReference; lastKnownFileType = sourcecode.swift; path = RoomTimelineProviderProtocol.swift; sourceTree = "<group>"; };
		0960A7F5C1B0B6679BDF26F9 /* ElementToggleStyle.swift */ = {isa = PBXFileReference; lastKnownFileType = sourcecode.swift; path = ElementToggleStyle.swift; sourceTree = "<group>"; };
		0A191D3FDB995309C7E2DE7D /* SettingsViewModel.swift */ = {isa = PBXFileReference; lastKnownFileType = sourcecode.swift; path = SettingsViewModel.swift; sourceTree = "<group>"; };
		0AB7A0C06CB527A1095DEB33 /* da */ = {isa = PBXFileReference; lastKnownFileType = text.plist.stringsdict; name = da; path = da.lproj/Localizable.stringsdict; sourceTree = "<group>"; };
		0B490675B8E31423AF116BDA /* NotificationServiceProxy.swift */ = {isa = PBXFileReference; lastKnownFileType = sourcecode.swift; path = NotificationServiceProxy.swift; sourceTree = "<group>"; };
		0B869438A1B52836F912A702 /* MockSoftLogoutScreenState.swift */ = {isa = PBXFileReference; lastKnownFileType = sourcecode.swift; path = MockSoftLogoutScreenState.swift; sourceTree = "<group>"; };
		0BC588051E6572A1AF51D738 /* TimelineSenderAvatarView.swift */ = {isa = PBXFileReference; lastKnownFileType = sourcecode.swift; path = TimelineSenderAvatarView.swift; sourceTree = "<group>"; };
		0C13A92C1E9C79F055B8133D /* ar */ = {isa = PBXFileReference; lastKnownFileType = text.plist.stringsdict; name = ar; path = ar.lproj/Localizable.stringsdict; sourceTree = "<group>"; };
		0C88046D6A070D9827181C4D /* OnboardingUITests.swift */ = {isa = PBXFileReference; lastKnownFileType = sourcecode.swift; path = OnboardingUITests.swift; sourceTree = "<group>"; };
		0CB569EAA5017B5B23970655 /* pt */ = {isa = PBXFileReference; lastKnownFileType = text.plist.strings; name = pt; path = pt.lproj/Localizable.strings; sourceTree = "<group>"; };
		0D8F620C8B314840D8602E3F /* NSE.appex */ = {isa = PBXFileReference; includeInIndex = 0; lastKnownFileType = "wrapper.app-extension"; path = NSE.appex; sourceTree = BUILT_PRODUCTS_DIR; };
		0DB634B42CFE667112369D57 /* VideoPlayerScreen.swift */ = {isa = PBXFileReference; lastKnownFileType = sourcecode.swift; path = VideoPlayerScreen.swift; sourceTree = "<group>"; };
		0DD16CE9A66C9040B066AD60 /* vi */ = {isa = PBXFileReference; lastKnownFileType = text.plist.stringsdict; name = vi; path = vi.lproj/Localizable.stringsdict; sourceTree = "<group>"; };
		0DE6C5C756E1393202BA95CD /* UserNotificationControllerTests.swift */ = {isa = PBXFileReference; lastKnownFileType = sourcecode.swift; path = UserNotificationControllerTests.swift; sourceTree = "<group>"; };
		0E016C12585FC5A6EA6941B5 /* EmojiPickerScreen.swift */ = {isa = PBXFileReference; lastKnownFileType = sourcecode.swift; path = EmojiPickerScreen.swift; sourceTree = "<group>"; };
		0E7062F88E9D5F79C8A80524 /* th */ = {isa = PBXFileReference; lastKnownFileType = text.plist.stringsdict; name = th; path = th.lproj/Localizable.stringsdict; sourceTree = "<group>"; };
		0E8BDC092D817B68CD9040C5 /* UserSessionStore.swift */ = {isa = PBXFileReference; lastKnownFileType = sourcecode.swift; path = UserSessionStore.swift; sourceTree = "<group>"; };
		0EE9EAF0309A2A1D67D8FAF5 /* sv */ = {isa = PBXFileReference; lastKnownFileType = text.plist.stringsdict; name = sv; path = sv.lproj/Localizable.stringsdict; sourceTree = "<group>"; };
		0F52BF30D12BA3BD3D3DBB8F /* ServerSelectionViewModelProtocol.swift */ = {isa = PBXFileReference; lastKnownFileType = sourcecode.swift; path = ServerSelectionViewModelProtocol.swift; sourceTree = "<group>"; };
		1027BB9A852F445B7623897F /* ElementSettings.swift */ = {isa = PBXFileReference; lastKnownFileType = sourcecode.swift; path = ElementSettings.swift; sourceTree = "<group>"; };
		1059E2AE7878CF7820592637 /* Info.plist */ = {isa = PBXFileReference; lastKnownFileType = text.plist; path = Info.plist; sourceTree = "<group>"; };
		105B2A8426404EF66F00CFDB /* RoomTimelineItemFactory.swift */ = {isa = PBXFileReference; lastKnownFileType = sourcecode.swift; path = RoomTimelineItemFactory.swift; sourceTree = "<group>"; };
		105D16E7DB0CCE9526612BDD /* bn-IN */ = {isa = PBXFileReference; lastKnownFileType = text.plist.strings; name = "bn-IN"; path = "bn-IN.lproj/Localizable.strings"; sourceTree = "<group>"; };
		109361C96BFFBE2FD89BF15C /* NavigationControllerTests.swift */ = {isa = PBXFileReference; lastKnownFileType = sourcecode.swift; path = NavigationControllerTests.swift; sourceTree = "<group>"; };
		10CC626F97AD70FF0420C115 /* RoomSummaryProviderProtocol.swift */ = {isa = PBXFileReference; lastKnownFileType = sourcecode.swift; path = RoomSummaryProviderProtocol.swift; sourceTree = "<group>"; };
		1113CA0A67B4AA227AAFB63B /* UserNotificationController.swift */ = {isa = PBXFileReference; lastKnownFileType = sourcecode.swift; path = UserNotificationController.swift; sourceTree = "<group>"; };
		11151E78D6BB2B04A8FBD389 /* EmojiPickerScreenViewModelProtocol.swift */ = {isa = PBXFileReference; lastKnownFileType = sourcecode.swift; path = EmojiPickerScreenViewModelProtocol.swift; sourceTree = "<group>"; };
		111B698739E3410E2CDB7144 /* MXLog.swift */ = {isa = PBXFileReference; lastKnownFileType = sourcecode.swift; path = MXLog.swift; sourceTree = "<group>"; };
		113356152C099951A6D17D85 /* el */ = {isa = PBXFileReference; lastKnownFileType = text.plist.strings; name = el; path = el.lproj/Localizable.strings; sourceTree = "<group>"; };
		1215A4FC53D2319E81AE8970 /* en */ = {isa = PBXFileReference; lastKnownFileType = text.plist.strings; name = en; path = en.lproj/InfoPlist.strings; sourceTree = "<group>"; };
		1222DB76B917EB8A55365BA5 /* target.yml */ = {isa = PBXFileReference; lastKnownFileType = text.yaml; path = target.yml; sourceTree = "<group>"; };
		124D85E85505B6B81845235F /* fy */ = {isa = PBXFileReference; lastKnownFileType = text.plist.stringsdict; name = fy; path = fy.lproj/Localizable.stringsdict; sourceTree = "<group>"; };
		12A626D74BBE9F4A60763B45 /* ImageAnonymizer.swift */ = {isa = PBXFileReference; lastKnownFileType = sourcecode.swift; path = ImageAnonymizer.swift; sourceTree = "<group>"; };
		13802897C7AFA360EA74C0B0 /* en */ = {isa = PBXFileReference; lastKnownFileType = text.plist.stringsdict; name = en; path = en.lproj/Localizable.stringsdict; sourceTree = "<group>"; };
		1423AB065857FA546444DB15 /* NotificationManager.swift */ = {isa = PBXFileReference; lastKnownFileType = sourcecode.swift; path = NotificationManager.swift; sourceTree = "<group>"; };
		142808B69851451AC32A2CEA /* RoomSummaryDetails.swift */ = {isa = PBXFileReference; lastKnownFileType = sourcecode.swift; path = RoomSummaryDetails.swift; sourceTree = "<group>"; };
		167521635A1CC27624FCEB7F /* ServerSelectionViewModel.swift */ = {isa = PBXFileReference; lastKnownFileType = sourcecode.swift; path = ServerSelectionViewModel.swift; sourceTree = "<group>"; };
		16DC8C5B2991724903F1FA6A /* AppIcon.pdf */ = {isa = PBXFileReference; lastKnownFileType = image.pdf; path = AppIcon.pdf; sourceTree = "<group>"; };
		170A84E8957BF97A26E962D5 /* TimelineTableView.swift */ = {isa = PBXFileReference; lastKnownFileType = sourcecode.swift; path = TimelineTableView.swift; sourceTree = "<group>"; };
		1715E3D7F53C0748AA50C91C /* PostHogAnalyticsClient.swift */ = {isa = PBXFileReference; lastKnownFileType = sourcecode.swift; path = PostHogAnalyticsClient.swift; sourceTree = "<group>"; };
		1734A445A58ED855B977A0A8 /* TracingConfigurationTests.swift */ = {isa = PBXFileReference; lastKnownFileType = sourcecode.swift; path = TracingConfigurationTests.swift; sourceTree = "<group>"; };
		179423E34EE846E048E49CBF /* MediaSourceProxy.swift */ = {isa = PBXFileReference; lastKnownFileType = sourcecode.swift; path = MediaSourceProxy.swift; sourceTree = "<group>"; };
		184CF8C196BE143AE226628D /* DecorationTimelineItemProtocol.swift */ = {isa = PBXFileReference; lastKnownFileType = sourcecode.swift; path = DecorationTimelineItemProtocol.swift; sourceTree = "<group>"; };
		18F2958E6D247AE2516BEEE8 /* ClientProxy.swift */ = {isa = PBXFileReference; lastKnownFileType = sourcecode.swift; path = ClientProxy.swift; sourceTree = "<group>"; };
		1941C8817E6B6971BA4415F5 /* VideoRoomTimelineView.swift */ = {isa = PBXFileReference; lastKnownFileType = sourcecode.swift; path = VideoRoomTimelineView.swift; sourceTree = "<group>"; };
		1A18F6CE4D694D21E4EA9B25 /* Strings+Untranslated.swift */ = {isa = PBXFileReference; lastKnownFileType = sourcecode.swift; path = "Strings+Untranslated.swift"; sourceTree = "<group>"; };
		1A3FC45B7643298BF361CEB1 /* VideoPlayerModels.swift */ = {isa = PBXFileReference; lastKnownFileType = sourcecode.swift; path = VideoPlayerModels.swift; sourceTree = "<group>"; };
		1A63815AD6A5C306453342F2 /* ImageRoomTimelineItem.swift */ = {isa = PBXFileReference; lastKnownFileType = sourcecode.swift; path = ImageRoomTimelineItem.swift; sourceTree = "<group>"; };
		1BC4437C107D52ED19357DFC /* OnboardingViewModelProtocol.swift */ = {isa = PBXFileReference; lastKnownFileType = sourcecode.swift; path = OnboardingViewModelProtocol.swift; sourceTree = "<group>"; };
		1C429043E986008B97736636 /* ab */ = {isa = PBXFileReference; lastKnownFileType = text.plist.strings; name = ab; path = ab.lproj/Localizable.strings; sourceTree = "<group>"; };
		1D56469A9EE0CFA2B7BA9760 /* SessionVerificationControllerProxyProtocol.swift */ = {isa = PBXFileReference; lastKnownFileType = sourcecode.swift; path = SessionVerificationControllerProxyProtocol.swift; sourceTree = "<group>"; };
		1DB34B0C74CD242FED9DD069 /* LoginScreenUITests.swift */ = {isa = PBXFileReference; lastKnownFileType = sourcecode.swift; path = LoginScreenUITests.swift; sourceTree = "<group>"; };
		1DF2717AB91060260E5F4781 /* OnboardingPageView.swift */ = {isa = PBXFileReference; lastKnownFileType = sourcecode.swift; path = OnboardingPageView.swift; sourceTree = "<group>"; };
		1E1FB768A24FDD2A5CA16E3C /* LoginViewModelProtocol.swift */ = {isa = PBXFileReference; lastKnownFileType = sourcecode.swift; path = LoginViewModelProtocol.swift; sourceTree = "<group>"; };
		1E508AB0EDEE017FF4F6F8D1 /* DTHTMLElement+AttributedStringBuilder.swift */ = {isa = PBXFileReference; lastKnownFileType = sourcecode.swift; path = "DTHTMLElement+AttributedStringBuilder.swift"; sourceTree = "<group>"; };
		1F2529D434C750ED78ADF1ED /* UserAgentBuilder.swift */ = {isa = PBXFileReference; lastKnownFileType = sourcecode.swift; path = UserAgentBuilder.swift; sourceTree = "<group>"; };
		1F7AB0A148FCCAC28681C190 /* InviteFriendsCoordinator.swift */ = {isa = PBXFileReference; lastKnownFileType = sourcecode.swift; path = InviteFriendsCoordinator.swift; sourceTree = "<group>"; };
		2069C264213B9F381DF9F876 /* ta */ = {isa = PBXFileReference; lastKnownFileType = text.plist.stringsdict; name = ta; path = ta.lproj/Localizable.stringsdict; sourceTree = "<group>"; };
		2112A6CFEA46E672D90EBF54 /* kab */ = {isa = PBXFileReference; lastKnownFileType = text.plist.strings; name = kab; path = kab.lproj/Localizable.strings; sourceTree = "<group>"; };
		218AB05B4E3889731959C5F1 /* EventBasedTimelineItemProtocol.swift */ = {isa = PBXFileReference; lastKnownFileType = sourcecode.swift; path = EventBasedTimelineItemProtocol.swift; sourceTree = "<group>"; };
		21BA866267F84BF4350B0CB7 /* pt-BR */ = {isa = PBXFileReference; lastKnownFileType = text.plist.stringsdict; name = "pt-BR"; path = "pt-BR.lproj/Localizable.stringsdict"; sourceTree = "<group>"; };
		227AC5D71A4CE43512062243 /* URL.swift */ = {isa = PBXFileReference; lastKnownFileType = sourcecode.swift; path = URL.swift; sourceTree = "<group>"; };
		22B384D54464FA39C6C7F6E7 /* ca */ = {isa = PBXFileReference; lastKnownFileType = text.plist.stringsdict; name = ca; path = ca.lproj/Localizable.stringsdict; sourceTree = "<group>"; };
		22D46DB0CC6C55EBA7AE67A3 /* SoftLogoutViewModel.swift */ = {isa = PBXFileReference; lastKnownFileType = sourcecode.swift; path = SoftLogoutViewModel.swift; sourceTree = "<group>"; };
		233D5F7E5E9F49ABF3413291 /* hr */ = {isa = PBXFileReference; lastKnownFileType = text.plist.stringsdict; name = hr; path = hr.lproj/Localizable.stringsdict; sourceTree = "<group>"; };
		24B0C97D2F560BCB72BE73B1 /* RoomTimelineController.swift */ = {isa = PBXFileReference; lastKnownFileType = sourcecode.swift; path = RoomTimelineController.swift; sourceTree = "<group>"; };
		24F5530B2212862FA4BEFF2D /* HomeScreenViewModelProtocol.swift */ = {isa = PBXFileReference; lastKnownFileType = sourcecode.swift; path = HomeScreenViewModelProtocol.swift; sourceTree = "<group>"; };
		2583416C8974272ADBADDBE1 /* zh-TW */ = {isa = PBXFileReference; lastKnownFileType = text.plist.stringsdict; name = "zh-TW"; path = "zh-TW.lproj/Localizable.stringsdict"; sourceTree = "<group>"; };
		25F7FE40EF7490A7E09D7BE6 /* NotificationItemProxy.swift */ = {isa = PBXFileReference; lastKnownFileType = sourcecode.swift; path = NotificationItemProxy.swift; sourceTree = "<group>"; };
		263B3B811C2B900F12C6F695 /* BuildSettings.swift */ = {isa = PBXFileReference; lastKnownFileType = sourcecode.swift; path = BuildSettings.swift; sourceTree = "<group>"; };
		26C4D226FCD20BAC53F1E092 /* ml */ = {isa = PBXFileReference; lastKnownFileType = text.plist.strings; name = ml; path = ml.lproj/Localizable.strings; sourceTree = "<group>"; };
		27A1AD6389A4659AF0CEAE62 /* NotificationServiceExtension.swift */ = {isa = PBXFileReference; lastKnownFileType = sourcecode.swift; path = NotificationServiceExtension.swift; sourceTree = "<group>"; };
		287FC98AF2664EAD79C0D902 /* UIDevice.swift */ = {isa = PBXFileReference; lastKnownFileType = sourcecode.swift; path = UIDevice.swift; sourceTree = "<group>"; };
		28959C7DB36C7688A01D4045 /* BugReportViewModelProtocol.swift */ = {isa = PBXFileReference; lastKnownFileType = sourcecode.swift; path = BugReportViewModelProtocol.swift; sourceTree = "<group>"; };
		289FA233E896FBC5956C67E0 /* RoomTimelineItemProperties.swift */ = {isa = PBXFileReference; lastKnownFileType = sourcecode.swift; path = RoomTimelineItemProperties.swift; sourceTree = "<group>"; };
		28EA8BE9EEDBD17555141C7E /* el */ = {isa = PBXFileReference; lastKnownFileType = text.plist.stringsdict; name = el; path = el.lproj/Localizable.stringsdict; sourceTree = "<group>"; };
		2A5C6FBF97B6EED3D4FA5EFF /* AttributedStringBuilder.swift */ = {isa = PBXFileReference; lastKnownFileType = sourcecode.swift; path = AttributedStringBuilder.swift; sourceTree = "<group>"; };
		2AE83A3DD63BCFBB956FE5CB /* nl */ = {isa = PBXFileReference; lastKnownFileType = text.plist.stringsdict; name = nl; path = nl.lproj/Localizable.stringsdict; sourceTree = "<group>"; };
		2AEA20A6B4883E60469ACF8F /* SoftLogoutCoordinator.swift */ = {isa = PBXFileReference; lastKnownFileType = sourcecode.swift; path = SoftLogoutCoordinator.swift; sourceTree = "<group>"; };
		2AFEF3AC64B1358083F76B8B /* List.swift */ = {isa = PBXFileReference; lastKnownFileType = sourcecode.swift; path = List.swift; sourceTree = "<group>"; };
		2B37DCC9025452F46F91340E /* MockNotificationServiceProxy.swift */ = {isa = PBXFileReference; lastKnownFileType = sourcecode.swift; path = MockNotificationServiceProxy.swift; sourceTree = "<group>"; };
		2B80895CE021B49847BD7D74 /* TemplateViewModelProtocol.swift */ = {isa = PBXFileReference; lastKnownFileType = sourcecode.swift; path = TemplateViewModelProtocol.swift; sourceTree = "<group>"; };
		2B9BCACD0CC4CB8E37F17732 /* lt */ = {isa = PBXFileReference; lastKnownFileType = text.plist.stringsdict; name = lt; path = lt.lproj/Localizable.stringsdict; sourceTree = "<group>"; };
		2CA028DCD4157F9A1F999827 /* BackgroundTaskProtocol.swift */ = {isa = PBXFileReference; lastKnownFileType = sourcecode.swift; path = BackgroundTaskProtocol.swift; sourceTree = "<group>"; };
		2CCBDE671A613B3EB70794C4 /* SoftLogoutScreen.swift */ = {isa = PBXFileReference; lastKnownFileType = sourcecode.swift; path = SoftLogoutScreen.swift; sourceTree = "<group>"; };
		2CEBCB9676FCD1D0F13188DD /* StringTests.swift */ = {isa = PBXFileReference; lastKnownFileType = sourcecode.swift; path = StringTests.swift; sourceTree = "<group>"; };
		2CF9FE7E0CF9F40D1509E63A /* bg */ = {isa = PBXFileReference; lastKnownFileType = text.plist.stringsdict; name = bg; path = bg.lproj/Localizable.stringsdict; sourceTree = "<group>"; };
		2D256FEE2F1AF1E51D39B622 /* LoginTests.swift */ = {isa = PBXFileReference; lastKnownFileType = sourcecode.swift; path = LoginTests.swift; sourceTree = "<group>"; };
		2D505843AB66822EB91F0DF0 /* TimelineItemProxy.swift */ = {isa = PBXFileReference; lastKnownFileType = sourcecode.swift; path = TimelineItemProxy.swift; sourceTree = "<group>"; };
		2EEB64CC6F3DF5B68736A6B4 /* AlertInfo.swift */ = {isa = PBXFileReference; lastKnownFileType = sourcecode.swift; path = AlertInfo.swift; sourceTree = "<group>"; };
		2F1B28C596DE541DA0AFD16C /* lo */ = {isa = PBXFileReference; lastKnownFileType = text.plist.stringsdict; name = lo; path = lo.lproj/Localizable.stringsdict; sourceTree = "<group>"; };
		304FFD608DB6E612075AB1B4 /* WeakDictionary.swift */ = {isa = PBXFileReference; lastKnownFileType = sourcecode.swift; path = WeakDictionary.swift; sourceTree = "<group>"; };
		31B01468022EC826CB2FD2C0 /* LoginModels.swift */ = {isa = PBXFileReference; lastKnownFileType = sourcecode.swift; path = LoginModels.swift; sourceTree = "<group>"; };
		31D6764D6976D235926FE5FC /* HomeScreenViewModel.swift */ = {isa = PBXFileReference; lastKnownFileType = sourcecode.swift; path = HomeScreenViewModel.swift; sourceTree = "<group>"; };
		32C5DAA1773F57653BF1C4F9 /* SoftLogoutViewModelTests.swift */ = {isa = PBXFileReference; lastKnownFileType = sourcecode.swift; path = SoftLogoutViewModelTests.swift; sourceTree = "<group>"; };
		3340ABAE3A4647E80163AE18 /* TemplateViewModelTests.swift */ = {isa = PBXFileReference; lastKnownFileType = sourcecode.swift; path = TemplateViewModelTests.swift; sourceTree = "<group>"; };
		33E49C5C6F802B4D94CA78D1 /* ro */ = {isa = PBXFileReference; lastKnownFileType = text.plist.strings; name = ro; path = ro.lproj/Localizable.strings; sourceTree = "<group>"; };
		3429142FE11930422E7CC1A0 /* UserSessionFlowCoordinatorStateMachine.swift */ = {isa = PBXFileReference; lastKnownFileType = sourcecode.swift; path = UserSessionFlowCoordinatorStateMachine.swift; sourceTree = "<group>"; };
		351E89CE2ED9B73C5CC47955 /* TimelineReactionsView.swift */ = {isa = PBXFileReference; lastKnownFileType = sourcecode.swift; path = TimelineReactionsView.swift; sourceTree = "<group>"; };
		3553C7E1218AB3EF08FFEEA4 /* EmojiMartJSONLoader.swift */ = {isa = PBXFileReference; lastKnownFileType = sourcecode.swift; path = EmojiMartJSONLoader.swift; sourceTree = "<group>"; };
		3558A15CFB934F9229301527 /* RestorationToken.swift */ = {isa = PBXFileReference; lastKnownFileType = sourcecode.swift; path = RestorationToken.swift; sourceTree = "<group>"; };
		35AFCF4C05DEED04E3DB1A16 /* de */ = {isa = PBXFileReference; lastKnownFileType = text.plist.strings; name = de; path = de.lproj/Localizable.strings; sourceTree = "<group>"; };
		3747C96188856006F784BF49 /* ko */ = {isa = PBXFileReference; lastKnownFileType = text.plist.stringsdict; name = ko; path = ko.lproj/Localizable.stringsdict; sourceTree = "<group>"; };
		3782C506F4FF1AADF61B6212 /* tlh */ = {isa = PBXFileReference; lastKnownFileType = text.plist.strings; name = tlh; path = tlh.lproj/Localizable.strings; sourceTree = "<group>"; };
		37A243E04B58DC6E41FDCD82 /* EmojiItem.swift */ = {isa = PBXFileReference; lastKnownFileType = sourcecode.swift; path = EmojiItem.swift; sourceTree = "<group>"; };
		398817652FA8ABAE0A31AC6D /* ReadableFrameModifier.swift */ = {isa = PBXFileReference; lastKnownFileType = sourcecode.swift; path = ReadableFrameModifier.swift; sourceTree = "<group>"; };
		399427358A80BA2848E698A2 /* es-MX */ = {isa = PBXFileReference; lastKnownFileType = text.plist.strings; name = "es-MX"; path = "es-MX.lproj/Localizable.strings"; sourceTree = "<group>"; };
		39EBB6903EFD4236B8D11A42 /* fr-CA */ = {isa = PBXFileReference; lastKnownFileType = text.plist.stringsdict; name = "fr-CA"; path = "fr-CA.lproj/Localizable.stringsdict"; sourceTree = "<group>"; };
		3ACBDC1D28EFB7789EB467E0 /* MockRoomProxy.swift */ = {isa = PBXFileReference; lastKnownFileType = sourcecode.swift; path = MockRoomProxy.swift; sourceTree = "<group>"; };
		3B5B535DA49C54523FF7A412 /* nn */ = {isa = PBXFileReference; lastKnownFileType = text.plist.strings; name = nn; path = nn.lproj/Localizable.strings; sourceTree = "<group>"; };
		3C1A3D524D63815B28FA4D62 /* EmojiCategory.swift */ = {isa = PBXFileReference; lastKnownFileType = sourcecode.swift; path = EmojiCategory.swift; sourceTree = "<group>"; };
		3CDF9E55650D6035D6536538 /* nb-NO */ = {isa = PBXFileReference; lastKnownFileType = text.plist.stringsdict; name = "nb-NO"; path = "nb-NO.lproj/Localizable.stringsdict"; sourceTree = "<group>"; };
		3D487C1185D658F8B15B8F55 /* SettingsViewModelTests.swift */ = {isa = PBXFileReference; lastKnownFileType = sourcecode.swift; path = SettingsViewModelTests.swift; sourceTree = "<group>"; };
		3D4DD336905C72F95EAF34B7 /* ElementX-Bridging-Header.h */ = {isa = PBXFileReference; lastKnownFileType = sourcecode.c.h; path = "ElementX-Bridging-Header.h"; sourceTree = "<group>"; };
		3DC1943ADE6A62ED5129D7C8 /* LoggingTests.swift */ = {isa = PBXFileReference; lastKnownFileType = sourcecode.swift; path = LoggingTests.swift; sourceTree = "<group>"; };
		3DD2D50A7EAA4FC78417730E /* SettingsCoordinator.swift */ = {isa = PBXFileReference; lastKnownFileType = sourcecode.swift; path = SettingsCoordinator.swift; sourceTree = "<group>"; };
		3DD6E7C1D8B53F47789778CD /* fr-CA */ = {isa = PBXFileReference; lastKnownFileType = text.plist.strings; name = "fr-CA"; path = "fr-CA.lproj/Localizable.strings"; sourceTree = "<group>"; };
		3DF1FFC3336EB23374BBBFCC /* UIKitBackgroundTaskService.swift */ = {isa = PBXFileReference; lastKnownFileType = sourcecode.swift; path = UIKitBackgroundTaskService.swift; sourceTree = "<group>"; };
		3F40F48279322E504153AB0D /* MockClientProxy.swift */ = {isa = PBXFileReference; lastKnownFileType = sourcecode.swift; path = MockClientProxy.swift; sourceTree = "<group>"; };
		3F9E67AAB66638C69626866C /* UserSessionFlowCoordinator.swift */ = {isa = PBXFileReference; lastKnownFileType = sourcecode.swift; path = UserSessionFlowCoordinator.swift; sourceTree = "<group>"; };
		3FDFF4C1153D263BAB93C1F3 /* README.md */ = {isa = PBXFileReference; lastKnownFileType = net.daringfireball.markdown; path = README.md; sourceTree = "<group>"; };
		3FEE631F3A4AFDC6652DD9DA /* RoomTimelineViewFactory.swift */ = {isa = PBXFileReference; lastKnownFileType = sourcecode.swift; path = RoomTimelineViewFactory.swift; sourceTree = "<group>"; };
		40B21E611DADDEF00307E7AC /* String.swift */ = {isa = PBXFileReference; lastKnownFileType = sourcecode.swift; path = String.swift; sourceTree = "<group>"; };
		41F3B445BD6EF1C751806B22 /* SlidingSyncViewProxy.swift */ = {isa = PBXFileReference; lastKnownFileType = sourcecode.swift; path = SlidingSyncViewProxy.swift; sourceTree = "<group>"; };
		422724361B6555364C43281E /* RoomHeaderView.swift */ = {isa = PBXFileReference; lastKnownFileType = sourcecode.swift; path = RoomHeaderView.swift; sourceTree = "<group>"; };
		434522ED2BDED08759048077 /* fi */ = {isa = PBXFileReference; lastKnownFileType = text.plist.strings; name = fi; path = fi.lproj/Localizable.strings; sourceTree = "<group>"; };
		4488F5F92A64A137665C96CD /* pa */ = {isa = PBXFileReference; lastKnownFileType = text.plist.strings; name = pa; path = pa.lproj/Localizable.strings; sourceTree = "<group>"; };
		44AEEE13AC1BF303AE48CBF8 /* eu */ = {isa = PBXFileReference; lastKnownFileType = text.plist.strings; name = eu; path = eu.lproj/Localizable.strings; sourceTree = "<group>"; };
		44D8C8431416EB8DFEC7E235 /* ApplicationTests.swift */ = {isa = PBXFileReference; lastKnownFileType = sourcecode.swift; path = ApplicationTests.swift; sourceTree = "<group>"; };
		453E722A43D092C06FB8E3FA /* tzm */ = {isa = PBXFileReference; lastKnownFileType = text.plist.strings; name = tzm; path = tzm.lproj/Localizable.strings; sourceTree = "<group>"; };
		4549FCB53F43DB0B278374BC /* TemplateScreen.swift */ = {isa = PBXFileReference; lastKnownFileType = sourcecode.swift; path = TemplateScreen.swift; sourceTree = "<group>"; };
		46C208DA43CE25D13E670F40 /* UITestsAppCoordinator.swift */ = {isa = PBXFileReference; lastKnownFileType = sourcecode.swift; path = UITestsAppCoordinator.swift; sourceTree = "<group>"; };
		47111410B6E659A697D472B5 /* RoomProxyProtocol.swift */ = {isa = PBXFileReference; lastKnownFileType = sourcecode.swift; path = RoomProxyProtocol.swift; sourceTree = "<group>"; };
		471EB7D96AFEA8D787659686 /* EmoteRoomTimelineView.swift */ = {isa = PBXFileReference; lastKnownFileType = sourcecode.swift; path = EmoteRoomTimelineView.swift; sourceTree = "<group>"; };
		475EB595D7527E9A8A14043E /* uz */ = {isa = PBXFileReference; lastKnownFileType = text.plist.strings; name = uz; path = uz.lproj/Localizable.strings; sourceTree = "<group>"; };
		4798B3B7A1E8AE3901CEE8C6 /* FramePreferenceKey.swift */ = {isa = PBXFileReference; lastKnownFileType = sourcecode.swift; path = FramePreferenceKey.swift; sourceTree = "<group>"; };
		47EBB5D698CE9A25BB553A2D /* Strings.swift */ = {isa = PBXFileReference; lastKnownFileType = sourcecode.swift; path = Strings.swift; sourceTree = "<group>"; };
		48CE6BF18E542B32FA52CE06 /* fa */ = {isa = PBXFileReference; lastKnownFileType = text.plist.stringsdict; name = fa; path = fa.lproj/Localizable.stringsdict; sourceTree = "<group>"; };
		49193CB0C248D621A96FB2AA /* bg */ = {isa = PBXFileReference; lastKnownFileType = text.plist.strings; name = bg; path = bg.lproj/Localizable.strings; sourceTree = "<group>"; };
		4959CECEC984B3995616F427 /* DataProtectionManager.swift */ = {isa = PBXFileReference; lastKnownFileType = sourcecode.swift; path = DataProtectionManager.swift; sourceTree = "<group>"; };
		495D3EC4972639C1A87DDF8E /* NavigationController.swift */ = {isa = PBXFileReference; lastKnownFileType = sourcecode.swift; path = NavigationController.swift; sourceTree = "<group>"; };
		4990FDBDA96B88E214F92F48 /* SettingsModels.swift */ = {isa = PBXFileReference; lastKnownFileType = sourcecode.swift; path = SettingsModels.swift; sourceTree = "<group>"; };
		49D2C8E66E83EA578A7F318A /* Info.plist */ = {isa = PBXFileReference; lastKnownFileType = text.plist; path = Info.plist; sourceTree = "<group>"; };
		49E751D7EDB6043238111D90 /* UNNotificationRequest.swift */ = {isa = PBXFileReference; lastKnownFileType = sourcecode.swift; path = UNNotificationRequest.swift; sourceTree = "<group>"; };
		49EAD710A2C16EFF7C3EA16F /* Benchmark.swift */ = {isa = PBXFileReference; lastKnownFileType = sourcecode.swift; path = Benchmark.swift; sourceTree = "<group>"; };
		4A57A4AFA6A068668AFBD070 /* UIActivityViewControllerWrapper.swift */ = {isa = PBXFileReference; lastKnownFileType = sourcecode.swift; path = UIActivityViewControllerWrapper.swift; sourceTree = "<group>"; };
		4B362E695A7103C11F64B185 /* AnalyticsSettings.swift */ = {isa = PBXFileReference; lastKnownFileType = sourcecode.swift; path = AnalyticsSettings.swift; sourceTree = "<group>"; };
		4B40B7F6FCCE2D8C242492D9 /* ga */ = {isa = PBXFileReference; lastKnownFileType = text.plist.strings; name = ga; path = ga.lproj/Localizable.strings; sourceTree = "<group>"; };
		4B41FABA2B0AEF4389986495 /* LoginMode.swift */ = {isa = PBXFileReference; lastKnownFileType = sourcecode.swift; path = LoginMode.swift; sourceTree = "<group>"; };
		4C8D988E82A8DFA13BE46F7C /* pl */ = {isa = PBXFileReference; lastKnownFileType = text.plist.stringsdict; name = pl; path = pl.lproj/Localizable.stringsdict; sourceTree = "<group>"; };
		4CD6AC7546E8D7E5C73CEA48 /* ElementX.app */ = {isa = PBXFileReference; includeInIndex = 0; lastKnownFileType = wrapper.application; path = ElementX.app; sourceTree = BUILT_PRODUCTS_DIR; };
		4CDDDDD9FE1A699D23A5E096 /* LoginScreen.swift */ = {isa = PBXFileReference; lastKnownFileType = sourcecode.swift; path = LoginScreen.swift; sourceTree = "<group>"; };
		4D6E4C37E9F0E53D3DF951AC /* HomeScreenUITests.swift */ = {isa = PBXFileReference; lastKnownFileType = sourcecode.swift; path = HomeScreenUITests.swift; sourceTree = "<group>"; };
		4DF56C3239EA3C16951E1E66 /* is */ = {isa = PBXFileReference; lastKnownFileType = text.plist.strings; name = is; path = is.lproj/Localizable.strings; sourceTree = "<group>"; };
		4E2245243369B99216C7D84E /* ImageCache.swift */ = {isa = PBXFileReference; lastKnownFileType = sourcecode.swift; path = ImageCache.swift; sourceTree = "<group>"; };
		4F0CB536D1C3CC15AA740CC6 /* AuthenticationServiceProxyProtocol.swift */ = {isa = PBXFileReference; lastKnownFileType = sourcecode.swift; path = AuthenticationServiceProxyProtocol.swift; sourceTree = "<group>"; };
		4F49CDE349C490D617332770 /* NoticeRoomTimelineItem.swift */ = {isa = PBXFileReference; lastKnownFileType = sourcecode.swift; path = NoticeRoomTimelineItem.swift; sourceTree = "<group>"; };
		4F5F0662483ED69791D63B16 /* et */ = {isa = PBXFileReference; lastKnownFileType = text.plist.stringsdict; name = et; path = et.lproj/Localizable.stringsdict; sourceTree = "<group>"; };
		505208F28007C0FEC14E1FF0 /* HomeScreenViewModelTests.swift */ = {isa = PBXFileReference; lastKnownFileType = sourcecode.swift; path = HomeScreenViewModelTests.swift; sourceTree = "<group>"; };
		51DF91C374901E94D93276F1 /* es-MX */ = {isa = PBXFileReference; lastKnownFileType = text.plist.stringsdict; name = "es-MX"; path = "es-MX.lproj/Localizable.stringsdict"; sourceTree = "<group>"; };
		5221DFDF809142A2D6AC82B9 /* RoomScreen.swift */ = {isa = PBXFileReference; lastKnownFileType = sourcecode.swift; path = RoomScreen.swift; sourceTree = "<group>"; };
		5282B7A2DCD076AD2CF27F46 /* VideoPlayerViewModelProtocol.swift */ = {isa = PBXFileReference; lastKnownFileType = sourcecode.swift; path = VideoPlayerViewModelProtocol.swift; sourceTree = "<group>"; };
		529513218340CC8419273165 /* tr */ = {isa = PBXFileReference; lastKnownFileType = text.plist.strings; name = tr; path = tr.lproj/Localizable.strings; sourceTree = "<group>"; };
		53482ECA4B6633961EC224F5 /* ScrollViewAdapter.swift */ = {isa = PBXFileReference; lastKnownFileType = sourcecode.swift; path = ScrollViewAdapter.swift; sourceTree = "<group>"; };
		534A5C8FCDE2CBC50266B9F2 /* gl */ = {isa = PBXFileReference; lastKnownFileType = text.plist.stringsdict; name = gl; path = gl.lproj/Localizable.stringsdict; sourceTree = "<group>"; };
		536E72DCBEEC4A1FE66CFDCE /* target.yml */ = {isa = PBXFileReference; lastKnownFileType = text.yaml; path = target.yml; sourceTree = "<group>"; };
		541542F5AC323709D8563458 /* AnalyticsPrompt.swift */ = {isa = PBXFileReference; lastKnownFileType = sourcecode.swift; path = AnalyticsPrompt.swift; sourceTree = "<group>"; };
		542D4F49FABA056DEEEB3400 /* RustTracing.swift */ = {isa = PBXFileReference; lastKnownFileType = sourcecode.swift; path = RustTracing.swift; sourceTree = "<group>"; };
		5445FCE0CE15E634FDC1A2E2 /* AnalyticsService.swift */ = {isa = PBXFileReference; lastKnownFileType = sourcecode.swift; path = AnalyticsService.swift; sourceTree = "<group>"; };
		55BC11560C8A2598964FFA4C /* bs */ = {isa = PBXFileReference; lastKnownFileType = text.plist.strings; name = bs; path = bs.lproj/Localizable.strings; sourceTree = "<group>"; };
		55D7187F6B0C0A651AC3DFFA /* in */ = {isa = PBXFileReference; lastKnownFileType = text.plist.strings; name = in; path = in.lproj/Localizable.strings; sourceTree = "<group>"; };
		55EA4B03F92F31EAA83B3F7B /* FilePreviewModels.swift */ = {isa = PBXFileReference; lastKnownFileType = sourcecode.swift; path = FilePreviewModels.swift; sourceTree = "<group>"; };
		55F30E764BED111C81739844 /* SoftLogoutUITests.swift */ = {isa = PBXFileReference; lastKnownFileType = sourcecode.swift; path = SoftLogoutUITests.swift; sourceTree = "<group>"; };
		56C1BCB9E83B09A45387FCA2 /* EncryptedRoomTimelineView.swift */ = {isa = PBXFileReference; lastKnownFileType = sourcecode.swift; path = EncryptedRoomTimelineView.swift; sourceTree = "<group>"; };
		5741CD0691019B32FE74CE9E /* UNMutableNotificationContent.swift */ = {isa = PBXFileReference; lastKnownFileType = sourcecode.swift; path = UNMutableNotificationContent.swift; sourceTree = "<group>"; };
		5773C86AF04AEF26515AD00C /* sl */ = {isa = PBXFileReference; lastKnownFileType = text.plist.strings; name = sl; path = sl.lproj/Localizable.strings; sourceTree = "<group>"; };
		57F95CADD0A5DBD76B990FCB /* ServiceLocator.swift */ = {isa = PBXFileReference; lastKnownFileType = sourcecode.swift; path = ServiceLocator.swift; sourceTree = "<group>"; };
		5B2F9D5C39A4494D19F33E38 /* SettingsViewModelProtocol.swift */ = {isa = PBXFileReference; lastKnownFileType = sourcecode.swift; path = SettingsViewModelProtocol.swift; sourceTree = "<group>"; };
		5D04B17829378AB300FD5B00 /* apple_emojis_data.json */ = {isa = PBXFileReference; fileEncoding = 4; lastKnownFileType = text.json; path = apple_emojis_data.json; sourceTree = "<group>"; };
		5D04B17A29378D3600FD5B00 /* EmojiMartEmoji.swift */ = {isa = PBXFileReference; lastKnownFileType = sourcecode.swift; path = EmojiMartEmoji.swift; sourceTree = "<group>"; };
		5D04B17C2937ADE300FD5B00 /* EmojiItemSkin.swift */ = {isa = PBXFileReference; lastKnownFileType = sourcecode.swift; path = EmojiItemSkin.swift; sourceTree = "<group>"; };
		5D04B17E293A333600FD5B00 /* EmojiPickerSearchFieldView.swift */ = {isa = PBXFileReference; lastKnownFileType = sourcecode.swift; path = EmojiPickerSearchFieldView.swift; sourceTree = "<group>"; };
		5D04B180293A337400FD5B00 /* EmojiPickerHeaderView.swift */ = {isa = PBXFileReference; lastKnownFileType = sourcecode.swift; path = EmojiPickerHeaderView.swift; sourceTree = "<group>"; };
		5D26A086A8278D39B5756D6F /* project.yml */ = {isa = PBXFileReference; lastKnownFileType = text.yaml; path = project.yml; sourceTree = "<group>"; };
		5D2D0A6F1ABC99D29462FB84 /* AuthenticationCoordinatorUITests.swift */ = {isa = PBXFileReference; lastKnownFileType = sourcecode.swift; path = AuthenticationCoordinatorUITests.swift; sourceTree = "<group>"; };
		5DE2282B293F29FC001790FD /* EmojiProvider.swift */ = {isa = PBXFileReference; fileEncoding = 4; lastKnownFileType = sourcecode.swift; path = EmojiProvider.swift; sourceTree = "<group>"; };
		5DE2282D293F2CF6001790FD /* EmojiLoaderProtocol.swift */ = {isa = PBXFileReference; fileEncoding = 4; lastKnownFileType = sourcecode.swift; path = EmojiLoaderProtocol.swift; sourceTree = "<group>"; };
		5F12E996BFBEB43815189ABF /* uk */ = {isa = PBXFileReference; lastKnownFileType = text.plist.stringsdict; name = uk; path = uk.lproj/Localizable.stringsdict; sourceTree = "<group>"; };
		5F4134FEFE4EB55759017408 /* UserSessionProtocol.swift */ = {isa = PBXFileReference; lastKnownFileType = sourcecode.swift; path = UserSessionProtocol.swift; sourceTree = "<group>"; };
		5FF214969B25BFCBF87B908B /* bn-BD */ = {isa = PBXFileReference; lastKnownFileType = text.plist.stringsdict; name = "bn-BD"; path = "bn-BD.lproj/Localizable.stringsdict"; sourceTree = "<group>"; };
		6033779EB37259F27F938937 /* ClientProxyProtocol.swift */ = {isa = PBXFileReference; lastKnownFileType = sourcecode.swift; path = ClientProxyProtocol.swift; sourceTree = "<group>"; };
		6045E825AE900A92D61FEFF0 /* ImageAnonymizerTests.swift */ = {isa = PBXFileReference; lastKnownFileType = sourcecode.swift; path = ImageAnonymizerTests.swift; sourceTree = "<group>"; };
		607974D08BD2AF83725D817A /* RoomMessageProtocol.swift */ = {isa = PBXFileReference; lastKnownFileType = sourcecode.swift; path = RoomMessageProtocol.swift; sourceTree = "<group>"; };
		616197D81103330BF2ADD559 /* gl */ = {isa = PBXFileReference; lastKnownFileType = text.plist.strings; name = gl; path = gl.lproj/Localizable.strings; sourceTree = "<group>"; };
		61ADFB893DEF81E58DF3FAB9 /* MockRoomTimelineController.swift */ = {isa = PBXFileReference; lastKnownFileType = sourcecode.swift; path = MockRoomTimelineController.swift; sourceTree = "<group>"; };
		624244C398804ADC885239AA /* hu */ = {isa = PBXFileReference; lastKnownFileType = text.plist.strings; name = hu; path = hu.lproj/Localizable.strings; sourceTree = "<group>"; };
		62BDF0FF4F59AF6EA858B70B /* FilePreviewViewModel.swift */ = {isa = PBXFileReference; lastKnownFileType = sourcecode.swift; path = FilePreviewViewModel.swift; sourceTree = "<group>"; };
		6390A6DC140CA3D6865A66FF /* SeparatorRoomTimelineView.swift */ = {isa = PBXFileReference; lastKnownFileType = sourcecode.swift; path = SeparatorRoomTimelineView.swift; sourceTree = "<group>"; };
		649759084B0C9FE1F8DF8D17 /* UserNotificationPresenter.swift */ = {isa = PBXFileReference; lastKnownFileType = sourcecode.swift; path = UserNotificationPresenter.swift; sourceTree = "<group>"; };
		653610CB5F9776EAAAB98155 /* fr */ = {isa = PBXFileReference; lastKnownFileType = text.plist.stringsdict; name = fr; path = fr.lproj/Localizable.stringsdict; sourceTree = "<group>"; };
		65C2B80DD0BF6F10BB5FA922 /* MockAuthenticationServiceProxy.swift */ = {isa = PBXFileReference; lastKnownFileType = sourcecode.swift; path = MockAuthenticationServiceProxy.swift; sourceTree = "<group>"; };
		6654859746B0BE9611459391 /* cs */ = {isa = PBXFileReference; lastKnownFileType = text.plist.stringsdict; name = cs; path = cs.lproj/Localizable.stringsdict; sourceTree = "<group>"; };
		667DD3A9D932D7D9EB380CAA /* sk */ = {isa = PBXFileReference; lastKnownFileType = text.plist.stringsdict; name = sk; path = sk.lproj/Localizable.stringsdict; sourceTree = "<group>"; };
		66F2402D738694F98729A441 /* RoomTimelineProvider.swift */ = {isa = PBXFileReference; lastKnownFileType = sourcecode.swift; path = RoomTimelineProvider.swift; sourceTree = "<group>"; };
		68232D336E2B546AD95B78B5 /* XCUIElement.swift */ = {isa = PBXFileReference; lastKnownFileType = sourcecode.swift; path = XCUIElement.swift; sourceTree = "<group>"; };
		6920A4869821BF72FFC58842 /* MockMediaProvider.swift */ = {isa = PBXFileReference; lastKnownFileType = sourcecode.swift; path = MockMediaProvider.swift; sourceTree = "<group>"; };
		6A1AAC8EB2992918D01874AC /* rue */ = {isa = PBXFileReference; lastKnownFileType = text.plist.strings; name = rue; path = rue.lproj/Localizable.strings; sourceTree = "<group>"; };
		6A580295A56B55A856CC4084 /* InfoPlistReader.swift */ = {isa = PBXFileReference; lastKnownFileType = sourcecode.swift; path = InfoPlistReader.swift; sourceTree = "<group>"; };
		6A6C4BE591FE5C38CE9C7EF3 /* UserProperties+Element.swift */ = {isa = PBXFileReference; lastKnownFileType = sourcecode.swift; path = "UserProperties+Element.swift"; sourceTree = "<group>"; };
		6AD1A853D605C2146B0DC028 /* MatrixEntityRegex.swift */ = {isa = PBXFileReference; lastKnownFileType = sourcecode.swift; path = MatrixEntityRegex.swift; sourceTree = "<group>"; };
		6BC38904A9663F7FAFD47457 /* SoftLogoutViewModelProtocol.swift */ = {isa = PBXFileReference; lastKnownFileType = sourcecode.swift; path = SoftLogoutViewModelProtocol.swift; sourceTree = "<group>"; };
		6D4777F0142E330A75C46FE4 /* SessionVerificationUITests.swift */ = {isa = PBXFileReference; lastKnownFileType = sourcecode.swift; path = SessionVerificationUITests.swift; sourceTree = "<group>"; };
		6DB53055CB130F0651C70763 /* da */ = {isa = PBXFileReference; lastKnownFileType = text.plist.strings; name = da; path = da.lproj/Localizable.strings; sourceTree = "<group>"; };
		6DFCAA239095A116976E32C4 /* BackgroundTaskTests.swift */ = {isa = PBXFileReference; lastKnownFileType = sourcecode.swift; path = BackgroundTaskTests.swift; sourceTree = "<group>"; };
		6E5E9C044BEB7C70B1378E91 /* UserSession.swift */ = {isa = PBXFileReference; lastKnownFileType = sourcecode.swift; path = UserSession.swift; sourceTree = "<group>"; };
		6EA1D2CBAEA5D0BD00B90D1B /* BindableState.swift */ = {isa = PBXFileReference; lastKnownFileType = sourcecode.swift; path = BindableState.swift; sourceTree = "<group>"; };
		6F3DFE5B444F131648066F05 /* StateStoreViewModel.swift */ = {isa = PBXFileReference; lastKnownFileType = sourcecode.swift; path = StateStoreViewModel.swift; sourceTree = "<group>"; };
		6FB31A32C93D94930B253FBF /* PermalinkBuilderTests.swift */ = {isa = PBXFileReference; lastKnownFileType = sourcecode.swift; path = PermalinkBuilderTests.swift; sourceTree = "<group>"; };
		6FC5015B9634698BDB8701AF /* it */ = {isa = PBXFileReference; lastKnownFileType = text.plist.stringsdict; name = it; path = it.lproj/Localizable.stringsdict; sourceTree = "<group>"; };
		71BC7CA1BC1041E93077BBA1 /* HomeScreenModels.swift */ = {isa = PBXFileReference; lastKnownFileType = sourcecode.swift; path = HomeScreenModels.swift; sourceTree = "<group>"; };
		71D52BAA5BADB06E5E8C295D /* Assets.swift */ = {isa = PBXFileReference; lastKnownFileType = sourcecode.swift; path = Assets.swift; sourceTree = "<group>"; };
		72D03D36422177EF01905D20 /* ca */ = {isa = PBXFileReference; lastKnownFileType = text.plist.strings; name = ca; path = ca.lproj/Localizable.strings; sourceTree = "<group>"; };
		72F37B5DA798C9AE436F2C2C /* AttributedStringBuilderProtocol.swift */ = {isa = PBXFileReference; lastKnownFileType = sourcecode.swift; path = AttributedStringBuilderProtocol.swift; sourceTree = "<group>"; };
		73FC861755C6388F62B9280A /* Analytics.swift */ = {isa = PBXFileReference; lastKnownFileType = sourcecode.swift; path = Analytics.swift; sourceTree = "<group>"; };
		748AE77AC3B0A01223033B87 /* Info.plist */ = {isa = PBXFileReference; lastKnownFileType = text.plist; path = Info.plist; sourceTree = "<group>"; };
		799A3A11C434296ED28F87C8 /* iw */ = {isa = PBXFileReference; lastKnownFileType = text.plist.strings; name = iw; path = iw.lproj/Localizable.strings; sourceTree = "<group>"; };
		7AB7ED3A898B07976F3AA90F /* BugReportViewModelTests.swift */ = {isa = PBXFileReference; lastKnownFileType = sourcecode.swift; path = BugReportViewModelTests.swift; sourceTree = "<group>"; };
		7B04BD3874D736127A8156B8 /* it */ = {isa = PBXFileReference; lastKnownFileType = text.plist.strings; name = it; path = it.lproj/Localizable.strings; sourceTree = "<group>"; };
		7BDF6A69C2BB99535193E554 /* si */ = {isa = PBXFileReference; lastKnownFileType = text.plist.strings; name = si; path = si.lproj/Localizable.strings; sourceTree = "<group>"; };
		7D0CBC76C80E04345E11F2DB /* Application.swift */ = {isa = PBXFileReference; lastKnownFileType = sourcecode.swift; path = Application.swift; sourceTree = "<group>"; };
		7D25A35764C7B3DB78954AB5 /* RoomTimelineItemFactoryProtocol.swift */ = {isa = PBXFileReference; lastKnownFileType = sourcecode.swift; path = RoomTimelineItemFactoryProtocol.swift; sourceTree = "<group>"; };
		7D379E13DD9D987470A3C70C /* LoginServerInfoSection.swift */ = {isa = PBXFileReference; lastKnownFileType = sourcecode.swift; path = LoginServerInfoSection.swift; sourceTree = "<group>"; };
		7DA80FADE73CDF01E96F5B8E /* sq */ = {isa = PBXFileReference; lastKnownFileType = text.plist.strings; name = sq; path = sq.lproj/Localizable.strings; sourceTree = "<group>"; };
		7DDBF99755A9008CF8C8499E /* Info.plist */ = {isa = PBXFileReference; lastKnownFileType = text.plist; path = Info.plist; sourceTree = "<group>"; };
		7E154FEA1E6FE964D3DF7859 /* fy */ = {isa = PBXFileReference; lastKnownFileType = text.plist.strings; name = fy; path = fy.lproj/Localizable.strings; sourceTree = "<group>"; };
		7E532D95330139D118A9BF88 /* BugReportViewModel.swift */ = {isa = PBXFileReference; lastKnownFileType = sourcecode.swift; path = BugReportViewModel.swift; sourceTree = "<group>"; };
		7FB27E1BE894F9F9F0134372 /* FilePreviewScreen.swift */ = {isa = PBXFileReference; lastKnownFileType = sourcecode.swift; path = FilePreviewScreen.swift; sourceTree = "<group>"; };
		8140010A796DB2C7977B6643 /* pl */ = {isa = PBXFileReference; lastKnownFileType = text.plist.strings; name = pl; path = pl.lproj/Localizable.strings; sourceTree = "<group>"; };
		8166F121C79C7B62BF01D508 /* pt */ = {isa = PBXFileReference; lastKnownFileType = text.plist.stringsdict; name = pt; path = pt.lproj/Localizable.stringsdict; sourceTree = "<group>"; };
		81B17DB1BC3B0C62AF84D230 /* Info.plist */ = {isa = PBXFileReference; lastKnownFileType = text.plist; path = Info.plist; sourceTree = "<group>"; };
		839E2C35DF3F9C7B54C3CE49 /* RoundedCornerShape.swift */ = {isa = PBXFileReference; lastKnownFileType = sourcecode.swift; path = RoundedCornerShape.swift; sourceTree = "<group>"; };
		84E92FF38EBC12EC2452C79C /* zh-TW */ = {isa = PBXFileReference; lastKnownFileType = text.plist.strings; name = "zh-TW"; path = "zh-TW.lproj/Localizable.strings"; sourceTree = "<group>"; };
		854BCEAF2A832176FAACD2CB /* SplashScreenCoordinator.swift */ = {isa = PBXFileReference; lastKnownFileType = sourcecode.swift; path = SplashScreenCoordinator.swift; sourceTree = "<group>"; };
		858F8D0B0D51CC41BAA18E24 /* vi */ = {isa = PBXFileReference; lastKnownFileType = text.plist.strings; name = vi; path = vi.lproj/Localizable.strings; sourceTree = "<group>"; };
		85CB1DDCEE53B946D09DF4F6 /* bn-BD */ = {isa = PBXFileReference; lastKnownFileType = text.plist.strings; name = "bn-BD"; path = "bn-BD.lproj/Localizable.strings"; sourceTree = "<group>"; };
		873718F8BD17B778C5141C45 /* ta */ = {isa = PBXFileReference; lastKnownFileType = text.plist.strings; name = ta; path = ta.lproj/Localizable.strings; sourceTree = "<group>"; };
		878B7C1885486FB4BE41631D /* iw */ = {isa = PBXFileReference; lastKnownFileType = text.plist.stringsdict; name = iw; path = iw.lproj/Localizable.stringsdict; sourceTree = "<group>"; };
		885D8C42DD17625B5261BEFF /* MediaProvider.swift */ = {isa = PBXFileReference; lastKnownFileType = sourcecode.swift; path = MediaProvider.swift; sourceTree = "<group>"; };
		8872E9C5E91E9F2BFC4EBCCA /* AlignedScrollView.swift */ = {isa = PBXFileReference; lastKnownFileType = sourcecode.swift; path = AlignedScrollView.swift; sourceTree = "<group>"; };
		8888D13645C04AC9818F5778 /* Base */ = {isa = PBXFileReference; lastKnownFileType = file.storyboard; name = Base; path = Base.lproj/LaunchScreen.storyboard; sourceTree = "<group>"; };
		892E29C98C4E8182C9037F84 /* TimelineStyler.swift */ = {isa = PBXFileReference; lastKnownFileType = sourcecode.swift; path = TimelineStyler.swift; sourceTree = "<group>"; };
		8A9AE4967817E9608E22EB44 /* pt-BR */ = {isa = PBXFileReference; lastKnownFileType = text.plist.strings; name = "pt-BR"; path = "pt-BR.lproj/Localizable.strings"; sourceTree = "<group>"; };
		8AC1A01C3A745BDF1D3697D3 /* SessionVerificationScreen.swift */ = {isa = PBXFileReference; lastKnownFileType = sourcecode.swift; path = SessionVerificationScreen.swift; sourceTree = "<group>"; };
		8B9A55AC2FB0FE0AEAA3DF1F /* LICENSE */ = {isa = PBXFileReference; lastKnownFileType = text; path = LICENSE; sourceTree = "<group>"; };
		8C0AA893D6F8A2F563E01BB9 /* in */ = {isa = PBXFileReference; lastKnownFileType = text.plist.stringsdict; name = in; path = in.lproj/Localizable.stringsdict; sourceTree = "<group>"; };
		8D6094DEAAEB388E1AE118C6 /* MockRoomTimelineProvider.swift */ = {isa = PBXFileReference; lastKnownFileType = sourcecode.swift; path = MockRoomTimelineProvider.swift; sourceTree = "<group>"; };
		8D8169443E5AC5FF71BFB3DB /* cs */ = {isa = PBXFileReference; lastKnownFileType = text.plist.strings; name = cs; path = cs.lproj/Localizable.strings; sourceTree = "<group>"; };
		8DC2C9E0E15C79BBDA80F0A2 /* TimelineStyle.swift */ = {isa = PBXFileReference; lastKnownFileType = sourcecode.swift; path = TimelineStyle.swift; sourceTree = "<group>"; };
		8E088F2A1B9EC529D3221931 /* UITests.xctestplan */ = {isa = PBXFileReference; lastKnownFileType = text; path = UITests.xctestplan; sourceTree = "<group>"; };
		8ED2D2F6A137A95EA50413BE /* UserNotificationControllerProtocol.swift */ = {isa = PBXFileReference; lastKnownFileType = sourcecode.swift; path = UserNotificationControllerProtocol.swift; sourceTree = "<group>"; };
		8F7D42E66E939B709C1EC390 /* MockRoomSummaryProvider.swift */ = {isa = PBXFileReference; lastKnownFileType = sourcecode.swift; path = MockRoomSummaryProvider.swift; sourceTree = "<group>"; };
		8FC803282F9268D49F4ABF14 /* AppCoordinator.swift */ = {isa = PBXFileReference; lastKnownFileType = sourcecode.swift; path = AppCoordinator.swift; sourceTree = "<group>"; };
		9010EE0CC913D095887EF36E /* OIDCService.swift */ = {isa = PBXFileReference; lastKnownFileType = sourcecode.swift; path = OIDCService.swift; sourceTree = "<group>"; };
		9080CDD3881D0D1B2F280A7C /* MockUserNotificationController.swift */ = {isa = PBXFileReference; lastKnownFileType = sourcecode.swift; path = MockUserNotificationController.swift; sourceTree = "<group>"; };
		9238D3A3A00F45E841FE4EFF /* DebugScreen.swift */ = {isa = PBXFileReference; lastKnownFileType = sourcecode.swift; path = DebugScreen.swift; sourceTree = "<group>"; };
		92FCD9116ADDE820E4E30F92 /* UIKitBackgroundTask.swift */ = {isa = PBXFileReference; lastKnownFileType = sourcecode.swift; path = UIKitBackgroundTask.swift; sourceTree = "<group>"; };
		9349F590E35CE514A71E6764 /* LoginHomeserver.swift */ = {isa = PBXFileReference; lastKnownFileType = sourcecode.swift; path = LoginHomeserver.swift; sourceTree = "<group>"; };
		938BD1FCD9E6FF3FCFA7AB4C /* zh-CN */ = {isa = PBXFileReference; lastKnownFileType = text.plist.stringsdict; name = "zh-CN"; path = "zh-CN.lproj/Localizable.stringsdict"; sourceTree = "<group>"; };
		93B21E72926FACB13A186689 /* ml */ = {isa = PBXFileReference; lastKnownFileType = text.plist.stringsdict; name = ml; path = ml.lproj/Localizable.stringsdict; sourceTree = "<group>"; };
		93CF7B19FFCF8EFBE0A8696A /* RoomScreenViewModelTests.swift */ = {isa = PBXFileReference; lastKnownFileType = sourcecode.swift; path = RoomScreenViewModelTests.swift; sourceTree = "<group>"; };
		9414DCADBDF9D6C4B806F61E /* sample_screenshot.png */ = {isa = PBXFileReference; lastKnownFileType = image.png; path = sample_screenshot.png; sourceTree = "<group>"; };
		94BCC8A9C73C1F838122C645 /* TimelineItemPlainStylerView.swift */ = {isa = PBXFileReference; lastKnownFileType = sourcecode.swift; path = TimelineItemPlainStylerView.swift; sourceTree = "<group>"; };
		96561CC53F7C1E24D4C292E4 /* MockNotificationManager.swift */ = {isa = PBXFileReference; lastKnownFileType = sourcecode.swift; path = MockNotificationManager.swift; sourceTree = "<group>"; };
		96F37AB24AF5A006521D38D1 /* RoomMessageFactoryProtocol.swift */ = {isa = PBXFileReference; lastKnownFileType = sourcecode.swift; path = RoomMessageFactoryProtocol.swift; sourceTree = "<group>"; };
		9772C1D2223108EB3131AEE4 /* zh-CN */ = {isa = PBXFileReference; lastKnownFileType = text.plist.strings; name = "zh-CN"; path = "zh-CN.lproj/Localizable.strings"; sourceTree = "<group>"; };
		97755C01C3971474EFAD5367 /* AuthenticationIconImage.swift */ = {isa = PBXFileReference; lastKnownFileType = sourcecode.swift; path = AuthenticationIconImage.swift; sourceTree = "<group>"; };
		97F893DBB5F88D746C6DCDE5 /* ku */ = {isa = PBXFileReference; lastKnownFileType = text.plist.strings; name = ku; path = ku.lproj/Localizable.strings; sourceTree = "<group>"; };
		98273EE22BC18E85C645329C /* bn */ = {isa = PBXFileReference; lastKnownFileType = text.plist.strings; name = bn; path = bn.lproj/Localizable.strings; sourceTree = "<group>"; };
		9873076F224E4CE09D8BD47D /* TemplateScreenUITests.swift */ = {isa = PBXFileReference; lastKnownFileType = sourcecode.swift; path = TemplateScreenUITests.swift; sourceTree = "<group>"; };
		98A2932515EA11D3DD8A3506 /* TimelineItemBubbledStylerView.swift */ = {isa = PBXFileReference; lastKnownFileType = sourcecode.swift; path = TimelineItemBubbledStylerView.swift; sourceTree = "<group>"; };
		997783054A2E95F9E624217E /* kaa */ = {isa = PBXFileReference; lastKnownFileType = text.plist.strings; name = kaa; path = kaa.lproj/Localizable.strings; sourceTree = "<group>"; };
		99DE232F24EAD72A3DF7EF1A /* kab */ = {isa = PBXFileReference; lastKnownFileType = text.plist.stringsdict; name = kab; path = kab.lproj/Localizable.stringsdict; sourceTree = "<group>"; };
		9A68BCE6438873D2661D93D0 /* BugReportServiceProtocol.swift */ = {isa = PBXFileReference; lastKnownFileType = sourcecode.swift; path = BugReportServiceProtocol.swift; sourceTree = "<group>"; };
		9B1FBF8CA40199B8058B1F08 /* NotificationItemProxy+NSE.swift */ = {isa = PBXFileReference; lastKnownFileType = sourcecode.swift; path = "NotificationItemProxy+NSE.swift"; sourceTree = "<group>"; };
		9B577F829C693B8DFB7014FD /* RedactedRoomTimelineItem.swift */ = {isa = PBXFileReference; lastKnownFileType = sourcecode.swift; path = RedactedRoomTimelineItem.swift; sourceTree = "<group>"; };
		9BF9E3E6A23180EC05F06460 /* EmojiMartJSONLoaderTests.swift */ = {isa = PBXFileReference; lastKnownFileType = sourcecode.swift; path = EmojiMartJSONLoaderTests.swift; sourceTree = "<group>"; };
		9C4048041C1A6B20CB97FD18 /* TestMeasurementParser.swift */ = {isa = PBXFileReference; lastKnownFileType = sourcecode.swift; path = TestMeasurementParser.swift; sourceTree = "<group>"; };
		9C5E81214D27A6B898FC397D /* ElementX.entitlements */ = {isa = PBXFileReference; lastKnownFileType = text.plist.entitlements; path = ElementX.entitlements; sourceTree = "<group>"; };
		9C7F7DE62D33C6A26CBFCD72 /* IntegrationTests.xctest */ = {isa = PBXFileReference; includeInIndex = 0; lastKnownFileType = wrapper.cfbundle; path = IntegrationTests.xctest; sourceTree = BUILT_PRODUCTS_DIR; };
		9CE3C90E487B255B735D73C8 /* RoomScreenViewModel.swift */ = {isa = PBXFileReference; lastKnownFileType = sourcecode.swift; path = RoomScreenViewModel.swift; sourceTree = "<group>"; };
		9D7D706FFF438CAF16F44D8C /* ServerSelectionCoordinator.swift */ = {isa = PBXFileReference; lastKnownFileType = sourcecode.swift; path = ServerSelectionCoordinator.swift; sourceTree = "<group>"; };
		9E6D88E8AFFBF2C1D589C0FA /* UIConstants.swift */ = {isa = PBXFileReference; lastKnownFileType = sourcecode.swift; path = UIConstants.swift; sourceTree = "<group>"; };
		A00C7A331B72C0F05C00392F /* RoomScreenViewModelProtocol.swift */ = {isa = PBXFileReference; lastKnownFileType = sourcecode.swift; path = RoomScreenViewModelProtocol.swift; sourceTree = "<group>"; };
		A05707BF550D770168A406DB /* LoginViewModelTests.swift */ = {isa = PBXFileReference; lastKnownFileType = sourcecode.swift; path = LoginViewModelTests.swift; sourceTree = "<group>"; };
		A057F2FDC14866C3026A89A4 /* NotificationManagerProtocol.swift */ = {isa = PBXFileReference; lastKnownFileType = sourcecode.swift; path = NotificationManagerProtocol.swift; sourceTree = "<group>"; };
		A0A20AE75FF4FF35B1FF6CA7 /* MockServerSelectionScreenState.swift */ = {isa = PBXFileReference; lastKnownFileType = sourcecode.swift; path = MockServerSelectionScreenState.swift; sourceTree = "<group>"; };
		A11B74ACE8D71747E1044A9C /* AnalyticsPromptViewModel.swift */ = {isa = PBXFileReference; lastKnownFileType = sourcecode.swift; path = AnalyticsPromptViewModel.swift; sourceTree = "<group>"; };
		A1C22B1B5FA3A765EADB2CC9 /* SessionVerificationStateMachineTests.swift */ = {isa = PBXFileReference; lastKnownFileType = sourcecode.swift; path = SessionVerificationStateMachineTests.swift; sourceTree = "<group>"; };
		A1ED7E89865201EE7D53E6DA /* SeparatorRoomTimelineItem.swift */ = {isa = PBXFileReference; lastKnownFileType = sourcecode.swift; path = SeparatorRoomTimelineItem.swift; sourceTree = "<group>"; };
		A2B6433F516F1E6DFA0E2D89 /* vls */ = {isa = PBXFileReference; lastKnownFileType = text.plist.strings; name = vls; path = vls.lproj/Localizable.strings; sourceTree = "<group>"; };
		A3004DFA1B10951962787D90 /* VideoPlayerViewModelTests.swift */ = {isa = PBXFileReference; lastKnownFileType = sourcecode.swift; path = VideoPlayerViewModelTests.swift; sourceTree = "<group>"; };
		A30A1758E2B73EF38E7C42F8 /* ServerSelectionModels.swift */ = {isa = PBXFileReference; lastKnownFileType = sourcecode.swift; path = ServerSelectionModels.swift; sourceTree = "<group>"; };
		A34A814CBD56230BC74FFCF4 /* MXLogger.swift */ = {isa = PBXFileReference; lastKnownFileType = sourcecode.swift; path = MXLogger.swift; sourceTree = "<group>"; };
		A40C19719687984FD9478FBE /* Task.swift */ = {isa = PBXFileReference; lastKnownFileType = sourcecode.swift; path = Task.swift; sourceTree = "<group>"; };
		A436057DBEA1A23CA8CB1FD7 /* UIFont+AttributedStringBuilder.h */ = {isa = PBXFileReference; lastKnownFileType = sourcecode.c.h; path = "UIFont+AttributedStringBuilder.h"; sourceTree = "<group>"; };
		A443FAE2EE820A5790C35C8D /* et */ = {isa = PBXFileReference; lastKnownFileType = text.plist.strings; name = et; path = et.lproj/Localizable.strings; sourceTree = "<group>"; };
		A4756C5A8C8649AD6C10C615 /* MockUserSession.swift */ = {isa = PBXFileReference; lastKnownFileType = sourcecode.swift; path = MockUserSession.swift; sourceTree = "<group>"; };
		A4B5B19A10D3F7C2BC5315DF /* VideoRoomTimelineItem.swift */ = {isa = PBXFileReference; lastKnownFileType = sourcecode.swift; path = VideoRoomTimelineItem.swift; sourceTree = "<group>"; };
		A5B0B1226DA8DB55918B34CD /* FileCache.swift */ = {isa = PBXFileReference; lastKnownFileType = sourcecode.swift; path = FileCache.swift; sourceTree = "<group>"; };
		A64F0DB78E0AC23C91AD89EF /* mk */ = {isa = PBXFileReference; lastKnownFileType = text.plist.strings; name = mk; path = mk.lproj/Localizable.strings; sourceTree = "<group>"; };
		A65F140F9FE5E8D4DAEFF354 /* RoomProxy.swift */ = {isa = PBXFileReference; lastKnownFileType = sourcecode.swift; path = RoomProxy.swift; sourceTree = "<group>"; };
		A6B891A6DA826E2461DBB40F /* PHGPostHogConfiguration.swift */ = {isa = PBXFileReference; lastKnownFileType = sourcecode.swift; path = PHGPostHogConfiguration.swift; sourceTree = "<group>"; };
		A72232816DCE2B76D48E1367 /* nb-NO */ = {isa = PBXFileReference; lastKnownFileType = text.plist.strings; name = "nb-NO"; path = "nb-NO.lproj/Localizable.strings"; sourceTree = "<group>"; };
		A8903A9F615BBD0E6D7CD133 /* ApplicationProtocol.swift */ = {isa = PBXFileReference; lastKnownFileType = sourcecode.swift; path = ApplicationProtocol.swift; sourceTree = "<group>"; };
		A8F48EB9B52E70285A4BCB07 /* ur */ = {isa = PBXFileReference; lastKnownFileType = text.plist.strings; name = ur; path = ur.lproj/Localizable.strings; sourceTree = "<group>"; };
		A9873374E72AA53260AE90A2 /* fa */ = {isa = PBXFileReference; lastKnownFileType = text.plist.strings; name = fa; path = fa.lproj/Localizable.strings; sourceTree = "<group>"; };
		A9FAFE1C2149E6AC8156ED2B /* Collection.swift */ = {isa = PBXFileReference; lastKnownFileType = sourcecode.swift; path = Collection.swift; sourceTree = "<group>"; };
		A9FDA5344F7C4C6E4E863E13 /* Swipe.swift */ = {isa = PBXFileReference; lastKnownFileType = sourcecode.swift; path = Swipe.swift; sourceTree = "<group>"; };
		AA19C32BD97F45847724E09A /* en */ = {isa = PBXFileReference; lastKnownFileType = text.plist.strings; name = en; path = en.lproj/Untranslated.strings; sourceTree = "<group>"; };
		AA8BA82CF99D843FEF680E91 /* AnalyticsPromptModels.swift */ = {isa = PBXFileReference; lastKnownFileType = sourcecode.swift; path = AnalyticsPromptModels.swift; sourceTree = "<group>"; };
		AAC9344689121887B74877AF /* UnitTests.xctest */ = {isa = PBXFileReference; includeInIndex = 0; lastKnownFileType = wrapper.cfbundle; path = UnitTests.xctest; sourceTree = BUILT_PRODUCTS_DIR; };
		AACE9B8E1A4AE79A7E2914F6 /* es */ = {isa = PBXFileReference; lastKnownFileType = text.plist.stringsdict; name = es; path = es.lproj/Localizable.stringsdict; sourceTree = "<group>"; };
		AAE73D571D4F9C36DD45255A /* BackgroundTaskServiceProtocol.swift */ = {isa = PBXFileReference; lastKnownFileType = sourcecode.swift; path = BackgroundTaskServiceProtocol.swift; sourceTree = "<group>"; };
		AB8E75B9CB6C78BE8D09B1AF /* OnboardingScreen.swift */ = {isa = PBXFileReference; lastKnownFileType = sourcecode.swift; path = OnboardingScreen.swift; sourceTree = "<group>"; };
		ACA11F7F50A4A3887A18CA5A /* sv */ = {isa = PBXFileReference; lastKnownFileType = text.plist.strings; name = sv; path = sv.lproj/Localizable.strings; sourceTree = "<group>"; };
		ACB6C5E4950B6C9842F35A38 /* RoomTimelineViewProvider.swift */ = {isa = PBXFileReference; lastKnownFileType = sourcecode.swift; path = RoomTimelineViewProvider.swift; sourceTree = "<group>"; };
		AD378D580A41E42560C60E9C /* sk */ = {isa = PBXFileReference; lastKnownFileType = text.plist.strings; name = sk; path = sk.lproj/Localizable.strings; sourceTree = "<group>"; };
		AD6C07DA7D3FF193F7419F55 /* BugReportCoordinator.swift */ = {isa = PBXFileReference; lastKnownFileType = sourcecode.swift; path = BugReportCoordinator.swift; sourceTree = "<group>"; };
		ADB3A7BCE745626EC61EF3C3 /* FilePreviewCoordinator.swift */ = {isa = PBXFileReference; lastKnownFileType = sourcecode.swift; path = FilePreviewCoordinator.swift; sourceTree = "<group>"; };
		ADCB8A232D3A8FB3E16A7303 /* uk */ = {isa = PBXFileReference; lastKnownFileType = text.plist.strings; name = uk; path = uk.lproj/Localizable.strings; sourceTree = "<group>"; };
		AE225C66978648AA4AF37B45 /* te */ = {isa = PBXFileReference; lastKnownFileType = text.plist.strings; name = te; path = te.lproj/Localizable.strings; sourceTree = "<group>"; };
		AE5DDBEBBA17973ED4638823 /* de */ = {isa = PBXFileReference; lastKnownFileType = text.plist.stringsdict; name = de; path = de.lproj/Localizable.stringsdict; sourceTree = "<group>"; };
		AF11DD57D9FACF2A757AB024 /* AnalyticsPromptUITests.swift */ = {isa = PBXFileReference; lastKnownFileType = sourcecode.swift; path = AnalyticsPromptUITests.swift; sourceTree = "<group>"; };
		AF25E364AE85090A70AE4644 /* AttributedStringBuilderTests.swift */ = {isa = PBXFileReference; lastKnownFileType = sourcecode.swift; path = AttributedStringBuilderTests.swift; sourceTree = "<group>"; };
		B08CBE1E670690ECF11C2C6A /* eu */ = {isa = PBXFileReference; lastKnownFileType = text.plist.stringsdict; name = eu; path = eu.lproj/Localizable.stringsdict; sourceTree = "<group>"; };
		B0C5E5931A668B18D8C09028 /* cy */ = {isa = PBXFileReference; lastKnownFileType = text.plist.strings; name = cy; path = cy.lproj/Localizable.strings; sourceTree = "<group>"; };
		B1183B55FF4B01022DA721CB /* en-GB */ = {isa = PBXFileReference; lastKnownFileType = text.plist.strings; name = "en-GB"; path = "en-GB.lproj/Localizable.strings"; sourceTree = "<group>"; };
		B251F5B4511D1CA0BA8361FE /* CoordinatorProtocol.swift */ = {isa = PBXFileReference; lastKnownFileType = sourcecode.swift; path = CoordinatorProtocol.swift; sourceTree = "<group>"; };
		B3069ADED46D063202FE7698 /* SessionVerificationViewModelProtocol.swift */ = {isa = PBXFileReference; lastKnownFileType = sourcecode.swift; path = SessionVerificationViewModelProtocol.swift; sourceTree = "<group>"; };
		B3FA7C8D4EF2B1873C180ED7 /* EncryptedRoomTimelineItem.swift */ = {isa = PBXFileReference; lastKnownFileType = sourcecode.swift; path = EncryptedRoomTimelineItem.swift; sourceTree = "<group>"; };
		B43AF03660F5FD4FFFA7F1CE /* TimelineItemContextMenu.swift */ = {isa = PBXFileReference; lastKnownFileType = sourcecode.swift; path = TimelineItemContextMenu.swift; sourceTree = "<group>"; };
		B4C18FAAD59AE7F1462D817E /* SessionVerificationViewModel.swift */ = {isa = PBXFileReference; lastKnownFileType = sourcecode.swift; path = SessionVerificationViewModel.swift; sourceTree = "<group>"; };
		B4DE1CF8F5EFD353B1A5E36F /* AnalyticsPromptCoordinator.swift */ = {isa = PBXFileReference; lastKnownFileType = sourcecode.swift; path = AnalyticsPromptCoordinator.swift; sourceTree = "<group>"; };
		B516212D9FE785DDD5E490D1 /* BugReportModels.swift */ = {isa = PBXFileReference; lastKnownFileType = sourcecode.swift; path = BugReportModels.swift; sourceTree = "<group>"; };
		B5B243E7818E5E9F6A4EDC7A /* NoticeRoomTimelineView.swift */ = {isa = PBXFileReference; lastKnownFileType = sourcecode.swift; path = NoticeRoomTimelineView.swift; sourceTree = "<group>"; };
		B6E89E530A8E92EC44301CA1 /* Bundle.swift */ = {isa = PBXFileReference; lastKnownFileType = sourcecode.swift; path = Bundle.swift; sourceTree = "<group>"; };
		B7E035C6AC137C9392D98814 /* lv */ = {isa = PBXFileReference; lastKnownFileType = text.plist.strings; name = lv; path = lv.lproj/Localizable.strings; sourceTree = "<group>"; };
		B80D1901BA0B095E27793EDE /* ko */ = {isa = PBXFileReference; lastKnownFileType = text.plist.strings; name = ko; path = ko.lproj/Localizable.strings; sourceTree = "<group>"; };
		B8108C8F0ACF6A7EB72D0117 /* RoomScreenCoordinator.swift */ = {isa = PBXFileReference; lastKnownFileType = sourcecode.swift; path = RoomScreenCoordinator.swift; sourceTree = "<group>"; };
		B8347789959986B374DB25DD /* sq */ = {isa = PBXFileReference; lastKnownFileType = text.plist.stringsdict; name = sq; path = sq.lproj/Localizable.stringsdict; sourceTree = "<group>"; };
		B83CB897B183BF3C33715F55 /* bn-IN */ = {isa = PBXFileReference; lastKnownFileType = text.plist.stringsdict; name = "bn-IN"; path = "bn-IN.lproj/Localizable.stringsdict"; sourceTree = "<group>"; };
		B8A56EA2A5AE726F445CB2E3 /* eo */ = {isa = PBXFileReference; lastKnownFileType = text.plist.stringsdict; name = eo; path = eo.lproj/Localizable.stringsdict; sourceTree = "<group>"; };
		B902EA6CD3296B0E10EE432B /* HomeScreen.swift */ = {isa = PBXFileReference; lastKnownFileType = sourcecode.swift; path = HomeScreen.swift; sourceTree = "<group>"; };
		BA7B2E9CC5DC3B76ADC35A43 /* AnalyticsPromptCheckmarkItem.swift */ = {isa = PBXFileReference; lastKnownFileType = sourcecode.swift; path = AnalyticsPromptCheckmarkItem.swift; sourceTree = "<group>"; };
		BB3073CCD77D906B330BC1D6 /* Tests.swift */ = {isa = PBXFileReference; lastKnownFileType = sourcecode.swift; path = Tests.swift; sourceTree = "<group>"; };
		BB33A751BFDA223BDD106EC0 /* OnboardingModels.swift */ = {isa = PBXFileReference; lastKnownFileType = sourcecode.swift; path = OnboardingModels.swift; sourceTree = "<group>"; };
		BC9B05D6B293A039EB963CA7 /* az */ = {isa = PBXFileReference; lastKnownFileType = text.plist.strings; name = az; path = az.lproj/Localizable.strings; sourceTree = "<group>"; };
		BE6C10032A77AE7DC5AA4C50 /* MessageComposerTextField.swift */ = {isa = PBXFileReference; lastKnownFileType = sourcecode.swift; path = MessageComposerTextField.swift; sourceTree = "<group>"; };
		BEA38B9851CFCC4D67F5587D /* EmojiPickerScreenCoordinator.swift */ = {isa = PBXFileReference; lastKnownFileType = sourcecode.swift; path = EmojiPickerScreenCoordinator.swift; sourceTree = "<group>"; };
		BEBA759D1347CFFB3D84ED1F /* UserSessionStoreProtocol.swift */ = {isa = PBXFileReference; lastKnownFileType = sourcecode.swift; path = UserSessionStoreProtocol.swift; sourceTree = "<group>"; };
		BEE6BF9BA63FF42F8AF6EEEA /* sr */ = {isa = PBXFileReference; lastKnownFileType = text.plist.stringsdict; name = sr; path = sr.lproj/Localizable.stringsdict; sourceTree = "<group>"; };
		C00A7110B937C6AE2EF5D7D6 /* FileRoomTimelineItem.swift */ = {isa = PBXFileReference; lastKnownFileType = sourcecode.swift; path = FileRoomTimelineItem.swift; sourceTree = "<group>"; };
		C024C151639C4E1B91FCC68B /* ElementXAttributeScope.swift */ = {isa = PBXFileReference; lastKnownFileType = sourcecode.swift; path = ElementXAttributeScope.swift; sourceTree = "<group>"; };
		C06FCD42EEFEFC220F14EAC5 /* SessionVerificationStateMachine.swift */ = {isa = PBXFileReference; lastKnownFileType = sourcecode.swift; path = SessionVerificationStateMachine.swift; sourceTree = "<group>"; };
		C070FD43DC6BF4E50217965A /* LocalizationTests.swift */ = {isa = PBXFileReference; lastKnownFileType = sourcecode.swift; path = LocalizationTests.swift; sourceTree = "<group>"; };
		C1198B925F4A88DA74083662 /* OnboardingViewModel.swift */ = {isa = PBXFileReference; lastKnownFileType = sourcecode.swift; path = OnboardingViewModel.swift; sourceTree = "<group>"; };
		C2886615BEBAE33A0AA4D5F8 /* RoomScreenModels.swift */ = {isa = PBXFileReference; lastKnownFileType = sourcecode.swift; path = RoomScreenModels.swift; sourceTree = "<group>"; };
		C38AE3617D7619EF30CDD229 /* EmojiMartStore.swift */ = {isa = PBXFileReference; lastKnownFileType = sourcecode.swift; path = EmojiMartStore.swift; sourceTree = "<group>"; };
		C3F652E88106B855A2A55ADE /* FilePreviewViewModelProtocol.swift */ = {isa = PBXFileReference; lastKnownFileType = sourcecode.swift; path = FilePreviewViewModelProtocol.swift; sourceTree = "<group>"; };
		C483956FA3D665E3842E319A /* SettingsScreen.swift */ = {isa = PBXFileReference; lastKnownFileType = sourcecode.swift; path = SettingsScreen.swift; sourceTree = "<group>"; };
		C55D7E514F9DE4E3D72FDCAD /* SessionVerificationControllerProxy.swift */ = {isa = PBXFileReference; lastKnownFileType = sourcecode.swift; path = SessionVerificationControllerProxy.swift; sourceTree = "<group>"; };
		C687844F60BFF532D49A994C /* AnalyticsTests.swift */ = {isa = PBXFileReference; lastKnownFileType = sourcecode.swift; path = AnalyticsTests.swift; sourceTree = "<group>"; };
		C6FEA87EA3752203065ECE27 /* BugReportUITests.swift */ = {isa = PBXFileReference; lastKnownFileType = sourcecode.swift; path = BugReportUITests.swift; sourceTree = "<group>"; };
		C75EF87651B00A176AB08E97 /* AppDelegate.swift */ = {isa = PBXFileReference; lastKnownFileType = sourcecode.swift; path = AppDelegate.swift; sourceTree = "<group>"; };
		C7955B20E2E6DA68E5BC0AB9 /* WeakDictionaryReference.swift */ = {isa = PBXFileReference; lastKnownFileType = sourcecode.swift; path = WeakDictionaryReference.swift; sourceTree = "<group>"; };
		C830A64609CBD152F06E0457 /* NotificationConstants.swift */ = {isa = PBXFileReference; lastKnownFileType = sourcecode.swift; path = NotificationConstants.swift; sourceTree = "<group>"; };
		C88508B6F7974CFABEC4B261 /* ar */ = {isa = PBXFileReference; lastKnownFileType = text.plist.strings; name = ar; path = ar.lproj/Localizable.strings; sourceTree = "<group>"; };
		C888BCD78E2A55DCE364F160 /* MediaProviderProtocol.swift */ = {isa = PBXFileReference; lastKnownFileType = sourcecode.swift; path = MediaProviderProtocol.swift; sourceTree = "<group>"; };
		C8F2A7A4E3F5060F52ACFFB0 /* RedactedRoomTimelineView.swift */ = {isa = PBXFileReference; lastKnownFileType = sourcecode.swift; path = RedactedRoomTimelineView.swift; sourceTree = "<group>"; };
		C95ADE8D9527523572532219 /* hu */ = {isa = PBXFileReference; lastKnownFileType = text.plist.stringsdict; name = hu; path = hu.lproj/Localizable.stringsdict; sourceTree = "<group>"; };
		C9A86C95340248A8B7BA9A43 /* AnalyticsPromptViewModelProtocol.swift */ = {isa = PBXFileReference; lastKnownFileType = sourcecode.swift; path = AnalyticsPromptViewModelProtocol.swift; sourceTree = "<group>"; };
		CA89A2DD51B6BBE1DA55E263 /* Application.swift */ = {isa = PBXFileReference; lastKnownFileType = sourcecode.swift; path = Application.swift; sourceTree = "<group>"; };
		CA9D14D6F914324865C7DB9F /* ActivityCoordinator.swift */ = {isa = PBXFileReference; lastKnownFileType = sourcecode.swift; path = ActivityCoordinator.swift; sourceTree = "<group>"; };
		CAAE4A709C0A2144C103AA0F /* ang */ = {isa = PBXFileReference; lastKnownFileType = text.plist.strings; name = ang; path = ang.lproj/Localizable.strings; sourceTree = "<group>"; };
		CACA846B3E3E9A521D98B178 /* en */ = {isa = PBXFileReference; lastKnownFileType = text.plist.strings; name = en; path = en.lproj/Localizable.strings; sourceTree = "<group>"; };
		CBA95E52C4C6EE8769A63E57 /* eo */ = {isa = PBXFileReference; lastKnownFileType = text.plist.strings; name = eo; path = eo.lproj/Localizable.strings; sourceTree = "<group>"; };
		CBBCC6E74774E79B599625D0 /* es */ = {isa = PBXFileReference; lastKnownFileType = text.plist.strings; name = es; path = es.lproj/Localizable.strings; sourceTree = "<group>"; };
		CBF9AEA706926DD0DA2B954C /* JoinedRoomSize+MemberCount.swift */ = {isa = PBXFileReference; lastKnownFileType = sourcecode.swift; path = "JoinedRoomSize+MemberCount.swift"; sourceTree = "<group>"; };
		CC680E0E79D818706CB28CF8 /* fr */ = {isa = PBXFileReference; lastKnownFileType = text.plist.strings; name = fr; path = fr.lproj/Localizable.strings; sourceTree = "<group>"; };
		CC6FE34A0A47D010BBB4D4D4 /* UITestScreenIdentifier.swift */ = {isa = PBXFileReference; lastKnownFileType = sourcecode.swift; path = UITestScreenIdentifier.swift; sourceTree = "<group>"; };
		CC7CCC6DE5FA623E31BA8546 /* RoomTimelineControllerProtocol.swift */ = {isa = PBXFileReference; lastKnownFileType = sourcecode.swift; path = RoomTimelineControllerProtocol.swift; sourceTree = "<group>"; };
		CCF86010A0A719A9A50EEC59 /* SessionVerificationCoordinator.swift */ = {isa = PBXFileReference; lastKnownFileType = sourcecode.swift; path = SessionVerificationCoordinator.swift; sourceTree = "<group>"; };
		CD80F22830C2360F3F39DDCE /* UserNotificationModalView.swift */ = {isa = PBXFileReference; lastKnownFileType = sourcecode.swift; path = UserNotificationModalView.swift; sourceTree = "<group>"; };
		CDB3227C7A74B734924942E9 /* RoomSummaryProvider.swift */ = {isa = PBXFileReference; lastKnownFileType = sourcecode.swift; path = RoomSummaryProvider.swift; sourceTree = "<group>"; };
		CDE3F3911FF7CC639BDE5844 /* nl */ = {isa = PBXFileReference; lastKnownFileType = text.plist.strings; name = nl; path = nl.lproj/Localizable.strings; sourceTree = "<group>"; };
		CED34C87277BA3CCC6B6EC7A /* th */ = {isa = PBXFileReference; lastKnownFileType = text.plist.strings; name = th; path = th.lproj/Localizable.strings; sourceTree = "<group>"; };
		CF48AF076424DBC1615C74AD /* AuthenticationServiceProxy.swift */ = {isa = PBXFileReference; lastKnownFileType = sourcecode.swift; path = AuthenticationServiceProxy.swift; sourceTree = "<group>"; };
		D06DFD894157A4C93A02D8B5 /* lo */ = {isa = PBXFileReference; lastKnownFileType = text.plist.strings; name = lo; path = lo.lproj/Localizable.strings; sourceTree = "<group>"; };
		D09A267106B9585D3D0CFC0D /* ClientError.swift */ = {isa = PBXFileReference; lastKnownFileType = sourcecode.swift; path = ClientError.swift; sourceTree = "<group>"; };
		D0A45283CF1DB96E583BECA6 /* ImageRoomTimelineView.swift */ = {isa = PBXFileReference; lastKnownFileType = sourcecode.swift; path = ImageRoomTimelineView.swift; sourceTree = "<group>"; };
		D0ADFDC712027931F2216668 /* WeakKeyDictionary.swift */ = {isa = PBXFileReference; lastKnownFileType = sourcecode.swift; path = WeakKeyDictionary.swift; sourceTree = "<group>"; };
		D1651A532305027D3F605E2B /* VideoPlayerCoordinator.swift */ = {isa = PBXFileReference; lastKnownFileType = sourcecode.swift; path = VideoPlayerCoordinator.swift; sourceTree = "<group>"; };
		D1A9CCCF53495CF3D7B19FCE /* MockSessionVerificationControllerProxy.swift */ = {isa = PBXFileReference; lastKnownFileType = sourcecode.swift; path = MockSessionVerificationControllerProxy.swift; sourceTree = "<group>"; };
		D263254AFE5B7993FFBBF324 /* NSE.entitlements */ = {isa = PBXFileReference; lastKnownFileType = text.plist.entitlements; path = NSE.entitlements; sourceTree = "<group>"; };
		D2D783758EAE6A88C93564EB /* VideoPlayerViewModel.swift */ = {isa = PBXFileReference; lastKnownFileType = sourcecode.swift; path = VideoPlayerViewModel.swift; sourceTree = "<group>"; };
		D31DC8105C6233E5FFD9B84C /* element-x-ios */ = {isa = PBXFileReference; lastKnownFileType = folder; name = "element-x-ios"; path = .; sourceTree = SOURCE_ROOT; };
		D33116993D54FADC0C721C1F /* Application.swift */ = {isa = PBXFileReference; lastKnownFileType = sourcecode.swift; path = Application.swift; sourceTree = "<group>"; };
		D3D455BC2423D911A62ACFB2 /* NSELogger.swift */ = {isa = PBXFileReference; lastKnownFileType = sourcecode.swift; path = NSELogger.swift; sourceTree = "<group>"; };
		D4DA544B2520BFA65D6DB4BB /* target.yml */ = {isa = PBXFileReference; lastKnownFileType = text.yaml; path = target.yml; sourceTree = "<group>"; };
		D5AC06FC11B6638F7BF1670E /* TimelineDeliveryStatusView.swift */ = {isa = PBXFileReference; lastKnownFileType = sourcecode.swift; path = TimelineDeliveryStatusView.swift; sourceTree = "<group>"; };
		D653265D006E708E4E51AD64 /* HomeScreenCoordinator.swift */ = {isa = PBXFileReference; lastKnownFileType = sourcecode.swift; path = HomeScreenCoordinator.swift; sourceTree = "<group>"; };
		D67CBAFA48ED0B6FCE74F88F /* lt */ = {isa = PBXFileReference; lastKnownFileType = text.plist.strings; name = lt; path = lt.lproj/Localizable.strings; sourceTree = "<group>"; };
		D6CA5F386C7701C129398945 /* AuthenticationCoordinator.swift */ = {isa = PBXFileReference; lastKnownFileType = sourcecode.swift; path = AuthenticationCoordinator.swift; sourceTree = "<group>"; };
		D6D094C15E8DB424F1C6FC94 /* hr */ = {isa = PBXFileReference; lastKnownFileType = text.plist.strings; name = hr; path = hr.lproj/Localizable.strings; sourceTree = "<group>"; };
		D6DC38E64A5ED3FDB201029A /* BugReportService.swift */ = {isa = PBXFileReference; lastKnownFileType = sourcecode.swift; path = BugReportService.swift; sourceTree = "<group>"; };
		D751BB69BB7C38FD247517B4 /* UITestsRootCoordinator.swift */ = {isa = PBXFileReference; lastKnownFileType = sourcecode.swift; path = UITestsRootCoordinator.swift; sourceTree = "<group>"; };
		D77B3D4950F1707E66E4A45A /* AnalyticsConfiguration.swift */ = {isa = PBXFileReference; lastKnownFileType = sourcecode.swift; path = AnalyticsConfiguration.swift; sourceTree = "<group>"; };
		DA6B262D7584C65BC5B79A0E /* UserNotification.swift */ = {isa = PBXFileReference; lastKnownFileType = sourcecode.swift; path = UserNotification.swift; sourceTree = "<group>"; };
		DBD460ED7ED1E03B85DEA25C /* TemplateCoordinator.swift */ = {isa = PBXFileReference; lastKnownFileType = sourcecode.swift; path = TemplateCoordinator.swift; sourceTree = "<group>"; };
		DBFEAC3AC691CBB84983E275 /* ElementXTests.swift */ = {isa = PBXFileReference; lastKnownFileType = sourcecode.swift; path = ElementXTests.swift; sourceTree = "<group>"; };
		DC77FC5C4F2000133047AA27 /* SoftLogoutModels.swift */ = {isa = PBXFileReference; lastKnownFileType = sourcecode.swift; path = SoftLogoutModels.swift; sourceTree = "<group>"; };
		DCD5FEE195446A9E458DDDAF /* NotificationServiceProxyProtocol.swift */ = {isa = PBXFileReference; lastKnownFileType = sourcecode.swift; path = NotificationServiceProxyProtocol.swift; sourceTree = "<group>"; };
		DD667C4BB98CF4F3FE2CE3B0 /* LoginCoordinator.swift */ = {isa = PBXFileReference; lastKnownFileType = sourcecode.swift; path = LoginCoordinator.swift; sourceTree = "<group>"; };
		DED59F9EFF273BFA2055FFDF /* BugReportScreen.swift */ = {isa = PBXFileReference; lastKnownFileType = sourcecode.swift; path = BugReportScreen.swift; sourceTree = "<group>"; };
		DF05DA24F71B455E8EFEBC3B /* SessionVerificationViewModelTests.swift */ = {isa = PBXFileReference; lastKnownFileType = sourcecode.swift; path = SessionVerificationViewModelTests.swift; sourceTree = "<group>"; };
		DF38B69D2C331A499276F400 /* FilePreviewViewModelTests.swift */ = {isa = PBXFileReference; lastKnownFileType = sourcecode.swift; path = FilePreviewViewModelTests.swift; sourceTree = "<group>"; };
		E0FCA0957FAA0E15A9F5579D /* en */ = {isa = PBXFileReference; lastKnownFileType = text.plist.stringsdict; name = en; path = en.lproj/Untranslated.stringsdict; sourceTree = "<group>"; };
		E12C9E0B61A77C7F0EE7918C /* MediaProxy.swift */ = {isa = PBXFileReference; lastKnownFileType = sourcecode.swift; path = MediaProxy.swift; sourceTree = "<group>"; };
		E157152B11E347F735C3FD6E /* tr */ = {isa = PBXFileReference; lastKnownFileType = text.plist.stringsdict; name = tr; path = tr.lproj/Localizable.stringsdict; sourceTree = "<group>"; };
		E18CF12478983A5EB390FB26 /* MessageComposer.swift */ = {isa = PBXFileReference; lastKnownFileType = sourcecode.swift; path = MessageComposer.swift; sourceTree = "<group>"; };
		E24B88AD3D1599E8CB1376E0 /* AvatarSize.swift */ = {isa = PBXFileReference; lastKnownFileType = sourcecode.swift; path = AvatarSize.swift; sourceTree = "<group>"; };
		E26747B3154A5DBC3A7E24A5 /* Image.swift */ = {isa = PBXFileReference; lastKnownFileType = sourcecode.swift; path = Image.swift; sourceTree = "<group>"; };
		E31F530ED515C10A5915D1B9 /* EmojiProviderTests.swift */ = {isa = PBXFileReference; lastKnownFileType = sourcecode.swift; path = EmojiProviderTests.swift; sourceTree = "<group>"; };
		E36CB905A2B9EC2C92A2DA7C /* KeychainController.swift */ = {isa = PBXFileReference; lastKnownFileType = sourcecode.swift; path = KeychainController.swift; sourceTree = "<group>"; };
		E3B97591B2D3D4D67553506D /* AnalyticsClientProtocol.swift */ = {isa = PBXFileReference; lastKnownFileType = sourcecode.swift; path = AnalyticsClientProtocol.swift; sourceTree = "<group>"; };
		E3E29F98CF0E960689A410E3 /* SettingsUITests.swift */ = {isa = PBXFileReference; lastKnownFileType = sourcecode.swift; path = SettingsUITests.swift; sourceTree = "<group>"; };
		E45C57120F28F8D619150219 /* sr */ = {isa = PBXFileReference; lastKnownFileType = text.plist.strings; name = sr; path = sr.lproj/Localizable.strings; sourceTree = "<group>"; };
		E4BB9A17AC512A7EF4B106E5 /* SessionVerificationModels.swift */ = {isa = PBXFileReference; lastKnownFileType = sourcecode.swift; path = SessionVerificationModels.swift; sourceTree = "<group>"; };
		E51E3D86A84341C3A0CB8A40 /* FileRoomTimelineView.swift */ = {isa = PBXFileReference; lastKnownFileType = sourcecode.swift; path = FileRoomTimelineView.swift; sourceTree = "<group>"; };
		E5272BC4A60B6AD7553BACA1 /* BlurHashDecode.swift */ = {isa = PBXFileReference; lastKnownFileType = sourcecode.swift; path = BlurHashDecode.swift; sourceTree = "<group>"; };
		E579A0DA01F488C97B771EF6 /* lv */ = {isa = PBXFileReference; lastKnownFileType = text.plist.stringsdict; name = lv; path = lv.lproj/Localizable.stringsdict; sourceTree = "<group>"; };
		E5C3AACCAA82392D08924496 /* EmojiMartCategory.swift */ = {isa = PBXFileReference; lastKnownFileType = sourcecode.swift; path = EmojiMartCategory.swift; sourceTree = "<group>"; };
		E5D2C0950F8196232D88045C /* ServerSelectionScreen.swift */ = {isa = PBXFileReference; lastKnownFileType = sourcecode.swift; path = ServerSelectionScreen.swift; sourceTree = "<group>"; };
		E5E94DCFEE803E5ABAE8ACCE /* KeychainControllerProtocol.swift */ = {isa = PBXFileReference; lastKnownFileType = sourcecode.swift; path = KeychainControllerProtocol.swift; sourceTree = "<group>"; };
		E5F2B6443D1ED8602F328539 /* ru */ = {isa = PBXFileReference; lastKnownFileType = text.plist.stringsdict; name = ru; path = ru.lproj/Localizable.stringsdict; sourceTree = "<group>"; };
		E6281B199D8A8F0892490C2E /* OnboardingCoordinator.swift */ = {isa = PBXFileReference; lastKnownFileType = sourcecode.swift; path = OnboardingCoordinator.swift; sourceTree = "<group>"; };
		E8294DB9E95C0C0630418466 /* ru */ = {isa = PBXFileReference; lastKnownFileType = text.plist.strings; name = ru; path = ru.lproj/Localizable.strings; sourceTree = "<group>"; };
		E8CA187FE656EE5A3F6C7DE5 /* UIFont+AttributedStringBuilder.m */ = {isa = PBXFileReference; lastKnownFileType = sourcecode.c.objc; path = "UIFont+AttributedStringBuilder.m"; sourceTree = "<group>"; };
		E9D059BFE329BE09B6D96A9F /* ro */ = {isa = PBXFileReference; lastKnownFileType = text.plist.stringsdict; name = ro; path = ro.lproj/Localizable.stringsdict; sourceTree = "<group>"; };
		EB3B237387B8288A5A938F1B /* UserAgentBuilderTests.swift */ = {isa = PBXFileReference; lastKnownFileType = sourcecode.swift; path = UserAgentBuilderTests.swift; sourceTree = "<group>"; };
		EBE5502760CF6CA2D7201883 /* ja */ = {isa = PBXFileReference; lastKnownFileType = text.plist.stringsdict; name = ja; path = ja.lproj/Localizable.stringsdict; sourceTree = "<group>"; };
		ED044D00F2176681CC02CD54 /* HomeScreenRoomCell.swift */ = {isa = PBXFileReference; lastKnownFileType = sourcecode.swift; path = HomeScreenRoomCell.swift; sourceTree = "<group>"; };
		ED1D792EB82506A19A72C8DE /* RoomTimelineItemProtocol.swift */ = {isa = PBXFileReference; lastKnownFileType = sourcecode.swift; path = RoomTimelineItemProtocol.swift; sourceTree = "<group>"; };
		ED482057AE39D5C6D9C5F3D8 /* message.caf */ = {isa = PBXFileReference; lastKnownFileType = file; path = message.caf; sourceTree = "<group>"; };
		EDAA4472821985BF868CC21C /* ServerSelectionViewModelTests.swift */ = {isa = PBXFileReference; lastKnownFileType = sourcecode.swift; path = ServerSelectionViewModelTests.swift; sourceTree = "<group>"; };
		EDB6E40BAD4504D899FAAC9A /* TemplateViewModel.swift */ = {isa = PBXFileReference; lastKnownFileType = sourcecode.swift; path = TemplateViewModel.swift; sourceTree = "<group>"; };
		EE8BCD14EFED23459A43FDFF /* ja */ = {isa = PBXFileReference; lastKnownFileType = text.plist.strings; name = ja; path = ja.lproj/Localizable.strings; sourceTree = "<group>"; };
		EEAF1C75771D9DC75877F4B4 /* MessageTimelineItem.swift */ = {isa = PBXFileReference; lastKnownFileType = sourcecode.swift; path = MessageTimelineItem.swift; sourceTree = "<group>"; };
		EEE384418EB1FEDFA62C9CD0 /* RoomTimelineViewFactoryProtocol.swift */ = {isa = PBXFileReference; lastKnownFileType = sourcecode.swift; path = RoomTimelineViewFactoryProtocol.swift; sourceTree = "<group>"; };
		EF1593DD87F974F8509BB619 /* ElementAnimations.swift */ = {isa = PBXFileReference; lastKnownFileType = sourcecode.swift; path = ElementAnimations.swift; sourceTree = "<group>"; };
		EFF7BF82A950B91BC5469E91 /* ViewFrameReader.swift */ = {isa = PBXFileReference; lastKnownFileType = sourcecode.swift; path = ViewFrameReader.swift; sourceTree = "<group>"; };
		EFFD3200F9960D4996159F10 /* BugReportServiceTests.swift */ = {isa = PBXFileReference; lastKnownFileType = sourcecode.swift; path = BugReportServiceTests.swift; sourceTree = "<group>"; };
		F012CB5EE3F2B67359F6CC52 /* target.yml */ = {isa = PBXFileReference; lastKnownFileType = text.yaml; path = target.yml; sourceTree = "<group>"; };
		F03C9D319676F3C0DC6B0203 /* ScreenshotDetectorTests.swift */ = {isa = PBXFileReference; lastKnownFileType = sourcecode.swift; path = ScreenshotDetectorTests.swift; sourceTree = "<group>"; };
		F0E7BF8F7BB1021F889C6483 /* MockBugReportService.swift */ = {isa = PBXFileReference; lastKnownFileType = sourcecode.swift; path = MockBugReportService.swift; sourceTree = "<group>"; };
		F15BE37BE2FB86E00C8D150A /* AggregratedReaction.swift */ = {isa = PBXFileReference; lastKnownFileType = sourcecode.swift; path = AggregratedReaction.swift; sourceTree = "<group>"; };
		F174A5627CDB3CAF280D1880 /* EmojiPickerScreenModels.swift */ = {isa = PBXFileReference; lastKnownFileType = sourcecode.swift; path = EmojiPickerScreenModels.swift; sourceTree = "<group>"; };
		F23BA6D4842D53C5AC9B7584 /* nn */ = {isa = PBXFileReference; lastKnownFileType = text.plist.stringsdict; name = nn; path = nn.lproj/Localizable.stringsdict; sourceTree = "<group>"; };
		F2D58333B377888012740101 /* LoginViewModel.swift */ = {isa = PBXFileReference; lastKnownFileType = sourcecode.swift; path = LoginViewModel.swift; sourceTree = "<group>"; };
		F31A4E5941ACBA4BB9FEF94C /* UserNotificationToastView.swift */ = {isa = PBXFileReference; lastKnownFileType = sourcecode.swift; path = UserNotificationToastView.swift; sourceTree = "<group>"; };
		F31F59030205A6F65B057E1A /* MatrixEntityRegexTests.swift */ = {isa = PBXFileReference; lastKnownFileType = sourcecode.swift; path = MatrixEntityRegexTests.swift; sourceTree = "<group>"; };
		F3648F2FADEF2672D6A0D489 /* FileCacheTests.swift */ = {isa = PBXFileReference; lastKnownFileType = sourcecode.swift; path = FileCacheTests.swift; sourceTree = "<group>"; };
		F3EAE3E9D5EF4A6D5D9C6CFD /* EmojiPickerScreenViewModel.swift */ = {isa = PBXFileReference; lastKnownFileType = sourcecode.swift; path = EmojiPickerScreenViewModel.swift; sourceTree = "<group>"; };
		F506C6ADB1E1DA6638078E11 /* UITests.xctest */ = {isa = PBXFileReference; includeInIndex = 0; lastKnownFileType = wrapper.cfbundle; path = UITests.xctest; sourceTree = BUILT_PRODUCTS_DIR; };
		F5C4AF6E3885730CD560311C /* ScreenshotDetector.swift */ = {isa = PBXFileReference; lastKnownFileType = sourcecode.swift; path = ScreenshotDetector.swift; sourceTree = "<group>"; };
		F6A8C632CEF4600107792899 /* TextRoomTimelineItem.swift */ = {isa = PBXFileReference; lastKnownFileType = sourcecode.swift; path = TextRoomTimelineItem.swift; sourceTree = "<group>"; };
		F73FF1A33198F5FAE9D34B1F /* FormattedBodyText.swift */ = {isa = PBXFileReference; lastKnownFileType = sourcecode.swift; path = FormattedBodyText.swift; sourceTree = "<group>"; };
		F754E66A8970963B15B2A41E /* PermalinkBuilder.swift */ = {isa = PBXFileReference; lastKnownFileType = sourcecode.swift; path = PermalinkBuilder.swift; sourceTree = "<group>"; };
		F77C060C2ACC4CB7336A29E7 /* EmoteRoomTimelineItem.swift */ = {isa = PBXFileReference; lastKnownFileType = sourcecode.swift; path = EmoteRoomTimelineItem.swift; sourceTree = "<group>"; };
		F9E785D5137510481733A3E8 /* TextRoomTimelineView.swift */ = {isa = PBXFileReference; lastKnownFileType = sourcecode.swift; path = TextRoomTimelineView.swift; sourceTree = "<group>"; };
		FA154570F693D93513E584C1 /* RoomMessageFactory.swift */ = {isa = PBXFileReference; lastKnownFileType = sourcecode.swift; path = RoomMessageFactory.swift; sourceTree = "<group>"; };
		FA4807E660393F385D673DA2 /* TimelineItemEmojiReactionsMenuView.swift */ = {isa = PBXFileReference; lastKnownFileType = sourcecode.swift; path = TimelineItemEmojiReactionsMenuView.swift; sourceTree = "<group>"; };
		FAB10E673916D2B8D21FD197 /* TemplateModels.swift */ = {isa = PBXFileReference; lastKnownFileType = sourcecode.swift; path = TemplateModels.swift; sourceTree = "<group>"; };
		FBC776F301D374A3298C69DA /* AppCoordinatorProtocol.swift */ = {isa = PBXFileReference; lastKnownFileType = sourcecode.swift; path = AppCoordinatorProtocol.swift; sourceTree = "<group>"; };
		FC3D31C2DA6910AA0079678A /* MediaProxyProtocol.swift */ = {isa = PBXFileReference; lastKnownFileType = sourcecode.swift; path = MediaProxyProtocol.swift; sourceTree = "<group>"; };
		FDB9C37196A4C79F24CE80C6 /* KeychainControllerTests.swift */ = {isa = PBXFileReference; lastKnownFileType = sourcecode.swift; path = KeychainControllerTests.swift; sourceTree = "<group>"; };
/* End PBXFileReference section */

/* Begin PBXFrameworksBuildPhase section */
		60823A8E409E27661824D510 /* Frameworks */ = {
			isa = PBXFrameworksBuildPhase;
			buildActionMask = 2147483647;
			files = (
				AAF0BBED840DF4A53EE85E77 /* MatrixRustSDK in Frameworks */,
				E481C8FDCB6C089963C95344 /* DeviceKit in Frameworks */,
				97189E495F0E47805D1868DB /* DTCoreText in Frameworks */,
				FCD3F2B82CAB29A07887A127 /* KeychainAccess in Frameworks */,
				F99FB21EFC6D99D247FE7CBE /* Kingfisher in Frameworks */,
				308BD9343B95657FAA583FB7 /* SwiftyBeaver in Frameworks */,
				3F2148F11164C7C5609984EB /* SwiftState in Frameworks */,
				60ED66E63A169E47489348A8 /* GZIP in Frameworks */,
				EC280623A42904341363EAAF /* Sentry in Frameworks */,
			);
			runOnlyForDeploymentPostprocessing = 0;
		};
		BF59B36A7B2DB184B62826F6 /* Frameworks */ = {
			isa = PBXFrameworksBuildPhase;
			buildActionMask = 2147483647;
			files = (
				09713669577CDA8D012EE380 /* MatrixRustSDK in Frameworks */,
				53DEF39F0C4DE02E3FC56D91 /* SwiftyBeaver in Frameworks */,
				F06CE9132855E81EBB6DDC32 /* KeychainAccess in Frameworks */,
				67D6E0700A9C1E676F6231F8 /* Kingfisher in Frameworks */,
			);
			runOnlyForDeploymentPostprocessing = 0;
		};
		CD30252A70288BD4BF476ED7 /* Frameworks */ = {
			isa = PBXFrameworksBuildPhase;
			buildActionMask = 2147483647;
			files = (
				2BAA5B222856068158D0B3C6 /* MatrixRustSDK in Frameworks */,
				99ED42B8F8D6BFB1DBCF4C45 /* AnalyticsEvents in Frameworks */,
				0E8C480700870BB34A2A360F /* AppAuth in Frameworks */,
				CB498F4E27AA0545DCEF0F6F /* DeviceKit in Frameworks */,
				6832733838C57A7D3FE8FEB5 /* DTCoreText in Frameworks */,
				2BA59D0AEFB4B82A2EC2A326 /* KeychainAccess in Frameworks */,
				B245583C63F8F90357B87FAE /* Kingfisher in Frameworks */,
				A4E885358D7DD5A072A06824 /* PostHog in Frameworks */,
				29EE1791E0AFA1ABB7F23D2F /* SwiftyBeaver in Frameworks */,
				33CAC1226DFB8B5D8447D286 /* SwiftState in Frameworks */,
				492274DA6691EE985C2FCCAA /* GZIP in Frameworks */,
				F0F82C3C848C865C3098AA52 /* Sentry in Frameworks */,
				3A64A93A651A3CB8774ADE8E /* SnapshotTesting in Frameworks */,
			);
			runOnlyForDeploymentPostprocessing = 0;
		};
		EE878EAA342710DB973E0A87 /* Frameworks */ = {
			isa = PBXFrameworksBuildPhase;
			buildActionMask = 2147483647;
			files = (
				1A70A2199394B5EC660934A5 /* MatrixRustSDK in Frameworks */,
				1F3232BD368DF430AB433907 /* DesignKit in Frameworks */,
				F656F92A63D3DC1978D79427 /* AnalyticsEvents in Frameworks */,
				9D2E03DB175A6AB14589076D /* AppAuth in Frameworks */,
				6F2AB43A1EFAD8A97AF41A15 /* DeviceKit in Frameworks */,
				93BA4A81B6D893271101F9F0 /* DTCoreText in Frameworks */,
				9AC5F8142413862A9E3A2D98 /* KeychainAccess in Frameworks */,
				CB137BFB3E083C33E398A6CB /* Kingfisher in Frameworks */,
				3C549A0BF39F8A854D45D9FD /* PostHog in Frameworks */,
				41DFDD212D1BE57CA50D783B /* SwiftyBeaver in Frameworks */,
				6298AB0906DDD3525CD78C6B /* SwiftState in Frameworks */,
				407DCE030E0F9B7C9861D38A /* GZIP in Frameworks */,
				8F2FAA98457750D9D664136F /* Sentry in Frameworks */,
			);
			runOnlyForDeploymentPostprocessing = 0;
		};
/* End PBXFrameworksBuildPhase section */

/* Begin PBXGroup section */
		052CC920F473C10B509F9FC1 /* SwiftUI */ = {
			isa = PBXGroup;
			children = (
				E2DA161C142B7AB8CC40F752 /* Animation */,
				595B8797ED6A7489ABDCE384 /* ErrorHandling */,
				CE2FBFD64A89F5DBE4EB30DB /* Layout */,
				10578D9852BA78D309A1CBDF /* ViewModel */,
				328DD5DA1281F758B72006C7 /* Views */,
			);
			path = SwiftUI;
			sourceTree = "<group>";
		};
		06501F0E978B2D5C92771DC7 /* Logging */ = {
			isa = PBXGroup;
			children = (
				111B698739E3410E2CDB7144 /* MXLog.swift */,
				A34A814CBD56230BC74FFCF4 /* MXLogger.swift */,
				542D4F49FABA056DEEEB3400 /* RustTracing.swift */,
			);
			path = Logging;
			sourceTree = "<group>";
		};
		0787F81684E503024BD0C051 /* Services */ = {
			isa = PBXGroup;
			children = (
				4BF8D11D9ED15CFC373D0119 /* Analytics */,
				AAFDD509929A0CCF8BCE51EB /* Authentication */,
				EBBEB5471737E9D116DF4738 /* Background */,
				0ED3F5C21537519389C07644 /* BugReport */,
				2D6DC9871FD7173E51D67C73 /* Cache */,
				8039515BAA53B7C3275AC64A /* Client */,
				39557ADF21345E18F3865B9E /* Emojis */,
				CA555F7C7CA382ACACF0D82B /* Keychain */,
				79E560F5113ED25D172E550C /* Media */,
				6DE13A7AE6587B079F4049D7 /* Notification */,
				40E6246F03D1FE377BC5D963 /* Room */,
				82D5AD3EAE3A5C1068A44A88 /* Session */,
				5329E48968EB951235E83DAE /* SessionVerification */,
				FCDF06BDB123505F0334B4F9 /* Timeline */,
				CBBF6127C313A5412E438BC6 /* UserSession */,
			);
			path = Services;
			sourceTree = "<group>";
		};
		0B7746360C4753B5A014838F /* SupportingFiles */ = {
			isa = PBXGroup;
			children = (
				3D4DD336905C72F95EAF34B7 /* ElementX-Bridging-Header.h */,
				9C5E81214D27A6B898FC397D /* ElementX.entitlements */,
				81B17DB1BC3B0C62AF84D230 /* Info.plist */,
				9760103CF316DF68698BCFE6 /* LaunchScreen.storyboard */,
				F012CB5EE3F2B67359F6CC52 /* target.yml */,
			);
			path = SupportingFiles;
			sourceTree = "<group>";
		};
		0BA8C419737BDA72B553B129 /* View */ = {
			isa = PBXGroup;
			children = (
				8AC1A01C3A745BDF1D3697D3 /* SessionVerificationScreen.swift */,
			);
			path = View;
			sourceTree = "<group>";
		};
		0ED3F5C21537519389C07644 /* BugReport */ = {
			isa = PBXGroup;
			children = (
				D6DC38E64A5ED3FDB201029A /* BugReportService.swift */,
				9A68BCE6438873D2661D93D0 /* BugReportServiceProtocol.swift */,
				F0E7BF8F7BB1021F889C6483 /* MockBugReportService.swift */,
				F5C4AF6E3885730CD560311C /* ScreenshotDetector.swift */,
			);
			path = BugReport;
			sourceTree = "<group>";
		};
		10578D9852BA78D309A1CBDF /* ViewModel */ = {
			isa = PBXGroup;
			children = (
				6EA1D2CBAEA5D0BD00B90D1B /* BindableState.swift */,
				6F3DFE5B444F131648066F05 /* StateStoreViewModel.swift */,
			);
			path = ViewModel;
			sourceTree = "<group>";
		};
		1EEF62E8C0F7826C50264951 /* View */ = {
			isa = PBXGroup;
			children = (
				541542F5AC323709D8563458 /* AnalyticsPrompt.swift */,
				BA7B2E9CC5DC3B76ADC35A43 /* AnalyticsPromptCheckmarkItem.swift */,
			);
			path = View;
			sourceTree = "<group>";
		};
		2064C5712E5DBF0A2D57A833 /* WeakDictionary */ = {
			isa = PBXGroup;
			children = (
				8B9A55AC2FB0FE0AEAA3DF1F /* LICENSE */,
				3FDFF4C1153D263BAB93C1F3 /* README.md */,
				304FFD608DB6E612075AB1B4 /* WeakDictionary.swift */,
				090CA61A835C151CEDF8F372 /* WeakDictionaryKeyReference.swift */,
				C7955B20E2E6DA68E5BC0AB9 /* WeakDictionaryReference.swift */,
				D0ADFDC712027931F2216668 /* WeakKeyDictionary.swift */,
			);
			path = WeakDictionary;
			sourceTree = "<group>";
		};
		24FD174C31912A5FACFEAFB5 /* SupportingFiles */ = {
			isa = PBXGroup;
			children = (
				7DDBF99755A9008CF8C8499E /* Info.plist */,
				1222DB76B917EB8A55365BA5 /* target.yml */,
			);
			path = SupportingFiles;
			sourceTree = "<group>";
		};
		2774D635E78D8B98390EA694 /* Resources */ = {
			isa = PBXGroup;
			children = (
				16DC8C5B2991724903F1FA6A /* AppIcon.pdf */,
				01C4C7DB37597D7D8379511A /* Assets.xcassets */,
				A0C06C0F6A8621B22BFAEB56 /* Localizations */,
				8AEA6A91159FA0D3EAFCCB0D /* Sounds */,
			);
			path = Resources;
			sourceTree = "<group>";
		};
		285079C24A5189C48284CC47 /* VideoPlayer */ = {
			isa = PBXGroup;
			children = (
				D1651A532305027D3F605E2B /* VideoPlayerCoordinator.swift */,
				1A3FC45B7643298BF361CEB1 /* VideoPlayerModels.swift */,
				D2D783758EAE6A88C93564EB /* VideoPlayerViewModel.swift */,
				5282B7A2DCD076AD2CF27F46 /* VideoPlayerViewModelProtocol.swift */,
				5E01022071DDDC48EF453374 /* View */,
			);
			path = VideoPlayer;
			sourceTree = "<group>";
		};
		2D6DC9871FD7173E51D67C73 /* Cache */ = {
			isa = PBXGroup;
			children = (
				A5B0B1226DA8DB55918B34CD /* FileCache.swift */,
			);
			path = Cache;
			sourceTree = "<group>";
		};
		2ECFF6B05DAA37EB10DBF7E8 /* UITests */ = {
			isa = PBXGroup;
			children = (
				46C208DA43CE25D13E670F40 /* UITestsAppCoordinator.swift */,
				CC6FE34A0A47D010BBB4D4D4 /* UITestScreenIdentifier.swift */,
				D751BB69BB7C38FD247517B4 /* UITestsRootCoordinator.swift */,
			);
			path = UITests;
			sourceTree = "<group>";
		};
		323160803A296713F839540B /* View */ = {
			isa = PBXGroup;
			children = (
				0E016C12585FC5A6EA6941B5 /* EmojiPickerScreen.swift */,
				5D04B17E293A333600FD5B00 /* EmojiPickerSearchFieldView.swift */,
				5D04B180293A337400FD5B00 /* EmojiPickerHeaderView.swift */,
			);
			path = View;
			sourceTree = "<group>";
		};
		328DD5DA1281F758B72006C7 /* Views */ = {
			isa = PBXGroup;
			children = (
				0960A7F5C1B0B6679BDF26F9 /* ElementToggleStyle.swift */,
				839E2C35DF3F9C7B54C3CE49 /* RoundedCornerShape.swift */,
			);
			path = Views;
			sourceTree = "<group>";
		};
		337015ADFBA3AB96660DB3A6 /* Generated */ = {
			isa = PBXGroup;
			children = (
				71D52BAA5BADB06E5E8C295D /* Assets.swift */,
				47EBB5D698CE9A25BB553A2D /* Strings.swift */,
				1A18F6CE4D694D21E4EA9B25 /* Strings+Untranslated.swift */,
			);
			path = Generated;
			sourceTree = "<group>";
		};
		3510020809E49EFA146296AD /* ServerSelection */ = {
			isa = PBXGroup;
			children = (
				A0A20AE75FF4FF35B1FF6CA7 /* MockServerSelectionScreenState.swift */,
				9D7D706FFF438CAF16F44D8C /* ServerSelectionCoordinator.swift */,
				A30A1758E2B73EF38E7C42F8 /* ServerSelectionModels.swift */,
				167521635A1CC27624FCEB7F /* ServerSelectionViewModel.swift */,
				0F52BF30D12BA3BD3D3DBB8F /* ServerSelectionViewModelProtocol.swift */,
				9D54059E4E42176B3ABB729F /* View */,
			);
			path = ServerSelection;
			sourceTree = "<group>";
		};
		39557ADF21345E18F3865B9E /* Emojis */ = {
			isa = PBXGroup;
			children = (
				3C1A3D524D63815B28FA4D62 /* EmojiCategory.swift */,
				37A243E04B58DC6E41FDCD82 /* EmojiItem.swift */,
				5DE2282D293F2CF6001790FD /* EmojiLoaderProtocol.swift */,
				5DE2282B293F29FC001790FD /* EmojiProvider.swift */,
				5BACB442D02C878293C04837 /* EmojiMart */,
				5D04B17C2937ADE300FD5B00 /* EmojiItemSkin.swift */,
			);
			path = Emojis;
			sourceTree = "<group>";
		};
		3A304097A59704AC9B869EC6 /* Helpers */ = {
			isa = PBXGroup;
			children = (
				CBF9AEA706926DD0DA2B954C /* JoinedRoomSize+MemberCount.swift */,
				6A6C4BE591FE5C38CE9C7EF3 /* UserProperties+Element.swift */,
			);
			path = Helpers;
			sourceTree = "<group>";
		};
		3F38EAC92E2281990E65DAF2 /* OnboardingScreen */ = {
			isa = PBXGroup;
			children = (
				E6281B199D8A8F0892490C2E /* OnboardingCoordinator.swift */,
				BB33A751BFDA223BDD106EC0 /* OnboardingModels.swift */,
				C1198B925F4A88DA74083662 /* OnboardingViewModel.swift */,
				1BC4437C107D52ED19357DFC /* OnboardingViewModelProtocol.swift */,
				7B14834450AE76EEFDDBCBB8 /* View */,
			);
			path = OnboardingScreen;
			sourceTree = "<group>";
		};
		3FDB9ADD4A6456674E748166 /* SupportingFiles */ = {
			isa = PBXGroup;
			children = (
				748AE77AC3B0A01223033B87 /* Info.plist */,
				D263254AFE5B7993FFBBF324 /* NSE.entitlements */,
				033DB41C51865A2E83174E87 /* target.yml */,
			);
			path = SupportingFiles;
			sourceTree = "<group>";
		};
		4009BE2E791C16AC6EE39A7E /* BugReport */ = {
			isa = PBXGroup;
			children = (
				AD6C07DA7D3FF193F7419F55 /* BugReportCoordinator.swift */,
				B516212D9FE785DDD5E490D1 /* BugReportModels.swift */,
				7E532D95330139D118A9BF88 /* BugReportViewModel.swift */,
				28959C7DB36C7688A01D4045 /* BugReportViewModelProtocol.swift */,
				58F951CB7BD7F96C37BE5CAD /* View */,
			);
			path = BugReport;
			sourceTree = "<group>";
		};
		405B00F139AEE3994601B36A = {
			isa = PBXGroup;
			children = (
				5D26A086A8278D39B5756D6F /* project.yml */,
				99B9B46F2D621380428E68F7 /* ElementX */,
				A4852B57D55D71EEBFCD931D /* UnitTests */,
				C0FAC17D4DD7D3A502822550 /* UITests */,
				8A9C09B6A392465E03B8D1B1 /* IntegrationTests */,
				823ED0EC3F1B6CF47D284011 /* Tools */,
				B04B538A859CD012755DC19C /* NSE */,
				9413F680ECDFB2B0DDB0DEF2 /* Packages */,
				681566846AF307E9BA4C72C6 /* Products */,
			);
			sourceTree = "<group>";
		};
		40E6246F03D1FE377BC5D963 /* Room */ = {
			isa = PBXGroup;
			children = (
				3ACBDC1D28EFB7789EB467E0 /* MockRoomProxy.swift */,
				FA154570F693D93513E584C1 /* RoomMessageFactory.swift */,
				96F37AB24AF5A006521D38D1 /* RoomMessageFactoryProtocol.swift */,
				A65F140F9FE5E8D4DAEFF354 /* RoomProxy.swift */,
				47111410B6E659A697D472B5 /* RoomProxyProtocol.swift */,
				4658A940E89BC42EE3346A97 /* Messages */,
				70DABA39C844CA931B829395 /* RoomSummary */,
			);
			path = Room;
			sourceTree = "<group>";
		};
		44BBB96FAA2F0D53C507396B /* Extensions */ = {
			isa = PBXGroup;
			children = (
				B6E89E530A8E92EC44301CA1 /* Bundle.swift */,
				A9FAFE1C2149E6AC8156ED2B /* Collection.swift */,
				04DF593C3F7AF4B2FBAEB05D /* FileManager.swift */,
				E26747B3154A5DBC3A7E24A5 /* Image.swift */,
				4E2245243369B99216C7D84E /* ImageCache.swift */,
				2AFEF3AC64B1358083F76B8B /* List.swift */,
				40B21E611DADDEF00307E7AC /* String.swift */,
				A9FDA5344F7C4C6E4E863E13 /* Swipe.swift */,
				A40C19719687984FD9478FBE /* Task.swift */,
				287FC98AF2664EAD79C0D902 /* UIDevice.swift */,
				227AC5D71A4CE43512062243 /* URL.swift */,
			);
			path = Extensions;
			sourceTree = "<group>";
		};
		4541090DFE1A5499BD67BD14 /* View */ = {
			isa = PBXGroup;
			children = (
				C483956FA3D665E3842E319A /* SettingsScreen.swift */,
			);
			path = View;
			sourceTree = "<group>";
		};
		4658A940E89BC42EE3346A97 /* Messages */ = {
			isa = PBXGroup;
			children = (
				607974D08BD2AF83725D817A /* RoomMessageProtocol.swift */,
			);
			path = Messages;
			sourceTree = "<group>";
		};
		490F49F5627FBEF3BB8665A3 /* SimpleScreenExample */ = {
			isa = PBXGroup;
			children = (
				789DD6B31BA8BB4B3A40EF7C /* ElementX */,
				4B5DC42A1DB20ECEB0FF67CB /* Tests */,
			);
			path = SimpleScreenExample;
			sourceTree = "<group>";
		};
		4AC3BA2B379A928301E21004 /* View */ = {
			isa = PBXGroup;
			children = (
				4549FCB53F43DB0B278374BC /* TemplateScreen.swift */,
			);
			path = View;
			sourceTree = "<group>";
		};
		4B5DC42A1DB20ECEB0FF67CB /* Tests */ = {
			isa = PBXGroup;
			children = (
				AD5FCF9340D670C526AD17E4 /* UI */,
				73AB116809AE89292624CD8E /* Unit */,
			);
			path = Tests;
			sourceTree = "<group>";
		};
		4BF8D11D9ED15CFC373D0119 /* Analytics */ = {
			isa = PBXGroup;
			children = (
				73FC861755C6388F62B9280A /* Analytics.swift */,
				E3B97591B2D3D4D67553506D /* AnalyticsClientProtocol.swift */,
				D77B3D4950F1707E66E4A45A /* AnalyticsConfiguration.swift */,
				5445FCE0CE15E634FDC1A2E2 /* AnalyticsService.swift */,
				4B362E695A7103C11F64B185 /* AnalyticsSettings.swift */,
				A6B891A6DA826E2461DBB40F /* PHGPostHogConfiguration.swift */,
				1715E3D7F53C0748AA50C91C /* PostHogAnalyticsClient.swift */,
				3A304097A59704AC9B869EC6 /* Helpers */,
			);
			path = Analytics;
			sourceTree = "<group>";
		};
		4EC4EBBC4F6885775F198875 /* Sources */ = {
			isa = PBXGroup;
			children = (
				D33116993D54FADC0C721C1F /* Application.swift */,
				44D8C8431416EB8DFEC7E235 /* ApplicationTests.swift */,
				2D256FEE2F1AF1E51D39B622 /* LoginTests.swift */,
				9C4048041C1A6B20CB97FD18 /* TestMeasurementParser.swift */,
				68232D336E2B546AD95B78B5 /* XCUIElement.swift */,
			);
			path = Sources;
			sourceTree = "<group>";
		};
		4F43EBE458FBE634996AD7C6 /* View */ = {
			isa = PBXGroup;
			children = (
				B902EA6CD3296B0E10EE432B /* HomeScreen.swift */,
				ED044D00F2176681CC02CD54 /* HomeScreenRoomCell.swift */,
			);
			path = View;
			sourceTree = "<group>";
		};
		52AA75722911233E40A3B366 /* Scripts */ = {
			isa = PBXGroup;
			children = (
				9A5AE840145B5AB195A3B186 /* Templates */,
			);
			path = Scripts;
			sourceTree = "<group>";
		};
		5329E48968EB951235E83DAE /* SessionVerification */ = {
			isa = PBXGroup;
			children = (
				D1A9CCCF53495CF3D7B19FCE /* MockSessionVerificationControllerProxy.swift */,
				C55D7E514F9DE4E3D72FDCAD /* SessionVerificationControllerProxy.swift */,
				1D56469A9EE0CFA2B7BA9760 /* SessionVerificationControllerProxyProtocol.swift */,
			);
			path = SessionVerification;
			sourceTree = "<group>";
		};
		566F2B84465726112B830CF6 /* Other */ = {
			isa = PBXGroup;
			children = (
				4959CECEC984B3995616F427 /* DataProtectionManager.swift */,
				9B1FBF8CA40199B8058B1F08 /* NotificationItemProxy+NSE.swift */,
				D3D455BC2423D911A62ACFB2 /* NSELogger.swift */,
				5741CD0691019B32FE74CE9E /* UNMutableNotificationContent.swift */,
				49E751D7EDB6043238111D90 /* UNNotificationRequest.swift */,
			);
			path = Other;
			sourceTree = "<group>";
		};
		58F951CB7BD7F96C37BE5CAD /* View */ = {
			isa = PBXGroup;
			children = (
				DED59F9EFF273BFA2055FFDF /* BugReportScreen.swift */,
			);
			path = View;
			sourceTree = "<group>";
		};
		595B8797ED6A7489ABDCE384 /* ErrorHandling */ = {
			isa = PBXGroup;
			children = (
				2EEB64CC6F3DF5B68736A6B4 /* AlertInfo.swift */,
			);
			path = ErrorHandling;
			sourceTree = "<group>";
		};
		5A7A7D6D373D411C8C48B881 /* TimeLineItemContent */ = {
			isa = PBXGroup;
			children = (
				F15BE37BE2FB86E00C8D150A /* AggregratedReaction.swift */,
				EEAF1C75771D9DC75877F4B4 /* MessageTimelineItem.swift */,
			);
			path = TimeLineItemContent;
			sourceTree = "<group>";
		};
		5BACB442D02C878293C04837 /* EmojiMart */ = {
			isa = PBXGroup;
			children = (
				3553C7E1218AB3EF08FFEEA4 /* EmojiMartJSONLoader.swift */,
				5D04B17829378AB300FD5B00 /* apple_emojis_data.json */,
				E5C3AACCAA82392D08924496 /* EmojiMartCategory.swift */,
				C38AE3617D7619EF30CDD229 /* EmojiMartStore.swift */,
				5D04B17A29378D3600FD5B00 /* EmojiMartEmoji.swift */,
			);
			path = EmojiMart;
			sourceTree = "<group>";
		};
		5E01022071DDDC48EF453374 /* View */ = {
			isa = PBXGroup;
			children = (
				0DB634B42CFE667112369D57 /* VideoPlayerScreen.swift */,
			);
			path = View;
			sourceTree = "<group>";
		};
		605F8221E52991786397FCC9 /* View */ = {
			isa = PBXGroup;
			children = (
				4CDDDDD9FE1A699D23A5E096 /* LoginScreen.swift */,
				7D379E13DD9D987470A3C70C /* LoginServerInfoSection.swift */,
			);
			path = View;
			sourceTree = "<group>";
		};
		6765932445C053E15E63C29A /* SupportingFiles */ = {
			isa = PBXGroup;
			children = (
				1059E2AE7878CF7820592637 /* Info.plist */,
				536E72DCBEEC4A1FE66CFDCE /* target.yml */,
			);
			path = SupportingFiles;
			sourceTree = "<group>";
		};
		679E9837ECA8D6776079D16E /* RoomScreen */ = {
			isa = PBXGroup;
			children = (
				B8108C8F0ACF6A7EB72D0117 /* RoomScreenCoordinator.swift */,
				C2886615BEBAE33A0AA4D5F8 /* RoomScreenModels.swift */,
				9CE3C90E487B255B735D73C8 /* RoomScreenViewModel.swift */,
				A00C7A331B72C0F05C00392F /* RoomScreenViewModelProtocol.swift */,
				79023E5904B155E8E2B8B502 /* View */,
			);
			path = RoomScreen;
			sourceTree = "<group>";
		};
		681566846AF307E9BA4C72C6 /* Products */ = {
			isa = PBXGroup;
			children = (
				4CD6AC7546E8D7E5C73CEA48 /* ElementX.app */,
				9C7F7DE62D33C6A26CBFCD72 /* IntegrationTests.xctest */,
				0D8F620C8B314840D8602E3F /* NSE.appex */,
				F506C6ADB1E1DA6638078E11 /* UITests.xctest */,
				AAC9344689121887B74877AF /* UnitTests.xctest */,
			);
			name = Products;
			sourceTree = "<group>";
		};
		6DE13A7AE6587B079F4049D7 /* Notification */ = {
			isa = PBXGroup;
			children = (
				C830A64609CBD152F06E0457 /* NotificationConstants.swift */,
				6EE5E2BBFBC7947CFE789B4D /* Manager */,
				832FC81F760220239E285294 /* Proxy */,
			);
			path = Notification;
			sourceTree = "<group>";
		};
		6EE5E2BBFBC7947CFE789B4D /* Manager */ = {
			isa = PBXGroup;
			children = (
				96561CC53F7C1E24D4C292E4 /* MockNotificationManager.swift */,
				1423AB065857FA546444DB15 /* NotificationManager.swift */,
				A057F2FDC14866C3026A89A4 /* NotificationManagerProtocol.swift */,
			);
			path = Manager;
			sourceTree = "<group>";
		};
		70B74A432C241E56A7ACE610 /* Settings */ = {
			isa = PBXGroup;
			children = (
				3DD2D50A7EAA4FC78417730E /* SettingsCoordinator.swift */,
				4990FDBDA96B88E214F92F48 /* SettingsModels.swift */,
				0A191D3FDB995309C7E2DE7D /* SettingsViewModel.swift */,
				5B2F9D5C39A4494D19F33E38 /* SettingsViewModelProtocol.swift */,
				4541090DFE1A5499BD67BD14 /* View */,
			);
			path = Settings;
			sourceTree = "<group>";
		};
		70DABA39C844CA931B829395 /* RoomSummary */ = {
			isa = PBXGroup;
			children = (
				8F7D42E66E939B709C1EC390 /* MockRoomSummaryProvider.swift */,
				142808B69851451AC32A2CEA /* RoomSummaryDetails.swift */,
				CDB3227C7A74B734924942E9 /* RoomSummaryProvider.swift */,
				10CC626F97AD70FF0420C115 /* RoomSummaryProviderProtocol.swift */,
			);
			path = RoomSummary;
			sourceTree = "<group>";
		};
		73AB116809AE89292624CD8E /* Unit */ = {
			isa = PBXGroup;
			children = (
				3340ABAE3A4647E80163AE18 /* TemplateViewModelTests.swift */,
			);
			path = Unit;
			sourceTree = "<group>";
		};
		73CD9796729EB702B4DFA88C /* Sources */ = {
			isa = PBXGroup;
			children = (
				C687844F60BFF532D49A994C /* AnalyticsTests.swift */,
				AF25E364AE85090A70AE4644 /* AttributedStringBuilderTests.swift */,
				6DFCAA239095A116976E32C4 /* BackgroundTaskTests.swift */,
				EFFD3200F9960D4996159F10 /* BugReportServiceTests.swift */,
				7AB7ED3A898B07976F3AA90F /* BugReportViewModelTests.swift */,
				DBFEAC3AC691CBB84983E275 /* ElementXTests.swift */,
				9BF9E3E6A23180EC05F06460 /* EmojiMartJSONLoaderTests.swift */,
				E31F530ED515C10A5915D1B9 /* EmojiProviderTests.swift */,
				F3648F2FADEF2672D6A0D489 /* FileCacheTests.swift */,
				DF38B69D2C331A499276F400 /* FilePreviewViewModelTests.swift */,
				505208F28007C0FEC14E1FF0 /* HomeScreenViewModelTests.swift */,
				6045E825AE900A92D61FEFF0 /* ImageAnonymizerTests.swift */,
				FDB9C37196A4C79F24CE80C6 /* KeychainControllerTests.swift */,
				C070FD43DC6BF4E50217965A /* LocalizationTests.swift */,
				3DC1943ADE6A62ED5129D7C8 /* LoggingTests.swift */,
				A05707BF550D770168A406DB /* LoginViewModelTests.swift */,
				F31F59030205A6F65B057E1A /* MatrixEntityRegexTests.swift */,
				109361C96BFFBE2FD89BF15C /* NavigationControllerTests.swift */,
				00A941F289F6AB876BA3361A /* OnboardingViewModelTests.swift */,
				6FB31A32C93D94930B253FBF /* PermalinkBuilderTests.swift */,
				93CF7B19FFCF8EFBE0A8696A /* RoomScreenViewModelTests.swift */,
				F03C9D319676F3C0DC6B0203 /* ScreenshotDetectorTests.swift */,
				EDAA4472821985BF868CC21C /* ServerSelectionViewModelTests.swift */,
				A1C22B1B5FA3A765EADB2CC9 /* SessionVerificationStateMachineTests.swift */,
				DF05DA24F71B455E8EFEBC3B /* SessionVerificationViewModelTests.swift */,
				3D487C1185D658F8B15B8F55 /* SettingsViewModelTests.swift */,
				32C5DAA1773F57653BF1C4F9 /* SoftLogoutViewModelTests.swift */,
				2CEBCB9676FCD1D0F13188DD /* StringTests.swift */,
				1734A445A58ED855B977A0A8 /* TracingConfigurationTests.swift */,
				EB3B237387B8288A5A938F1B /* UserAgentBuilderTests.swift */,
				0DE6C5C756E1393202BA95CD /* UserNotificationControllerTests.swift */,
				A3004DFA1B10951962787D90 /* VideoPlayerViewModelTests.swift */,
			);
			path = Sources;
			sourceTree = "<group>";
		};
		75D1D02F7F3AC1122FCFB4F3 /* Items */ = {
			isa = PBXGroup;
			children = (
				F77C060C2ACC4CB7336A29E7 /* EmoteRoomTimelineItem.swift */,
				B3FA7C8D4EF2B1873C180ED7 /* EncryptedRoomTimelineItem.swift */,
				C00A7110B937C6AE2EF5D7D6 /* FileRoomTimelineItem.swift */,
				1A63815AD6A5C306453342F2 /* ImageRoomTimelineItem.swift */,
				4F49CDE349C490D617332770 /* NoticeRoomTimelineItem.swift */,
				9B577F829C693B8DFB7014FD /* RedactedRoomTimelineItem.swift */,
				289FA233E896FBC5956C67E0 /* RoomTimelineItemProperties.swift */,
				A1ED7E89865201EE7D53E6DA /* SeparatorRoomTimelineItem.swift */,
				F6A8C632CEF4600107792899 /* TextRoomTimelineItem.swift */,
				A4B5B19A10D3F7C2BC5315DF /* VideoRoomTimelineItem.swift */,
			);
			path = Items;
			sourceTree = "<group>";
		};
		78915D878159D302395D57BF /* SupportingFiles */ = {
			isa = PBXGroup;
			children = (
				49D2C8E66E83EA578A7F318A /* Info.plist */,
				D4DA544B2520BFA65D6DB4BB /* target.yml */,
				8E088F2A1B9EC529D3221931 /* UITests.xctestplan */,
			);
			path = SupportingFiles;
			sourceTree = "<group>";
		};
		789DD6B31BA8BB4B3A40EF7C /* ElementX */ = {
			isa = PBXGroup;
			children = (
				DBD460ED7ED1E03B85DEA25C /* TemplateCoordinator.swift */,
				FAB10E673916D2B8D21FD197 /* TemplateModels.swift */,
				EDB6E40BAD4504D899FAAC9A /* TemplateViewModel.swift */,
				2B80895CE021B49847BD7D74 /* TemplateViewModelProtocol.swift */,
				4AC3BA2B379A928301E21004 /* View */,
			);
			path = ElementX;
			sourceTree = "<group>";
		};
		79023E5904B155E8E2B8B502 /* View */ = {
			isa = PBXGroup;
			children = (
				9238D3A3A00F45E841FE4EFF /* DebugScreen.swift */,
				E18CF12478983A5EB390FB26 /* MessageComposer.swift */,
				BE6C10032A77AE7DC5AA4C50 /* MessageComposerTextField.swift */,
				422724361B6555364C43281E /* RoomHeaderView.swift */,
				5221DFDF809142A2D6AC82B9 /* RoomScreen.swift */,
				B43AF03660F5FD4FFFA7F1CE /* TimelineItemContextMenu.swift */,
				0BC588051E6572A1AF51D738 /* TimelineSenderAvatarView.swift */,
				170A84E8957BF97A26E962D5 /* TimelineTableView.swift */,
				A312471EA62EFB0FD94E60DC /* Style */,
				CCD48459CA34A1928EC7A26A /* Supplementary */,
				B7D3886505ECC85A06DA8258 /* Timeline */,
			);
			path = View;
			sourceTree = "<group>";
		};
		79E560F5113ED25D172E550C /* Media */ = {
			isa = PBXGroup;
			children = (
				885D8C42DD17625B5261BEFF /* MediaProvider.swift */,
				C888BCD78E2A55DCE364F160 /* MediaProviderProtocol.swift */,
				E12C9E0B61A77C7F0EE7918C /* MediaProxy.swift */,
				FC3D31C2DA6910AA0079678A /* MediaProxyProtocol.swift */,
				179423E34EE846E048E49CBF /* MediaSourceProxy.swift */,
				6920A4869821BF72FFC58842 /* MockMediaProvider.swift */,
			);
			path = Media;
			sourceTree = "<group>";
		};
		7B14834450AE76EEFDDBCBB8 /* View */ = {
			isa = PBXGroup;
			children = (
				09199C43BAB209C0BD89A836 /* OnboardingPageIndicator.swift */,
				1DF2717AB91060260E5F4781 /* OnboardingPageView.swift */,
				AB8E75B9CB6C78BE8D09B1AF /* OnboardingScreen.swift */,
			);
			path = View;
			sourceTree = "<group>";
		};
		8039515BAA53B7C3275AC64A /* Client */ = {
			isa = PBXGroup;
			children = (
				D09A267106B9585D3D0CFC0D /* ClientError.swift */,
				18F2958E6D247AE2516BEEE8 /* ClientProxy.swift */,
				6033779EB37259F27F938937 /* ClientProxyProtocol.swift */,
				3F40F48279322E504153AB0D /* MockClientProxy.swift */,
				41F3B445BD6EF1C751806B22 /* SlidingSyncViewProxy.swift */,
			);
			path = Client;
			sourceTree = "<group>";
		};
		823ED0EC3F1B6CF47D284011 /* Tools */ = {
			isa = PBXGroup;
			children = (
				52AA75722911233E40A3B366 /* Scripts */,
			);
			path = Tools;
			sourceTree = "<group>";
		};
		82D5AD3EAE3A5C1068A44A88 /* Session */ = {
			isa = PBXGroup;
			children = (
				A4756C5A8C8649AD6C10C615 /* MockUserSession.swift */,
				6E5E9C044BEB7C70B1378E91 /* UserSession.swift */,
				5F4134FEFE4EB55759017408 /* UserSessionProtocol.swift */,
			);
			path = Session;
			sourceTree = "<group>";
		};
		832FC81F760220239E285294 /* Proxy */ = {
			isa = PBXGroup;
			children = (
				2B37DCC9025452F46F91340E /* MockNotificationServiceProxy.swift */,
				25F7FE40EF7490A7E09D7BE6 /* NotificationItemProxy.swift */,
				0B490675B8E31423AF116BDA /* NotificationServiceProxy.swift */,
				DCD5FEE195446A9E458DDDAF /* NotificationServiceProxyProtocol.swift */,
			);
			path = Proxy;
			sourceTree = "<group>";
		};
		864330656491EBAADA4901D3 /* Sources */ = {
			isa = PBXGroup;
			children = (
				27A1AD6389A4659AF0CEAE62 /* NotificationServiceExtension.swift */,
				566F2B84465726112B830CF6 /* Other */,
			);
			path = Sources;
			sourceTree = "<group>";
		};
		8A9C09B6A392465E03B8D1B1 /* IntegrationTests */ = {
			isa = PBXGroup;
			children = (
				4EC4EBBC4F6885775F198875 /* Sources */,
				6765932445C053E15E63C29A /* SupportingFiles */,
			);
			path = IntegrationTests;
			sourceTree = "<group>";
		};
		8AEA6A91159FA0D3EAFCCB0D /* Sounds */ = {
			isa = PBXGroup;
			children = (
				ED482057AE39D5C6D9C5F3D8 /* message.caf */,
			);
			path = Sounds;
			sourceTree = "<group>";
		};
		8F9A844EB44B6AD7CA18FD96 /* HTMLParsing */ = {
			isa = PBXGroup;
			children = (
				2A5C6FBF97B6EED3D4FA5EFF /* AttributedStringBuilder.swift */,
				72F37B5DA798C9AE436F2C2C /* AttributedStringBuilderProtocol.swift */,
				1E508AB0EDEE017FF4F6F8D1 /* DTHTMLElement+AttributedStringBuilder.swift */,
				C024C151639C4E1B91FCC68B /* ElementXAttributeScope.swift */,
				A436057DBEA1A23CA8CB1FD7 /* UIFont+AttributedStringBuilder.h */,
				E8CA187FE656EE5A3F6C7DE5 /* UIFont+AttributedStringBuilder.m */,
			);
			path = HTMLParsing;
			sourceTree = "<group>";
		};
		90F48FEF84016ED42A94BA24 /* LoginScreen */ = {
			isa = PBXGroup;
			children = (
				DD667C4BB98CF4F3FE2CE3B0 /* LoginCoordinator.swift */,
				9349F590E35CE514A71E6764 /* LoginHomeserver.swift */,
				4B41FABA2B0AEF4389986495 /* LoginMode.swift */,
				31B01468022EC826CB2FD2C0 /* LoginModels.swift */,
				F2D58333B377888012740101 /* LoginViewModel.swift */,
				1E1FB768A24FDD2A5CA16E3C /* LoginViewModelProtocol.swift */,
				605F8221E52991786397FCC9 /* View */,
			);
			path = LoginScreen;
			sourceTree = "<group>";
		};
		9413F680ECDFB2B0DDB0DEF2 /* Packages */ = {
			isa = PBXGroup;
			children = (
				D31DC8105C6233E5FFD9B84C /* element-x-ios */,
			);
			name = Packages;
			sourceTree = SOURCE_ROOT;
		};
		951A66D15CD44C0EACE4A951 /* Sources */ = {
			isa = PBXGroup;
			children = (
				AF11DD57D9FACF2A757AB024 /* AnalyticsPromptUITests.swift */,
				7D0CBC76C80E04345E11F2DB /* Application.swift */,
				5D2D0A6F1ABC99D29462FB84 /* AuthenticationCoordinatorUITests.swift */,
				C6FEA87EA3752203065ECE27 /* BugReportUITests.swift */,
				4D6E4C37E9F0E53D3DF951AC /* HomeScreenUITests.swift */,
				1DB34B0C74CD242FED9DD069 /* LoginScreenUITests.swift */,
				0C88046D6A070D9827181C4D /* OnboardingUITests.swift */,
				086B997409328F091EBA43CE /* RoomScreenUITests.swift */,
				054F469E433864CC6FE6EE8E /* ServerSelectionUITests.swift */,
				6D4777F0142E330A75C46FE4 /* SessionVerificationUITests.swift */,
				E3E29F98CF0E960689A410E3 /* SettingsUITests.swift */,
				55F30E764BED111C81739844 /* SoftLogoutUITests.swift */,
			);
			path = Sources;
			sourceTree = "<group>";
		};
		95BE1C7CB2C80344FF0BE724 /* TimelineItems */ = {
			isa = PBXGroup;
			children = (
				184CF8C196BE143AE226628D /* DecorationTimelineItemProtocol.swift */,
				218AB05B4E3889731959C5F1 /* EventBasedTimelineItemProtocol.swift */,
				105B2A8426404EF66F00CFDB /* RoomTimelineItemFactory.swift */,
				7D25A35764C7B3DB78954AB5 /* RoomTimelineItemFactoryProtocol.swift */,
				ED1D792EB82506A19A72C8DE /* RoomTimelineItemProtocol.swift */,
				3FEE631F3A4AFDC6652DD9DA /* RoomTimelineViewFactory.swift */,
				EEE384418EB1FEDFA62C9CD0 /* RoomTimelineViewFactoryProtocol.swift */,
				ACB6C5E4950B6C9842F35A38 /* RoomTimelineViewProvider.swift */,
				75D1D02F7F3AC1122FCFB4F3 /* Items */,
			);
			path = TimelineItems;
			sourceTree = "<group>";
		};
		99B9B46F2D621380428E68F7 /* ElementX */ = {
			isa = PBXGroup;
			children = (
				E68740F873AB18A5C26844EA /* Sources */,
				2774D635E78D8B98390EA694 /* Resources */,
				0B7746360C4753B5A014838F /* SupportingFiles */,
			);
			path = ElementX;
			sourceTree = "<group>";
		};
		9A5AE840145B5AB195A3B186 /* Templates */ = {
			isa = PBXGroup;
			children = (
				490F49F5627FBEF3BB8665A3 /* SimpleScreenExample */,
			);
			path = Templates;
			sourceTree = "<group>";
		};
		9D54059E4E42176B3ABB729F /* View */ = {
			isa = PBXGroup;
			children = (
				E5D2C0950F8196232D88045C /* ServerSelectionScreen.swift */,
			);
			path = View;
			sourceTree = "<group>";
		};
		A0C06C0F6A8621B22BFAEB56 /* Localizations */ = {
			isa = PBXGroup;
			children = (
				91DE43B8815918E590912DDA /* InfoPlist.strings */,
				7109E709A7738E6BCC4553E6 /* Localizable.strings */,
				187853A7E643995EE49FAD43 /* Localizable.stringsdict */,
				D2F7194F440375338F8E2487 /* Untranslated.strings */,
				F75DF9500D69A3AAF8339E69 /* Untranslated.stringsdict */,
			);
			path = Localizations;
			sourceTree = "<group>";
		};
		A312471EA62EFB0FD94E60DC /* Style */ = {
			isa = PBXGroup;
			children = (
				98A2932515EA11D3DD8A3506 /* TimelineItemBubbledStylerView.swift */,
				94BCC8A9C73C1F838122C645 /* TimelineItemPlainStylerView.swift */,
				8DC2C9E0E15C79BBDA80F0A2 /* TimelineStyle.swift */,
				892E29C98C4E8182C9037F84 /* TimelineStyler.swift */,
			);
			path = Style;
			sourceTree = "<group>";
		};
		A448A3A8F764174C60CD0CA1 /* Other */ = {
			isa = PBXGroup;
			children = (
				CA9D14D6F914324865C7DB9F /* ActivityCoordinator.swift */,
				1F7AB0A148FCCAC28681C190 /* InviteFriendsCoordinator.swift */,
				854BCEAF2A832176FAACD2CB /* SplashScreenCoordinator.swift */,
				4A57A4AFA6A068668AFBD070 /* UIActivityViewControllerWrapper.swift */,
			);
			path = Other;
			sourceTree = "<group>";
		};
		A4852B57D55D71EEBFCD931D /* UnitTests */ = {
			isa = PBXGroup;
			children = (
				E600AACDF87CDBCE32683236 /* Resources */,
				73CD9796729EB702B4DFA88C /* Sources */,
				24FD174C31912A5FACFEAFB5 /* SupportingFiles */,
			);
			path = UnitTests;
			sourceTree = "<group>";
		};
		A78C2592419CA4C76FBA8FD2 /* Application */ = {
			isa = PBXGroup;
			children = (
				8FC803282F9268D49F4ABF14 /* AppCoordinator.swift */,
				FBC776F301D374A3298C69DA /* AppCoordinatorProtocol.swift */,
				077D7C3BE199B6E5DDEC07EC /* AppCoordinatorStateMachine.swift */,
				C75EF87651B00A176AB08E97 /* AppDelegate.swift */,
				CA89A2DD51B6BBE1DA55E263 /* Application.swift */,
				263B3B811C2B900F12C6F695 /* BuildSettings.swift */,
				B251F5B4511D1CA0BA8361FE /* CoordinatorProtocol.swift */,
				495D3EC4972639C1A87DDF8E /* NavigationController.swift */,
				57F95CADD0A5DBD76B990FCB /* ServiceLocator.swift */,
			);
			path = Application;
			sourceTree = "<group>";
		};
		AAFDD509929A0CCF8BCE51EB /* Authentication */ = {
			isa = PBXGroup;
			children = (
				CF48AF076424DBC1615C74AD /* AuthenticationServiceProxy.swift */,
				4F0CB536D1C3CC15AA740CC6 /* AuthenticationServiceProxyProtocol.swift */,
				65C2B80DD0BF6F10BB5FA922 /* MockAuthenticationServiceProxy.swift */,
				9010EE0CC913D095887EF36E /* OIDCService.swift */,
			);
			path = Authentication;
			sourceTree = "<group>";
		};
		AD5FCF9340D670C526AD17E4 /* UI */ = {
			isa = PBXGroup;
			children = (
				9873076F224E4CE09D8BD47D /* TemplateScreenUITests.swift */,
			);
			path = UI;
			sourceTree = "<group>";
		};
		B04B538A859CD012755DC19C /* NSE */ = {
			isa = PBXGroup;
			children = (
				864330656491EBAADA4901D3 /* Sources */,
				3FDB9ADD4A6456674E748166 /* SupportingFiles */,
			);
			path = NSE;
			sourceTree = "<group>";
		};
		B442FCF47E0A6F28D7D50A4D /* FilePreview */ = {
			isa = PBXGroup;
			children = (
				ADB3A7BCE745626EC61EF3C3 /* FilePreviewCoordinator.swift */,
				55EA4B03F92F31EAA83B3F7B /* FilePreviewModels.swift */,
				62BDF0FF4F59AF6EA858B70B /* FilePreviewViewModel.swift */,
				C3F652E88106B855A2A55ADE /* FilePreviewViewModelProtocol.swift */,
				DBF3259D9A7092A49E0FE642 /* View */,
			);
			path = FilePreview;
			sourceTree = "<group>";
		};
		B53CA9BECD3F97805E1432D0 /* HomeScreen */ = {
			isa = PBXGroup;
			children = (
				D653265D006E708E4E51AD64 /* HomeScreenCoordinator.swift */,
				71BC7CA1BC1041E93077BBA1 /* HomeScreenModels.swift */,
				31D6764D6976D235926FE5FC /* HomeScreenViewModel.swift */,
				24F5530B2212862FA4BEFF2D /* HomeScreenViewModelProtocol.swift */,
				4F43EBE458FBE634996AD7C6 /* View */,
			);
			path = HomeScreen;
			sourceTree = "<group>";
		};
		B7D3886505ECC85A06DA8258 /* Timeline */ = {
			isa = PBXGroup;
			children = (
				471EB7D96AFEA8D787659686 /* EmoteRoomTimelineView.swift */,
				56C1BCB9E83B09A45387FCA2 /* EncryptedRoomTimelineView.swift */,
				E51E3D86A84341C3A0CB8A40 /* FileRoomTimelineView.swift */,
				F73FF1A33198F5FAE9D34B1F /* FormattedBodyText.swift */,
				D0A45283CF1DB96E583BECA6 /* ImageRoomTimelineView.swift */,
				B5B243E7818E5E9F6A4EDC7A /* NoticeRoomTimelineView.swift */,
				0950733DD4BA83EEE752E259 /* PlaceholderAvatarImage.swift */,
				C8F2A7A4E3F5060F52ACFFB0 /* RedactedRoomTimelineView.swift */,
				6390A6DC140CA3D6865A66FF /* SeparatorRoomTimelineView.swift */,
				F9E785D5137510481733A3E8 /* TextRoomTimelineView.swift */,
				1941C8817E6B6971BA4415F5 /* VideoRoomTimelineView.swift */,
			);
			path = Timeline;
			sourceTree = "<group>";
		};
		B9F8C25B353B751013FAACC7 /* SoftLogout */ = {
			isa = PBXGroup;
			children = (
				0B869438A1B52836F912A702 /* MockSoftLogoutScreenState.swift */,
				2AEA20A6B4883E60469ACF8F /* SoftLogoutCoordinator.swift */,
				DC77FC5C4F2000133047AA27 /* SoftLogoutModels.swift */,
				22D46DB0CC6C55EBA7AE67A3 /* SoftLogoutViewModel.swift */,
				6BC38904A9663F7FAFD47457 /* SoftLogoutViewModelProtocol.swift */,
				CE6E6768A3FF47C9EABD3007 /* View */,
			);
			path = SoftLogout;
			sourceTree = "<group>";
		};
		C0937E3B06A8F0E2DB7C8241 /* Other */ = {
			isa = PBXGroup;
			children = (
				E24B88AD3D1599E8CB1376E0 /* AvatarSize.swift */,
				49EAD710A2C16EFF7C3EA16F /* Benchmark.swift */,
				E5272BC4A60B6AD7553BACA1 /* BlurHashDecode.swift */,
				1027BB9A852F445B7623897F /* ElementSettings.swift */,
				12A626D74BBE9F4A60763B45 /* ImageAnonymizer.swift */,
				6A580295A56B55A856CC4084 /* InfoPlistReader.swift */,
				6AD1A853D605C2146B0DC028 /* MatrixEntityRegex.swift */,
				F754E66A8970963B15B2A41E /* PermalinkBuilder.swift */,
				53482ECA4B6633961EC224F5 /* ScrollViewAdapter.swift */,
				BB3073CCD77D906B330BC1D6 /* Tests.swift */,
				1F2529D434C750ED78ADF1ED /* UserAgentBuilder.swift */,
				44BBB96FAA2F0D53C507396B /* Extensions */,
				8F9A844EB44B6AD7CA18FD96 /* HTMLParsing */,
				06501F0E978B2D5C92771DC7 /* Logging */,
				052CC920F473C10B509F9FC1 /* SwiftUI */,
				DA5F79E290EB586FC98AAC63 /* UserNotifications */,
			);
			path = Other;
			sourceTree = "<group>";
		};
		C0FAC17D4DD7D3A502822550 /* UITests */ = {
			isa = PBXGroup;
			children = (
				951A66D15CD44C0EACE4A951 /* Sources */,
				78915D878159D302395D57BF /* SupportingFiles */,
			);
			path = UITests;
			sourceTree = "<group>";
		};
		CA555F7C7CA382ACACF0D82B /* Keychain */ = {
			isa = PBXGroup;
			children = (
				E36CB905A2B9EC2C92A2DA7C /* KeychainController.swift */,
				E5E94DCFEE803E5ABAE8ACCE /* KeychainControllerProtocol.swift */,
			);
			path = Keychain;
			sourceTree = "<group>";
		};
		CBBF6127C313A5412E438BC6 /* UserSession */ = {
			isa = PBXGroup;
			children = (
				3558A15CFB934F9229301527 /* RestorationToken.swift */,
				3F9E67AAB66638C69626866C /* UserSessionFlowCoordinator.swift */,
				3429142FE11930422E7CC1A0 /* UserSessionFlowCoordinatorStateMachine.swift */,
				0E8BDC092D817B68CD9040C5 /* UserSessionStore.swift */,
				BEBA759D1347CFFB3D84ED1F /* UserSessionStoreProtocol.swift */,
			);
			path = UserSession;
			sourceTree = "<group>";
		};
		CCD48459CA34A1928EC7A26A /* Supplementary */ = {
			isa = PBXGroup;
			children = (
				D5AC06FC11B6638F7BF1670E /* TimelineDeliveryStatusView.swift */,
				FA4807E660393F385D673DA2 /* TimelineItemEmojiReactionsMenuView.swift */,
				351E89CE2ED9B73C5CC47955 /* TimelineReactionsView.swift */,
			);
			path = Supplementary;
			sourceTree = "<group>";
		};
		CE2FBFD64A89F5DBE4EB30DB /* Layout */ = {
			isa = PBXGroup;
			children = (
				8872E9C5E91E9F2BFC4EBCCA /* AlignedScrollView.swift */,
				4798B3B7A1E8AE3901CEE8C6 /* FramePreferenceKey.swift */,
				398817652FA8ABAE0A31AC6D /* ReadableFrameModifier.swift */,
				EFF7BF82A950B91BC5469E91 /* ViewFrameReader.swift */,
			);
			path = Layout;
			sourceTree = "<group>";
		};
		CE6E6768A3FF47C9EABD3007 /* View */ = {
			isa = PBXGroup;
			children = (
				2CCBDE671A613B3EB70794C4 /* SoftLogoutScreen.swift */,
			);
			path = View;
			sourceTree = "<group>";
		};
		CEC90ED84EDEB86B209053E7 /* Vendor */ = {
			isa = PBXGroup;
			children = (
				2064C5712E5DBF0A2D57A833 /* WeakDictionary */,
			);
			path = Vendor;
			sourceTree = "<group>";
		};
		D958761758AA1110476DE6A3 /* SessionVerification */ = {
			isa = PBXGroup;
			children = (
				CCF86010A0A719A9A50EEC59 /* SessionVerificationCoordinator.swift */,
				E4BB9A17AC512A7EF4B106E5 /* SessionVerificationModels.swift */,
				C06FCD42EEFEFC220F14EAC5 /* SessionVerificationStateMachine.swift */,
				B4C18FAAD59AE7F1462D817E /* SessionVerificationViewModel.swift */,
				B3069ADED46D063202FE7698 /* SessionVerificationViewModelProtocol.swift */,
				0BA8C419737BDA72B553B129 /* View */,
			);
			path = SessionVerification;
			sourceTree = "<group>";
		};
		DA5F79E290EB586FC98AAC63 /* UserNotifications */ = {
			isa = PBXGroup;
			children = (
				9080CDD3881D0D1B2F280A7C /* MockUserNotificationController.swift */,
				DA6B262D7584C65BC5B79A0E /* UserNotification.swift */,
				1113CA0A67B4AA227AAFB63B /* UserNotificationController.swift */,
				8ED2D2F6A137A95EA50413BE /* UserNotificationControllerProtocol.swift */,
				CD80F22830C2360F3F39DDCE /* UserNotificationModalView.swift */,
				649759084B0C9FE1F8DF8D17 /* UserNotificationPresenter.swift */,
				F31A4E5941ACBA4BB9FEF94C /* UserNotificationToastView.swift */,
			);
			path = UserNotifications;
			sourceTree = "<group>";
		};
		DBF3259D9A7092A49E0FE642 /* View */ = {
			isa = PBXGroup;
			children = (
				7FB27E1BE894F9F9F0134372 /* FilePreviewScreen.swift */,
			);
			path = View;
			sourceTree = "<group>";
		};
		E0EEBB2F7AA1BB36FC08F606 /* AnalyticsPrompt */ = {
			isa = PBXGroup;
			children = (
				B4DE1CF8F5EFD353B1A5E36F /* AnalyticsPromptCoordinator.swift */,
				AA8BA82CF99D843FEF680E91 /* AnalyticsPromptModels.swift */,
				A11B74ACE8D71747E1044A9C /* AnalyticsPromptViewModel.swift */,
				C9A86C95340248A8B7BA9A43 /* AnalyticsPromptViewModelProtocol.swift */,
				1EEF62E8C0F7826C50264951 /* View */,
			);
			path = AnalyticsPrompt;
			sourceTree = "<group>";
		};
		E2DA161C142B7AB8CC40F752 /* Animation */ = {
			isa = PBXGroup;
			children = (
				EF1593DD87F974F8509BB619 /* ElementAnimations.swift */,
			);
			path = Animation;
			sourceTree = "<group>";
		};
		E59565F441830B19DBAE567C /* Screens */ = {
			isa = PBXGroup;
			children = (
				E0EEBB2F7AA1BB36FC08F606 /* AnalyticsPrompt */,
				E74CD7681375AD2EAA34D66B /* Authentication */,
				4009BE2E791C16AC6EE39A7E /* BugReport */,
				F5A65D1D3B83593598DC278D /* EmojiPickerScreen */,
				B442FCF47E0A6F28D7D50A4D /* FilePreview */,
				FC26FB522EDED4965C5325F0 /* Folder */,
				B53CA9BECD3F97805E1432D0 /* HomeScreen */,
				3F38EAC92E2281990E65DAF2 /* OnboardingScreen */,
				A448A3A8F764174C60CD0CA1 /* Other */,
				679E9837ECA8D6776079D16E /* RoomScreen */,
				D958761758AA1110476DE6A3 /* SessionVerification */,
				70B74A432C241E56A7ACE610 /* Settings */,
				285079C24A5189C48284CC47 /* VideoPlayer */,
			);
			path = Screens;
			sourceTree = "<group>";
		};
		E600AACDF87CDBCE32683236 /* Resources */ = {
			isa = PBXGroup;
			children = (
				9414DCADBDF9D6C4B806F61E /* sample_screenshot.png */,
			);
			path = Resources;
			sourceTree = "<group>";
		};
		E68740F873AB18A5C26844EA /* Sources */ = {
			isa = PBXGroup;
			children = (
				A78C2592419CA4C76FBA8FD2 /* Application */,
				0787F81684E503024BD0C051 /* Services */,
				E59565F441830B19DBAE567C /* Screens */,
				C0937E3B06A8F0E2DB7C8241 /* Other */,
				2ECFF6B05DAA37EB10DBF7E8 /* UITests */,
				337015ADFBA3AB96660DB3A6 /* Generated */,
				CEC90ED84EDEB86B209053E7 /* Vendor */,
			);
			path = Sources;
			sourceTree = "<group>";
		};
		E74CD7681375AD2EAA34D66B /* Authentication */ = {
			isa = PBXGroup;
			children = (
				D6CA5F386C7701C129398945 /* AuthenticationCoordinator.swift */,
				97755C01C3971474EFAD5367 /* AuthenticationIconImage.swift */,
				9E6D88E8AFFBF2C1D589C0FA /* UIConstants.swift */,
				90F48FEF84016ED42A94BA24 /* LoginScreen */,
				3510020809E49EFA146296AD /* ServerSelection */,
				B9F8C25B353B751013FAACC7 /* SoftLogout */,
			);
			path = Authentication;
			sourceTree = "<group>";
		};
		EBBEB5471737E9D116DF4738 /* Background */ = {
			isa = PBXGroup;
			children = (
				A8903A9F615BBD0E6D7CD133 /* ApplicationProtocol.swift */,
				2CA028DCD4157F9A1F999827 /* BackgroundTaskProtocol.swift */,
				AAE73D571D4F9C36DD45255A /* BackgroundTaskServiceProtocol.swift */,
				92FCD9116ADDE820E4E30F92 /* UIKitBackgroundTask.swift */,
				3DF1FFC3336EB23374BBBFCC /* UIKitBackgroundTaskService.swift */,
			);
			path = Background;
			sourceTree = "<group>";
		};
<<<<<<< HEAD
		F5A65D1D3B83593598DC278D /* EmojiPickerScreen */ = {
			isa = PBXGroup;
			children = (
				BEA38B9851CFCC4D67F5587D /* EmojiPickerScreenCoordinator.swift */,
				F174A5627CDB3CAF280D1880 /* EmojiPickerScreenModels.swift */,
				F3EAE3E9D5EF4A6D5D9C6CFD /* EmojiPickerScreenViewModel.swift */,
				11151E78D6BB2B04A8FBD389 /* EmojiPickerScreenViewModelProtocol.swift */,
				323160803A296713F839540B /* View */,
			);
			path = EmojiPickerScreen;
			sourceTree = "<group>";
		};
		FC26FB522EDED4965C5325F0 /* Folder */ = {
			isa = PBXGroup;
			children = (
			);
			path = Folder;
			sourceTree = "<group>";
		};
=======
>>>>>>> 3c893ba3
		FCDF06BDB123505F0334B4F9 /* Timeline */ = {
			isa = PBXGroup;
			children = (
				61ADFB893DEF81E58DF3FAB9 /* MockRoomTimelineController.swift */,
				8D6094DEAAEB388E1AE118C6 /* MockRoomTimelineProvider.swift */,
				24B0C97D2F560BCB72BE73B1 /* RoomTimelineController.swift */,
				CC7CCC6DE5FA623E31BA8546 /* RoomTimelineControllerProtocol.swift */,
				66F2402D738694F98729A441 /* RoomTimelineProvider.swift */,
				095AED4CF56DFF3EB7BB84C8 /* RoomTimelineProviderProtocol.swift */,
				2D505843AB66822EB91F0DF0 /* TimelineItemProxy.swift */,
				5A7A7D6D373D411C8C48B881 /* TimeLineItemContent */,
				95BE1C7CB2C80344FF0BE724 /* TimelineItems */,
			);
			path = Timeline;
			sourceTree = "<group>";
		};
/* End PBXGroup section */

/* Begin PBXNativeTarget section */
		0E28CD62691FDBC63147D5E3 /* UITests */ = {
			isa = PBXNativeTarget;
			buildConfigurationList = F1B67CF63C1231AEB14D70E6 /* Build configuration list for PBXNativeTarget "UITests" */;
			buildPhases = (
				BAD5CD7BE53A7C832569B67A /* Sources */,
				86982BD498105258F3778110 /* Resources */,
				CD30252A70288BD4BF476ED7 /* Frameworks */,
			);
			buildRules = (
			);
			dependencies = (
				468963EFD503D7DFAD238754 /* PBXTargetDependency */,
			);
			name = UITests;
			packageProductDependencies = (
				B1E8B697DF78FE7F61FC6CA4 /* MatrixRustSDK */,
				D661CAB418C075A94306A792 /* AnalyticsEvents */,
				4346F63D53A346271577FD9C /* AppAuth */,
				4003BC24B24C9E63D3304177 /* DeviceKit */,
				36B7FC232711031AA2B0D188 /* DTCoreText */,
				78A5A8DE1E2B09C978C7F3B0 /* KeychainAccess */,
				50009897F60FAE7D63EF5E5B /* Kingfisher */,
				CCE5BF78B125320CBF3BB834 /* PostHog */,
				A981A4CA233FB5C13B9CA690 /* SwiftyBeaver */,
				3853B78FB8531B83936C5DA6 /* SwiftState */,
				1BCD21310B997A6837B854D6 /* GZIP */,
				67E7A6F388D3BF85767609D9 /* Sentry */,
				21C83087604B154AA30E9A8F /* SnapshotTesting */,
			);
			productName = UITests;
			productReference = F506C6ADB1E1DA6638078E11 /* UITests.xctest */;
			productType = "com.apple.product-type.bundle.ui-testing";
		};
		32C23C8D224D46EFE62AFAD0 /* UnitTests */ = {
			isa = PBXNativeTarget;
			buildConfigurationList = 79663128986C62EFAC289176 /* Build configuration list for PBXNativeTarget "UnitTests" */;
			buildPhases = (
				11F93544B4FC60F78F47D89C /* Sources */,
				9B3512762CF4A1D45A79C340 /* Resources */,
			);
			buildRules = (
			);
			dependencies = (
				0EEC1557A40FBA6DF49D83A2 /* PBXTargetDependency */,
			);
			name = UnitTests;
			productName = UnitTests;
			productReference = AAC9344689121887B74877AF /* UnitTests.xctest */;
			productType = "com.apple.product-type.bundle.unit-test";
		};
		C0FAEB81CFD9776CD78CE489 /* ElementX */ = {
			isa = PBXNativeTarget;
			buildConfigurationList = B15427F8699AD5A5FC75C17E /* Build configuration list for PBXNativeTarget "ElementX" */;
			buildPhases = (
				A7130911BCB2DF3D249A1836 /* 🛠 SwiftGen */,
				9797D588420FCBBC228A63C9 /* Sources */,
				215E1D91B98672C856F559D0 /* Resources */,
				EE878EAA342710DB973E0A87 /* Frameworks */,
				32FD0140DF485A66F1B788D1 /* Embed App Extensions */,
				98CA896D84BFD53B2554E891 /* ⚠️ SwiftLint */,
				B35AB66424BB30087EEE408C /* 🧹 SwiftFormat */,
			);
			buildRules = (
			);
			dependencies = (
				2C29670603B37E38705D5FF1 /* PBXTargetDependency */,
			);
			name = ElementX;
			packageProductDependencies = (
				A678E40E917620059695F067 /* MatrixRustSDK */,
				A5A56C4F47C368EBE5C5E870 /* DesignKit */,
				2A3F7BCCB18C15B30CCA39A9 /* AnalyticsEvents */,
				AA4E1BEB4E9BC2467006E12B /* AppAuth */,
				A7CA6F33C553805035C3B114 /* DeviceKit */,
				531CE4334AC5CA8DFF6AEB84 /* DTCoreText */,
				020597E28A4BC8E1BE8EDF6E /* KeychainAccess */,
				0DD568A494247444A4B56031 /* Kingfisher */,
				4278261E147DB2DE5CFB7FC5 /* PostHog */,
				FD43A50D9B75C9D6D30F006B /* SwiftyBeaver */,
				9573B94B1C86C6DF751AF3FD /* SwiftState */,
				997C7385E1A07E061D7E2100 /* GZIP */,
				7731767AE437BA3BD2CC14A8 /* Sentry */,
			);
			productName = ElementX;
			productReference = 4CD6AC7546E8D7E5C73CEA48 /* ElementX.app */;
			productType = "com.apple.product-type.application";
		};
		D3DB351B7FBE0F49649171FC /* IntegrationTests */ = {
			isa = PBXNativeTarget;
			buildConfigurationList = B7DCEF0CC298791B0EC4CA84 /* Build configuration list for PBXNativeTarget "IntegrationTests" */;
			buildPhases = (
				D831C59C840FB7B2C1C028A0 /* Sources */,
				C394D4118F7D345ABE288479 /* Resources */,
				60823A8E409E27661824D510 /* Frameworks */,
			);
			buildRules = (
			);
			dependencies = (
				421359F1BC0A1816DD34A2BB /* PBXTargetDependency */,
			);
			name = IntegrationTests;
			packageProductDependencies = (
				C2C69B8BA5A9702E7A8BC08F /* MatrixRustSDK */,
				BC01130651CB23340B899032 /* DeviceKit */,
				527578916BD388A09F5A8036 /* DTCoreText */,
				2B43F2AF7456567FE37270A7 /* KeychainAccess */,
				DE8DC9B3FBA402117DC4C49F /* Kingfisher */,
				AD2AC190E55B2BD4D0F1D4A7 /* SwiftyBeaver */,
				19CD5B074D7DD44AF4C58BB6 /* SwiftState */,
				2B788C81F6369D164ADEB917 /* GZIP */,
				886A0A498FA01E8EDD451D05 /* Sentry */,
			);
			productName = IntegrationTests;
			productReference = 9C7F7DE62D33C6A26CBFCD72 /* IntegrationTests.xctest */;
			productType = "com.apple.product-type.bundle.ui-testing";
		};
		FEB53A5BC378C913769656D8 /* NSE */ = {
			isa = PBXNativeTarget;
			buildConfigurationList = CBD61DB8FBC472BAA66A0CBD /* Build configuration list for PBXNativeTarget "NSE" */;
			buildPhases = (
				064584F7D1F4A58D753BDD96 /* Sources */,
				804B8DA568046249B1261739 /* Resources */,
				BF59B36A7B2DB184B62826F6 /* Frameworks */,
			);
			buildRules = (
			);
			dependencies = (
			);
			name = NSE;
			packageProductDependencies = (
				6647C55D93508C7CE9D954A5 /* MatrixRustSDK */,
				AC5D19D7A65EB05A9704FB44 /* SwiftyBeaver */,
				800631D7250B7F93195035F1 /* KeychainAccess */,
				940C605265DD82DA0C655E23 /* Kingfisher */,
			);
			productName = NSE;
			productReference = 0D8F620C8B314840D8602E3F /* NSE.appex */;
			productType = "com.apple.product-type.app-extension";
		};
/* End PBXNativeTarget section */

/* Begin PBXProject section */
		AC22997D58D612146053154D /* Project object */ = {
			isa = PBXProject;
			attributes = {
				LastUpgradeCheck = 1200;
				ORGANIZATIONNAME = Element;
				TargetAttributes = {
					0E28CD62691FDBC63147D5E3 = {
						DevelopmentTeam = 7J4U792NQT;
						TestTargetID = C0FAEB81CFD9776CD78CE489;
					};
					32C23C8D224D46EFE62AFAD0 = {
						DevelopmentTeam = 7J4U792NQT;
					};
					C0FAEB81CFD9776CD78CE489 = {
						DevelopmentTeam = "$(DEVELOPMENT_TEAM)";
					};
					D3DB351B7FBE0F49649171FC = {
						DevelopmentTeam = 7J4U792NQT;
						TestTargetID = C0FAEB81CFD9776CD78CE489;
					};
					FEB53A5BC378C913769656D8 = {
						DevelopmentTeam = "$(DEVELOPMENT_TEAM)";
					};
				};
			};
			buildConfigurationList = 7AE41FCCF9D1352E2770D1F9 /* Build configuration list for PBXProject "ElementX" */;
			compatibilityVersion = "Xcode 11.0";
			developmentRegion = en;
			hasScannedForEncodings = 0;
			knownRegions = (
				Base,
				ab,
				ang,
				ar,
				az,
				bg,
				bn,
				"bn-BD",
				"bn-IN",
				bs,
				ca,
				cs,
				cy,
				da,
				de,
				el,
				en,
				"en-GB",
				eo,
				es,
				"es-MX",
				et,
				eu,
				fa,
				fi,
				fr,
				"fr-CA",
				fy,
				ga,
				gl,
				hr,
				hu,
				in,
				is,
				it,
				iw,
				ja,
				kaa,
				kab,
				ko,
				ku,
				lo,
				lt,
				lv,
				mk,
				ml,
				"nb-NO",
				nl,
				nn,
				pa,
				pl,
				pt,
				"pt-BR",
				ro,
				ru,
				rue,
				si,
				sk,
				sl,
				sq,
				sr,
				"sr-Latn",
				sv,
				szl,
				ta,
				te,
				th,
				tlh,
				tr,
				tzm,
				uk,
				ur,
				uz,
				vi,
				vls,
				"zh-CN",
				"zh-TW",
			);
			mainGroup = 405B00F139AEE3994601B36A;
			packageReferences = (
				AC3475112CA40C2C6E78D1EB /* XCRemoteSwiftPackageReference "matrix-analytics-events" */,
				4CE94127E27181B8B72188F0 /* XCRemoteSwiftPackageReference "AppAuth-iOS" */,
				C13F55E4518415CB4C278E73 /* XCRemoteSwiftPackageReference "DTCoreText" */,
				D5F7D47BBAAE0CF1DDEB3034 /* XCRemoteSwiftPackageReference "DeviceKit" */,
				701C7BEF8F70F7A83E852DCC /* XCRemoteSwiftPackageReference "GZIP" */,
				9A472EE0218FE7DCF5283429 /* XCRemoteSwiftPackageReference "SwiftUI-Introspect" */,
				61916C63E3F5BD900F08DA0C /* XCRemoteSwiftPackageReference "KeychainAccess" */,
				D283517192CAC3E2E6920765 /* XCRemoteSwiftPackageReference "Kingfisher" */,
				80B898A3AD2AC63F3ABFC218 /* XCRemoteSwiftPackageReference "matrix-rust-components-swift" */,
				96495DD8554E2F39D3954354 /* XCRemoteSwiftPackageReference "posthog-ios" */,
				A08925A9D5E3770DEB9D8509 /* XCRemoteSwiftPackageReference "sentry-cocoa" */,
				E9C4F3A12AA1F65C13A8C8EB /* XCRemoteSwiftPackageReference "swift-snapshot-testing" */,
				6582B5AF3F104B0F7E031E7D /* XCRemoteSwiftPackageReference "SwiftState" */,
				25B4484A6A20B9F1705DEEDA /* XCRemoteSwiftPackageReference "SwiftyBeaver" */,
			);
			projectDirPath = "";
			projectRoot = "";
			targets = (
				C0FAEB81CFD9776CD78CE489 /* ElementX */,
				D3DB351B7FBE0F49649171FC /* IntegrationTests */,
				FEB53A5BC378C913769656D8 /* NSE */,
				0E28CD62691FDBC63147D5E3 /* UITests */,
				32C23C8D224D46EFE62AFAD0 /* UnitTests */,
			);
		};
/* End PBXProject section */

/* Begin PBXResourcesBuildPhase section */
		215E1D91B98672C856F559D0 /* Resources */ = {
			isa = PBXResourcesBuildPhase;
			buildActionMask = 2147483647;
			files = (
				B80C4FABB5529DF12436FFDA /* AppIcon.pdf in Resources */,
				5D04B17929378AB300FD5B00 /* apple_emojis_data.json in Resources */,
				992F5E750F5030C4BA2D0D03 /* Assets.xcassets in Resources */,
				B6DA66EFC13A90846B625836 /* InfoPlist.strings in Resources */,
				AB34401E4E1CAD5D2EC3072B /* LaunchScreen.storyboard in Resources */,
				5F5488FBC9CFEB6F433D74A4 /* Localizable.strings in Resources */,
				0EA6537A07E2DC882AEA5962 /* Localizable.stringsdict in Resources */,
				690ED5315B401238A3249DCB /* README.md in Resources */,
				CE1694C7BB93C3311524EF28 /* Untranslated.strings in Resources */,
				2797C9D9BA642370F1C85D78 /* Untranslated.stringsdict in Resources */,
				E67418DACEDBC29E988E6ACD /* message.caf in Resources */,
				DFF7D6A6C26DDD40D00AE579 /* target.yml in Resources */,
			);
			runOnlyForDeploymentPostprocessing = 0;
		};
		804B8DA568046249B1261739 /* Resources */ = {
			isa = PBXResourcesBuildPhase;
			buildActionMask = 2147483647;
			files = (
				D2D70B5DB1A5E4AF0CD88330 /* target.yml in Resources */,
			);
			runOnlyForDeploymentPostprocessing = 0;
		};
		86982BD498105258F3778110 /* Resources */ = {
			isa = PBXResourcesBuildPhase;
			buildActionMask = 2147483647;
			files = (
				989029A28C9E2F828AD6658A /* AppIcon.pdf in Resources */,
				B5111BAF5F601C139EBBD8BB /* Assets.xcassets in Resources */,
				132D241B09F9044711FD70A5 /* InfoPlist.strings in Resources */,
				758BF44CA565AB0AB84F2185 /* Localizable.strings in Resources */,
				541374590CA7E8318BD480FD /* Localizable.stringsdict in Resources */,
				191161FE9E0DA89704301F37 /* Untranslated.strings in Resources */,
				F040ABFEB0A2B142D948BA12 /* Untranslated.stringsdict in Resources */,
				2D794361CFE790C8FB3C9C0F /* message.caf in Resources */,
				059173B3C77056C406906B6D /* target.yml in Resources */,
			);
			runOnlyForDeploymentPostprocessing = 0;
		};
		9B3512762CF4A1D45A79C340 /* Resources */ = {
			isa = PBXResourcesBuildPhase;
			buildActionMask = 2147483647;
			files = (
				524C9C31EF8D58C2249F8A10 /* sample_screenshot.png in Resources */,
				35E975CFDA60E05362A7CF79 /* target.yml in Resources */,
			);
			runOnlyForDeploymentPostprocessing = 0;
		};
		C394D4118F7D345ABE288479 /* Resources */ = {
			isa = PBXResourcesBuildPhase;
			buildActionMask = 2147483647;
			files = (
				9219640F4D980CFC5FE855AD /* target.yml in Resources */,
			);
			runOnlyForDeploymentPostprocessing = 0;
		};
/* End PBXResourcesBuildPhase section */

/* Begin PBXShellScriptBuildPhase section */
		98CA896D84BFD53B2554E891 /* ⚠️ SwiftLint */ = {
			isa = PBXShellScriptBuildPhase;
			alwaysOutOfDate = 1;
			buildActionMask = 2147483647;
			files = (
			);
			inputFileListPaths = (
			);
			inputPaths = (
			);
			name = "⚠️ SwiftLint";
			outputFileListPaths = (
			);
			outputPaths = (
			);
			runOnlyForDeploymentPostprocessing = 0;
			shellPath = /bin/sh;
			shellScript = "export PATH=\"$PATH:/opt/homebrew/bin\"\nif which swiftlint >/dev/null; then\n    swiftlint\nelse\n    echo \"warning: SwiftLint not installed, download from https://github.com/realm/SwiftLint\"\nfi\n";
		};
		A7130911BCB2DF3D249A1836 /* 🛠 SwiftGen */ = {
			isa = PBXShellScriptBuildPhase;
			alwaysOutOfDate = 1;
			buildActionMask = 2147483647;
			files = (
			);
			inputFileListPaths = (
			);
			inputPaths = (
			);
			name = "🛠 SwiftGen";
			outputFileListPaths = (
			);
			outputPaths = (
			);
			runOnlyForDeploymentPostprocessing = 0;
			shellPath = /bin/sh;
			shellScript = "export PATH=\"$PATH:/opt/homebrew/bin\"\nif which swiftgen >/dev/null; then\n    swiftgen config run --config Tools/SwiftGen/swiftgen-config.yml\nelse\n    echo \"warning: SwiftGen not installed, download from https://github.com/SwiftGen/SwiftGen\"\nfi\n";
		};
		B35AB66424BB30087EEE408C /* 🧹 SwiftFormat */ = {
			isa = PBXShellScriptBuildPhase;
			alwaysOutOfDate = 1;
			buildActionMask = 2147483647;
			files = (
			);
			inputFileListPaths = (
			);
			inputPaths = (
			);
			name = "🧹 SwiftFormat";
			outputFileListPaths = (
			);
			outputPaths = (
			);
			runOnlyForDeploymentPostprocessing = 0;
			shellPath = /bin/sh;
			shellScript = "export PATH=\"$PATH:/opt/homebrew/bin\"\nif which swiftformat >/dev/null; then\n    swiftformat --lint --lenient \"$PROJECT_DIR\"\nelse\n    echo \"warning: SwiftFormat not installed, download from https://github.com/nicklockwood/SwiftFormat\"\nfi\n";
		};
/* End PBXShellScriptBuildPhase section */

/* Begin PBXSourcesBuildPhase section */
		064584F7D1F4A58D753BDD96 /* Sources */ = {
			isa = PBXSourcesBuildPhase;
			buildActionMask = 2147483647;
			files = (
				968A5B890004526AB58A217C /* AvatarSize.swift in Sources */,
				EF7924005216B8189898F370 /* BackgroundTaskProtocol.swift in Sources */,
				1B4B3E847BF944DB2C1C217F /* BackgroundTaskServiceProtocol.swift in Sources */,
				9A3B0CDF097E3838FB1B9595 /* Bundle.swift in Sources */,
				DFCA89C4EC2A5332ED6B441F /* DataProtectionManager.swift in Sources */,
				E8AB8D16E6D8E8E501F29BD9 /* FileCache.swift in Sources */,
				A33784831AD880A670CAA9F9 /* FileManager.swift in Sources */,
				59F940FCBE6BC343AECEF75E /* ImageCache.swift in Sources */,
				EBE13FAB4E29738AC41BD3E5 /* InfoPlistReader.swift in Sources */,
				8691186F9B99BCDDB7CACDD8 /* KeychainController.swift in Sources */,
				A440D4BC02088482EC633A88 /* KeychainControllerProtocol.swift in Sources */,
				AD2A81B65A9F6163012086F1 /* MXLog.swift in Sources */,
				8C454500B8073E1201F801A9 /* MXLogger.swift in Sources */,
				0F3F2FDD4021A25A0D57F801 /* MediaProvider.swift in Sources */,
				4C3365818DE1CEAEDF590FD3 /* MediaProviderProtocol.swift in Sources */,
				F9981191DC408AED537C1749 /* MediaProxy.swift in Sources */,
				2CA8AD07773A38BA4662098B /* MediaProxyProtocol.swift in Sources */,
				5E25568E1CDAD983517E58B5 /* MediaSourceProxy.swift in Sources */,
				5455147CAC63F71E48F7D699 /* NSELogger.swift in Sources */,
				5C02841B2A86327B2C377682 /* NotificationConstants.swift in Sources */,
				214CDBF0C783155242FFE4A0 /* NotificationItemProxy+NSE.swift in Sources */,
				5D70FAE4D2BF4553AFFFFE41 /* NotificationItemProxy.swift in Sources */,
				B14BC354E56616B6B7D9A3D7 /* NotificationServiceExtension.swift in Sources */,
				BFB534E338A3D949944FB2F5 /* NotificationServiceProxy.swift in Sources */,
				7E3B1F8D72573ED2FCB2D94B /* NotificationServiceProxyProtocol.swift in Sources */,
				414F50CFCFEEE2611127DCFB /* RestorationToken.swift in Sources */,
				7354D094A4C59B555F407FA1 /* RustTracing.swift in Sources */,
				719E7AAD1F8E68F68F30FECD /* Task.swift in Sources */,
				BA074E9812F96FFA3200ED1D /* TimelineItemProxy.swift in Sources */,
				6126CC51654E159804999E6A /* UNMutableNotificationContent.swift in Sources */,
				518C93DC6516D3D018DE065F /* UNNotificationRequest.swift in Sources */,
				06B55882911B4BF5B14E9851 /* URL.swift in Sources */,
			);
			runOnlyForDeploymentPostprocessing = 0;
		};
		11F93544B4FC60F78F47D89C /* Sources */ = {
			isa = PBXSourcesBuildPhase;
			buildActionMask = 2147483647;
			files = (
				890F0D453FE388756479AC97 /* AnalyticsTests.swift in Sources */,
				90DF83A6A347F7EE7EDE89EE /* AttributedStringBuilderTests.swift in Sources */,
				0F9E38A75337D0146652ACAB /* BackgroundTaskTests.swift in Sources */,
				7F61F9ACD5EC9E845EF3EFBF /* BugReportServiceTests.swift in Sources */,
				C7CFDB4929DDD9A3B5BA085D /* BugReportViewModelTests.swift in Sources */,
				9C45CE85325CD591DADBC4CA /* ElementXTests.swift in Sources */,
				501304F26B52DF7024011B6C /* EmojiMartJSONLoaderTests.swift in Sources */,
				0B4F67EF7AD6264047613E0B /* EmojiProviderTests.swift in Sources */,
				7E7DF1867F98B0D10A6C0A63 /* FileCacheTests.swift in Sources */,
				CA45758F08DF42D41D8A4B29 /* FilePreviewViewModelTests.swift in Sources */,
				F6F49E37272AD7397CD29A01 /* HomeScreenViewModelTests.swift in Sources */,
				0B1F80C2BF7D223159FBA82C /* ImageAnonymizerTests.swift in Sources */,
				A23B8B27A1436A1049EEF68E /* InfoPlistReader.swift in Sources */,
				EEC40663922856C65D1E0DF5 /* KeychainControllerTests.swift in Sources */,
				0033481EE363E4914295F188 /* LocalizationTests.swift in Sources */,
				149D1942DC005D0485FB8D93 /* LoggingTests.swift in Sources */,
				1E59B77A0B2CE83DCC1B203C /* LoginViewModelTests.swift in Sources */,
				2E43A3D221BE9587BC19C3F1 /* MatrixEntityRegexTests.swift in Sources */,
				834DD9E41FC42A509BAD52E3 /* NavigationControllerTests.swift in Sources */,
				F9F6D2883BBEBB9A3789A137 /* OnboardingViewModelTests.swift in Sources */,
				27E9263DA75E266690A37EB1 /* PermalinkBuilderTests.swift in Sources */,
				46562110EE202E580A5FFD9C /* RoomScreenViewModelTests.swift in Sources */,
				EA31DD9043B91ECB8E45A9A6 /* ScreenshotDetectorTests.swift in Sources */,
				93875ADD456142D20823ED24 /* ServerSelectionViewModelTests.swift in Sources */,
				86675910612A12409262DFBD /* SessionVerificationStateMachineTests.swift in Sources */,
				755727E0B756430DFFEC4732 /* SessionVerificationViewModelTests.swift in Sources */,
				206F0DBAB6AF042CA1FF2C0D /* SettingsViewModelTests.swift in Sources */,
				09AAF04B27732046C755D914 /* SoftLogoutViewModelTests.swift in Sources */,
				1FEC0A4EC6E6DF693C16B32A /* StringTests.swift in Sources */,
				7AE1FFB132F2B84EB8A2AEBC /* TemplateViewModelTests.swift in Sources */,
				282A5F3375DDC774AE09B0C3 /* TracingConfigurationTests.swift in Sources */,
				8D3E1FADD78E72504DE0E402 /* UserAgentBuilderTests.swift in Sources */,
				8196A2E71ACC902DD69F24EE /* UserNotificationControllerTests.swift in Sources */,
				1504CE9A609A348D90B69E47 /* VideoPlayerViewModelTests.swift in Sources */,
			);
			runOnlyForDeploymentPostprocessing = 0;
		};
		9797D588420FCBBC228A63C9 /* Sources */ = {
			isa = PBXSourcesBuildPhase;
			buildActionMask = 2147483647;
			files = (
				098CE03C6CC71A31F263FA33 /* ActivityCoordinator.swift in Sources */,
				7096FA3AC218D914E88BFB70 /* AggregratedReaction.swift in Sources */,
				A50849766F056FD1DB942DEA /* AlertInfo.swift in Sources */,
				39929D29B265C3F6606047DE /* AlignedScrollView.swift in Sources */,
				A371629728E597C5FCA3C2B2 /* Analytics.swift in Sources */,
				F7567DD6635434E8C563BF85 /* AnalyticsClientProtocol.swift in Sources */,
				54C774874BED4A8FAD1F22FE /* AnalyticsConfiguration.swift in Sources */,
				C7B251DC896C0867C51B616D /* AnalyticsPrompt.swift in Sources */,
				E47CD939D8480657D4B706C6 /* AnalyticsPromptCheckmarkItem.swift in Sources */,
				A663FE6704CB500EBE782AE1 /* AnalyticsPromptCoordinator.swift in Sources */,
				B6F92EBE04D4AABF30B9E73A /* AnalyticsPromptModels.swift in Sources */,
				E01373F2043E76393A0CE073 /* AnalyticsPromptViewModel.swift in Sources */,
				744C029EB6C43429926A0499 /* AnalyticsPromptViewModelProtocol.swift in Sources */,
				3C73442084BF8A6939F0F80B /* AnalyticsService.swift in Sources */,
				EC4C31963E755EEC77BD778C /* AnalyticsSettings.swift in Sources */,
				095C0ACFC234E0550A6404C5 /* AppCoordinator.swift in Sources */,
				A021827B528F1EDC9101CA58 /* AppCoordinatorProtocol.swift in Sources */,
				4FF90E2242DBD596E1ED2E27 /* AppCoordinatorStateMachine.swift in Sources */,
				9D9690D2FD4CD26FF670620F /* AppDelegate.swift in Sources */,
				9462C62798F47E39DCC182D2 /* Application.swift in Sources */,
				74604ACFDBE7F54260E7B617 /* ApplicationProtocol.swift in Sources */,
				90EB25D13AE6EEF034BDE9D2 /* Assets.swift in Sources */,
				3ED2725734568F6B8CC87544 /* AttributedStringBuilder.swift in Sources */,
				A6DEC1ADEC8FEEC206A0FA37 /* AttributedStringBuilderProtocol.swift in Sources */,
				EA65360A0EC026DD83AC0CF5 /* AuthenticationCoordinator.swift in Sources */,
				B037C365CF8A58A0D149A2DB /* AuthenticationIconImage.swift in Sources */,
				7F08F4BC1312075E2B5EAEFA /* AuthenticationServiceProxy.swift in Sources */,
				64FF5CB4E35971255872E1BB /* AuthenticationServiceProxyProtocol.swift in Sources */,
				D876EC0FED3B6D46C806912A /* AvatarSize.swift in Sources */,
				E0A4DCA633D174EB43AD599F /* BackgroundTaskProtocol.swift in Sources */,
				6D046D653DA28ADF1E6E59A4 /* BackgroundTaskServiceProtocol.swift in Sources */,
				CB326BAB54E9B68658909E36 /* Benchmark.swift in Sources */,
				38546A6010A2CF240EC9AF73 /* BindableState.swift in Sources */,
				5DE2282E293F2CF6001790FD /* EmojiLoaderProtocol.swift in Sources */,
				B6DF6B6FA8734B70F9BF261E /* BlurHashDecode.swift in Sources */,
				A32517FB1CA0BBCE2BC75249 /* BugReportCoordinator.swift in Sources */,
				00F3059B1E0CFCA019710C3E /* BugReportModels.swift in Sources */,
				3588F34D05B4D731A73214C6 /* BugReportScreen.swift in Sources */,
				3DA57CA0D609A6B37CA1DC2F /* BugReportService.swift in Sources */,
				172E6E9A612ADCF10A62CF13 /* BugReportServiceProtocol.swift in Sources */,
				86C2E93920FD15AD17E193A9 /* BugReportViewModel.swift in Sources */,
				187E18F21EF4DA244E436E58 /* BugReportViewModelProtocol.swift in Sources */,
				CA9558C0B40C1EE2AD00124A /* BuildSettings.swift in Sources */,
				E1DF24D085572A55C9758A2D /* Bundle.swift in Sources */,
				6A0E7551E0D1793245F34CDD /* ClientError.swift in Sources */,
				1950A80CD198BED283DFC2CE /* ClientProxy.swift in Sources */,
				24BDDD09A90B8BFE3793F3AA /* ClientProxyProtocol.swift in Sources */,
				663E198678778F7426A9B27D /* Collection.swift in Sources */,
				C3522917C0C367C403429EEC /* CoordinatorProtocol.swift in Sources */,
				C4F69156C31A447FEFF2A47C /* DTHTMLElement+AttributedStringBuilder.swift in Sources */,
				1CF18DE71D5D23C61BD88852 /* DebugScreen.swift in Sources */,
				EE8491AD81F47DF3C192497B /* DecorationTimelineItemProtocol.swift in Sources */,
				FE4593FC2A02AAF92E089565 /* ElementAnimations.swift in Sources */,
				5D04B181293A337400FD5B00 /* EmojiPickerHeaderView.swift in Sources */,
				9738F894DB1BD383BE05767A /* ElementSettings.swift in Sources */,
				D8CFF02C2730EE5BC4F17ABF /* ElementToggleStyle.swift in Sources */,
				7C1A7B594B2F8143F0DD0005 /* ElementXAttributeScope.swift in Sources */,
				7361B011A79BF723D8C9782B /* EmojiCategory.swift in Sources */,
				D5C805F49B2C75DC3793E780 /* EmojiItem.swift in Sources */,
				EE6933C935080B4E0348A58B /* EmojiMartCategory.swift in Sources */,
				C5FDDC40ABD907B7C47F89AB /* EmojiMartJSONLoader.swift in Sources */,
				92B95779840CD749117B3615 /* EmojiMartStore.swift in Sources */,
				5D04B17B29378D3600FD5B00 /* EmojiMartEmoji.swift in Sources */,
				C1910A16BDF131FECA77BE22 /* EmojiPickerScreenCoordinator.swift in Sources */,
				748F482FEF4E04D61C39AAD7 /* EmojiPickerScreenModels.swift in Sources */,
				8292BBE82AD31A393183CF28 /* EmojiPickerScreen.swift in Sources */,
				2C5E832434EE94E21AB3B238 /* EmojiPickerScreenViewModel.swift in Sources */,
				1D69E31913DF66426985909B /* EmojiPickerScreenViewModelProtocol.swift in Sources */,
				6647430A45B4A8E692909A8F /* EmoteRoomTimelineItem.swift in Sources */,
				68AC3C84E2B438036B174E30 /* EmoteRoomTimelineView.swift in Sources */,
				F6E860FF7B18B81DF43B30B8 /* EncryptedRoomTimelineItem.swift in Sources */,
				B5903E48CF43259836BF2DBF /* EncryptedRoomTimelineView.swift in Sources */,
				02D8DF8EB7537EB4E9019DDB /* EventBasedTimelineItemProtocol.swift in Sources */,
				33D630461FC4562CC767EE9F /* FileCache.swift in Sources */,
				5F06AD3C66884CE793AE6119 /* FileManager.swift in Sources */,
				6C67774E8387D44426718BD9 /* FilePreviewCoordinator.swift in Sources */,
				6C9F6C7F2B35288C4230EF3F /* FilePreviewModels.swift in Sources */,
				91DFCB641FBA03EE2DA0189E /* FilePreviewScreen.swift in Sources */,
				0BEFE400B4802FE8C9DB39B3 /* FilePreviewViewModel.swift in Sources */,
				3274219F7F26A5C6C2C55630 /* FilePreviewViewModelProtocol.swift in Sources */,
				630E89EBB0F791208EEE6D11 /* FileRoomTimelineItem.swift in Sources */,
				1F04C63D4FA95948E3F52147 /* FileRoomTimelineView.swift in Sources */,
				A0A0D2A9564BDA3FDE2E360F /* FormattedBodyText.swift in Sources */,
				85AFBB433AD56704A880F8A0 /* FramePreferenceKey.swift in Sources */,
				964B9D2EC38C488C360CE0C9 /* HomeScreen.swift in Sources */,
				8CC12086CBF91A7E10CDC205 /* HomeScreenCoordinator.swift in Sources */,
				8810A2A30A68252EBB54EE05 /* HomeScreenModels.swift in Sources */,
				0AE0AB1952F186EB86719B4F /* HomeScreenRoomCell.swift in Sources */,
				DE4F8C4E0F1DB4832F09DE97 /* HomeScreenViewModel.swift in Sources */,
				56F0A22972A3BB519DA2261C /* HomeScreenViewModelProtocol.swift in Sources */,
				03D684A3AE85A23B3DA3B43F /* Image.swift in Sources */,
				6EA61FCA55D950BDE326A1A7 /* ImageAnonymizer.swift in Sources */,
				BA31448FBD9697F8CB9A83CD /* ImageCache.swift in Sources */,
				DDB80FD2753FEAAE43CC2AAE /* ImageRoomTimelineItem.swift in Sources */,
				D5EA4C6C80579279770D5804 /* ImageRoomTimelineView.swift in Sources */,
				B6048166B4AA4CEFEA9B77A6 /* InfoPlistReader.swift in Sources */,
				9F41FF9C53F7A6EAEA6259C9 /* InviteFriendsCoordinator.swift in Sources */,
				E3CA565A4B9704F191B191F0 /* JoinedRoomSize+MemberCount.swift in Sources */,
				1FE593ECEC40A43789105D80 /* KeychainController.swift in Sources */,
				CB99B0FA38A4AC596F38CC13 /* KeychainControllerProtocol.swift in Sources */,
				15D867E638BFD0E5E71DB1EF /* List.swift in Sources */,
				83E5054739949181CA981193 /* LoginCoordinator.swift in Sources */,
				872A6457DF573AF8CEAE927A /* LoginHomeserver.swift in Sources */,
				CEB8FB1269DE20536608B957 /* LoginMode.swift in Sources */,
				38C76D586404C1FDED095F3A /* LoginModels.swift in Sources */,
				5375902175B2FEA2949D7D74 /* LoginScreen.swift in Sources */,
				BCEC41FB1F2BB663183863E4 /* LoginServerInfoSection.swift in Sources */,
				49E9B99CB6A275C7744351F0 /* LoginViewModel.swift in Sources */,
				2F30EFEB7BD39242D1AD96F3 /* LoginViewModelProtocol.swift in Sources */,
				B94368839BDB69172E28E245 /* MXLog.swift in Sources */,
				B66757D0254843162595B25D /* MXLogger.swift in Sources */,
				67C05C50AD734283374605E3 /* MatrixEntityRegex.swift in Sources */,
				EA1E7949533E19C6D862680A /* MediaProvider.swift in Sources */,
				7002C55A4C917F3715765127 /* MediaProviderProtocol.swift in Sources */,
				FBCD77D557AACBE9B445133A /* MediaProxy.swift in Sources */,
				323F36D880363C473B81A9EA /* MediaProxyProtocol.swift in Sources */,
				43BD17BC8794BB9B04F2A26B /* MediaSourceProxy.swift in Sources */,
				24906A1E82D0046655958536 /* MessageComposer.swift in Sources */,
				072BA9DBA932374CCA300125 /* MessageComposerTextField.swift in Sources */,
				C35CF4DAB1467FE1BBDC204B /* MessageTimelineItem.swift in Sources */,
				152AE2B8650FB23AFD2E28B9 /* MockAuthenticationServiceProxy.swift in Sources */,
				28410F3DE89C2C44E4F75C92 /* MockBugReportService.swift in Sources */,
				EE4F5601356228FF72FC56B6 /* MockClientProxy.swift in Sources */,
				67E391A2E00709FB41903B36 /* MockMediaProvider.swift in Sources */,
				F425C3F85BFF28C9AC593F52 /* MockNotificationManager.swift in Sources */,
				AEE3981A0F090208E4445808 /* MockNotificationServiceProxy.swift in Sources */,
				51DB67C5B5BC68B0A6FF54D4 /* MockRoomProxy.swift in Sources */,
				2352C541AF857241489756FF /* MockRoomSummaryProvider.swift in Sources */,
				E81EEC1675F2371D12A880A3 /* MockRoomTimelineController.swift in Sources */,
				447E8580A0A2569E32529E17 /* MockRoomTimelineProvider.swift in Sources */,
				9BE7A9CF6C593251D734B461 /* MockServerSelectionScreenState.swift in Sources */,
				D034A195A3494E38BF060485 /* MockSessionVerificationControllerProxy.swift in Sources */,
				C74EE50257ED925C2B8EFCE6 /* MockSoftLogoutScreenState.swift in Sources */,
				FE8D76708280968F7A670852 /* MockUserNotificationController.swift in Sources */,
				D8359F67AF3A83516E9083C1 /* MockUserSession.swift in Sources */,
				41E16904B30C529373B4E1A4 /* NavigationController.swift in Sources */,
				8BBD3AA589DEE02A1B0923B2 /* NoticeRoomTimelineItem.swift in Sources */,
				368C8758FCD079E6AAA18C2C /* NoticeRoomTimelineView.swift in Sources */,
				3F70E237CE4C3FAB02FC227F /* NotificationConstants.swift in Sources */,
				CE9530A4CA661E090635C2F2 /* NotificationItemProxy.swift in Sources */,
				652ACCF104A8CEF30788963C /* NotificationManager.swift in Sources */,
				06D3942496E9E0E655F14D21 /* NotificationManagerProtocol.swift in Sources */,
				5B8B51CEC4717AF487794685 /* NotificationServiceProxy.swift in Sources */,
				F61AFA8BF2E739FBC30472F5 /* NotificationServiceProxyProtocol.swift in Sources */,
				563A05B43207D00A6B698211 /* OIDCService.swift in Sources */,
				2CB6787E25B11711518E9588 /* OnboardingCoordinator.swift in Sources */,
				5D7960B32C350FA93F48D02B /* OnboardingModels.swift in Sources */,
				14132418A748C988B85B025E /* OnboardingPageIndicator.swift in Sources */,
				F257F964493A9CD02A6F720C /* OnboardingPageView.swift in Sources */,
				7F64FA937B95924B3A44EC12 /* OnboardingScreen.swift in Sources */,
				5D04B17F293A333600FD5B00 /* EmojiPickerSearchFieldView.swift in Sources */,
				CE7148E80F09B7305E026AC6 /* OnboardingViewModel.swift in Sources */,
				992477AB8E3F3C36D627D32E /* OnboardingViewModelProtocol.swift in Sources */,
				CD6A72B65D3B6076F4045C30 /* PHGPostHogConfiguration.swift in Sources */,
				80D00A7C62AAB44F54725C43 /* PermalinkBuilder.swift in Sources */,
				7D1DAAA364A9A29D554BD24E /* PlaceholderAvatarImage.swift in Sources */,
				DF504B10A4918F971A57BEF2 /* PostHogAnalyticsClient.swift in Sources */,
				C76892321558E75101E68ED6 /* ReadableFrameModifier.swift in Sources */,
				00EA14F62DCEF62CDE4808D6 /* RedactedRoomTimelineItem.swift in Sources */,
				13853973A5E24374FCEDE8A3 /* RedactedRoomTimelineView.swift in Sources */,
				A494741843F087881299ACF0 /* RestorationToken.swift in Sources */,
				04A16B45228F7678A027C079 /* RoomHeaderView.swift in Sources */,
				FE79E2BCCF69E8BF4D21E15A /* RoomMessageFactory.swift in Sources */,
				8D9F646387DF656EF91EE4CB /* RoomMessageFactoryProtocol.swift in Sources */,
				D0619D2E6B9C511190FBEB95 /* RoomMessageProtocol.swift in Sources */,
				4FC1EFE4968A259CBBACFAFB /* RoomProxy.swift in Sources */,
				FA9C427FFB11B1AA2DCC5602 /* RoomProxyProtocol.swift in Sources */,
				C55A44C99F64A479ABA85B46 /* RoomScreen.swift in Sources */,
				A851635B3255C6DC07034A12 /* RoomScreenCoordinator.swift in Sources */,
				352C439BE0F75E101EF11FB1 /* RoomScreenModels.swift in Sources */,
				7BB31E67648CF32D2AB5E502 /* RoomScreenViewModel.swift in Sources */,
				617624A97BDBB75ED3DD8156 /* RoomScreenViewModelProtocol.swift in Sources */,
				A7FD7B992E6EE6E5A8429197 /* RoomSummaryDetails.swift in Sources */,
				983896D611ABF52A5C37498D /* RoomSummaryProvider.swift in Sources */,
				AA050DF4AEE54A641BA7CA22 /* RoomSummaryProviderProtocol.swift in Sources */,
				78B71D53C1FC55FB7A9B75F0 /* RoomTimelineController.swift in Sources */,
				9B8DE1D424E37581C7D99CCC /* RoomTimelineControllerProtocol.swift in Sources */,
				4E945AD6862C403F74E57755 /* RoomTimelineItemFactory.swift in Sources */,
				13C77FDF17C4C6627CFFC205 /* RoomTimelineItemFactoryProtocol.swift in Sources */,
				C8E82786DE1B6A400DA9BA25 /* RoomTimelineItemProperties.swift in Sources */,
				1AE4AEA0FA8DEF52671832E0 /* RoomTimelineItemProtocol.swift in Sources */,
				9BD3A773186291560DF92B62 /* RoomTimelineProvider.swift in Sources */,
				77D7DAA41AAB36800C1F2E2D /* RoomTimelineProviderProtocol.swift in Sources */,
				5D430CDE11EAC3E8E6B80A66 /* RoomTimelineViewFactory.swift in Sources */,
				297CD0A27C87B0C50FF192EE /* RoomTimelineViewFactoryProtocol.swift in Sources */,
				CF82143AA4A4F7BD11D22946 /* RoomTimelineViewProvider.swift in Sources */,
				B2F8E01ABA1BA30265B4ECBE /* RoundedCornerShape.swift in Sources */,
				50C90117FE25390BFBD40173 /* RustTracing.swift in Sources */,
				CC736DA1AA8F8B9FD8785009 /* ScreenshotDetector.swift in Sources */,
				0BFA67AFD757EE2BA569836A /* ScrollViewAdapter.swift in Sources */,
				1281625B25371BE53D36CB3A /* SeparatorRoomTimelineItem.swift in Sources */,
				49F2E7DD8CAACE09CEECE3E6 /* SeparatorRoomTimelineView.swift in Sources */,
				87756CA950ED55870A1AAE8F /* ServerSelectionCoordinator.swift in Sources */,
				6AC1DC1EAD9F7568360DA1BA /* ServerSelectionModels.swift in Sources */,
				388FD50AC66E9E684DDFA9D8 /* ServerSelectionScreen.swift in Sources */,
				BB01CC19C3D3322308D1B2CF /* ServerSelectionViewModel.swift in Sources */,
				5DE2282C293F29FC001790FD /* EmojiProvider.swift in Sources */,
				19839F3526CE8C35AAF241AD /* ServerSelectionViewModelProtocol.swift in Sources */,
				BD782053BE4C3D2F0BDE5699 /* ServiceLocator.swift in Sources */,
				237FC70AA257B935F53316BA /* SessionVerificationControllerProxy.swift in Sources */,
				94A65DD8A353DF112EBEF67A /* SessionVerificationControllerProxyProtocol.swift in Sources */,
				E5895C74615CBE8462FB840F /* SessionVerificationCoordinator.swift in Sources */,
				0C38C3E771B472E27295339D /* SessionVerificationModels.swift in Sources */,
				BB6B0B91CE11E06330017000 /* SessionVerificationScreen.swift in Sources */,
				9E8AE387FD03E4F1C1B8815A /* SessionVerificationStateMachine.swift in Sources */,
				A8EC7C9D886244DAE9433E37 /* SessionVerificationViewModel.swift in Sources */,
				D6417E5A799C3C7F14F9EC0A /* SessionVerificationViewModelProtocol.swift in Sources */,
				34966D4C1C2C6D37FE3F7F50 /* SettingsCoordinator.swift in Sources */,
				3B770CB4DED51CC362C66D47 /* SettingsModels.swift in Sources */,
				7FED310F6AB7A70CBFB7C8A3 /* SettingsScreen.swift in Sources */,
				4A2E0DBB63919AC8309B6D40 /* SettingsViewModel.swift in Sources */,
				438FB9BC535BC95948AA5F34 /* SettingsViewModelProtocol.swift in Sources */,
				6E6E0AAF6C44C0B117EBBE5A /* SlidingSyncViewProxy.swift in Sources */,
				2276870A19F34B3FFFDA690F /* SoftLogoutCoordinator.swift in Sources */,
				214C6B416609E58CCBF6DCEE /* SoftLogoutModels.swift in Sources */,
				B09514A0A3EB3C19A4FD0B71 /* SoftLogoutScreen.swift in Sources */,
				78BF60C696FFED63AAF58D10 /* SoftLogoutViewModel.swift in Sources */,
				165A883C29998EC779465068 /* SoftLogoutViewModelProtocol.swift in Sources */,
				DF004A5B2EABBD0574D06A04 /* SplashScreenCoordinator.swift in Sources */,
				B4AAB3257A83B73F53FB2689 /* StateStoreViewModel.swift in Sources */,
				2F94054F50E312AF30BE07F3 /* String.swift in Sources */,
				A7D48E44D485B143AADDB77D /* Strings+Untranslated.swift in Sources */,
				066A1E9B94723EE9F3038044 /* Strings.swift in Sources */,
				44AE0752E001D1D10605CD88 /* Swipe.swift in Sources */,
				5D04B17D2937ADE300FD5B00 /* EmojiItemSkin.swift in Sources */,
				E290C78E7F09F47FD2662986 /* Task.swift in Sources */,
				43FD77998F33C32718C51450 /* TemplateCoordinator.swift in Sources */,
				63C9AF0FB8278AF1C0388A0C /* TemplateModels.swift in Sources */,
				1555A7643D85187D4851040C /* TemplateScreen.swift in Sources */,
				75EA4ABBFAA810AFF289D6F4 /* TemplateViewModel.swift in Sources */,
				5F1FDE49DFD0C680386E48F9 /* TemplateViewModelProtocol.swift in Sources */,
				D85D4FA590305180B4A41795 /* Tests.swift in Sources */,
				7963F98CDFDEAC75E072BD81 /* TextRoomTimelineItem.swift in Sources */,
				5E0F2E612718BB4397A6D40A /* TextRoomTimelineView.swift in Sources */,
				5D2AF8C0DF872E7985F8FE54 /* TimelineDeliveryStatusView.swift in Sources */,
				157E5FDDF419C0B2CA7E2C28 /* TimelineItemBubbledStylerView.swift in Sources */,
				01CB8ACFA5E143E89C168CA8 /* TimelineItemContextMenu.swift in Sources */,
<<<<<<< HEAD
				68998AE39FDE863ED69711F8 /* TimelineItemEmojiReactionsMenuView.swift in Sources */,
				4D970CB606276717B43E2332 /* TimelineItemList.swift in Sources */,
=======
>>>>>>> 3c893ba3
				F508683B76EF7B23BB2CBD6D /* TimelineItemPlainStylerView.swift in Sources */,
				440123E29E2F9B001A775BBE /* TimelineItemProxy.swift in Sources */,
				9B582B3EEFEA615D4A6FBF1A /* TimelineReactionsView.swift in Sources */,
				ABF3FAB234AD3565B214309B /* TimelineSenderAvatarView.swift in Sources */,
				69BCBB4FB2DC3D61A28D3FD8 /* TimelineStyle.swift in Sources */,
				FFD3E4FF948E06C7585317FC /* TimelineStyler.swift in Sources */,
				3B0DF16FEA8481061C28A3BE /* TimelineTableView.swift in Sources */,
				7732B2F635626BE1C1CD92A4 /* UIActivityViewControllerWrapper.swift in Sources */,
				36AC963F2F04069B7FF1AA0C /* UIConstants.swift in Sources */,
				A37EED79941AD3B7140B3822 /* UIDevice.swift in Sources */,
				0EE5EBA18BA1FE10254BB489 /* UIFont+AttributedStringBuilder.m in Sources */,
				706F79A39BDB32F592B8C2C7 /* UIKitBackgroundTask.swift in Sources */,
				3097A0A867D2B19CE32DAE58 /* UIKitBackgroundTaskService.swift in Sources */,
				D05A193AE63030F2CFCE2E9C /* UITestScreenIdentifier.swift in Sources */,
				E96005321849DBD7C72A28F2 /* UITestsAppCoordinator.swift in Sources */,
				086C2FA7750378EB2BFD0BEE /* UITestsRootCoordinator.swift in Sources */,
				071A017E415AD378F2961B11 /* URL.swift in Sources */,
				7A71AEF419904209BB8C2833 /* UserAgentBuilder.swift in Sources */,
				87BD4F95F9D603C309837378 /* UserNotification.swift in Sources */,
				5D9F0695DC6C0057F85C12B6 /* UserNotificationController.swift in Sources */,
				D79F0F852C6A4255D5E616D2 /* UserNotificationControllerProtocol.swift in Sources */,
				AC5CC8250CEAE57B73900C57 /* UserNotificationModalView.swift in Sources */,
				A9D23B78F42BCDD896531436 /* UserNotificationPresenter.swift in Sources */,
				6CA81428F0970785CDCC5E86 /* UserNotificationToastView.swift in Sources */,
				9CCC77C31CB399661A034739 /* UserProperties+Element.swift in Sources */,
				8AB8ED1051216546CB35FA0E /* UserSession.swift in Sources */,
				8B807DC963D1D4155A241BCC /* UserSessionFlowCoordinator.swift in Sources */,
				2B9AEEC12B1BBE5BD61D0F5E /* UserSessionFlowCoordinatorStateMachine.swift in Sources */,
				978BB24F2A5D31EE59EEC249 /* UserSessionProtocol.swift in Sources */,
				7E91BAC17963ED41208F489B /* UserSessionStore.swift in Sources */,
				AC69B6DF15FC451AB2945036 /* UserSessionStoreProtocol.swift in Sources */,
				D3E603A5E9D529CF293E1BF9 /* VideoPlayerCoordinator.swift in Sources */,
				5E540CAEF764D7FBD8D80776 /* VideoPlayerModels.swift in Sources */,
				CBF64DE774298D773DBD5354 /* VideoPlayerScreen.swift in Sources */,
				19ED6CF7FDBB1158692D101C /* VideoPlayerViewModel.swift in Sources */,
				C94A6048C654B01163AE1BF1 /* VideoPlayerViewModelProtocol.swift in Sources */,
				36C10EDEDC0466E3A9D63132 /* VideoRoomTimelineItem.swift in Sources */,
				64F43D7390DA2A0AFD6BA911 /* VideoRoomTimelineView.swift in Sources */,
				6FC10A00D268FCD48B631E37 /* ViewFrameReader.swift in Sources */,
				6DF37000571B1BC6D134CC9E /* WeakDictionary.swift in Sources */,
				32BA37B01B05261FCF2D4B45 /* WeakDictionaryKeyReference.swift in Sources */,
				457465EC436703E8C76133A4 /* WeakDictionaryReference.swift in Sources */,
				841172E1576A863F4450132D /* WeakKeyDictionary.swift in Sources */,
			);
			runOnlyForDeploymentPostprocessing = 0;
		};
		BAD5CD7BE53A7C832569B67A /* Sources */ = {
			isa = PBXSourcesBuildPhase;
			buildActionMask = 2147483647;
			files = (
				97CECF91D68235F1D13598D7 /* AnalyticsConfiguration.swift in Sources */,
				8024BE37156FF0A95A7A3465 /* AnalyticsPromptUITests.swift in Sources */,
				7405B4824D45BA7C3D943E76 /* Application.swift in Sources */,
				ACF094CF3BF02DBFA6DFDE60 /* AuthenticationCoordinatorUITests.swift in Sources */,
				7756C4E90CABE6F14F7920A0 /* BugReportUITests.swift in Sources */,
				29E20505F321071E8375F99B /* BuildSettings.swift in Sources */,
				94D0F36A87E596A93C0C178A /* Bundle.swift in Sources */,
				E3C328EF20C4B3326D263BCD /* FileManager.swift in Sources */,
				9DC5FB22B8F86C3B51E907C1 /* HomeScreenUITests.swift in Sources */,
				A823A4E8CB71D7D9743E7E95 /* InfoPlistReader.swift in Sources */,
				5C8AFBF168A41E20835F3B86 /* LoginScreenUITests.swift in Sources */,
				6B15FF984906AAFCF9DC4F58 /* OnboardingUITests.swift in Sources */,
				2F1CF90A3460C153154427F0 /* RoomScreenUITests.swift in Sources */,
				77FACC29F98FE2E65BBB6A5F /* ServerSelectionUITests.swift in Sources */,
				05EC896A4B9AF4A56670C0BB /* SessionVerificationUITests.swift in Sources */,
				490E606044B18985055FF690 /* SettingsUITests.swift in Sources */,
				B064D42BA087649ACAE462E8 /* SoftLogoutUITests.swift in Sources */,
				DD9B70DE54B24E0694A35D8A /* Strings+Untranslated.swift in Sources */,
				B3357B00F1AA930E54F76609 /* Strings.swift in Sources */,
				C4180F418235DAD9DD173951 /* TemplateScreenUITests.swift in Sources */,
				0ED951768EC443A8728DE1D7 /* TimelineStyle.swift in Sources */,
				9A47B7EFE3793760EEF68FFE /* UITestScreenIdentifier.swift in Sources */,
				35C57543D245E82CBFE15DF0 /* URL.swift in Sources */,
			);
			runOnlyForDeploymentPostprocessing = 0;
		};
		D831C59C840FB7B2C1C028A0 /* Sources */ = {
			isa = PBXSourcesBuildPhase;
			buildActionMask = 2147483647;
			files = (
				1702981A8085BE4FB0EC001B /* Application.swift in Sources */,
				23B2CD5A06B16055BDDD0994 /* ApplicationTests.swift in Sources */,
				07240B7159A3990C4C2E8FFC /* LoginTests.swift in Sources */,
				290FDB0FFDC2F1DDF660343E /* TestMeasurementParser.swift in Sources */,
				AB4C5D62A21AD712811CE8CD /* XCUIElement.swift in Sources */,
			);
			runOnlyForDeploymentPostprocessing = 0;
		};
/* End PBXSourcesBuildPhase section */

/* Begin PBXTargetDependency section */
		0EEC1557A40FBA6DF49D83A2 /* PBXTargetDependency */ = {
			isa = PBXTargetDependency;
			target = C0FAEB81CFD9776CD78CE489 /* ElementX */;
			targetProxy = 4D8DD8FE84794CA168A8499A /* PBXContainerItemProxy */;
		};
		2C29670603B37E38705D5FF1 /* PBXTargetDependency */ = {
			isa = PBXTargetDependency;
			target = FEB53A5BC378C913769656D8 /* NSE */;
			targetProxy = AE0C21E7E01A23610E54DF9D /* PBXContainerItemProxy */;
		};
		421359F1BC0A1816DD34A2BB /* PBXTargetDependency */ = {
			isa = PBXTargetDependency;
			target = C0FAEB81CFD9776CD78CE489 /* ElementX */;
			targetProxy = 4448BD77D7203616C4FAD26A /* PBXContainerItemProxy */;
		};
		468963EFD503D7DFAD238754 /* PBXTargetDependency */ = {
			isa = PBXTargetDependency;
			target = C0FAEB81CFD9776CD78CE489 /* ElementX */;
			targetProxy = 6848AF4480814C5F810FB7EB /* PBXContainerItemProxy */;
		};
/* End PBXTargetDependency section */

/* Begin PBXVariantGroup section */
		187853A7E643995EE49FAD43 /* Localizable.stringsdict */ = {
			isa = PBXVariantGroup;
			children = (
				0C13A92C1E9C79F055B8133D /* ar */,
				2CF9FE7E0CF9F40D1509E63A /* bg */,
				5FF214969B25BFCBF87B908B /* bn-BD */,
				B83CB897B183BF3C33715F55 /* bn-IN */,
				22B384D54464FA39C6C7F6E7 /* ca */,
				6654859746B0BE9611459391 /* cs */,
				0AB7A0C06CB527A1095DEB33 /* da */,
				AE5DDBEBBA17973ED4638823 /* de */,
				28EA8BE9EEDBD17555141C7E /* el */,
				13802897C7AFA360EA74C0B0 /* en */,
				B8A56EA2A5AE726F445CB2E3 /* eo */,
				AACE9B8E1A4AE79A7E2914F6 /* es */,
				51DF91C374901E94D93276F1 /* es-MX */,
				4F5F0662483ED69791D63B16 /* et */,
				B08CBE1E670690ECF11C2C6A /* eu */,
				48CE6BF18E542B32FA52CE06 /* fa */,
				057B747CF045D3C6C30EAB2C /* fi */,
				653610CB5F9776EAAAB98155 /* fr */,
				39EBB6903EFD4236B8D11A42 /* fr-CA */,
				124D85E85505B6B81845235F /* fy */,
				534A5C8FCDE2CBC50266B9F2 /* gl */,
				233D5F7E5E9F49ABF3413291 /* hr */,
				C95ADE8D9527523572532219 /* hu */,
				8C0AA893D6F8A2F563E01BB9 /* in */,
				08F64963396A6A23538EFCEC /* is */,
				6FC5015B9634698BDB8701AF /* it */,
				878B7C1885486FB4BE41631D /* iw */,
				EBE5502760CF6CA2D7201883 /* ja */,
				99DE232F24EAD72A3DF7EF1A /* kab */,
				3747C96188856006F784BF49 /* ko */,
				2F1B28C596DE541DA0AFD16C /* lo */,
				2B9BCACD0CC4CB8E37F17732 /* lt */,
				E579A0DA01F488C97B771EF6 /* lv */,
				93B21E72926FACB13A186689 /* ml */,
				3CDF9E55650D6035D6536538 /* nb-NO */,
				2AE83A3DD63BCFBB956FE5CB /* nl */,
				F23BA6D4842D53C5AC9B7584 /* nn */,
				4C8D988E82A8DFA13BE46F7C /* pl */,
				8166F121C79C7B62BF01D508 /* pt */,
				21BA866267F84BF4350B0CB7 /* pt-BR */,
				E9D059BFE329BE09B6D96A9F /* ro */,
				E5F2B6443D1ED8602F328539 /* ru */,
				667DD3A9D932D7D9EB380CAA /* sk */,
				B8347789959986B374DB25DD /* sq */,
				BEE6BF9BA63FF42F8AF6EEEA /* sr */,
				0EE9EAF0309A2A1D67D8FAF5 /* sv */,
				2069C264213B9F381DF9F876 /* ta */,
				0E7062F88E9D5F79C8A80524 /* th */,
				E157152B11E347F735C3FD6E /* tr */,
				5F12E996BFBEB43815189ABF /* uk */,
				0DD16CE9A66C9040B066AD60 /* vi */,
				938BD1FCD9E6FF3FCFA7AB4C /* zh-CN */,
				2583416C8974272ADBADDBE1 /* zh-TW */,
			);
			name = Localizable.stringsdict;
			sourceTree = "<group>";
		};
		7109E709A7738E6BCC4553E6 /* Localizable.strings */ = {
			isa = PBXVariantGroup;
			children = (
				1C429043E986008B97736636 /* ab */,
				CAAE4A709C0A2144C103AA0F /* ang */,
				C88508B6F7974CFABEC4B261 /* ar */,
				BC9B05D6B293A039EB963CA7 /* az */,
				49193CB0C248D621A96FB2AA /* bg */,
				98273EE22BC18E85C645329C /* bn */,
				85CB1DDCEE53B946D09DF4F6 /* bn-BD */,
				105D16E7DB0CCE9526612BDD /* bn-IN */,
				55BC11560C8A2598964FFA4C /* bs */,
				72D03D36422177EF01905D20 /* ca */,
				8D8169443E5AC5FF71BFB3DB /* cs */,
				B0C5E5931A668B18D8C09028 /* cy */,
				6DB53055CB130F0651C70763 /* da */,
				35AFCF4C05DEED04E3DB1A16 /* de */,
				113356152C099951A6D17D85 /* el */,
				CACA846B3E3E9A521D98B178 /* en */,
				B1183B55FF4B01022DA721CB /* en-GB */,
				CBA95E52C4C6EE8769A63E57 /* eo */,
				CBBCC6E74774E79B599625D0 /* es */,
				399427358A80BA2848E698A2 /* es-MX */,
				A443FAE2EE820A5790C35C8D /* et */,
				44AEEE13AC1BF303AE48CBF8 /* eu */,
				A9873374E72AA53260AE90A2 /* fa */,
				434522ED2BDED08759048077 /* fi */,
				CC680E0E79D818706CB28CF8 /* fr */,
				3DD6E7C1D8B53F47789778CD /* fr-CA */,
				7E154FEA1E6FE964D3DF7859 /* fy */,
				4B40B7F6FCCE2D8C242492D9 /* ga */,
				616197D81103330BF2ADD559 /* gl */,
				D6D094C15E8DB424F1C6FC94 /* hr */,
				624244C398804ADC885239AA /* hu */,
				55D7187F6B0C0A651AC3DFFA /* in */,
				4DF56C3239EA3C16951E1E66 /* is */,
				7B04BD3874D736127A8156B8 /* it */,
				799A3A11C434296ED28F87C8 /* iw */,
				EE8BCD14EFED23459A43FDFF /* ja */,
				997783054A2E95F9E624217E /* kaa */,
				2112A6CFEA46E672D90EBF54 /* kab */,
				B80D1901BA0B095E27793EDE /* ko */,
				97F893DBB5F88D746C6DCDE5 /* ku */,
				D06DFD894157A4C93A02D8B5 /* lo */,
				D67CBAFA48ED0B6FCE74F88F /* lt */,
				B7E035C6AC137C9392D98814 /* lv */,
				A64F0DB78E0AC23C91AD89EF /* mk */,
				26C4D226FCD20BAC53F1E092 /* ml */,
				A72232816DCE2B76D48E1367 /* nb-NO */,
				CDE3F3911FF7CC639BDE5844 /* nl */,
				3B5B535DA49C54523FF7A412 /* nn */,
				4488F5F92A64A137665C96CD /* pa */,
				8140010A796DB2C7977B6643 /* pl */,
				0CB569EAA5017B5B23970655 /* pt */,
				8A9AE4967817E9608E22EB44 /* pt-BR */,
				33E49C5C6F802B4D94CA78D1 /* ro */,
				E8294DB9E95C0C0630418466 /* ru */,
				6A1AAC8EB2992918D01874AC /* rue */,
				7BDF6A69C2BB99535193E554 /* si */,
				AD378D580A41E42560C60E9C /* sk */,
				5773C86AF04AEF26515AD00C /* sl */,
				7DA80FADE73CDF01E96F5B8E /* sq */,
				E45C57120F28F8D619150219 /* sr */,
				04BBC9E08250EF92ADE89CFD /* sr-Latn */,
				ACA11F7F50A4A3887A18CA5A /* sv */,
				02A07FF019724B6ACEA73076 /* szl */,
				873718F8BD17B778C5141C45 /* ta */,
				AE225C66978648AA4AF37B45 /* te */,
				CED34C87277BA3CCC6B6EC7A /* th */,
				3782C506F4FF1AADF61B6212 /* tlh */,
				529513218340CC8419273165 /* tr */,
				453E722A43D092C06FB8E3FA /* tzm */,
				ADCB8A232D3A8FB3E16A7303 /* uk */,
				A8F48EB9B52E70285A4BCB07 /* ur */,
				475EB595D7527E9A8A14043E /* uz */,
				858F8D0B0D51CC41BAA18E24 /* vi */,
				A2B6433F516F1E6DFA0E2D89 /* vls */,
				9772C1D2223108EB3131AEE4 /* zh-CN */,
				84E92FF38EBC12EC2452C79C /* zh-TW */,
			);
			name = Localizable.strings;
			sourceTree = "<group>";
		};
		91DE43B8815918E590912DDA /* InfoPlist.strings */ = {
			isa = PBXVariantGroup;
			children = (
				1215A4FC53D2319E81AE8970 /* en */,
			);
			name = InfoPlist.strings;
			sourceTree = "<group>";
		};
		9760103CF316DF68698BCFE6 /* LaunchScreen.storyboard */ = {
			isa = PBXVariantGroup;
			children = (
				8888D13645C04AC9818F5778 /* Base */,
			);
			name = LaunchScreen.storyboard;
			sourceTree = "<group>";
		};
		D2F7194F440375338F8E2487 /* Untranslated.strings */ = {
			isa = PBXVariantGroup;
			children = (
				AA19C32BD97F45847724E09A /* en */,
			);
			name = Untranslated.strings;
			sourceTree = "<group>";
		};
		F75DF9500D69A3AAF8339E69 /* Untranslated.stringsdict */ = {
			isa = PBXVariantGroup;
			children = (
				E0FCA0957FAA0E15A9F5579D /* en */,
			);
			name = Untranslated.stringsdict;
			sourceTree = "<group>";
		};
/* End PBXVariantGroup section */

/* Begin XCBuildConfiguration section */
		4CB921EC997F763064B8E436 /* Release */ = {
			isa = XCBuildConfiguration;
			buildSettings = {
				CODE_SIGN_ENTITLEMENTS = NSE/SupportingFiles/NSE.entitlements;
				CURRENT_PROJECT_VERSION = "$(CURRENT_PROJECT_VERSION)";
				DEVELOPMENT_TEAM = "$(DEVELOPMENT_TEAM)";
				INFOPLIST_FILE = NSE/SupportingFiles/Info.plist;
				LD_RUNPATH_SEARCH_PATHS = (
					"$(inherited)",
					"@executable_path/Frameworks",
					"@executable_path/../../Frameworks",
				);
				MARKETING_VERSION = "$(MARKETING_VERSION)";
				PRODUCT_BUNDLE_IDENTIFIER = "${BASE_BUNDLE_IDENTIFIER}.nse";
				PRODUCT_NAME = NSE;
				SDKROOT = iphoneos;
				SWIFT_OBJC_INTERFACE_HEADER_NAME = "GeneratedInterface-Swift.h";
				TARGETED_DEVICE_FAMILY = "1,2";
			};
			name = Release;
		};
		62E1B7866DF0ED442C39A83B /* Release */ = {
			isa = XCBuildConfiguration;
			buildSettings = {
				ASSETCATALOG_COMPILER_APPICON_NAME = AppIcon;
				CODE_SIGN_ENTITLEMENTS = ElementX/SupportingFiles/ElementX.entitlements;
				CODE_SIGN_IDENTITY = "iPhone Developer";
				CURRENT_PROJECT_VERSION = "$(CURRENT_PROJECT_VERSION)";
				DEVELOPMENT_TEAM = "$(DEVELOPMENT_TEAM)";
				INFOPLIST_FILE = ElementX/SupportingFiles/Info.plist;
				LD_RUNPATH_SEARCH_PATHS = (
					"$(inherited)",
					"@executable_path/Frameworks",
				);
				MARKETING_VERSION = "$(MARKETING_VERSION)";
				PRODUCT_BUNDLE_IDENTIFIER = "$(BASE_BUNDLE_IDENTIFIER)";
				PRODUCT_NAME = ElementX;
				SDKROOT = iphoneos;
				SWIFT_OBJC_BRIDGING_HEADER = "ElementX/SupportingFiles/ElementX-Bridging-Header.h";
				SWIFT_OBJC_INTERFACE_HEADER_NAME = "GeneratedInterface-Swift.h";
				TARGETED_DEVICE_FAMILY = "1,2";
			};
			name = Release;
		};
		6897D5BC19A2EA6ABD57DE7E /* Debug */ = {
			isa = XCBuildConfiguration;
			buildSettings = {
				ASSETCATALOG_COMPILER_APPICON_NAME = AppIcon;
				CODE_SIGN_ENTITLEMENTS = ElementX/SupportingFiles/ElementX.entitlements;
				CODE_SIGN_IDENTITY = "iPhone Developer";
				CURRENT_PROJECT_VERSION = "$(CURRENT_PROJECT_VERSION)";
				DEVELOPMENT_TEAM = "$(DEVELOPMENT_TEAM)";
				INFOPLIST_FILE = ElementX/SupportingFiles/Info.plist;
				LD_RUNPATH_SEARCH_PATHS = (
					"$(inherited)",
					"@executable_path/Frameworks",
				);
				MARKETING_VERSION = "$(MARKETING_VERSION)";
				PRODUCT_BUNDLE_IDENTIFIER = "$(BASE_BUNDLE_IDENTIFIER)";
				PRODUCT_NAME = ElementX;
				SDKROOT = iphoneos;
				SWIFT_OBJC_BRIDGING_HEADER = "ElementX/SupportingFiles/ElementX-Bridging-Header.h";
				SWIFT_OBJC_INTERFACE_HEADER_NAME = "GeneratedInterface-Swift.h";
				TARGETED_DEVICE_FAMILY = "1,2";
			};
			name = Debug;
		};
		6EE786F14472D5CCF8DD0980 /* Debug */ = {
			isa = XCBuildConfiguration;
			buildSettings = {
				BUNDLE_LOADER = "$(TEST_HOST)";
				INFOPLIST_FILE = UnitTests/SupportingFiles/Info.plist;
				LD_RUNPATH_SEARCH_PATHS = (
					"$(inherited)",
					"@executable_path/Frameworks",
					"@loader_path/Frameworks",
				);
				PRODUCT_BUNDLE_IDENTIFIER = "${BASE_BUNDLE_IDENTIFIER}.unit.tests";
				PRODUCT_NAME = UnitTests;
				SDKROOT = iphoneos;
				TARGETED_DEVICE_FAMILY = "1,2";
				TEST_HOST = "$(BUILT_PRODUCTS_DIR)/ElementX.app/ElementX";
			};
			name = Debug;
		};
		7A90A3EBE1ABAB9EAE0952F0 /* Release */ = {
			isa = XCBuildConfiguration;
			buildSettings = {
				ALWAYS_SEARCH_USER_PATHS = NO;
				APP_GROUP_IDENTIFIER = "group.$(BASE_APP_GROUP_IDENTIFIER)";
				BASE_APP_GROUP_IDENTIFIER = io.element;
				BASE_BUNDLE_IDENTIFIER = io.element.elementx;
				CLANG_ANALYZER_LOCALIZABILITY_NONLOCALIZED = YES;
				CLANG_ANALYZER_NONNULL = YES;
				CLANG_ANALYZER_NUMBER_OBJECT_CONVERSION = YES_AGGRESSIVE;
				CLANG_CXX_LANGUAGE_STANDARD = "gnu++14";
				CLANG_CXX_LIBRARY = "libc++";
				CLANG_ENABLE_MODULES = YES;
				CLANG_ENABLE_OBJC_ARC = YES;
				CLANG_ENABLE_OBJC_WEAK = YES;
				CLANG_WARN_BLOCK_CAPTURE_AUTORELEASING = YES;
				CLANG_WARN_BOOL_CONVERSION = YES;
				CLANG_WARN_COMMA = YES;
				CLANG_WARN_CONSTANT_CONVERSION = YES;
				CLANG_WARN_DEPRECATED_OBJC_IMPLEMENTATIONS = YES;
				CLANG_WARN_DIRECT_OBJC_ISA_USAGE = YES_ERROR;
				CLANG_WARN_DOCUMENTATION_COMMENTS = YES;
				CLANG_WARN_EMPTY_BODY = YES;
				CLANG_WARN_ENUM_CONVERSION = YES;
				CLANG_WARN_INFINITE_RECURSION = YES;
				CLANG_WARN_INT_CONVERSION = YES;
				CLANG_WARN_NON_LITERAL_NULL_CONVERSION = YES;
				CLANG_WARN_OBJC_IMPLICIT_RETAIN_SELF = YES;
				CLANG_WARN_OBJC_LITERAL_CONVERSION = YES;
				CLANG_WARN_OBJC_ROOT_CLASS = YES_ERROR;
				CLANG_WARN_QUOTED_INCLUDE_IN_FRAMEWORK_HEADER = YES;
				CLANG_WARN_RANGE_LOOP_ANALYSIS = YES;
				CLANG_WARN_STRICT_PROTOTYPES = YES;
				CLANG_WARN_SUSPICIOUS_MOVE = YES;
				CLANG_WARN_UNGUARDED_AVAILABILITY = YES_AGGRESSIVE;
				CLANG_WARN_UNREACHABLE_CODE = YES;
				CLANG_WARN__DUPLICATE_METHOD_MATCH = YES;
				COPY_PHASE_STRIP = NO;
				CURRENT_PROJECT_VERSION = 1;
				DEBUG_INFORMATION_FORMAT = "dwarf-with-dsym";
				DEVELOPMENT_TEAM = 7J4U792NQT;
				ENABLE_BITCODE = NO;
				ENABLE_NS_ASSERTIONS = NO;
				ENABLE_STRICT_OBJC_MSGSEND = YES;
				GCC_C_LANGUAGE_STANDARD = gnu11;
				GCC_NO_COMMON_BLOCKS = YES;
				GCC_WARN_64_TO_32_BIT_CONVERSION = YES;
				GCC_WARN_ABOUT_RETURN_TYPE = YES_ERROR;
				GCC_WARN_UNDECLARED_SELECTOR = YES;
				GCC_WARN_UNINITIALIZED_AUTOS = YES_AGGRESSIVE;
				GCC_WARN_UNUSED_FUNCTION = YES;
				GCC_WARN_UNUSED_VARIABLE = YES;
				IPHONEOS_DEPLOYMENT_TARGET = 16.0;
				MACOSX_DEPLOYMENT_TARGET = 13.0;
				MARKETING_VERSION = 1.0.9;
				MTL_ENABLE_DEBUG_INFO = NO;
				MTL_FAST_MATH = YES;
				PRODUCT_NAME = "$(TARGET_NAME)";
				SDKROOT = iphoneos;
				SWIFT_COMPILATION_MODE = wholemodule;
				SWIFT_OPTIMIZATION_LEVEL = "-O";
				SWIFT_VERSION = 5.0;
			};
			name = Release;
		};
		7B3CFB954614306BF6CFFE97 /* Debug */ = {
			isa = XCBuildConfiguration;
			buildSettings = {
				ALWAYS_SEARCH_USER_PATHS = NO;
				APP_GROUP_IDENTIFIER = "group.$(BASE_APP_GROUP_IDENTIFIER)";
				BASE_APP_GROUP_IDENTIFIER = io.element;
				BASE_BUNDLE_IDENTIFIER = io.element.elementx;
				CLANG_ANALYZER_LOCALIZABILITY_NONLOCALIZED = YES;
				CLANG_ANALYZER_NONNULL = YES;
				CLANG_ANALYZER_NUMBER_OBJECT_CONVERSION = YES_AGGRESSIVE;
				CLANG_CXX_LANGUAGE_STANDARD = "gnu++14";
				CLANG_CXX_LIBRARY = "libc++";
				CLANG_ENABLE_MODULES = YES;
				CLANG_ENABLE_OBJC_ARC = YES;
				CLANG_ENABLE_OBJC_WEAK = YES;
				CLANG_WARN_BLOCK_CAPTURE_AUTORELEASING = YES;
				CLANG_WARN_BOOL_CONVERSION = YES;
				CLANG_WARN_COMMA = YES;
				CLANG_WARN_CONSTANT_CONVERSION = YES;
				CLANG_WARN_DEPRECATED_OBJC_IMPLEMENTATIONS = YES;
				CLANG_WARN_DIRECT_OBJC_ISA_USAGE = YES_ERROR;
				CLANG_WARN_DOCUMENTATION_COMMENTS = YES;
				CLANG_WARN_EMPTY_BODY = YES;
				CLANG_WARN_ENUM_CONVERSION = YES;
				CLANG_WARN_INFINITE_RECURSION = YES;
				CLANG_WARN_INT_CONVERSION = YES;
				CLANG_WARN_NON_LITERAL_NULL_CONVERSION = YES;
				CLANG_WARN_OBJC_IMPLICIT_RETAIN_SELF = YES;
				CLANG_WARN_OBJC_LITERAL_CONVERSION = YES;
				CLANG_WARN_OBJC_ROOT_CLASS = YES_ERROR;
				CLANG_WARN_QUOTED_INCLUDE_IN_FRAMEWORK_HEADER = YES;
				CLANG_WARN_RANGE_LOOP_ANALYSIS = YES;
				CLANG_WARN_STRICT_PROTOTYPES = YES;
				CLANG_WARN_SUSPICIOUS_MOVE = YES;
				CLANG_WARN_UNGUARDED_AVAILABILITY = YES_AGGRESSIVE;
				CLANG_WARN_UNREACHABLE_CODE = YES;
				CLANG_WARN__DUPLICATE_METHOD_MATCH = YES;
				COPY_PHASE_STRIP = NO;
				CURRENT_PROJECT_VERSION = 1;
				DEBUG_INFORMATION_FORMAT = dwarf;
				DEVELOPMENT_TEAM = 7J4U792NQT;
				ENABLE_BITCODE = NO;
				ENABLE_STRICT_OBJC_MSGSEND = YES;
				ENABLE_TESTABILITY = YES;
				GCC_C_LANGUAGE_STANDARD = gnu11;
				GCC_DYNAMIC_NO_PIC = NO;
				GCC_NO_COMMON_BLOCKS = YES;
				GCC_OPTIMIZATION_LEVEL = 0;
				GCC_PREPROCESSOR_DEFINITIONS = (
					"$(inherited)",
					"DEBUG=1",
				);
				GCC_WARN_64_TO_32_BIT_CONVERSION = YES;
				GCC_WARN_ABOUT_RETURN_TYPE = YES_ERROR;
				GCC_WARN_UNDECLARED_SELECTOR = YES;
				GCC_WARN_UNINITIALIZED_AUTOS = YES_AGGRESSIVE;
				GCC_WARN_UNUSED_FUNCTION = YES;
				GCC_WARN_UNUSED_VARIABLE = YES;
				IPHONEOS_DEPLOYMENT_TARGET = 16.0;
				MACOSX_DEPLOYMENT_TARGET = 13.0;
				MARKETING_VERSION = 1.0.9;
				MTL_ENABLE_DEBUG_INFO = INCLUDE_SOURCE;
				MTL_FAST_MATH = YES;
				ONLY_ACTIVE_ARCH = YES;
				PRODUCT_NAME = "$(TARGET_NAME)";
				SDKROOT = iphoneos;
				SWIFT_ACTIVE_COMPILATION_CONDITIONS = DEBUG;
				SWIFT_OPTIMIZATION_LEVEL = "-Onone";
				SWIFT_VERSION = 5.0;
			};
			name = Debug;
		};
		86C938520E216F41879961DF /* Release */ = {
			isa = XCBuildConfiguration;
			buildSettings = {
				BUNDLE_LOADER = "$(TEST_HOST)";
				INFOPLIST_FILE = UnitTests/SupportingFiles/Info.plist;
				LD_RUNPATH_SEARCH_PATHS = (
					"$(inherited)",
					"@executable_path/Frameworks",
					"@loader_path/Frameworks",
				);
				PRODUCT_BUNDLE_IDENTIFIER = "${BASE_BUNDLE_IDENTIFIER}.unit.tests";
				PRODUCT_NAME = UnitTests;
				SDKROOT = iphoneos;
				TARGETED_DEVICE_FAMILY = "1,2";
				TEST_HOST = "$(BUILT_PRODUCTS_DIR)/ElementX.app/ElementX";
			};
			name = Release;
		};
		933B10FDD7A1E378AB35B76E /* Debug */ = {
			isa = XCBuildConfiguration;
			buildSettings = {
				BUNDLE_LOADER = "$(TEST_HOST)";
				INFOPLIST_FILE = UITests/SupportingFiles/Info.plist;
				LD_RUNPATH_SEARCH_PATHS = (
					"$(inherited)",
					"@executable_path/Frameworks",
					"@loader_path/Frameworks",
				);
				PRODUCT_BUNDLE_IDENTIFIER = "${BASE_BUNDLE_IDENTIFIER}.ui.tests";
				PRODUCT_NAME = UITests;
				SDKROOT = iphoneos;
				TARGETED_DEVICE_FAMILY = "1,2";
				TEST_TARGET_NAME = ElementX;
			};
			name = Debug;
		};
		A1ACA222659F60BAAFB9976B /* Release */ = {
			isa = XCBuildConfiguration;
			buildSettings = {
				BUNDLE_LOADER = "$(TEST_HOST)";
				INFOPLIST_FILE = UITests/SupportingFiles/Info.plist;
				LD_RUNPATH_SEARCH_PATHS = (
					"$(inherited)",
					"@executable_path/Frameworks",
					"@loader_path/Frameworks",
				);
				PRODUCT_BUNDLE_IDENTIFIER = "${BASE_BUNDLE_IDENTIFIER}.ui.tests";
				PRODUCT_NAME = UITests;
				SDKROOT = iphoneos;
				TARGETED_DEVICE_FAMILY = "1,2";
				TEST_TARGET_NAME = ElementX;
			};
			name = Release;
		};
		A46EFA0820A3F5A3A0C74CFE /* Debug */ = {
			isa = XCBuildConfiguration;
			buildSettings = {
				CODE_SIGN_ENTITLEMENTS = NSE/SupportingFiles/NSE.entitlements;
				CURRENT_PROJECT_VERSION = "$(CURRENT_PROJECT_VERSION)";
				DEVELOPMENT_TEAM = "$(DEVELOPMENT_TEAM)";
				INFOPLIST_FILE = NSE/SupportingFiles/Info.plist;
				LD_RUNPATH_SEARCH_PATHS = (
					"$(inherited)",
					"@executable_path/Frameworks",
					"@executable_path/../../Frameworks",
				);
				MARKETING_VERSION = "$(MARKETING_VERSION)";
				PRODUCT_BUNDLE_IDENTIFIER = "${BASE_BUNDLE_IDENTIFIER}.nse";
				PRODUCT_NAME = NSE;
				SDKROOT = iphoneos;
				SWIFT_OBJC_INTERFACE_HEADER_NAME = "GeneratedInterface-Swift.h";
				TARGETED_DEVICE_FAMILY = "1,2";
			};
			name = Debug;
		};
		AAE81BF8DCDB30B237B10C3E /* Debug */ = {
			isa = XCBuildConfiguration;
			buildSettings = {
				BUNDLE_LOADER = "$(TEST_HOST)";
				INFOPLIST_FILE = IntegrationTests/SupportingFiles/Info.plist;
				LD_RUNPATH_SEARCH_PATHS = (
					"$(inherited)",
					"@executable_path/Frameworks",
					"@loader_path/Frameworks",
				);
				PRODUCT_BUNDLE_IDENTIFIER = "${BASE_BUNDLE_IDENTIFIER}.integration.tests";
				PRODUCT_NAME = IntegrationTests;
				SDKROOT = iphoneos;
				TARGETED_DEVICE_FAMILY = "1,2";
				TEST_TARGET_NAME = ElementX;
			};
			name = Debug;
		};
		F0A74453D306F668178A859E /* Release */ = {
			isa = XCBuildConfiguration;
			buildSettings = {
				BUNDLE_LOADER = "$(TEST_HOST)";
				INFOPLIST_FILE = IntegrationTests/SupportingFiles/Info.plist;
				LD_RUNPATH_SEARCH_PATHS = (
					"$(inherited)",
					"@executable_path/Frameworks",
					"@loader_path/Frameworks",
				);
				PRODUCT_BUNDLE_IDENTIFIER = "${BASE_BUNDLE_IDENTIFIER}.integration.tests";
				PRODUCT_NAME = IntegrationTests;
				SDKROOT = iphoneos;
				TARGETED_DEVICE_FAMILY = "1,2";
				TEST_TARGET_NAME = ElementX;
			};
			name = Release;
		};
/* End XCBuildConfiguration section */

/* Begin XCConfigurationList section */
		79663128986C62EFAC289176 /* Build configuration list for PBXNativeTarget "UnitTests" */ = {
			isa = XCConfigurationList;
			buildConfigurations = (
				6EE786F14472D5CCF8DD0980 /* Debug */,
				86C938520E216F41879961DF /* Release */,
			);
			defaultConfigurationIsVisible = 0;
			defaultConfigurationName = Debug;
		};
		7AE41FCCF9D1352E2770D1F9 /* Build configuration list for PBXProject "ElementX" */ = {
			isa = XCConfigurationList;
			buildConfigurations = (
				7B3CFB954614306BF6CFFE97 /* Debug */,
				7A90A3EBE1ABAB9EAE0952F0 /* Release */,
			);
			defaultConfigurationIsVisible = 0;
			defaultConfigurationName = Debug;
		};
		B15427F8699AD5A5FC75C17E /* Build configuration list for PBXNativeTarget "ElementX" */ = {
			isa = XCConfigurationList;
			buildConfigurations = (
				6897D5BC19A2EA6ABD57DE7E /* Debug */,
				62E1B7866DF0ED442C39A83B /* Release */,
			);
			defaultConfigurationIsVisible = 0;
			defaultConfigurationName = Debug;
		};
		B7DCEF0CC298791B0EC4CA84 /* Build configuration list for PBXNativeTarget "IntegrationTests" */ = {
			isa = XCConfigurationList;
			buildConfigurations = (
				AAE81BF8DCDB30B237B10C3E /* Debug */,
				F0A74453D306F668178A859E /* Release */,
			);
			defaultConfigurationIsVisible = 0;
			defaultConfigurationName = Debug;
		};
		CBD61DB8FBC472BAA66A0CBD /* Build configuration list for PBXNativeTarget "NSE" */ = {
			isa = XCConfigurationList;
			buildConfigurations = (
				A46EFA0820A3F5A3A0C74CFE /* Debug */,
				4CB921EC997F763064B8E436 /* Release */,
			);
			defaultConfigurationIsVisible = 0;
			defaultConfigurationName = Debug;
		};
		F1B67CF63C1231AEB14D70E6 /* Build configuration list for PBXNativeTarget "UITests" */ = {
			isa = XCConfigurationList;
			buildConfigurations = (
				933B10FDD7A1E378AB35B76E /* Debug */,
				A1ACA222659F60BAAFB9976B /* Release */,
			);
			defaultConfigurationIsVisible = 0;
			defaultConfigurationName = Debug;
		};
/* End XCConfigurationList section */

/* Begin XCRemoteSwiftPackageReference section */
		25B4484A6A20B9F1705DEEDA /* XCRemoteSwiftPackageReference "SwiftyBeaver" */ = {
			isa = XCRemoteSwiftPackageReference;
			repositoryURL = "https://github.com/SwiftyBeaver/SwiftyBeaver";
			requirement = {
				kind = upToNextMajorVersion;
				minimumVersion = 1.9.5;
			};
		};
		4CE94127E27181B8B72188F0 /* XCRemoteSwiftPackageReference "AppAuth-iOS" */ = {
			isa = XCRemoteSwiftPackageReference;
			repositoryURL = "https://github.com/openid/AppAuth-iOS";
			requirement = {
				kind = upToNextMajorVersion;
				minimumVersion = 1.5.0;
			};
		};
		61916C63E3F5BD900F08DA0C /* XCRemoteSwiftPackageReference "KeychainAccess" */ = {
			isa = XCRemoteSwiftPackageReference;
			repositoryURL = "https://github.com/kishikawakatsumi/KeychainAccess";
			requirement = {
				kind = upToNextMajorVersion;
				minimumVersion = 4.2.2;
			};
		};
		6582B5AF3F104B0F7E031E7D /* XCRemoteSwiftPackageReference "SwiftState" */ = {
			isa = XCRemoteSwiftPackageReference;
			repositoryURL = "https://github.com/ReactKit/SwiftState";
			requirement = {
				kind = upToNextMajorVersion;
				minimumVersion = 6.0.0;
			};
		};
		701C7BEF8F70F7A83E852DCC /* XCRemoteSwiftPackageReference "GZIP" */ = {
			isa = XCRemoteSwiftPackageReference;
			repositoryURL = "https://github.com/nicklockwood/GZIP";
			requirement = {
				kind = upToNextMajorVersion;
				minimumVersion = 1.3.0;
			};
		};
		80B898A3AD2AC63F3ABFC218 /* XCRemoteSwiftPackageReference "matrix-rust-components-swift" */ = {
			isa = XCRemoteSwiftPackageReference;
			repositoryURL = "https://github.com/matrix-org/matrix-rust-components-swift";
			requirement = {
				kind = exactVersion;
				version = "0.0.9-demo";
			};
		};
		96495DD8554E2F39D3954354 /* XCRemoteSwiftPackageReference "posthog-ios" */ = {
			isa = XCRemoteSwiftPackageReference;
			repositoryURL = "https://github.com/PostHog/posthog-ios";
			requirement = {
				kind = upToNextMajorVersion;
				minimumVersion = 1.4.4;
			};
		};
		9A472EE0218FE7DCF5283429 /* XCRemoteSwiftPackageReference "SwiftUI-Introspect" */ = {
			isa = XCRemoteSwiftPackageReference;
			repositoryURL = "https://github.com/siteline/SwiftUI-Introspect";
			requirement = {
				kind = upToNextMajorVersion;
				minimumVersion = 0.1.4;
			};
		};
		A08925A9D5E3770DEB9D8509 /* XCRemoteSwiftPackageReference "sentry-cocoa" */ = {
			isa = XCRemoteSwiftPackageReference;
			repositoryURL = "https://github.com/getsentry/sentry-cocoa";
			requirement = {
				kind = upToNextMajorVersion;
				minimumVersion = 7.15.0;
			};
		};
		AC3475112CA40C2C6E78D1EB /* XCRemoteSwiftPackageReference "matrix-analytics-events" */ = {
			isa = XCRemoteSwiftPackageReference;
			repositoryURL = "https://github.com/matrix-org/matrix-analytics-events";
			requirement = {
				branch = main;
				kind = branch;
			};
		};
		C13F55E4518415CB4C278E73 /* XCRemoteSwiftPackageReference "DTCoreText" */ = {
			isa = XCRemoteSwiftPackageReference;
			repositoryURL = "https://github.com/Cocoanetics/DTCoreText";
			requirement = {
				kind = upToNextMajorVersion;
				minimumVersion = 1.6.26;
			};
		};
		D283517192CAC3E2E6920765 /* XCRemoteSwiftPackageReference "Kingfisher" */ = {
			isa = XCRemoteSwiftPackageReference;
			repositoryURL = "https://github.com/onevcat/Kingfisher";
			requirement = {
				kind = upToNextMajorVersion;
				minimumVersion = 7.2.0;
			};
		};
		D5F7D47BBAAE0CF1DDEB3034 /* XCRemoteSwiftPackageReference "DeviceKit" */ = {
			isa = XCRemoteSwiftPackageReference;
			repositoryURL = "https://github.com/devicekit/DeviceKit";
			requirement = {
				kind = upToNextMajorVersion;
				minimumVersion = 4.7.0;
			};
		};
		E9C4F3A12AA1F65C13A8C8EB /* XCRemoteSwiftPackageReference "swift-snapshot-testing" */ = {
			isa = XCRemoteSwiftPackageReference;
			repositoryURL = "https://github.com/pointfreeco/swift-snapshot-testing";
			requirement = {
				kind = upToNextMajorVersion;
				minimumVersion = 1.10.0;
			};
		};
/* End XCRemoteSwiftPackageReference section */

/* Begin XCSwiftPackageProductDependency section */
		020597E28A4BC8E1BE8EDF6E /* KeychainAccess */ = {
			isa = XCSwiftPackageProductDependency;
			package = 61916C63E3F5BD900F08DA0C /* XCRemoteSwiftPackageReference "KeychainAccess" */;
			productName = KeychainAccess;
		};
		0DD568A494247444A4B56031 /* Kingfisher */ = {
			isa = XCSwiftPackageProductDependency;
			package = D283517192CAC3E2E6920765 /* XCRemoteSwiftPackageReference "Kingfisher" */;
			productName = Kingfisher;
		};
		19CD5B074D7DD44AF4C58BB6 /* SwiftState */ = {
			isa = XCSwiftPackageProductDependency;
			package = 6582B5AF3F104B0F7E031E7D /* XCRemoteSwiftPackageReference "SwiftState" */;
			productName = SwiftState;
		};
		1BCD21310B997A6837B854D6 /* GZIP */ = {
			isa = XCSwiftPackageProductDependency;
			package = 701C7BEF8F70F7A83E852DCC /* XCRemoteSwiftPackageReference "GZIP" */;
			productName = GZIP;
		};
		21C83087604B154AA30E9A8F /* SnapshotTesting */ = {
			isa = XCSwiftPackageProductDependency;
			package = E9C4F3A12AA1F65C13A8C8EB /* XCRemoteSwiftPackageReference "swift-snapshot-testing" */;
			productName = SnapshotTesting;
		};
		2A3F7BCCB18C15B30CCA39A9 /* AnalyticsEvents */ = {
			isa = XCSwiftPackageProductDependency;
			package = AC3475112CA40C2C6E78D1EB /* XCRemoteSwiftPackageReference "matrix-analytics-events" */;
			productName = AnalyticsEvents;
		};
		2B43F2AF7456567FE37270A7 /* KeychainAccess */ = {
			isa = XCSwiftPackageProductDependency;
			package = 61916C63E3F5BD900F08DA0C /* XCRemoteSwiftPackageReference "KeychainAccess" */;
			productName = KeychainAccess;
		};
		2B788C81F6369D164ADEB917 /* GZIP */ = {
			isa = XCSwiftPackageProductDependency;
			package = 701C7BEF8F70F7A83E852DCC /* XCRemoteSwiftPackageReference "GZIP" */;
			productName = GZIP;
		};
		36B7FC232711031AA2B0D188 /* DTCoreText */ = {
			isa = XCSwiftPackageProductDependency;
			package = C13F55E4518415CB4C278E73 /* XCRemoteSwiftPackageReference "DTCoreText" */;
			productName = DTCoreText;
		};
		3853B78FB8531B83936C5DA6 /* SwiftState */ = {
			isa = XCSwiftPackageProductDependency;
			package = 6582B5AF3F104B0F7E031E7D /* XCRemoteSwiftPackageReference "SwiftState" */;
			productName = SwiftState;
		};
		4003BC24B24C9E63D3304177 /* DeviceKit */ = {
			isa = XCSwiftPackageProductDependency;
			package = D5F7D47BBAAE0CF1DDEB3034 /* XCRemoteSwiftPackageReference "DeviceKit" */;
			productName = DeviceKit;
		};
		4278261E147DB2DE5CFB7FC5 /* PostHog */ = {
			isa = XCSwiftPackageProductDependency;
			package = 96495DD8554E2F39D3954354 /* XCRemoteSwiftPackageReference "posthog-ios" */;
			productName = PostHog;
		};
		4346F63D53A346271577FD9C /* AppAuth */ = {
			isa = XCSwiftPackageProductDependency;
			package = 4CE94127E27181B8B72188F0 /* XCRemoteSwiftPackageReference "AppAuth-iOS" */;
			productName = AppAuth;
		};
		50009897F60FAE7D63EF5E5B /* Kingfisher */ = {
			isa = XCSwiftPackageProductDependency;
			package = D283517192CAC3E2E6920765 /* XCRemoteSwiftPackageReference "Kingfisher" */;
			productName = Kingfisher;
		};
		527578916BD388A09F5A8036 /* DTCoreText */ = {
			isa = XCSwiftPackageProductDependency;
			package = C13F55E4518415CB4C278E73 /* XCRemoteSwiftPackageReference "DTCoreText" */;
			productName = DTCoreText;
		};
		531CE4334AC5CA8DFF6AEB84 /* DTCoreText */ = {
			isa = XCSwiftPackageProductDependency;
			package = C13F55E4518415CB4C278E73 /* XCRemoteSwiftPackageReference "DTCoreText" */;
			productName = DTCoreText;
		};
		6647C55D93508C7CE9D954A5 /* MatrixRustSDK */ = {
			isa = XCSwiftPackageProductDependency;
			package = 80B898A3AD2AC63F3ABFC218 /* XCRemoteSwiftPackageReference "matrix-rust-components-swift" */;
			productName = MatrixRustSDK;
		};
		67E7A6F388D3BF85767609D9 /* Sentry */ = {
			isa = XCSwiftPackageProductDependency;
			package = A08925A9D5E3770DEB9D8509 /* XCRemoteSwiftPackageReference "sentry-cocoa" */;
			productName = Sentry;
		};
		7731767AE437BA3BD2CC14A8 /* Sentry */ = {
			isa = XCSwiftPackageProductDependency;
			package = A08925A9D5E3770DEB9D8509 /* XCRemoteSwiftPackageReference "sentry-cocoa" */;
			productName = Sentry;
		};
		78A5A8DE1E2B09C978C7F3B0 /* KeychainAccess */ = {
			isa = XCSwiftPackageProductDependency;
			package = 61916C63E3F5BD900F08DA0C /* XCRemoteSwiftPackageReference "KeychainAccess" */;
			productName = KeychainAccess;
		};
		800631D7250B7F93195035F1 /* KeychainAccess */ = {
			isa = XCSwiftPackageProductDependency;
			package = 61916C63E3F5BD900F08DA0C /* XCRemoteSwiftPackageReference "KeychainAccess" */;
			productName = KeychainAccess;
		};
		886A0A498FA01E8EDD451D05 /* Sentry */ = {
			isa = XCSwiftPackageProductDependency;
			package = A08925A9D5E3770DEB9D8509 /* XCRemoteSwiftPackageReference "sentry-cocoa" */;
			productName = Sentry;
		};
		940C605265DD82DA0C655E23 /* Kingfisher */ = {
			isa = XCSwiftPackageProductDependency;
			package = D283517192CAC3E2E6920765 /* XCRemoteSwiftPackageReference "Kingfisher" */;
			productName = Kingfisher;
		};
		9573B94B1C86C6DF751AF3FD /* SwiftState */ = {
			isa = XCSwiftPackageProductDependency;
			package = 6582B5AF3F104B0F7E031E7D /* XCRemoteSwiftPackageReference "SwiftState" */;
			productName = SwiftState;
		};
		997C7385E1A07E061D7E2100 /* GZIP */ = {
			isa = XCSwiftPackageProductDependency;
			package = 701C7BEF8F70F7A83E852DCC /* XCRemoteSwiftPackageReference "GZIP" */;
			productName = GZIP;
		};
		A5A56C4F47C368EBE5C5E870 /* DesignKit */ = {
			isa = XCSwiftPackageProductDependency;
			productName = DesignKit;
		};
		A678E40E917620059695F067 /* MatrixRustSDK */ = {
			isa = XCSwiftPackageProductDependency;
			package = 80B898A3AD2AC63F3ABFC218 /* XCRemoteSwiftPackageReference "matrix-rust-components-swift" */;
			productName = MatrixRustSDK;
		};
		A7CA6F33C553805035C3B114 /* DeviceKit */ = {
			isa = XCSwiftPackageProductDependency;
			package = D5F7D47BBAAE0CF1DDEB3034 /* XCRemoteSwiftPackageReference "DeviceKit" */;
			productName = DeviceKit;
		};
		A981A4CA233FB5C13B9CA690 /* SwiftyBeaver */ = {
			isa = XCSwiftPackageProductDependency;
			package = 25B4484A6A20B9F1705DEEDA /* XCRemoteSwiftPackageReference "SwiftyBeaver" */;
			productName = SwiftyBeaver;
		};
		AA4E1BEB4E9BC2467006E12B /* AppAuth */ = {
			isa = XCSwiftPackageProductDependency;
			package = 4CE94127E27181B8B72188F0 /* XCRemoteSwiftPackageReference "AppAuth-iOS" */;
			productName = AppAuth;
		};
		AC5D19D7A65EB05A9704FB44 /* SwiftyBeaver */ = {
			isa = XCSwiftPackageProductDependency;
			package = 25B4484A6A20B9F1705DEEDA /* XCRemoteSwiftPackageReference "SwiftyBeaver" */;
			productName = SwiftyBeaver;
		};
		AD2AC190E55B2BD4D0F1D4A7 /* SwiftyBeaver */ = {
			isa = XCSwiftPackageProductDependency;
			package = 25B4484A6A20B9F1705DEEDA /* XCRemoteSwiftPackageReference "SwiftyBeaver" */;
			productName = SwiftyBeaver;
		};
		B1E8B697DF78FE7F61FC6CA4 /* MatrixRustSDK */ = {
			isa = XCSwiftPackageProductDependency;
			package = 80B898A3AD2AC63F3ABFC218 /* XCRemoteSwiftPackageReference "matrix-rust-components-swift" */;
			productName = MatrixRustSDK;
		};
		BC01130651CB23340B899032 /* DeviceKit */ = {
			isa = XCSwiftPackageProductDependency;
			package = D5F7D47BBAAE0CF1DDEB3034 /* XCRemoteSwiftPackageReference "DeviceKit" */;
			productName = DeviceKit;
		};
		C2C69B8BA5A9702E7A8BC08F /* MatrixRustSDK */ = {
			isa = XCSwiftPackageProductDependency;
			package = 80B898A3AD2AC63F3ABFC218 /* XCRemoteSwiftPackageReference "matrix-rust-components-swift" */;
			productName = MatrixRustSDK;
		};
		CCE5BF78B125320CBF3BB834 /* PostHog */ = {
			isa = XCSwiftPackageProductDependency;
			package = 96495DD8554E2F39D3954354 /* XCRemoteSwiftPackageReference "posthog-ios" */;
			productName = PostHog;
		};
		D661CAB418C075A94306A792 /* AnalyticsEvents */ = {
			isa = XCSwiftPackageProductDependency;
			package = AC3475112CA40C2C6E78D1EB /* XCRemoteSwiftPackageReference "matrix-analytics-events" */;
			productName = AnalyticsEvents;
		};
		DE8DC9B3FBA402117DC4C49F /* Kingfisher */ = {
			isa = XCSwiftPackageProductDependency;
			package = D283517192CAC3E2E6920765 /* XCRemoteSwiftPackageReference "Kingfisher" */;
			productName = Kingfisher;
		};
		FD43A50D9B75C9D6D30F006B /* SwiftyBeaver */ = {
			isa = XCSwiftPackageProductDependency;
			package = 25B4484A6A20B9F1705DEEDA /* XCRemoteSwiftPackageReference "SwiftyBeaver" */;
			productName = SwiftyBeaver;
		};
/* End XCSwiftPackageProductDependency section */
	};
	rootObject = AC22997D58D612146053154D /* Project object */;
}<|MERGE_RESOLUTION|>--- conflicted
+++ resolved
@@ -145,11 +145,7 @@
 		4E945AD6862C403F74E57755 /* RoomTimelineItemFactory.swift in Sources */ = {isa = PBXBuildFile; fileRef = 105B2A8426404EF66F00CFDB /* RoomTimelineItemFactory.swift */; };
 		4FC1EFE4968A259CBBACFAFB /* RoomProxy.swift in Sources */ = {isa = PBXBuildFile; fileRef = A65F140F9FE5E8D4DAEFF354 /* RoomProxy.swift */; };
 		4FF90E2242DBD596E1ED2E27 /* AppCoordinatorStateMachine.swift in Sources */ = {isa = PBXBuildFile; fileRef = 077D7C3BE199B6E5DDEC07EC /* AppCoordinatorStateMachine.swift */; };
-<<<<<<< HEAD
-		500CB65ED116B81DA52FDAEE /* TimelineView.swift in Sources */ = {isa = PBXBuildFile; fileRef = 874A1842477895F199567BD7 /* TimelineView.swift */; };
 		501304F26B52DF7024011B6C /* EmojiMartJSONLoaderTests.swift in Sources */ = {isa = PBXBuildFile; fileRef = 9BF9E3E6A23180EC05F06460 /* EmojiMartJSONLoaderTests.swift */; };
-=======
->>>>>>> 3c893ba3
 		50C90117FE25390BFBD40173 /* RustTracing.swift in Sources */ = {isa = PBXBuildFile; fileRef = 542D4F49FABA056DEEEB3400 /* RustTracing.swift */; };
 		518C93DC6516D3D018DE065F /* UNNotificationRequest.swift in Sources */ = {isa = PBXBuildFile; fileRef = 49E751D7EDB6043238111D90 /* UNNotificationRequest.swift */; };
 		51DB67C5B5BC68B0A6FF54D4 /* MockRoomProxy.swift in Sources */ = {isa = PBXBuildFile; fileRef = 3ACBDC1D28EFB7789EB467E0 /* MockRoomProxy.swift */; };
@@ -198,7 +194,7 @@
 		67D6E0700A9C1E676F6231F8 /* Kingfisher in Frameworks */ = {isa = PBXBuildFile; productRef = 940C605265DD82DA0C655E23 /* Kingfisher */; };
 		67E391A2E00709FB41903B36 /* MockMediaProvider.swift in Sources */ = {isa = PBXBuildFile; fileRef = 6920A4869821BF72FFC58842 /* MockMediaProvider.swift */; };
 		6832733838C57A7D3FE8FEB5 /* DTCoreText in Frameworks */ = {isa = PBXBuildFile; productRef = 36B7FC232711031AA2B0D188 /* DTCoreText */; };
-		68998AE39FDE863ED69711F8 /* TimelineItemEmojiReactionsMenuView.swift in Sources */ = {isa = PBXBuildFile; fileRef = FA4807E660393F385D673DA2 /* TimelineItemEmojiReactionsMenuView.swift */; };
+		68998AE39FDE863ED69711F8 /* TimelineItemReactionsMenuView.swift in Sources */ = {isa = PBXBuildFile; fileRef = FA4807E660393F385D673DA2 /* TimelineItemReactionsMenuView.swift */; };
 		68AC3C84E2B438036B174E30 /* EmoteRoomTimelineView.swift in Sources */ = {isa = PBXBuildFile; fileRef = 471EB7D96AFEA8D787659686 /* EmoteRoomTimelineView.swift */; };
 		690ED5315B401238A3249DCB /* README.md in Resources */ = {isa = PBXBuildFile; fileRef = 3FDFF4C1153D263BAB93C1F3 /* README.md */; };
 		69BCBB4FB2DC3D61A28D3FD8 /* TimelineStyle.swift in Sources */ = {isa = PBXBuildFile; fileRef = 8DC2C9E0E15C79BBDA80F0A2 /* TimelineStyle.swift */; };
@@ -994,7 +990,7 @@
 		F77C060C2ACC4CB7336A29E7 /* EmoteRoomTimelineItem.swift */ = {isa = PBXFileReference; lastKnownFileType = sourcecode.swift; path = EmoteRoomTimelineItem.swift; sourceTree = "<group>"; };
 		F9E785D5137510481733A3E8 /* TextRoomTimelineView.swift */ = {isa = PBXFileReference; lastKnownFileType = sourcecode.swift; path = TextRoomTimelineView.swift; sourceTree = "<group>"; };
 		FA154570F693D93513E584C1 /* RoomMessageFactory.swift */ = {isa = PBXFileReference; lastKnownFileType = sourcecode.swift; path = RoomMessageFactory.swift; sourceTree = "<group>"; };
-		FA4807E660393F385D673DA2 /* TimelineItemEmojiReactionsMenuView.swift */ = {isa = PBXFileReference; lastKnownFileType = sourcecode.swift; path = TimelineItemEmojiReactionsMenuView.swift; sourceTree = "<group>"; };
+		FA4807E660393F385D673DA2 /* TimelineItemReactionsMenuView.swift */ = {isa = PBXFileReference; lastKnownFileType = sourcecode.swift; path = TimelineItemReactionsMenuView.swift; sourceTree = "<group>"; };
 		FAB10E673916D2B8D21FD197 /* TemplateModels.swift */ = {isa = PBXFileReference; lastKnownFileType = sourcecode.swift; path = TemplateModels.swift; sourceTree = "<group>"; };
 		FBC776F301D374A3298C69DA /* AppCoordinatorProtocol.swift */ = {isa = PBXFileReference; lastKnownFileType = sourcecode.swift; path = AppCoordinatorProtocol.swift; sourceTree = "<group>"; };
 		FC3D31C2DA6910AA0079678A /* MediaProxyProtocol.swift */ = {isa = PBXFileReference; lastKnownFileType = sourcecode.swift; path = MediaProxyProtocol.swift; sourceTree = "<group>"; };
@@ -2101,7 +2097,7 @@
 			isa = PBXGroup;
 			children = (
 				D5AC06FC11B6638F7BF1670E /* TimelineDeliveryStatusView.swift */,
-				FA4807E660393F385D673DA2 /* TimelineItemEmojiReactionsMenuView.swift */,
+				FA4807E660393F385D673DA2 /* TimelineItemReactionsMenuView.swift */,
 				351E89CE2ED9B73C5CC47955 /* TimelineReactionsView.swift */,
 			);
 			path = Supplementary;
@@ -2256,7 +2252,6 @@
 			path = Background;
 			sourceTree = "<group>";
 		};
-<<<<<<< HEAD
 		F5A65D1D3B83593598DC278D /* EmojiPickerScreen */ = {
 			isa = PBXGroup;
 			children = (
@@ -2276,8 +2271,6 @@
 			path = Folder;
 			sourceTree = "<group>";
 		};
-=======
->>>>>>> 3c893ba3
 		FCDF06BDB123505F0334B4F9 /* Timeline */ = {
 			isa = PBXGroup;
 			children = (
@@ -3021,11 +3014,7 @@
 				5D2AF8C0DF872E7985F8FE54 /* TimelineDeliveryStatusView.swift in Sources */,
 				157E5FDDF419C0B2CA7E2C28 /* TimelineItemBubbledStylerView.swift in Sources */,
 				01CB8ACFA5E143E89C168CA8 /* TimelineItemContextMenu.swift in Sources */,
-<<<<<<< HEAD
-				68998AE39FDE863ED69711F8 /* TimelineItemEmojiReactionsMenuView.swift in Sources */,
-				4D970CB606276717B43E2332 /* TimelineItemList.swift in Sources */,
-=======
->>>>>>> 3c893ba3
+				68998AE39FDE863ED69711F8 /* TimelineItemReactionsMenuView.swift in Sources */,
 				F508683B76EF7B23BB2CBD6D /* TimelineItemPlainStylerView.swift in Sources */,
 				440123E29E2F9B001A775BBE /* TimelineItemProxy.swift in Sources */,
 				9B582B3EEFEA615D4A6FBF1A /* TimelineReactionsView.swift in Sources */,
