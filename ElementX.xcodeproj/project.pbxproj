--- conflicted
+++ resolved
@@ -131,7 +131,6 @@
 		EA1E7949533E19C6D862680A /* MediaProvider.swift in Sources */ = {isa = PBXBuildFile; fileRef = 885D8C42DD17625B5261BEFF /* MediaProvider.swift */; };
 		ECC0B6E1280984E700725158 /* Assets.xcassets in Resources */ = {isa = PBXBuildFile; fileRef = ECC0B6DE280984E600725158 /* Assets.xcassets */; };
 		ECC0B6E2280984E700725158 /* AppIcon.pdf in Resources */ = {isa = PBXBuildFile; fileRef = ECC0B6DF280984E700725158 /* AppIcon.pdf */; };
-<<<<<<< HEAD
 		ECC0B6E62809874700725158 /* Bundle.swift in Sources */ = {isa = PBXBuildFile; fileRef = ECC0B6E52809874700725158 /* Bundle.swift */; };
 		ECC0B6E82809877D00725158 /* LocaleProvider.swift in Sources */ = {isa = PBXBuildFile; fileRef = ECC0B6E72809877D00725158 /* LocaleProvider.swift */; };
 		ECC0B73628099C4B00725158 /* Element.strings in Resources */ = {isa = PBXBuildFile; fileRef = ECC0B6F028099C4B00725158 /* Element.strings */; };
@@ -139,15 +138,6 @@
 		ECC1B1BB280E05B300F433F6 /* Strings.swift in Sources */ = {isa = PBXBuildFile; fileRef = ECC1B1B9280E05B300F433F6 /* Strings.swift */; };
 		ECC1B1BC280E05B300F433F6 /* Strings+Untranslated.swift in Sources */ = {isa = PBXBuildFile; fileRef = ECC1B1BA280E05B300F433F6 /* Strings+Untranslated.swift */; };
 		ECC1B1BE280E149700F433F6 /* LocalizationTests.swift in Sources */ = {isa = PBXBuildFile; fileRef = ECC1B1BD280E149700F433F6 /* LocalizationTests.swift */; };
-=======
-		ECC0B6E42809866700725158 /* Strings.swift in Sources */ = {isa = PBXBuildFile; fileRef = ECC0B6E32809866700725158 /* Strings.swift */; };
-		ECC0B6E62809874700725158 /* Bundle.swift in Sources */ = {isa = PBXBuildFile; fileRef = ECC0B6E52809874700725158 /* Bundle.swift */; };
-		ECC0B6E82809877D00725158 /* LocaleProvider.swift in Sources */ = {isa = PBXBuildFile; fileRef = ECC0B6E72809877D00725158 /* LocaleProvider.swift */; };
-		ECC0B6EE280987FC00725158 /* NSBundle+MXKLanguage.m in Sources */ = {isa = PBXBuildFile; fileRef = ECC0B6EC280987FC00725158 /* NSBundle+MXKLanguage.m */; };
-		ECC0B73628099C4B00725158 /* Element.strings in Resources */ = {isa = PBXBuildFile; fileRef = ECC0B6F028099C4B00725158 /* Element.strings */; };
-		ECC0B73728099C4B00725158 /* Untranslated.strings in Resources */ = {isa = PBXBuildFile; fileRef = ECC0B6FC28099C4B00725158 /* Untranslated.strings */; };
-		ECC0B73928099DDF00725158 /* UntranslatedStrings.swift in Sources */ = {isa = PBXBuildFile; fileRef = ECC0B73828099DDF00725158 /* UntranslatedStrings.swift */; };
->>>>>>> 26cb1dc6
 		EE8491AD81F47DF3C192497B /* DecorationTimelineItemProtocol.swift in Sources */ = {isa = PBXBuildFile; fileRef = 184CF8C196BE143AE226628D /* DecorationTimelineItemProtocol.swift */; };
 		F03E16ED043C62FED5A07AE0 /* MatrixEntitityRegex.swift in Sources */ = {isa = PBXBuildFile; fileRef = F7B81C8227BBEA95CCE86037 /* MatrixEntitityRegex.swift */; };
 		F56261126E368C831B3DE976 /* NavigationRouterType.swift in Sources */ = {isa = PBXBuildFile; fileRef = 752DEC02D93AFF46BC13313A /* NavigationRouterType.swift */; };
@@ -301,16 +291,8 @@
 		E8FD25EB4DF66625B74E4505 /* LoginScreenViewModel.swift */ = {isa = PBXFileReference; lastKnownFileType = sourcecode.swift; path = LoginScreenViewModel.swift; sourceTree = "<group>"; };
 		ECC0B6DE280984E600725158 /* Assets.xcassets */ = {isa = PBXFileReference; lastKnownFileType = folder.assetcatalog; path = Assets.xcassets; sourceTree = "<group>"; };
 		ECC0B6DF280984E700725158 /* AppIcon.pdf */ = {isa = PBXFileReference; lastKnownFileType = image.pdf; path = AppIcon.pdf; sourceTree = "<group>"; };
-<<<<<<< HEAD
 		ECC0B6E52809874700725158 /* Bundle.swift */ = {isa = PBXFileReference; lastKnownFileType = sourcecode.swift; path = Bundle.swift; sourceTree = "<group>"; };
 		ECC0B6E72809877D00725158 /* LocaleProvider.swift */ = {isa = PBXFileReference; lastKnownFileType = sourcecode.swift; path = LocaleProvider.swift; sourceTree = "<group>"; };
-=======
-		ECC0B6E32809866700725158 /* Strings.swift */ = {isa = PBXFileReference; fileEncoding = 4; lastKnownFileType = sourcecode.swift; path = Strings.swift; sourceTree = "<group>"; };
-		ECC0B6E52809874700725158 /* Bundle.swift */ = {isa = PBXFileReference; lastKnownFileType = sourcecode.swift; path = Bundle.swift; sourceTree = "<group>"; };
-		ECC0B6E72809877D00725158 /* LocaleProvider.swift */ = {isa = PBXFileReference; lastKnownFileType = sourcecode.swift; path = LocaleProvider.swift; sourceTree = "<group>"; };
-		ECC0B6EC280987FC00725158 /* NSBundle+MXKLanguage.m */ = {isa = PBXFileReference; fileEncoding = 4; lastKnownFileType = sourcecode.c.objc; path = "NSBundle+MXKLanguage.m"; sourceTree = "<group>"; };
-		ECC0B6ED280987FC00725158 /* NSBundle+MXKLanguage.h */ = {isa = PBXFileReference; fileEncoding = 4; lastKnownFileType = sourcecode.c.h; path = "NSBundle+MXKLanguage.h"; sourceTree = "<group>"; };
->>>>>>> 26cb1dc6
 		ECC0B6F128099C4B00725158 /* de */ = {isa = PBXFileReference; lastKnownFileType = text.plist.strings; name = de; path = de.lproj/Element.strings; sourceTree = "<group>"; };
 		ECC0B6F228099C4B00725158 /* ar */ = {isa = PBXFileReference; lastKnownFileType = text.plist.strings; name = ar; path = ar.lproj/Element.strings; sourceTree = "<group>"; };
 		ECC0B6F328099C4B00725158 /* el */ = {isa = PBXFileReference; lastKnownFileType = text.plist.strings; name = el; path = el.lproj/Element.strings; sourceTree = "<group>"; };
@@ -379,13 +361,9 @@
 		ECC0B73328099C4B00725158 /* hr */ = {isa = PBXFileReference; lastKnownFileType = text.plist.strings; name = hr; path = hr.lproj/Element.strings; sourceTree = "<group>"; };
 		ECC0B73428099C4B00725158 /* ca */ = {isa = PBXFileReference; lastKnownFileType = text.plist.strings; name = ca; path = ca.lproj/Element.strings; sourceTree = "<group>"; };
 		ECC0B73528099C4B00725158 /* pt-rBR */ = {isa = PBXFileReference; lastKnownFileType = text.plist.strings; name = "pt-rBR"; path = "pt-rBR.lproj/Element.strings"; sourceTree = "<group>"; };
-<<<<<<< HEAD
 		ECC1B1B9280E05B300F433F6 /* Strings.swift */ = {isa = PBXFileReference; fileEncoding = 4; lastKnownFileType = sourcecode.swift; path = Strings.swift; sourceTree = "<group>"; };
 		ECC1B1BA280E05B300F433F6 /* Strings+Untranslated.swift */ = {isa = PBXFileReference; fileEncoding = 4; lastKnownFileType = sourcecode.swift; path = "Strings+Untranslated.swift"; sourceTree = "<group>"; };
 		ECC1B1BD280E149700F433F6 /* LocalizationTests.swift */ = {isa = PBXFileReference; lastKnownFileType = sourcecode.swift; path = LocalizationTests.swift; sourceTree = "<group>"; };
-=======
-		ECC0B73828099DDF00725158 /* UntranslatedStrings.swift */ = {isa = PBXFileReference; fileEncoding = 4; lastKnownFileType = sourcecode.swift; path = UntranslatedStrings.swift; sourceTree = "<group>"; };
->>>>>>> 26cb1dc6
 		ED1D792EB82506A19A72C8DE /* RoomTimelineItemProtocol.swift */ = {isa = PBXFileReference; lastKnownFileType = sourcecode.swift; path = RoomTimelineItemProtocol.swift; sourceTree = "<group>"; };
 		ED659E775C4FCEBC977C6A08 /* ActivityCenter.swift */ = {isa = PBXFileReference; lastKnownFileType = sourcecode.swift; path = ActivityCenter.swift; sourceTree = "<group>"; };
 		EFFA5FD06AAAC4AF544B594E /* AppDelegate.swift */ = {isa = PBXFileReference; lastKnownFileType = sourcecode.swift; path = AppDelegate.swift; sourceTree = "<group>"; };
@@ -480,13 +458,8 @@
 			isa = PBXGroup;
 			children = (
 				71D52BAA5BADB06E5E8C295D /* Assets.swift */,
-<<<<<<< HEAD
 				ECC1B1B9280E05B300F433F6 /* Strings.swift */,
 				ECC1B1BA280E05B300F433F6 /* Strings+Untranslated.swift */,
-=======
-				ECC0B6E32809866700725158 /* Strings.swift */,
-				ECC0B73828099DDF00725158 /* UntranslatedStrings.swift */,
->>>>>>> 26cb1dc6
 			);
 			path = Generated;
 			sourceTree = "<group>";
@@ -808,11 +781,6 @@
 				49EAD710A2C16EFF7C3EA16F /* Benchmark.swift */,
 				E5272BC4A60B6AD7553BACA1 /* BlurHashDecode.swift */,
 				ECC0B6E52809874700725158 /* Bundle.swift */,
-<<<<<<< HEAD
-=======
-				ECC0B6ED280987FC00725158 /* NSBundle+MXKLanguage.h */,
-				ECC0B6EC280987FC00725158 /* NSBundle+MXKLanguage.m */,
->>>>>>> 26cb1dc6
 				ECC0B6E72809877D00725158 /* LocaleProvider.swift */,
 				95CC95CD75B688E946438165 /* Coordinator.swift */,
 				F7B81C8227BBEA95CCE86037 /* MatrixEntitityRegex.swift */,
