--- conflicted
+++ resolved
@@ -1813,7 +1813,6 @@
 			path = View;
 			sourceTree = "<group>";
 		};
-<<<<<<< HEAD
 		7DBC911559934065993A5FF4 /* NotificationManager */ = {
 			isa = PBXGroup;
 			children = (
@@ -1825,7 +1824,8 @@
 				69219A908D7C22E6EE6689AE /* UserNotificationCenterSpy.swift */,
 			);
 			path = NotificationManager;
-=======
+			sourceTree = "<group>";
+		};
 		7B29CA1D663299262BEADF24 /* RoomDetails */ = {
 			isa = PBXGroup;
 			children = (
@@ -1836,7 +1836,6 @@
 				9A67E5629C207A43043FAF20 /* View */,
 			);
 			path = RoomDetails;
->>>>>>> 39fcd3b9
 			sourceTree = "<group>";
 		};
 		8039515BAA53B7C3275AC64A /* Client */ = {
