--- conflicted
+++ resolved
@@ -816,10 +816,7 @@
 		1222DB76B917EB8A55365BA5 /* target.yml */ = {isa = PBXFileReference; lastKnownFileType = text.yaml; path = target.yml; sourceTree = "<group>"; };
 		127A57D053CE8C87B5EFB089 /* Consumable.swift */ = {isa = PBXFileReference; lastKnownFileType = sourcecode.swift; path = Consumable.swift; sourceTree = "<group>"; };
 		127C8472672A5BA09EF1ACF8 /* CurrentValuePublisher.swift */ = {isa = PBXFileReference; lastKnownFileType = sourcecode.swift; path = CurrentValuePublisher.swift; sourceTree = "<group>"; };
-<<<<<<< HEAD
-=======
 		12F1E7F9C2BE8BB751037826 /* WaitlistScreenCoordinator.swift */ = {isa = PBXFileReference; lastKnownFileType = sourcecode.swift; path = WaitlistScreenCoordinator.swift; sourceTree = "<group>"; };
->>>>>>> 02f086cf
 		1304D9191300873EADA52D6E /* IntegrationTests.xctestplan */ = {isa = PBXFileReference; path = IntegrationTests.xctestplan; sourceTree = "<group>"; };
 		130ED565A078F7E0B59D9D25 /* UNTextInputNotificationResponse+Creator.swift */ = {isa = PBXFileReference; lastKnownFileType = sourcecode.swift; path = "UNTextInputNotificationResponse+Creator.swift"; sourceTree = "<group>"; };
 		13802897C7AFA360EA74C0B0 /* en */ = {isa = PBXFileReference; lastKnownFileType = text.plist.stringsdict; name = en; path = en.lproj/Localizable.stringsdict; sourceTree = "<group>"; };
