// !$*UTF8*$!
{
	archiveVersion = 1;
	classes = {
	};
	objectVersion = 54;
	objects = {

/* Begin PBXBuildFile section */
		0033481EE363E4914295F188 /* LocalizationTests.swift in Sources */ = {isa = PBXBuildFile; fileRef = C070FD43DC6BF4E50217965A /* LocalizationTests.swift */; };
		00EA14F62DCEF62CDE4808D6 /* RedactedRoomTimelineItem.swift in Sources */ = {isa = PBXBuildFile; fileRef = 9B577F829C693B8DFB7014FD /* RedactedRoomTimelineItem.swift */; };
		00F3059B1E0CFCA019710C3E /* BugReportModels.swift in Sources */ = {isa = PBXBuildFile; fileRef = B516212D9FE785DDD5E490D1 /* BugReportModels.swift */; };
		01CB8ACFA5E143E89C168CA8 /* TimelineItemContextMenu.swift in Sources */ = {isa = PBXBuildFile; fileRef = B43AF03660F5FD4FFFA7F1CE /* TimelineItemContextMenu.swift */; };
		02D8DF8EB7537EB4E9019DDB /* EventBasedTimelineItemProtocol.swift in Sources */ = {isa = PBXBuildFile; fileRef = 218AB05B4E3889731959C5F1 /* EventBasedTimelineItemProtocol.swift */; };
		03D684A3AE85A23B3DA3B43F /* Image.swift in Sources */ = {isa = PBXBuildFile; fileRef = E26747B3154A5DBC3A7E24A5 /* Image.swift */; };
		04A16B45228F7678A027C079 /* RoomHeaderView.swift in Sources */ = {isa = PBXBuildFile; fileRef = 422724361B6555364C43281E /* RoomHeaderView.swift */; };
		059173B3C77056C406906B6D /* target.yml in Resources */ = {isa = PBXBuildFile; fileRef = D4DA544B2520BFA65D6DB4BB /* target.yml */; };
		05EC896A4B9AF4A56670C0BB /* SessionVerificationUITests.swift in Sources */ = {isa = PBXBuildFile; fileRef = 6D4777F0142E330A75C46FE4 /* SessionVerificationUITests.swift */; };
		0602FA07557F580086782A9E /* UserIndicatorPresentationContext.swift in Sources */ = {isa = PBXBuildFile; fileRef = 6FA072E995316CD18BC29313 /* UserIndicatorPresentationContext.swift */; };
		066A1E9B94723EE9F3038044 /* Strings.swift in Sources */ = {isa = PBXBuildFile; fileRef = 47EBB5D698CE9A25BB553A2D /* Strings.swift */; };
		06E93B2E3B32740B40F47CC5 /* ElementNavigationController.swift in Sources */ = {isa = PBXBuildFile; fileRef = CF4B39D52CAE7D21D276ABEE /* ElementNavigationController.swift */; };
		071A017E415AD378F2961B11 /* URL.swift in Sources */ = {isa = PBXBuildFile; fileRef = 227AC5D71A4CE43512062243 /* URL.swift */; };
		07240B7159A3990C4C2E8FFC /* LoginTests.swift in Sources */ = {isa = PBXBuildFile; fileRef = 2D256FEE2F1AF1E51D39B622 /* LoginTests.swift */; };
		072BA9DBA932374CCA300125 /* MessageComposerTextField.swift in Sources */ = {isa = PBXBuildFile; fileRef = BE6C10032A77AE7DC5AA4C50 /* MessageComposerTextField.swift */; };
		095C0ACFC234E0550A6404C5 /* AppCoordinator.swift in Sources */ = {isa = PBXBuildFile; fileRef = 8FC803282F9268D49F4ABF14 /* AppCoordinator.swift */; };
		09AAF04B27732046C755D914 /* SoftLogoutViewModelTests.swift in Sources */ = {isa = PBXBuildFile; fileRef = 32C5DAA1773F57653BF1C4F9 /* SoftLogoutViewModelTests.swift */; };
		0AE0AB1952F186EB86719B4F /* HomeScreenRoomCell.swift in Sources */ = {isa = PBXBuildFile; fileRef = ED044D00F2176681CC02CD54 /* HomeScreenRoomCell.swift */; };
		0B1F80C2BF7D223159FBA82C /* ImageAnonymizerTests.swift in Sources */ = {isa = PBXBuildFile; fileRef = 6045E825AE900A92D61FEFF0 /* ImageAnonymizerTests.swift */; };
		0BEFE400B4802FE8C9DB39B3 /* FilePreviewViewModel.swift in Sources */ = {isa = PBXBuildFile; fileRef = 62BDF0FF4F59AF6EA858B70B /* FilePreviewViewModel.swift */; };
		0C38C3E771B472E27295339D /* SessionVerificationModels.swift in Sources */ = {isa = PBXBuildFile; fileRef = E4BB9A17AC512A7EF4B106E5 /* SessionVerificationModels.swift */; };
		0C601923A872A87C775B889A /* KeychainControllerProtocol.swift in Sources */ = {isa = PBXBuildFile; fileRef = 3689E6F87850DD65DAA45428 /* KeychainControllerProtocol.swift */; };
		0E8C480700870BB34A2A360F /* AppAuth in Frameworks */ = {isa = PBXBuildFile; productRef = 4346F63D53A346271577FD9C /* AppAuth */; };
		0EA6537A07E2DC882AEA5962 /* Localizable.stringsdict in Resources */ = {isa = PBXBuildFile; fileRef = 187853A7E643995EE49FAD43 /* Localizable.stringsdict */; };
		0ED951768EC443A8728DE1D7 /* TimelineStyle.swift in Sources */ = {isa = PBXBuildFile; fileRef = 8DC2C9E0E15C79BBDA80F0A2 /* TimelineStyle.swift */; };
		0EE5EBA18BA1FE10254BB489 /* UIFont+AttributedStringBuilder.m in Sources */ = {isa = PBXBuildFile; fileRef = E8CA187FE656EE5A3F6C7DE5 /* UIFont+AttributedStringBuilder.m */; };
		0F9E38A75337D0146652ACAB /* BackgroundTaskTests.swift in Sources */ = {isa = PBXBuildFile; fileRef = 6DFCAA239095A116976E32C4 /* BackgroundTaskTests.swift */; };
		10866439ABA58CCDB5D1459D /* UserIndicatorQueue.swift in Sources */ = {isa = PBXBuildFile; fileRef = C91A6BC1A54CDB598EE2A81B /* UserIndicatorQueue.swift */; };
		1151DCC5EC2C6585826545EC /* UserIndicatorPresenterSpy.swift in Sources */ = {isa = PBXBuildFile; fileRef = B695D0D12086158BAD1D9859 /* UserIndicatorPresenterSpy.swift */; };
		1281625B25371BE53D36CB3A /* SeparatorRoomTimelineItem.swift in Sources */ = {isa = PBXBuildFile; fileRef = A1ED7E89865201EE7D53E6DA /* SeparatorRoomTimelineItem.swift */; };
		12F70C493FB69F4D7E9A37EA /* NavigationRouterStore.swift in Sources */ = {isa = PBXBuildFile; fileRef = D29EBCBFEC6FD0941749404D /* NavigationRouterStore.swift */; };
		132D241B09F9044711FD70A5 /* InfoPlist.strings in Resources */ = {isa = PBXBuildFile; fileRef = 91DE43B8815918E590912DDA /* InfoPlist.strings */; };
		13853973A5E24374FCEDE8A3 /* RedactedRoomTimelineView.swift in Sources */ = {isa = PBXBuildFile; fileRef = C8F2A7A4E3F5060F52ACFFB0 /* RedactedRoomTimelineView.swift */; };
		13C77FDF17C4C6627CFFC205 /* RoomTimelineItemFactoryProtocol.swift in Sources */ = {isa = PBXBuildFile; fileRef = 7D25A35764C7B3DB78954AB5 /* RoomTimelineItemFactoryProtocol.swift */; };
		149D1942DC005D0485FB8D93 /* LoggingTests.swift in Sources */ = {isa = PBXBuildFile; fileRef = 3DC1943ADE6A62ED5129D7C8 /* LoggingTests.swift */; };
		152AE2B8650FB23AFD2E28B9 /* MockAuthenticationServiceProxy.swift in Sources */ = {isa = PBXBuildFile; fileRef = 65C2B80DD0BF6F10BB5FA922 /* MockAuthenticationServiceProxy.swift */; };
		1555A7643D85187D4851040C /* TemplateScreen.swift in Sources */ = {isa = PBXBuildFile; fileRef = 4549FCB53F43DB0B278374BC /* TemplateScreen.swift */; };
		157E5FDDF419C0B2CA7E2C28 /* TimelineItemBubbledStylerView.swift in Sources */ = {isa = PBXBuildFile; fileRef = 98A2932515EA11D3DD8A3506 /* TimelineItemBubbledStylerView.swift */; };
		15D1F9C415D9C921643BA82E /* UserIndicatorRequest.swift in Sources */ = {isa = PBXBuildFile; fileRef = 61B73D5E21F524A9BE44448D /* UserIndicatorRequest.swift */; };
		15D867E638BFD0E5E71DB1EF /* List.swift in Sources */ = {isa = PBXBuildFile; fileRef = 2AFEF3AC64B1358083F76B8B /* List.swift */; };
		165A883C29998EC779465068 /* SoftLogoutViewModelProtocol.swift in Sources */ = {isa = PBXBuildFile; fileRef = 6BC38904A9663F7FAFD47457 /* SoftLogoutViewModelProtocol.swift */; };
		1702981A8085BE4FB0EC001B /* Application.swift in Sources */ = {isa = PBXBuildFile; fileRef = D33116993D54FADC0C721C1F /* Application.swift */; };
		172E6E9A612ADCF10A62CF13 /* BugReportServiceProtocol.swift in Sources */ = {isa = PBXBuildFile; fileRef = 9A68BCE6438873D2661D93D0 /* BugReportServiceProtocol.swift */; };
		187E18F21EF4DA244E436E58 /* BugReportViewModelProtocol.swift in Sources */ = {isa = PBXBuildFile; fileRef = 28959C7DB36C7688A01D4045 /* BugReportViewModelProtocol.swift */; };
		191161FE9E0DA89704301F37 /* Untranslated.strings in Resources */ = {isa = PBXBuildFile; fileRef = D2F7194F440375338F8E2487 /* Untranslated.strings */; };
		1950A80CD198BED283DFC2CE /* ClientProxy.swift in Sources */ = {isa = PBXBuildFile; fileRef = 18F2958E6D247AE2516BEEE8 /* ClientProxy.swift */; };
		19839F3526CE8C35AAF241AD /* ServerSelectionViewModelProtocol.swift in Sources */ = {isa = PBXBuildFile; fileRef = 0F52BF30D12BA3BD3D3DBB8F /* ServerSelectionViewModelProtocol.swift */; };
		1A70A2199394B5EC660934A5 /* MatrixRustSDK in Frameworks */ = {isa = PBXBuildFile; productRef = A678E40E917620059695F067 /* MatrixRustSDK */; };
		1AE4AEA0FA8DEF52671832E0 /* RoomTimelineItemProtocol.swift in Sources */ = {isa = PBXBuildFile; fileRef = ED1D792EB82506A19A72C8DE /* RoomTimelineItemProtocol.swift */; };
		1CF18DE71D5D23C61BD88852 /* DebugScreen.swift in Sources */ = {isa = PBXBuildFile; fileRef = 9238D3A3A00F45E841FE4EFF /* DebugScreen.swift */; };
		1E59B77A0B2CE83DCC1B203C /* LoginViewModelTests.swift in Sources */ = {isa = PBXBuildFile; fileRef = A05707BF550D770168A406DB /* LoginViewModelTests.swift */; };
		1F04C63D4FA95948E3F52147 /* FileRoomTimelineView.swift in Sources */ = {isa = PBXBuildFile; fileRef = E51E3D86A84341C3A0CB8A40 /* FileRoomTimelineView.swift */; };
		1F3232BD368DF430AB433907 /* DesignKit in Frameworks */ = {isa = PBXBuildFile; productRef = A5A56C4F47C368EBE5C5E870 /* DesignKit */; };
		1FEC0A4EC6E6DF693C16B32A /* StringTests.swift in Sources */ = {isa = PBXBuildFile; fileRef = 2CEBCB9676FCD1D0F13188DD /* StringTests.swift */; };
		206F0DBAB6AF042CA1FF2C0D /* SettingsViewModelTests.swift in Sources */ = {isa = PBXBuildFile; fileRef = 3D487C1185D658F8B15B8F55 /* SettingsViewModelTests.swift */; };
		214C6B416609E58CCBF6DCEE /* SoftLogoutModels.swift in Sources */ = {isa = PBXBuildFile; fileRef = DC77FC5C4F2000133047AA27 /* SoftLogoutModels.swift */; };
		2276870A19F34B3FFFDA690F /* SoftLogoutCoordinator.swift in Sources */ = {isa = PBXBuildFile; fileRef = 2AEA20A6B4883E60469ACF8F /* SoftLogoutCoordinator.swift */; };
		22DADD537401E79D66132134 /* NavigationRouter.swift in Sources */ = {isa = PBXBuildFile; fileRef = B4173A48FD8542CD4AD3645C /* NavigationRouter.swift */; };
		2352C541AF857241489756FF /* MockRoomSummaryProvider.swift in Sources */ = {isa = PBXBuildFile; fileRef = 8F7D42E66E939B709C1EC390 /* MockRoomSummaryProvider.swift */; };
		237FC70AA257B935F53316BA /* SessionVerificationControllerProxy.swift in Sources */ = {isa = PBXBuildFile; fileRef = C55D7E514F9DE4E3D72FDCAD /* SessionVerificationControllerProxy.swift */; };
		23B2CD5A06B16055BDDD0994 /* ApplicationTests.swift in Sources */ = {isa = PBXBuildFile; fileRef = 44D8C8431416EB8DFEC7E235 /* ApplicationTests.swift */; };
		24906A1E82D0046655958536 /* MessageComposer.swift in Sources */ = {isa = PBXBuildFile; fileRef = E18CF12478983A5EB390FB26 /* MessageComposer.swift */; };
		24BDDD09A90B8BFE3793F3AA /* ClientProxyProtocol.swift in Sources */ = {isa = PBXBuildFile; fileRef = 6033779EB37259F27F938937 /* ClientProxyProtocol.swift */; };
		2797C9D9BA642370F1C85D78 /* Untranslated.stringsdict in Resources */ = {isa = PBXBuildFile; fileRef = F75DF9500D69A3AAF8339E69 /* Untranslated.stringsdict */; };
		27E9263DA75E266690A37EB1 /* PermalinkBuilderTests.swift in Sources */ = {isa = PBXBuildFile; fileRef = 6FB31A32C93D94930B253FBF /* PermalinkBuilderTests.swift */; };
		28410F3DE89C2C44E4F75C92 /* MockBugReportService.swift in Sources */ = {isa = PBXBuildFile; fileRef = F0E7BF8F7BB1021F889C6483 /* MockBugReportService.swift */; };
		290FDB0FFDC2F1DDF660343E /* TestMeasurementParser.swift in Sources */ = {isa = PBXBuildFile; fileRef = 9C4048041C1A6B20CB97FD18 /* TestMeasurementParser.swift */; };
		297CD0A27C87B0C50FF192EE /* RoomTimelineViewFactoryProtocol.swift in Sources */ = {isa = PBXBuildFile; fileRef = EEE384418EB1FEDFA62C9CD0 /* RoomTimelineViewFactoryProtocol.swift */; };
		29E20505F321071E8375F99B /* BuildSettings.swift in Sources */ = {isa = PBXBuildFile; fileRef = 263B3B811C2B900F12C6F695 /* BuildSettings.swift */; };
		29EE1791E0AFA1ABB7F23D2F /* SwiftyBeaver in Frameworks */ = {isa = PBXBuildFile; productRef = A981A4CA233FB5C13B9CA690 /* SwiftyBeaver */; };
		2A90D9F91A836E30B7D78838 /* MXLogObjcWrapper.m in Sources */ = {isa = PBXBuildFile; fileRef = 54E438DBCBDC7A41B95DDDD9 /* MXLogObjcWrapper.m */; };
		2B9AEEC12B1BBE5BD61D0F5E /* UserSessionFlowCoordinatorStateMachine.swift in Sources */ = {isa = PBXBuildFile; fileRef = 3429142FE11930422E7CC1A0 /* UserSessionFlowCoordinatorStateMachine.swift */; };
		2BA59D0AEFB4B82A2EC2A326 /* KeychainAccess in Frameworks */ = {isa = PBXBuildFile; productRef = 78A5A8DE1E2B09C978C7F3B0 /* KeychainAccess */; };
		2BAA5B222856068158D0B3C6 /* MatrixRustSDK in Frameworks */ = {isa = PBXBuildFile; productRef = B1E8B697DF78FE7F61FC6CA4 /* MatrixRustSDK */; };
		2C0CE61E5DC177938618E0B1 /* RootRouterType.swift in Sources */ = {isa = PBXBuildFile; fileRef = 90733775209F4D4D366A268F /* RootRouterType.swift */; };
		2E43A3D221BE9587BC19C3F1 /* MatrixEntityRegexTests.swift in Sources */ = {isa = PBXBuildFile; fileRef = F31F59030205A6F65B057E1A /* MatrixEntityRegexTests.swift */; };
		2F1CF90A3460C153154427F0 /* RoomScreenUITests.swift in Sources */ = {isa = PBXBuildFile; fileRef = 086B997409328F091EBA43CE /* RoomScreenUITests.swift */; };
		2F30EFEB7BD39242D1AD96F3 /* LoginViewModelProtocol.swift in Sources */ = {isa = PBXBuildFile; fileRef = 1E1FB768A24FDD2A5CA16E3C /* LoginViewModelProtocol.swift */; };
		2F94054F50E312AF30BE07F3 /* String.swift in Sources */ = {isa = PBXBuildFile; fileRef = 40B21E611DADDEF00307E7AC /* String.swift */; };
		30122AB3484AC6C3A7F6A717 /* ActivityIndicatorView.xib in Resources */ = {isa = PBXBuildFile; fileRef = B64F3A3D0DF86ED5A241AB05 /* ActivityIndicatorView.xib */; };
		308BD9343B95657FAA583FB7 /* SwiftyBeaver in Frameworks */ = {isa = PBXBuildFile; productRef = AD2AC190E55B2BD4D0F1D4A7 /* SwiftyBeaver */; };
		3097A0A867D2B19CE32DAE58 /* UIKitBackgroundTaskService.swift in Sources */ = {isa = PBXBuildFile; fileRef = 3DF1FFC3336EB23374BBBFCC /* UIKitBackgroundTaskService.swift */; };
		3274219F7F26A5C6C2C55630 /* FilePreviewViewModelProtocol.swift in Sources */ = {isa = PBXBuildFile; fileRef = C3F652E88106B855A2A55ADE /* FilePreviewViewModelProtocol.swift */; };
		32BA37B01B05261FCF2D4B45 /* WeakDictionaryKeyReference.swift in Sources */ = {isa = PBXBuildFile; fileRef = 090CA61A835C151CEDF8F372 /* WeakDictionaryKeyReference.swift */; };
		33CAC1226DFB8B5D8447D286 /* SwiftState in Frameworks */ = {isa = PBXBuildFile; productRef = 3853B78FB8531B83936C5DA6 /* SwiftState */; };
		33D630461FC4562CC767EE9F /* FileCache.swift in Sources */ = {isa = PBXBuildFile; fileRef = A5B0B1226DA8DB55918B34CD /* FileCache.swift */; };
		344AF4CBB6D8786214878642 /* NavigationRouterStoreProtocol.swift in Sources */ = {isa = PBXBuildFile; fileRef = 5B9D5F812E5AD6DC786DBC9B /* NavigationRouterStoreProtocol.swift */; };
		34966D4C1C2C6D37FE3F7F50 /* SettingsCoordinator.swift in Sources */ = {isa = PBXBuildFile; fileRef = 3DD2D50A7EAA4FC78417730E /* SettingsCoordinator.swift */; };
		34C258B9CDFC07F7D9BD00E8 /* VideoPlayerViewModelTests.swift in Sources */ = {isa = PBXBuildFile; fileRef = 2D8482665982D664BDDA644F /* VideoPlayerViewModelTests.swift */; };
		352C439BE0F75E101EF11FB1 /* RoomScreenModels.swift in Sources */ = {isa = PBXBuildFile; fileRef = C2886615BEBAE33A0AA4D5F8 /* RoomScreenModels.swift */; };
		3588F34D05B4D731A73214C6 /* BugReportScreen.swift in Sources */ = {isa = PBXBuildFile; fileRef = DED59F9EFF273BFA2055FFDF /* BugReportScreen.swift */; };
		35C57543D245E82CBFE15DF0 /* URL.swift in Sources */ = {isa = PBXBuildFile; fileRef = 227AC5D71A4CE43512062243 /* URL.swift */; };
		35E975CFDA60E05362A7CF79 /* target.yml in Resources */ = {isa = PBXBuildFile; fileRef = 1222DB76B917EB8A55365BA5 /* target.yml */; };
		3603946B7A65EAE18FF5AB63 /* FileCache.swift in Sources */ = {isa = PBXBuildFile; fileRef = 749C42DE5951C0695312EBFD /* FileCache.swift */; };
		368C8758FCD079E6AAA18C2C /* NoticeRoomTimelineView.swift in Sources */ = {isa = PBXBuildFile; fileRef = B5B243E7818E5E9F6A4EDC7A /* NoticeRoomTimelineView.swift */; };
		36AC963F2F04069B7FF1AA0C /* UIConstants.swift in Sources */ = {isa = PBXBuildFile; fileRef = 9E6D88E8AFFBF2C1D589C0FA /* UIConstants.swift */; };
		36C10EDEDC0466E3A9D63132 /* VideoRoomTimelineItem.swift in Sources */ = {isa = PBXBuildFile; fileRef = A4B5B19A10D3F7C2BC5315DF /* VideoRoomTimelineItem.swift */; };
		38546A6010A2CF240EC9AF73 /* BindableState.swift in Sources */ = {isa = PBXBuildFile; fileRef = 6EA1D2CBAEA5D0BD00B90D1B /* BindableState.swift */; };
		388FD50AC66E9E684DDFA9D8 /* ServerSelectionScreen.swift in Sources */ = {isa = PBXBuildFile; fileRef = E5D2C0950F8196232D88045C /* ServerSelectionScreen.swift */; };
		38C76D586404C1FDED095F3A /* LoginModels.swift in Sources */ = {isa = PBXBuildFile; fileRef = 31B01468022EC826CB2FD2C0 /* LoginModels.swift */; };
		39929D29B265C3F6606047DE /* AlignedScrollView.swift in Sources */ = {isa = PBXBuildFile; fileRef = 8872E9C5E91E9F2BFC4EBCCA /* AlignedScrollView.swift */; };
		3A64A93A651A3CB8774ADE8E /* SnapshotTesting in Frameworks */ = {isa = PBXBuildFile; productRef = 21C83087604B154AA30E9A8F /* SnapshotTesting */; };
		3B770CB4DED51CC362C66D47 /* SettingsModels.swift in Sources */ = {isa = PBXBuildFile; fileRef = 4990FDBDA96B88E214F92F48 /* SettingsModels.swift */; };
		3C549A0BF39F8A854D45D9FD /* PostHog in Frameworks */ = {isa = PBXBuildFile; productRef = 4278261E147DB2DE5CFB7FC5 /* PostHog */; };
		3C73442084BF8A6939F0F80B /* AnalyticsService.swift in Sources */ = {isa = PBXBuildFile; fileRef = 5445FCE0CE15E634FDC1A2E2 /* AnalyticsService.swift */; };
		3DA57CA0D609A6B37CA1DC2F /* BugReportService.swift in Sources */ = {isa = PBXBuildFile; fileRef = D6DC38E64A5ED3FDB201029A /* BugReportService.swift */; };
		3ED2725734568F6B8CC87544 /* AttributedStringBuilder.swift in Sources */ = {isa = PBXBuildFile; fileRef = 2A5C6FBF97B6EED3D4FA5EFF /* AttributedStringBuilder.swift */; };
		3F2148F11164C7C5609984EB /* SwiftState in Frameworks */ = {isa = PBXBuildFile; productRef = 19CD5B074D7DD44AF4C58BB6 /* SwiftState */; };
		407DCE030E0F9B7C9861D38A /* GZIP in Frameworks */ = {isa = PBXBuildFile; productRef = 997C7385E1A07E061D7E2100 /* GZIP */; };
		41DFDD212D1BE57CA50D783B /* SwiftyBeaver in Frameworks */ = {isa = PBXBuildFile; productRef = FD43A50D9B75C9D6D30F006B /* SwiftyBeaver */; };
		438FB9BC535BC95948AA5F34 /* SettingsViewModelProtocol.swift in Sources */ = {isa = PBXBuildFile; fileRef = 5B2F9D5C39A4494D19F33E38 /* SettingsViewModelProtocol.swift */; };
		43FD77998F33C32718C51450 /* TemplateCoordinator.swift in Sources */ = {isa = PBXBuildFile; fileRef = DBD460ED7ED1E03B85DEA25C /* TemplateCoordinator.swift */; };
		440123E29E2F9B001A775BBE /* TimelineItemProxy.swift in Sources */ = {isa = PBXBuildFile; fileRef = 2D505843AB66822EB91F0DF0 /* TimelineItemProxy.swift */; };
		447E8580A0A2569E32529E17 /* MockRoomTimelineProvider.swift in Sources */ = {isa = PBXBuildFile; fileRef = 8D6094DEAAEB388E1AE118C6 /* MockRoomTimelineProvider.swift */; };
		457465EC436703E8C76133A4 /* WeakDictionaryReference.swift in Sources */ = {isa = PBXBuildFile; fileRef = C7955B20E2E6DA68E5BC0AB9 /* WeakDictionaryReference.swift */; };
		462813B93C39DF93B1249403 /* RoundedToastView.swift in Sources */ = {isa = PBXBuildFile; fileRef = AFABDF2E19D349DAAAC18C65 /* RoundedToastView.swift */; };
		46562110EE202E580A5FFD9C /* RoomScreenViewModelTests.swift in Sources */ = {isa = PBXBuildFile; fileRef = 93CF7B19FFCF8EFBE0A8696A /* RoomScreenViewModelTests.swift */; };
		4669804D0369FBED4E8625D1 /* ToastViewPresenter.swift in Sources */ = {isa = PBXBuildFile; fileRef = 4470B8CB654B097D807AA713 /* ToastViewPresenter.swift */; };
<<<<<<< HEAD
		46F8817A235DC41228128BE7 /* MediaPlayerViewModel.swift in Sources */ = {isa = PBXBuildFile; fileRef = 92B7BF5D0705F3CB70E7B2D7 /* MediaPlayerViewModel.swift */; };
		483507026FDCA2E16E5197A6 /* MediaPlayerViewModelTests.swift in Sources */ = {isa = PBXBuildFile; fileRef = C444092DB0E4AB393067AC36 /* MediaPlayerViewModelTests.swift */; };
		485A7A97076C7D19104BDC1D /* MediaPlayerModels.swift in Sources */ = {isa = PBXBuildFile; fileRef = BCBE603A7EB2C93E81BA6415 /* MediaPlayerModels.swift */; };
=======
		46F8817A235DC41228128BE7 /* VideoPlayerViewModel.swift in Sources */ = {isa = PBXBuildFile; fileRef = 92B7BF5D0705F3CB70E7B2D7 /* VideoPlayerViewModel.swift */; };
		485A7A97076C7D19104BDC1D /* VideoPlayerModels.swift in Sources */ = {isa = PBXBuildFile; fileRef = BCBE603A7EB2C93E81BA6415 /* VideoPlayerModels.swift */; };
>>>>>>> 2e56fe93
		490E606044B18985055FF690 /* SettingsUITests.swift in Sources */ = {isa = PBXBuildFile; fileRef = E3E29F98CF0E960689A410E3 /* SettingsUITests.swift */; };
		492274DA6691EE985C2FCCAA /* GZIP in Frameworks */ = {isa = PBXBuildFile; productRef = 1BCD21310B997A6837B854D6 /* GZIP */; };
		49E9B99CB6A275C7744351F0 /* LoginViewModel.swift in Sources */ = {isa = PBXBuildFile; fileRef = F2D58333B377888012740101 /* LoginViewModel.swift */; };
		49F2E7DD8CAACE09CEECE3E6 /* SeparatorRoomTimelineView.swift in Sources */ = {isa = PBXBuildFile; fileRef = 6390A6DC140CA3D6865A66FF /* SeparatorRoomTimelineView.swift */; };
		4A2E0DBB63919AC8309B6D40 /* SettingsViewModel.swift in Sources */ = {isa = PBXBuildFile; fileRef = 0A191D3FDB995309C7E2DE7D /* SettingsViewModel.swift */; };
		4B8A2C45FF906ADBB1F5C3B4 /* UserIndicatorQueueTests.swift in Sources */ = {isa = PBXBuildFile; fileRef = 04E1273CC3BC3E471AF87BE5 /* UserIndicatorQueueTests.swift */; };
		4D23C56053013437C35E511E /* ActivityIndicatorPresenterType.swift in Sources */ = {isa = PBXBuildFile; fileRef = 85C2318DF4C0E601EEE31F84 /* ActivityIndicatorPresenterType.swift */; };
		4D970CB606276717B43E2332 /* TimelineItemList.swift in Sources */ = {isa = PBXBuildFile; fileRef = 804F9B0FABE093C7284CD09B /* TimelineItemList.swift */; };
		4E945AD6862C403F74E57755 /* RoomTimelineItemFactory.swift in Sources */ = {isa = PBXBuildFile; fileRef = 105B2A8426404EF66F00CFDB /* RoomTimelineItemFactory.swift */; };
		4ED453A61AF45EBE18D8BC69 /* NavigationModule.swift in Sources */ = {isa = PBXBuildFile; fileRef = 5F77E8010D41AA3F5F9A1FCA /* NavigationModule.swift */; };
		4FC1EFE4968A259CBBACFAFB /* RoomProxy.swift in Sources */ = {isa = PBXBuildFile; fileRef = A65F140F9FE5E8D4DAEFF354 /* RoomProxy.swift */; };
		4FF90E2242DBD596E1ED2E27 /* AppCoordinatorStateMachine.swift in Sources */ = {isa = PBXBuildFile; fileRef = 077D7C3BE199B6E5DDEC07EC /* AppCoordinatorStateMachine.swift */; };
		500CB65ED116B81DA52FDAEE /* TimelineView.swift in Sources */ = {isa = PBXBuildFile; fileRef = 874A1842477895F199567BD7 /* TimelineView.swift */; };
		51DB67C5B5BC68B0A6FF54D4 /* MockRoomProxy.swift in Sources */ = {isa = PBXBuildFile; fileRef = 3ACBDC1D28EFB7789EB467E0 /* MockRoomProxy.swift */; };
		524C9C31EF8D58C2249F8A10 /* sample_screenshot.png in Resources */ = {isa = PBXBuildFile; fileRef = 9414DCADBDF9D6C4B806F61E /* sample_screenshot.png */; };
		53504DF61DBC81ACC9B4D275 /* SplashScreenViewModel.swift in Sources */ = {isa = PBXBuildFile; fileRef = CF847B3C1873B8E81CEE7FAC /* SplashScreenViewModel.swift */; };
		5375902175B2FEA2949D7D74 /* LoginScreen.swift in Sources */ = {isa = PBXBuildFile; fileRef = 4CDDDDD9FE1A699D23A5E096 /* LoginScreen.swift */; };
		53B9C2240C2F5533246EE230 /* RectangleToastView.swift in Sources */ = {isa = PBXBuildFile; fileRef = 6235E1CE00A6D989D7DB6D47 /* RectangleToastView.swift */; };
		541374590CA7E8318BD480FD /* Localizable.stringsdict in Resources */ = {isa = PBXBuildFile; fileRef = 187853A7E643995EE49FAD43 /* Localizable.stringsdict */; };
		54C774874BED4A8FAD1F22FE /* AnalyticsConfiguration.swift in Sources */ = {isa = PBXBuildFile; fileRef = D77B3D4950F1707E66E4A45A /* AnalyticsConfiguration.swift */; };
		563A05B43207D00A6B698211 /* OIDCService.swift in Sources */ = {isa = PBXBuildFile; fileRef = 9010EE0CC913D095887EF36E /* OIDCService.swift */; };
		56F0A22972A3BB519DA2261C /* HomeScreenViewModelProtocol.swift in Sources */ = {isa = PBXBuildFile; fileRef = 24F5530B2212862FA4BEFF2D /* HomeScreenViewModelProtocol.swift */; };
		5B2C4C17888FC095ED6880B2 /* SplashViewController.xib in Resources */ = {isa = PBXBuildFile; fileRef = 48971F1FFD7FC5C466889FC7 /* SplashViewController.xib */; };
		5C8AFBF168A41E20835F3B86 /* LoginScreenUITests.swift in Sources */ = {isa = PBXBuildFile; fileRef = 1DB34B0C74CD242FED9DD069 /* LoginScreenUITests.swift */; };
		5D430CDE11EAC3E8E6B80A66 /* RoomTimelineViewFactory.swift in Sources */ = {isa = PBXBuildFile; fileRef = 3FEE631F3A4AFDC6652DD9DA /* RoomTimelineViewFactory.swift */; };
		5E0F2E612718BB4397A6D40A /* TextRoomTimelineView.swift in Sources */ = {isa = PBXBuildFile; fileRef = F9E785D5137510481733A3E8 /* TextRoomTimelineView.swift */; };
		5E1FCC43B738941D5A5F1794 /* SplashScreenViewModelProtocol.swift in Sources */ = {isa = PBXBuildFile; fileRef = 6B73A8C3118EAC7BF3F3EE7A /* SplashScreenViewModelProtocol.swift */; };
		5F1FDE49DFD0C680386E48F9 /* TemplateViewModelProtocol.swift in Sources */ = {isa = PBXBuildFile; fileRef = 2B80895CE021B49847BD7D74 /* TemplateViewModelProtocol.swift */; };
		5F5488FBC9CFEB6F433D74A4 /* Localizable.strings in Resources */ = {isa = PBXBuildFile; fileRef = 7109E709A7738E6BCC4553E6 /* Localizable.strings */; };
		60ED66E63A169E47489348A8 /* GZIP in Frameworks */ = {isa = PBXBuildFile; productRef = 2B788C81F6369D164ADEB917 /* GZIP */; };
		617624A97BDBB75ED3DD8156 /* RoomScreenViewModelProtocol.swift in Sources */ = {isa = PBXBuildFile; fileRef = A00C7A331B72C0F05C00392F /* RoomScreenViewModelProtocol.swift */; };
		6298AB0906DDD3525CD78C6B /* SwiftState in Frameworks */ = {isa = PBXBuildFile; productRef = 9573B94B1C86C6DF751AF3FD /* SwiftState */; };
		62BBF5BE7B905222F0477FF2 /* MediaSource.swift in Sources */ = {isa = PBXBuildFile; fileRef = 8210612D17A39369480FC183 /* MediaSource.swift */; };
		630E89EBB0F791208EEE6D11 /* FileRoomTimelineItem.swift in Sources */ = {isa = PBXBuildFile; fileRef = C00A7110B937C6AE2EF5D7D6 /* FileRoomTimelineItem.swift */; };
		63C9AF0FB8278AF1C0388A0C /* TemplateModels.swift in Sources */ = {isa = PBXBuildFile; fileRef = FAB10E673916D2B8D21FD197 /* TemplateModels.swift */; };
		64F43D7390DA2A0AFD6BA911 /* VideoRoomTimelineView.swift in Sources */ = {isa = PBXBuildFile; fileRef = 1941C8817E6B6971BA4415F5 /* VideoRoomTimelineView.swift */; };
		64FF5CB4E35971255872E1BB /* AuthenticationServiceProxyProtocol.swift in Sources */ = {isa = PBXBuildFile; fileRef = 4F0CB536D1C3CC15AA740CC6 /* AuthenticationServiceProxyProtocol.swift */; };
<<<<<<< HEAD
		656427D3C59554E03ECD898E /* MediaPlayerCoordinator.swift in Sources */ = {isa = PBXBuildFile; fileRef = 41C2348F84A80F682E3A68D0 /* MediaPlayerCoordinator.swift */; };
=======
		656427D3C59554E03ECD898E /* VideoPlayerCoordinator.swift in Sources */ = {isa = PBXBuildFile; fileRef = 41C2348F84A80F682E3A68D0 /* VideoPlayerCoordinator.swift */; };
>>>>>>> 2e56fe93
		663E198678778F7426A9B27D /* Collection.swift in Sources */ = {isa = PBXBuildFile; fileRef = A9FAFE1C2149E6AC8156ED2B /* Collection.swift */; };
		6647430A45B4A8E692909A8F /* EmoteRoomTimelineItem.swift in Sources */ = {isa = PBXBuildFile; fileRef = F77C060C2ACC4CB7336A29E7 /* EmoteRoomTimelineItem.swift */; };
		67C05C50AD734283374605E3 /* MatrixEntityRegex.swift in Sources */ = {isa = PBXBuildFile; fileRef = 6AD1A853D605C2146B0DC028 /* MatrixEntityRegex.swift */; };
		67E391A2E00709FB41903B36 /* MockMediaProvider.swift in Sources */ = {isa = PBXBuildFile; fileRef = 6920A4869821BF72FFC58842 /* MockMediaProvider.swift */; };
		6832733838C57A7D3FE8FEB5 /* DTCoreText in Frameworks */ = {isa = PBXBuildFile; productRef = 36B7FC232711031AA2B0D188 /* DTCoreText */; };
		684BDE198AE5AA1392288A73 /* SplashScreen.swift in Sources */ = {isa = PBXBuildFile; fileRef = 32CE6D4FF64C9A3C18619224 /* SplashScreen.swift */; };
		68AC3C84E2B438036B174E30 /* EmoteRoomTimelineView.swift in Sources */ = {isa = PBXBuildFile; fileRef = 471EB7D96AFEA8D787659686 /* EmoteRoomTimelineView.swift */; };
		690ED5315B401238A3249DCB /* README.md in Resources */ = {isa = PBXBuildFile; fileRef = 3FDFF4C1153D263BAB93C1F3 /* README.md */; };
		69BCBB4FB2DC3D61A28D3FD8 /* TimelineStyle.swift in Sources */ = {isa = PBXBuildFile; fileRef = 8DC2C9E0E15C79BBDA80F0A2 /* TimelineStyle.swift */; };
		6A0E7551E0D1793245F34CDD /* ClientError.swift in Sources */ = {isa = PBXBuildFile; fileRef = D09A267106B9585D3D0CFC0D /* ClientError.swift */; };
		6A367F3D7A437A79B7D9A31C /* FullscreenLoadingViewPresenter.swift in Sources */ = {isa = PBXBuildFile; fileRef = 4112D04077F6709C5CA0A13E /* FullscreenLoadingViewPresenter.swift */; };
		6AC1DC1EAD9F7568360DA1BA /* ServerSelectionModels.swift in Sources */ = {isa = PBXBuildFile; fileRef = A30A1758E2B73EF38E7C42F8 /* ServerSelectionModels.swift */; };
		6C67774E8387D44426718BD9 /* FilePreviewCoordinator.swift in Sources */ = {isa = PBXBuildFile; fileRef = ADB3A7BCE745626EC61EF3C3 /* FilePreviewCoordinator.swift */; };
		6C9F6C7F2B35288C4230EF3F /* FilePreviewModels.swift in Sources */ = {isa = PBXBuildFile; fileRef = 55EA4B03F92F31EAA83B3F7B /* FilePreviewModels.swift */; };
		6D046D653DA28ADF1E6E59A4 /* BackgroundTaskServiceProtocol.swift in Sources */ = {isa = PBXBuildFile; fileRef = AAE73D571D4F9C36DD45255A /* BackgroundTaskServiceProtocol.swift */; };
		6DF37000571B1BC6D134CC9E /* WeakDictionary.swift in Sources */ = {isa = PBXBuildFile; fileRef = 304FFD608DB6E612075AB1B4 /* WeakDictionary.swift */; };
		6EA61FCA55D950BDE326A1A7 /* ImageAnonymizer.swift in Sources */ = {isa = PBXBuildFile; fileRef = 12A626D74BBE9F4A60763B45 /* ImageAnonymizer.swift */; };
		6F2AB43A1EFAD8A97AF41A15 /* DeviceKit in Frameworks */ = {isa = PBXBuildFile; productRef = A7CA6F33C553805035C3B114 /* DeviceKit */; };
		6FC10A00D268FCD48B631E37 /* ViewFrameReader.swift in Sources */ = {isa = PBXBuildFile; fileRef = EFF7BF82A950B91BC5469E91 /* ViewFrameReader.swift */; };
		7002C55A4C917F3715765127 /* MediaProviderProtocol.swift in Sources */ = {isa = PBXBuildFile; fileRef = C888BCD78E2A55DCE364F160 /* MediaProviderProtocol.swift */; };
		706F79A39BDB32F592B8C2C7 /* UIKitBackgroundTask.swift in Sources */ = {isa = PBXBuildFile; fileRef = 92FCD9116ADDE820E4E30F92 /* UIKitBackgroundTask.swift */; };
		7096FA3AC218D914E88BFB70 /* AggregratedReaction.swift in Sources */ = {isa = PBXBuildFile; fileRef = F15BE37BE2FB86E00C8D150A /* AggregratedReaction.swift */; };
		72F6E890820FF606A7E276C8 /* SplashScreenPageView.swift in Sources */ = {isa = PBXBuildFile; fileRef = 24A534A4619D8FEFB6439FCC /* SplashScreenPageView.swift */; };
		7405B4824D45BA7C3D943E76 /* Application.swift in Sources */ = {isa = PBXBuildFile; fileRef = 7D0CBC76C80E04345E11F2DB /* Application.swift */; };
		744C029EB6C43429926A0499 /* AnalyticsPromptViewModelProtocol.swift in Sources */ = {isa = PBXBuildFile; fileRef = C9A86C95340248A8B7BA9A43 /* AnalyticsPromptViewModelProtocol.swift */; };
		74604ACFDBE7F54260E7B617 /* ApplicationProtocol.swift in Sources */ = {isa = PBXBuildFile; fileRef = A8903A9F615BBD0E6D7CD133 /* ApplicationProtocol.swift */; };
		755727E0B756430DFFEC4732 /* SessionVerificationViewModelTests.swift in Sources */ = {isa = PBXBuildFile; fileRef = DF05DA24F71B455E8EFEBC3B /* SessionVerificationViewModelTests.swift */; };
		758BF44CA565AB0AB84F2185 /* Localizable.strings in Resources */ = {isa = PBXBuildFile; fileRef = 7109E709A7738E6BCC4553E6 /* Localizable.strings */; };
		75EA4ABBFAA810AFF289D6F4 /* TemplateViewModel.swift in Sources */ = {isa = PBXBuildFile; fileRef = EDB6E40BAD4504D899FAAC9A /* TemplateViewModel.swift */; };
		7756C4E90CABE6F14F7920A0 /* BugReportUITests.swift in Sources */ = {isa = PBXBuildFile; fileRef = C6FEA87EA3752203065ECE27 /* BugReportUITests.swift */; };
		77D7DAA41AAB36800C1F2E2D /* RoomTimelineProviderProtocol.swift in Sources */ = {isa = PBXBuildFile; fileRef = 095AED4CF56DFF3EB7BB84C8 /* RoomTimelineProviderProtocol.swift */; };
		77FACC29F98FE2E65BBB6A5F /* ServerSelectionUITests.swift in Sources */ = {isa = PBXBuildFile; fileRef = 054F469E433864CC6FE6EE8E /* ServerSelectionUITests.swift */; };
		78B71D53C1FC55FB7A9B75F0 /* RoomTimelineController.swift in Sources */ = {isa = PBXBuildFile; fileRef = 24B0C97D2F560BCB72BE73B1 /* RoomTimelineController.swift */; };
		78BF60C696FFED63AAF58D10 /* SoftLogoutViewModel.swift in Sources */ = {isa = PBXBuildFile; fileRef = 22D46DB0CC6C55EBA7AE67A3 /* SoftLogoutViewModel.swift */; };
		7963F98CDFDEAC75E072BD81 /* TextRoomTimelineItem.swift in Sources */ = {isa = PBXBuildFile; fileRef = F6A8C632CEF4600107792899 /* TextRoomTimelineItem.swift */; };
		7A54700193DC1F264368746A /* UserIndicatorPresenter.swift in Sources */ = {isa = PBXBuildFile; fileRef = E077F76026C85ED96FEBB810 /* UserIndicatorPresenter.swift */; };
		7A71AEF419904209BB8C2833 /* UserAgentBuilder.swift in Sources */ = {isa = PBXBuildFile; fileRef = 1F2529D434C750ED78ADF1ED /* UserAgentBuilder.swift */; };
		7AE1FFB132F2B84EB8A2AEBC /* TemplateViewModelTests.swift in Sources */ = {isa = PBXBuildFile; fileRef = 3340ABAE3A4647E80163AE18 /* TemplateViewModelTests.swift */; };
		7BB31E67648CF32D2AB5E502 /* RoomScreenViewModel.swift in Sources */ = {isa = PBXBuildFile; fileRef = 9CE3C90E487B255B735D73C8 /* RoomScreenViewModel.swift */; };
		7C1A7B594B2F8143F0DD0005 /* ElementXAttributeScope.swift in Sources */ = {isa = PBXBuildFile; fileRef = C024C151639C4E1B91FCC68B /* ElementXAttributeScope.swift */; };
		7D1DAAA364A9A29D554BD24E /* PlaceholderAvatarImage.swift in Sources */ = {isa = PBXBuildFile; fileRef = 0950733DD4BA83EEE752E259 /* PlaceholderAvatarImage.swift */; };
		7E7DF1867F98B0D10A6C0A63 /* FileCacheTests.swift in Sources */ = {isa = PBXBuildFile; fileRef = F3648F2FADEF2672D6A0D489 /* FileCacheTests.swift */; };
		7E91BAC17963ED41208F489B /* UserSessionStore.swift in Sources */ = {isa = PBXBuildFile; fileRef = 0E8BDC092D817B68CD9040C5 /* UserSessionStore.swift */; };
		7F08F4BC1312075E2B5EAEFA /* AuthenticationServiceProxy.swift in Sources */ = {isa = PBXBuildFile; fileRef = CF48AF076424DBC1615C74AD /* AuthenticationServiceProxy.swift */; };
		7F19E97E7985F518C9018B83 /* RootRouter.swift in Sources */ = {isa = PBXBuildFile; fileRef = CF47564C584F614B7287F3EB /* RootRouter.swift */; };
		7F61F9ACD5EC9E845EF3EFBF /* BugReportServiceTests.swift in Sources */ = {isa = PBXBuildFile; fileRef = EFFD3200F9960D4996159F10 /* BugReportServiceTests.swift */; };
		7FA4227B2BAAA71560252866 /* UserIndicatorDismissal.swift in Sources */ = {isa = PBXBuildFile; fileRef = B1D1532B5D9FB0C8461A1453 /* UserIndicatorDismissal.swift */; };
		7FED310F6AB7A70CBFB7C8A3 /* SettingsScreen.swift in Sources */ = {isa = PBXBuildFile; fileRef = C483956FA3D665E3842E319A /* SettingsScreen.swift */; };
		8024BE37156FF0A95A7A3465 /* AnalyticsPromptUITests.swift in Sources */ = {isa = PBXBuildFile; fileRef = AF11DD57D9FACF2A757AB024 /* AnalyticsPromptUITests.swift */; };
<<<<<<< HEAD
		80997E933A5B2C0868D80B45 /* MediaPlayerViewModelProtocol.swift in Sources */ = {isa = PBXBuildFile; fileRef = 6410F8C03DC4AA46991A6B02 /* MediaPlayerViewModelProtocol.swift */; };
=======
		80997E933A5B2C0868D80B45 /* VideoPlayerViewModelProtocol.swift in Sources */ = {isa = PBXBuildFile; fileRef = 6410F8C03DC4AA46991A6B02 /* VideoPlayerViewModelProtocol.swift */; };
>>>>>>> 2e56fe93
		80D00A7C62AAB44F54725C43 /* PermalinkBuilder.swift in Sources */ = {isa = PBXBuildFile; fileRef = F754E66A8970963B15B2A41E /* PermalinkBuilder.swift */; };
		80E04BE80A89A78FBB4863BB /* UserIndicatorViewPresentable.swift in Sources */ = {isa = PBXBuildFile; fileRef = 193FB285430D3956B6E61E4D /* UserIndicatorViewPresentable.swift */; };
		83E5054739949181CA981193 /* LoginCoordinator.swift in Sources */ = {isa = PBXBuildFile; fileRef = DD667C4BB98CF4F3FE2CE3B0 /* LoginCoordinator.swift */; };
		841172E1576A863F4450132D /* WeakKeyDictionary.swift in Sources */ = {isa = PBXBuildFile; fileRef = D0ADFDC712027931F2216668 /* WeakKeyDictionary.swift */; };
		85AFBB433AD56704A880F8A0 /* FramePreferenceKey.swift in Sources */ = {isa = PBXBuildFile; fileRef = 4798B3B7A1E8AE3901CEE8C6 /* FramePreferenceKey.swift */; };
		86675910612A12409262DFBD /* SessionVerificationStateMachineTests.swift in Sources */ = {isa = PBXBuildFile; fileRef = A1C22B1B5FA3A765EADB2CC9 /* SessionVerificationStateMachineTests.swift */; };
		86C2E93920FD15AD17E193A9 /* BugReportViewModel.swift in Sources */ = {isa = PBXBuildFile; fileRef = 7E532D95330139D118A9BF88 /* BugReportViewModel.swift */; };
		872A6457DF573AF8CEAE927A /* LoginHomeserver.swift in Sources */ = {isa = PBXBuildFile; fileRef = 9349F590E35CE514A71E6764 /* LoginHomeserver.swift */; };
		87756CA950ED55870A1AAE8F /* ServerSelectionCoordinator.swift in Sources */ = {isa = PBXBuildFile; fileRef = 9D7D706FFF438CAF16F44D8C /* ServerSelectionCoordinator.swift */; };
		8775F46AE3234A5A5688C19D /* UserIndicator.swift in Sources */ = {isa = PBXBuildFile; fileRef = DD73FAAA4A76CE4A1F3014D9 /* UserIndicator.swift */; };
		8810A2A30A68252EBB54EE05 /* HomeScreenModels.swift in Sources */ = {isa = PBXBuildFile; fileRef = 71BC7CA1BC1041E93077BBA1 /* HomeScreenModels.swift */; };
		890F0D453FE388756479AC97 /* AnalyticsTests.swift in Sources */ = {isa = PBXBuildFile; fileRef = C687844F60BFF532D49A994C /* AnalyticsTests.swift */; };
		8AB8ED1051216546CB35FA0E /* UserSession.swift in Sources */ = {isa = PBXBuildFile; fileRef = 6E5E9C044BEB7C70B1378E91 /* UserSession.swift */; };
		8B807DC963D1D4155A241BCC /* UserSessionFlowCoordinator.swift in Sources */ = {isa = PBXBuildFile; fileRef = 3F9E67AAB66638C69626866C /* UserSessionFlowCoordinator.swift */; };
		8BBD3AA589DEE02A1B0923B2 /* NoticeRoomTimelineItem.swift in Sources */ = {isa = PBXBuildFile; fileRef = 4F49CDE349C490D617332770 /* NoticeRoomTimelineItem.swift */; };
		8CC12086CBF91A7E10CDC205 /* HomeScreenCoordinator.swift in Sources */ = {isa = PBXBuildFile; fileRef = D653265D006E708E4E51AD64 /* HomeScreenCoordinator.swift */; };
<<<<<<< HEAD
		8D332A24CD23B4216E33EC5C /* MediaPlayerScreen.swift in Sources */ = {isa = PBXBuildFile; fileRef = 447A6399BC5EDE7AF7713267 /* MediaPlayerScreen.swift */; };
=======
		8D332A24CD23B4216E33EC5C /* VideoPlayerScreen.swift in Sources */ = {isa = PBXBuildFile; fileRef = 447A6399BC5EDE7AF7713267 /* VideoPlayerScreen.swift */; };
>>>>>>> 2e56fe93
		8D3E1FADD78E72504DE0E402 /* UserAgentBuilderTests.swift in Sources */ = {isa = PBXBuildFile; fileRef = EB3B237387B8288A5A938F1B /* UserAgentBuilderTests.swift */; };
		8D9F646387DF656EF91EE4CB /* RoomMessageFactoryProtocol.swift in Sources */ = {isa = PBXBuildFile; fileRef = 96F37AB24AF5A006521D38D1 /* RoomMessageFactoryProtocol.swift */; };
		8F2FAA98457750D9D664136F /* Sentry in Frameworks */ = {isa = PBXBuildFile; productRef = 7731767AE437BA3BD2CC14A8 /* Sentry */; };
		90DF83A6A347F7EE7EDE89EE /* AttributedStringBuilderTests.swift in Sources */ = {isa = PBXBuildFile; fileRef = AF25E364AE85090A70AE4644 /* AttributedStringBuilderTests.swift */; };
		90EB25D13AE6EEF034BDE9D2 /* Assets.swift in Sources */ = {isa = PBXBuildFile; fileRef = 71D52BAA5BADB06E5E8C295D /* Assets.swift */; };
		91DFCB641FBA03EE2DA0189E /* FilePreviewScreen.swift in Sources */ = {isa = PBXBuildFile; fileRef = 7FB27E1BE894F9F9F0134372 /* FilePreviewScreen.swift */; };
		9219640F4D980CFC5FE855AD /* target.yml in Resources */ = {isa = PBXBuildFile; fileRef = 536E72DCBEEC4A1FE66CFDCE /* target.yml */; };
		93875ADD456142D20823ED24 /* ServerSelectionViewModelTests.swift in Sources */ = {isa = PBXBuildFile; fileRef = EDAA4472821985BF868CC21C /* ServerSelectionViewModelTests.swift */; };
		93BA4A81B6D893271101F9F0 /* DTCoreText in Frameworks */ = {isa = PBXBuildFile; productRef = 531CE4334AC5CA8DFF6AEB84 /* DTCoreText */; };
		94A65DD8A353DF112EBEF67A /* SessionVerificationControllerProxyProtocol.swift in Sources */ = {isa = PBXBuildFile; fileRef = 1D56469A9EE0CFA2B7BA9760 /* SessionVerificationControllerProxyProtocol.swift */; };
		94D0F36A87E596A93C0C178A /* Bundle.swift in Sources */ = {isa = PBXBuildFile; fileRef = B6E89E530A8E92EC44301CA1 /* Bundle.swift */; };
		94E062D08E27B0387658E364 /* SplashScreenViewModelTests.swift in Sources */ = {isa = PBXBuildFile; fileRef = 7B5CF94E124616FD89424B73 /* SplashScreenViewModelTests.swift */; };
		964B9D2EC38C488C360CE0C9 /* HomeScreen.swift in Sources */ = {isa = PBXBuildFile; fileRef = B902EA6CD3296B0E10EE432B /* HomeScreen.swift */; };
		97189E495F0E47805D1868DB /* DTCoreText in Frameworks */ = {isa = PBXBuildFile; productRef = 527578916BD388A09F5A8036 /* DTCoreText */; };
		9738F894DB1BD383BE05767A /* ElementSettings.swift in Sources */ = {isa = PBXBuildFile; fileRef = 1027BB9A852F445B7623897F /* ElementSettings.swift */; };
		978BB24F2A5D31EE59EEC249 /* UserSessionProtocol.swift in Sources */ = {isa = PBXBuildFile; fileRef = 5F4134FEFE4EB55759017408 /* UserSessionProtocol.swift */; };
		97CECF91D68235F1D13598D7 /* AnalyticsConfiguration.swift in Sources */ = {isa = PBXBuildFile; fileRef = D77B3D4950F1707E66E4A45A /* AnalyticsConfiguration.swift */; };
		983896D611ABF52A5C37498D /* RoomSummaryProvider.swift in Sources */ = {isa = PBXBuildFile; fileRef = CDB3227C7A74B734924942E9 /* RoomSummaryProvider.swift */; };
		989029A28C9E2F828AD6658A /* AppIcon.pdf in Resources */ = {isa = PBXBuildFile; fileRef = 16DC8C5B2991724903F1FA6A /* AppIcon.pdf */; };
		992F5E750F5030C4BA2D0D03 /* Assets.xcassets in Resources */ = {isa = PBXBuildFile; fileRef = 01C4C7DB37597D7D8379511A /* Assets.xcassets */; };
		99ED42B8F8D6BFB1DBCF4C45 /* AnalyticsEvents in Frameworks */ = {isa = PBXBuildFile; productRef = D661CAB418C075A94306A792 /* AnalyticsEvents */; };
		9A47B7EFE3793760EEF68FFE /* UITestScreenIdentifier.swift in Sources */ = {isa = PBXBuildFile; fileRef = CC6FE34A0A47D010BBB4D4D4 /* UITestScreenIdentifier.swift */; };
		9AC5F8142413862A9E3A2D98 /* KeychainAccess in Frameworks */ = {isa = PBXBuildFile; productRef = 020597E28A4BC8E1BE8EDF6E /* KeychainAccess */; };
		9B582B3EEFEA615D4A6FBF1A /* TimelineReactionsView.swift in Sources */ = {isa = PBXBuildFile; fileRef = 351E89CE2ED9B73C5CC47955 /* TimelineReactionsView.swift */; };
		9B8DE1D424E37581C7D99CCC /* RoomTimelineControllerProtocol.swift in Sources */ = {isa = PBXBuildFile; fileRef = CC7CCC6DE5FA623E31BA8546 /* RoomTimelineControllerProtocol.swift */; };
		9BD3A773186291560DF92B62 /* RoomTimelineProvider.swift in Sources */ = {isa = PBXBuildFile; fileRef = 66F2402D738694F98729A441 /* RoomTimelineProvider.swift */; };
		9BE7A9CF6C593251D734B461 /* MockServerSelectionScreenState.swift in Sources */ = {isa = PBXBuildFile; fileRef = A0A20AE75FF4FF35B1FF6CA7 /* MockServerSelectionScreenState.swift */; };
		9C45CE85325CD591DADBC4CA /* ElementXTests.swift in Sources */ = {isa = PBXBuildFile; fileRef = DBFEAC3AC691CBB84983E275 /* ElementXTests.swift */; };
		9C9E48A627C7C166084E3F5B /* LabelledActivityIndicatorView.swift in Sources */ = {isa = PBXBuildFile; fileRef = 56F01DD1BBD4450E18115916 /* LabelledActivityIndicatorView.swift */; };
		9CB5129C83F75921E5E28028 /* ToastViewState.swift in Sources */ = {isa = PBXBuildFile; fileRef = 4C82DAE0B8EB28234E84E6CF /* ToastViewState.swift */; };
		9CCC77C31CB399661A034739 /* UserProperties+Element.swift in Sources */ = {isa = PBXBuildFile; fileRef = 6A6C4BE591FE5C38CE9C7EF3 /* UserProperties+Element.swift */; };
		9D2E03DB175A6AB14589076D /* AppAuth in Frameworks */ = {isa = PBXBuildFile; productRef = AA4E1BEB4E9BC2467006E12B /* AppAuth */; };
		9D9690D2FD4CD26FF670620F /* AppDelegate.swift in Sources */ = {isa = PBXBuildFile; fileRef = C75EF87651B00A176AB08E97 /* AppDelegate.swift */; };
		9DC5FB22B8F86C3B51E907C1 /* HomeScreenUITests.swift in Sources */ = {isa = PBXBuildFile; fileRef = 4D6E4C37E9F0E53D3DF951AC /* HomeScreenUITests.swift */; };
		9E8AE387FD03E4F1C1B8815A /* SessionVerificationStateMachine.swift in Sources */ = {isa = PBXBuildFile; fileRef = C06FCD42EEFEFC220F14EAC5 /* SessionVerificationStateMachine.swift */; };
		A00DFC1DD3567B1EDC9F8D16 /* SplashScreenUITests.swift in Sources */ = {isa = PBXBuildFile; fileRef = 325A2B3278875554DDEB8A9B /* SplashScreenUITests.swift */; };
		A0A0D2A9564BDA3FDE2E360F /* FormattedBodyText.swift in Sources */ = {isa = PBXBuildFile; fileRef = F73FF1A33198F5FAE9D34B1F /* FormattedBodyText.swift */; };
		A32517FB1CA0BBCE2BC75249 /* BugReportCoordinator.swift in Sources */ = {isa = PBXBuildFile; fileRef = AD6C07DA7D3FF193F7419F55 /* BugReportCoordinator.swift */; };
		A371629728E597C5FCA3C2B2 /* Analytics.swift in Sources */ = {isa = PBXBuildFile; fileRef = 73FC861755C6388F62B9280A /* Analytics.swift */; };
		A37EED79941AD3B7140B3822 /* UIDevice.swift in Sources */ = {isa = PBXBuildFile; fileRef = 287FC98AF2664EAD79C0D902 /* UIDevice.swift */; };
		A494741843F087881299ACF0 /* RestorationToken.swift in Sources */ = {isa = PBXBuildFile; fileRef = 3558A15CFB934F9229301527 /* RestorationToken.swift */; };
		A4E885358D7DD5A072A06824 /* PostHog in Frameworks */ = {isa = PBXBuildFile; productRef = CCE5BF78B125320CBF3BB834 /* PostHog */; };
		A50849766F056FD1DB942DEA /* AlertInfo.swift in Sources */ = {isa = PBXBuildFile; fileRef = 2EEB64CC6F3DF5B68736A6B4 /* AlertInfo.swift */; };
		A5C8F013ED9FB8AA6FEE18A7 /* InfoPlist.swift in Sources */ = {isa = PBXBuildFile; fileRef = 6A901D95158B02CA96C79C7F /* InfoPlist.swift */; };
		A663FE6704CB500EBE782AE1 /* AnalyticsPromptCoordinator.swift in Sources */ = {isa = PBXBuildFile; fileRef = B4DE1CF8F5EFD353B1A5E36F /* AnalyticsPromptCoordinator.swift */; };
		A6DEC1ADEC8FEEC206A0FA37 /* AttributedStringBuilderProtocol.swift in Sources */ = {isa = PBXBuildFile; fileRef = 72F37B5DA798C9AE436F2C2C /* AttributedStringBuilderProtocol.swift */; };
		A7D48E44D485B143AADDB77D /* Strings+Untranslated.swift in Sources */ = {isa = PBXBuildFile; fileRef = 1A18F6CE4D694D21E4EA9B25 /* Strings+Untranslated.swift */; };
		A7FD7B992E6EE6E5A8429197 /* RoomSummaryDetails.swift in Sources */ = {isa = PBXBuildFile; fileRef = 142808B69851451AC32A2CEA /* RoomSummaryDetails.swift */; };
		A851635B3255C6DC07034A12 /* RoomScreenCoordinator.swift in Sources */ = {isa = PBXBuildFile; fileRef = B8108C8F0ACF6A7EB72D0117 /* RoomScreenCoordinator.swift */; };
		A8EC7C9D886244DAE9433E37 /* SessionVerificationViewModel.swift in Sources */ = {isa = PBXBuildFile; fileRef = B4C18FAAD59AE7F1462D817E /* SessionVerificationViewModel.swift */; };
		AA050DF4AEE54A641BA7CA22 /* RoomSummaryProviderProtocol.swift in Sources */ = {isa = PBXBuildFile; fileRef = 10CC626F97AD70FF0420C115 /* RoomSummaryProviderProtocol.swift */; };
		AAF0BBED840DF4A53EE85E77 /* MatrixRustSDK in Frameworks */ = {isa = PBXBuildFile; productRef = C2C69B8BA5A9702E7A8BC08F /* MatrixRustSDK */; };
		AB34401E4E1CAD5D2EC3072B /* LaunchScreen.storyboard in Resources */ = {isa = PBXBuildFile; fileRef = 9760103CF316DF68698BCFE6 /* LaunchScreen.storyboard */; };
		AB4C5D62A21AD712811CE8CD /* XCUIElement.swift in Sources */ = {isa = PBXBuildFile; fileRef = 68232D336E2B546AD95B78B5 /* XCUIElement.swift */; };
		ABF3FAB234AD3565B214309B /* TimelineSenderAvatarView.swift in Sources */ = {isa = PBXBuildFile; fileRef = 0BC588051E6572A1AF51D738 /* TimelineSenderAvatarView.swift */; };
		AC69B6DF15FC451AB2945036 /* UserSessionStoreProtocol.swift in Sources */ = {isa = PBXBuildFile; fileRef = BEBA759D1347CFFB3D84ED1F /* UserSessionStoreProtocol.swift */; };
		ACF094CF3BF02DBFA6DFDE60 /* AuthenticationCoordinatorUITests.swift in Sources */ = {isa = PBXBuildFile; fileRef = 5D2D0A6F1ABC99D29462FB84 /* AuthenticationCoordinatorUITests.swift */; };
		B037C365CF8A58A0D149A2DB /* AuthenticationIconImage.swift in Sources */ = {isa = PBXBuildFile; fileRef = 97755C01C3971474EFAD5367 /* AuthenticationIconImage.swift */; };
		B064D42BA087649ACAE462E8 /* SoftLogoutUITests.swift in Sources */ = {isa = PBXBuildFile; fileRef = 55F30E764BED111C81739844 /* SoftLogoutUITests.swift */; };
		B09514A0A3EB3C19A4FD0B71 /* SoftLogoutScreen.swift in Sources */ = {isa = PBXBuildFile; fileRef = 2CCBDE671A613B3EB70794C4 /* SoftLogoutScreen.swift */; };
		B245583C63F8F90357B87FAE /* Kingfisher in Frameworks */ = {isa = PBXBuildFile; productRef = 50009897F60FAE7D63EF5E5B /* Kingfisher */; };
		B2F8E01ABA1BA30265B4ECBE /* RoundedCornerShape.swift in Sources */ = {isa = PBXBuildFile; fileRef = 839E2C35DF3F9C7B54C3CE49 /* RoundedCornerShape.swift */; };
		B3357B00F1AA930E54F76609 /* Strings.swift in Sources */ = {isa = PBXBuildFile; fileRef = 47EBB5D698CE9A25BB553A2D /* Strings.swift */; };
		B4AAB3257A83B73F53FB2689 /* StateStoreViewModel.swift in Sources */ = {isa = PBXBuildFile; fileRef = 6F3DFE5B444F131648066F05 /* StateStoreViewModel.swift */; };
		B5111BAF5F601C139EBBD8BB /* Assets.xcassets in Resources */ = {isa = PBXBuildFile; fileRef = 01C4C7DB37597D7D8379511A /* Assets.xcassets */; };
		B5903E48CF43259836BF2DBF /* EncryptedRoomTimelineView.swift in Sources */ = {isa = PBXBuildFile; fileRef = 56C1BCB9E83B09A45387FCA2 /* EncryptedRoomTimelineView.swift */; };
		B6DA66EFC13A90846B625836 /* InfoPlist.strings in Resources */ = {isa = PBXBuildFile; fileRef = 91DE43B8815918E590912DDA /* InfoPlist.strings */; };
		B6DF6B6FA8734B70F9BF261E /* BlurHashDecode.swift in Sources */ = {isa = PBXBuildFile; fileRef = E5272BC4A60B6AD7553BACA1 /* BlurHashDecode.swift */; };
		B6F92EBE04D4AABF30B9E73A /* AnalyticsPromptModels.swift in Sources */ = {isa = PBXBuildFile; fileRef = AA8BA82CF99D843FEF680E91 /* AnalyticsPromptModels.swift */; };
		B80C4FABB5529DF12436FFDA /* AppIcon.pdf in Resources */ = {isa = PBXBuildFile; fileRef = 16DC8C5B2991724903F1FA6A /* AppIcon.pdf */; };
		B94368839BDB69172E28E245 /* MXLog.swift in Sources */ = {isa = PBXBuildFile; fileRef = 111B698739E3410E2CDB7144 /* MXLog.swift */; };
		BA31448FBD9697F8CB9A83CD /* ImageCache.swift in Sources */ = {isa = PBXBuildFile; fileRef = 4E2245243369B99216C7D84E /* ImageCache.swift */; };
		BB01CC19C3D3322308D1B2CF /* ServerSelectionViewModel.swift in Sources */ = {isa = PBXBuildFile; fileRef = 167521635A1CC27624FCEB7F /* ServerSelectionViewModel.swift */; };
		BB4C6F362F75933DDDE30F3E /* InfoPlist.swift in Sources */ = {isa = PBXBuildFile; fileRef = 6A901D95158B02CA96C79C7F /* InfoPlist.swift */; };
		BB6B0B91CE11E06330017000 /* SessionVerificationScreen.swift in Sources */ = {isa = PBXBuildFile; fileRef = 8AC1A01C3A745BDF1D3697D3 /* SessionVerificationScreen.swift */; };
		BCC3EDB7AD0902797CB4BBC2 /* MXLogger.m in Sources */ = {isa = PBXBuildFile; fileRef = EF188681D6B6068CFAEAFC3F /* MXLogger.m */; };
		BCEC41FB1F2BB663183863E4 /* LoginServerInfoSection.swift in Sources */ = {isa = PBXBuildFile; fileRef = 7D379E13DD9D987470A3C70C /* LoginServerInfoSection.swift */; };
		BEEC06EFD30BFCA02F0FD559 /* UserIndicatorTests.swift in Sources */ = {isa = PBXBuildFile; fileRef = 5D8EA85D4F10D7445BB6368A /* UserIndicatorTests.swift */; };
		BF35062D06888FA80BD139FF /* Presentable.swift in Sources */ = {isa = PBXBuildFile; fileRef = 5CB7F9D6FC121204D59E18DF /* Presentable.swift */; };
		BFD1AC03B6F8C5F5897D5B55 /* ReversedScrollView.swift in Sources */ = {isa = PBXBuildFile; fileRef = C2DE30233B57761F8AFEB415 /* ReversedScrollView.swift */; };
		C052A8CDC7A8E7A2D906674F /* UserIndicatorStore.swift in Sources */ = {isa = PBXBuildFile; fileRef = 3FAA6438B00FDB130F404E31 /* UserIndicatorStore.swift */; };
		C2CF93B067FD935E4F82FE44 /* SplashScreenPageIndicator.swift in Sources */ = {isa = PBXBuildFile; fileRef = 850064FF8D7DB9C875E7AA1A /* SplashScreenPageIndicator.swift */; };
		C35CF4DAB1467FE1BBDC204B /* MessageTimelineItem.swift in Sources */ = {isa = PBXBuildFile; fileRef = EEAF1C75771D9DC75877F4B4 /* MessageTimelineItem.swift */; };
		C4180F418235DAD9DD173951 /* TemplateScreenUITests.swift in Sources */ = {isa = PBXBuildFile; fileRef = 9873076F224E4CE09D8BD47D /* TemplateScreenUITests.swift */; };
		C4F69156C31A447FEFF2A47C /* DTHTMLElement+AttributedStringBuilder.swift in Sources */ = {isa = PBXBuildFile; fileRef = 1E508AB0EDEE017FF4F6F8D1 /* DTHTMLElement+AttributedStringBuilder.swift */; };
		C55A44C99F64A479ABA85B46 /* RoomScreen.swift in Sources */ = {isa = PBXBuildFile; fileRef = 5221DFDF809142A2D6AC82B9 /* RoomScreen.swift */; };
		C74EE50257ED925C2B8EFCE6 /* MockSoftLogoutScreenState.swift in Sources */ = {isa = PBXBuildFile; fileRef = 0B869438A1B52836F912A702 /* MockSoftLogoutScreenState.swift */; };
		C76892321558E75101E68ED6 /* ReadableFrameModifier.swift in Sources */ = {isa = PBXBuildFile; fileRef = 398817652FA8ABAE0A31AC6D /* ReadableFrameModifier.swift */; };
		C7B251DC896C0867C51B616D /* AnalyticsPrompt.swift in Sources */ = {isa = PBXBuildFile; fileRef = 541542F5AC323709D8563458 /* AnalyticsPrompt.swift */; };
		C7CFDB4929DDD9A3B5BA085D /* BugReportViewModelTests.swift in Sources */ = {isa = PBXBuildFile; fileRef = 7AB7ED3A898B07976F3AA90F /* BugReportViewModelTests.swift */; };
		C8E82786DE1B6A400DA9BA25 /* RoomTimelineItemProperties.swift in Sources */ = {isa = PBXBuildFile; fileRef = 289FA233E896FBC5956C67E0 /* RoomTimelineItemProperties.swift */; };
		CA45758F08DF42D41D8A4B29 /* FilePreviewViewModelTests.swift in Sources */ = {isa = PBXBuildFile; fileRef = DF38B69D2C331A499276F400 /* FilePreviewViewModelTests.swift */; };
		CA9558C0B40C1EE2AD00124A /* BuildSettings.swift in Sources */ = {isa = PBXBuildFile; fileRef = 263B3B811C2B900F12C6F695 /* BuildSettings.swift */; };
		CB137BFB3E083C33E398A6CB /* Kingfisher in Frameworks */ = {isa = PBXBuildFile; productRef = 0DD568A494247444A4B56031 /* Kingfisher */; };
		CB326BAB54E9B68658909E36 /* Benchmark.swift in Sources */ = {isa = PBXBuildFile; fileRef = 49EAD710A2C16EFF7C3EA16F /* Benchmark.swift */; };
		CB498F4E27AA0545DCEF0F6F /* DeviceKit in Frameworks */ = {isa = PBXBuildFile; productRef = 4003BC24B24C9E63D3304177 /* DeviceKit */; };
		CC736DA1AA8F8B9FD8785009 /* ScreenshotDetector.swift in Sources */ = {isa = PBXBuildFile; fileRef = F5C4AF6E3885730CD560311C /* ScreenshotDetector.swift */; };
		CD6A72B65D3B6076F4045C30 /* PHGPostHogConfiguration.swift in Sources */ = {isa = PBXBuildFile; fileRef = A6B891A6DA826E2461DBB40F /* PHGPostHogConfiguration.swift */; };
		CE1694C7BB93C3311524EF28 /* Untranslated.strings in Resources */ = {isa = PBXBuildFile; fileRef = D2F7194F440375338F8E2487 /* Untranslated.strings */; };
		CE7A715947ABAB1DEB5C21D7 /* SplashScreenCoordinator.swift in Sources */ = {isa = PBXBuildFile; fileRef = 0F7A812F160E75B69A9181A2 /* SplashScreenCoordinator.swift */; };
		CEB8FB1269DE20536608B957 /* LoginMode.swift in Sources */ = {isa = PBXBuildFile; fileRef = 4B41FABA2B0AEF4389986495 /* LoginMode.swift */; };
		CF82143AA4A4F7BD11D22946 /* RoomTimelineViewProvider.swift in Sources */ = {isa = PBXBuildFile; fileRef = ACB6C5E4950B6C9842F35A38 /* RoomTimelineViewProvider.swift */; };
		D034A195A3494E38BF060485 /* MockSessionVerificationControllerProxy.swift in Sources */ = {isa = PBXBuildFile; fileRef = D1A9CCCF53495CF3D7B19FCE /* MockSessionVerificationControllerProxy.swift */; };
		D05A193AE63030F2CFCE2E9C /* UITestScreenIdentifier.swift in Sources */ = {isa = PBXBuildFile; fileRef = CC6FE34A0A47D010BBB4D4D4 /* UITestScreenIdentifier.swift */; };
		D0619D2E6B9C511190FBEB95 /* RoomMessageProtocol.swift in Sources */ = {isa = PBXBuildFile; fileRef = 607974D08BD2AF83725D817A /* RoomMessageProtocol.swift */; };
		D5EA4C6C80579279770D5804 /* ImageRoomTimelineView.swift in Sources */ = {isa = PBXBuildFile; fileRef = D0A45283CF1DB96E583BECA6 /* ImageRoomTimelineView.swift */; };
		D6417E5A799C3C7F14F9EC0A /* SessionVerificationViewModelProtocol.swift in Sources */ = {isa = PBXBuildFile; fileRef = B3069ADED46D063202FE7698 /* SessionVerificationViewModelProtocol.swift */; };
		D8359F67AF3A83516E9083C1 /* MockUserSession.swift in Sources */ = {isa = PBXBuildFile; fileRef = A4756C5A8C8649AD6C10C615 /* MockUserSession.swift */; };
		D85D4FA590305180B4A41795 /* Tests.swift in Sources */ = {isa = PBXBuildFile; fileRef = BB3073CCD77D906B330BC1D6 /* Tests.swift */; };
		D876EC0FED3B6D46C806912A /* AvatarSize.swift in Sources */ = {isa = PBXBuildFile; fileRef = E24B88AD3D1599E8CB1376E0 /* AvatarSize.swift */; };
		D8CFF02C2730EE5BC4F17ABF /* ElementToggleStyle.swift in Sources */ = {isa = PBXBuildFile; fileRef = 0960A7F5C1B0B6679BDF26F9 /* ElementToggleStyle.swift */; };
		D94F664677C380A3CAB8D7F6 /* ActivityIndicatorPresenter.swift in Sources */ = {isa = PBXBuildFile; fileRef = 68706A66BBA04268F7747A2F /* ActivityIndicatorPresenter.swift */; };
		DCB781BD227CA958809AFADF /* Coordinator.swift in Sources */ = {isa = PBXBuildFile; fileRef = 95CC95CD75B688E946438165 /* Coordinator.swift */; };
		DD9B70DE54B24E0694A35D8A /* Strings+Untranslated.swift in Sources */ = {isa = PBXBuildFile; fileRef = 1A18F6CE4D694D21E4EA9B25 /* Strings+Untranslated.swift */; };
		DDB80FD2753FEAAE43CC2AAE /* ImageRoomTimelineItem.swift in Sources */ = {isa = PBXBuildFile; fileRef = 1A63815AD6A5C306453342F2 /* ImageRoomTimelineItem.swift */; };
		DE4F8C4E0F1DB4832F09DE97 /* HomeScreenViewModel.swift in Sources */ = {isa = PBXBuildFile; fileRef = 31D6764D6976D235926FE5FC /* HomeScreenViewModel.swift */; };
		DF504B10A4918F971A57BEF2 /* PostHogAnalyticsClient.swift in Sources */ = {isa = PBXBuildFile; fileRef = 1715E3D7F53C0748AA50C91C /* PostHogAnalyticsClient.swift */; };
		DF790EF2E4D41D1091AEB263 /* KeychainController.swift in Sources */ = {isa = PBXBuildFile; fileRef = 317F02B15921BF5CC8486990 /* KeychainController.swift */; };
		DFF7D6A6C26DDD40D00AE579 /* target.yml in Resources */ = {isa = PBXBuildFile; fileRef = F012CB5EE3F2B67359F6CC52 /* target.yml */; };
		E01373F2043E76393A0CE073 /* AnalyticsPromptViewModel.swift in Sources */ = {isa = PBXBuildFile; fileRef = A11B74ACE8D71747E1044A9C /* AnalyticsPromptViewModel.swift */; };
		E0A4DCA633D174EB43AD599F /* BackgroundTaskProtocol.swift in Sources */ = {isa = PBXBuildFile; fileRef = 2CA028DCD4157F9A1F999827 /* BackgroundTaskProtocol.swift */; };
		E1DF24D085572A55C9758A2D /* Bundle.swift in Sources */ = {isa = PBXBuildFile; fileRef = B6E89E530A8E92EC44301CA1 /* Bundle.swift */; };
		E290C78E7F09F47FD2662986 /* Task.swift in Sources */ = {isa = PBXBuildFile; fileRef = A40C19719687984FD9478FBE /* Task.swift */; };
		E3CA565A4B9704F191B191F0 /* JoinedRoomSize+MemberCount.swift in Sources */ = {isa = PBXBuildFile; fileRef = CBF9AEA706926DD0DA2B954C /* JoinedRoomSize+MemberCount.swift */; };
		E47CD939D8480657D4B706C6 /* AnalyticsPromptCheckmarkItem.swift in Sources */ = {isa = PBXBuildFile; fileRef = BA7B2E9CC5DC3B76ADC35A43 /* AnalyticsPromptCheckmarkItem.swift */; };
		E481C8FDCB6C089963C95344 /* DeviceKit in Frameworks */ = {isa = PBXBuildFile; productRef = BC01130651CB23340B899032 /* DeviceKit */; };
		E5895C74615CBE8462FB840F /* SessionVerificationCoordinator.swift in Sources */ = {isa = PBXBuildFile; fileRef = CCF86010A0A719A9A50EEC59 /* SessionVerificationCoordinator.swift */; };
		E81EEC1675F2371D12A880A3 /* MockRoomTimelineController.swift in Sources */ = {isa = PBXBuildFile; fileRef = 61ADFB893DEF81E58DF3FAB9 /* MockRoomTimelineController.swift */; };
		E96005321849DBD7C72A28F2 /* UITestsAppCoordinator.swift in Sources */ = {isa = PBXBuildFile; fileRef = 46C208DA43CE25D13E670F40 /* UITestsAppCoordinator.swift */; };
		EA1E7949533E19C6D862680A /* MediaProvider.swift in Sources */ = {isa = PBXBuildFile; fileRef = 885D8C42DD17625B5261BEFF /* MediaProvider.swift */; };
		EA31DD9043B91ECB8E45A9A6 /* ScreenshotDetectorTests.swift in Sources */ = {isa = PBXBuildFile; fileRef = F03C9D319676F3C0DC6B0203 /* ScreenshotDetectorTests.swift */; };
		EA65360A0EC026DD83AC0CF5 /* AuthenticationCoordinator.swift in Sources */ = {isa = PBXBuildFile; fileRef = D6CA5F386C7701C129398945 /* AuthenticationCoordinator.swift */; };
		EC280623A42904341363EAAF /* Sentry in Frameworks */ = {isa = PBXBuildFile; productRef = 886A0A498FA01E8EDD451D05 /* Sentry */; };
		EC4C31963E755EEC77BD778C /* AnalyticsSettings.swift in Sources */ = {isa = PBXBuildFile; fileRef = 4B362E695A7103C11F64B185 /* AnalyticsSettings.swift */; };
		ECDDA9CD291E6F4100FC93E6 /* FileCacheTests.swift in Sources */ = {isa = PBXBuildFile; fileRef = ECDDA9CC291E6F4100FC93E6 /* FileCacheTests.swift */; };
		ECDDA9D3292233B600FC93E6 /* Swipe.swift in Sources */ = {isa = PBXBuildFile; fileRef = ECDDA9D2292233B600FC93E6 /* Swipe.swift */; };
		EE4F5601356228FF72FC56B6 /* MockClientProxy.swift in Sources */ = {isa = PBXBuildFile; fileRef = 3F40F48279322E504153AB0D /* MockClientProxy.swift */; };
		EE8491AD81F47DF3C192497B /* DecorationTimelineItemProtocol.swift in Sources */ = {isa = PBXBuildFile; fileRef = 184CF8C196BE143AE226628D /* DecorationTimelineItemProtocol.swift */; };
		EEC40663922856C65D1E0DF5 /* KeychainControllerTests.swift in Sources */ = {isa = PBXBuildFile; fileRef = FDB9C37196A4C79F24CE80C6 /* KeychainControllerTests.swift */; };
		EF99A92701E401C4CD5ADC50 /* SplashScreenModels.swift in Sources */ = {isa = PBXBuildFile; fileRef = DCE978A6118C131D7F2A04B3 /* SplashScreenModels.swift */; };
		F040ABFEB0A2B142D948BA12 /* Untranslated.stringsdict in Resources */ = {isa = PBXBuildFile; fileRef = F75DF9500D69A3AAF8339E69 /* Untranslated.stringsdict */; };
		F0F82C3C848C865C3098AA52 /* Sentry in Frameworks */ = {isa = PBXBuildFile; productRef = 67E7A6F388D3BF85767609D9 /* Sentry */; };
		F508683B76EF7B23BB2CBD6D /* TimelineItemPlainStylerView.swift in Sources */ = {isa = PBXBuildFile; fileRef = 94BCC8A9C73C1F838122C645 /* TimelineItemPlainStylerView.swift */; };
		F56261126E368C831B3DE976 /* NavigationRouterType.swift in Sources */ = {isa = PBXBuildFile; fileRef = 752DEC02D93AFF46BC13313A /* NavigationRouterType.swift */; };
		F656F92A63D3DC1978D79427 /* AnalyticsEvents in Frameworks */ = {isa = PBXBuildFile; productRef = 2A3F7BCCB18C15B30CCA39A9 /* AnalyticsEvents */; };
		F6E860FF7B18B81DF43B30B8 /* EncryptedRoomTimelineItem.swift in Sources */ = {isa = PBXBuildFile; fileRef = B3FA7C8D4EF2B1873C180ED7 /* EncryptedRoomTimelineItem.swift */; };
		F6F49E37272AD7397CD29A01 /* HomeScreenViewModelTests.swift in Sources */ = {isa = PBXBuildFile; fileRef = 505208F28007C0FEC14E1FF0 /* HomeScreenViewModelTests.swift */; };
		F7567DD6635434E8C563BF85 /* AnalyticsClientProtocol.swift in Sources */ = {isa = PBXBuildFile; fileRef = E3B97591B2D3D4D67553506D /* AnalyticsClientProtocol.swift */; };
		F75C4222D52B643214D5E623 /* UITestsRootView.swift in Sources */ = {isa = PBXBuildFile; fileRef = 81740EEAFDF0D34C5E10D0DF /* UITestsRootView.swift */; };
		F99FB21EFC6D99D247FE7CBE /* Kingfisher in Frameworks */ = {isa = PBXBuildFile; productRef = DE8DC9B3FBA402117DC4C49F /* Kingfisher */; };
		FA9C427FFB11B1AA2DCC5602 /* RoomProxyProtocol.swift in Sources */ = {isa = PBXBuildFile; fileRef = 47111410B6E659A697D472B5 /* RoomProxyProtocol.swift */; };
		FC6B7436C3A5B3D0565227D5 /* ActivityIndicatorView.swift in Sources */ = {isa = PBXBuildFile; fileRef = AF05352F28D4E7336228E9F4 /* ActivityIndicatorView.swift */; };
		FCB640C576292BEAF7FA3B2E /* SplashViewController.swift in Sources */ = {isa = PBXBuildFile; fileRef = C9F395A2E917115C7AAF7F34 /* SplashViewController.swift */; };
		FCD3F2B82CAB29A07887A127 /* KeychainAccess in Frameworks */ = {isa = PBXBuildFile; productRef = 2B43F2AF7456567FE37270A7 /* KeychainAccess */; };
		FD4706DC752744A0C91ED6FE /* FileManager.swift in Sources */ = {isa = PBXBuildFile; fileRef = 6B275C686F8253E655E42BA3 /* FileManager.swift */; };
		FE4593FC2A02AAF92E089565 /* ElementAnimations.swift in Sources */ = {isa = PBXBuildFile; fileRef = EF1593DD87F974F8509BB619 /* ElementAnimations.swift */; };
		FE79E2BCCF69E8BF4D21E15A /* RoomMessageFactory.swift in Sources */ = {isa = PBXBuildFile; fileRef = FA154570F693D93513E584C1 /* RoomMessageFactory.swift */; };
		FFD3E4FF948E06C7585317FC /* TimelineStyler.swift in Sources */ = {isa = PBXBuildFile; fileRef = 892E29C98C4E8182C9037F84 /* TimelineStyler.swift */; };
/* End PBXBuildFile section */

/* Begin PBXContainerItemProxy section */
		4448BD77D7203616C4FAD26A /* PBXContainerItemProxy */ = {
			isa = PBXContainerItemProxy;
			containerPortal = AC22997D58D612146053154D /* Project object */;
			proxyType = 1;
			remoteGlobalIDString = C0FAEB81CFD9776CD78CE489;
			remoteInfo = ElementX;
		};
		4D8DD8FE84794CA168A8499A /* PBXContainerItemProxy */ = {
			isa = PBXContainerItemProxy;
			containerPortal = AC22997D58D612146053154D /* Project object */;
			proxyType = 1;
			remoteGlobalIDString = C0FAEB81CFD9776CD78CE489;
			remoteInfo = ElementX;
		};
		6848AF4480814C5F810FB7EB /* PBXContainerItemProxy */ = {
			isa = PBXContainerItemProxy;
			containerPortal = AC22997D58D612146053154D /* Project object */;
			proxyType = 1;
			remoteGlobalIDString = C0FAEB81CFD9776CD78CE489;
			remoteInfo = ElementX;
		};
/* End PBXContainerItemProxy section */

/* Begin PBXFileReference section */
		01C4C7DB37597D7D8379511A /* Assets.xcassets */ = {isa = PBXFileReference; lastKnownFileType = folder.assetcatalog; path = Assets.xcassets; sourceTree = "<group>"; };
		02A07FF019724B6ACEA73076 /* szl */ = {isa = PBXFileReference; lastKnownFileType = text.plist.strings; name = szl; path = szl.lproj/Localizable.strings; sourceTree = "<group>"; };
		04BBC9E08250EF92ADE89CFD /* sr-Latn */ = {isa = PBXFileReference; lastKnownFileType = text.plist.strings; name = "sr-Latn"; path = "sr-Latn.lproj/Localizable.strings"; sourceTree = "<group>"; };
		04E1273CC3BC3E471AF87BE5 /* UserIndicatorQueueTests.swift */ = {isa = PBXFileReference; lastKnownFileType = sourcecode.swift; path = UserIndicatorQueueTests.swift; sourceTree = "<group>"; };
		054F469E433864CC6FE6EE8E /* ServerSelectionUITests.swift */ = {isa = PBXFileReference; lastKnownFileType = sourcecode.swift; path = ServerSelectionUITests.swift; sourceTree = "<group>"; };
		057B747CF045D3C6C30EAB2C /* fi */ = {isa = PBXFileReference; lastKnownFileType = text.plist.stringsdict; name = fi; path = fi.lproj/Localizable.stringsdict; sourceTree = "<group>"; };
		0776771332259AB1C9661430 /* MXLog.h */ = {isa = PBXFileReference; lastKnownFileType = sourcecode.c.h; path = MXLog.h; sourceTree = "<group>"; };
		077D7C3BE199B6E5DDEC07EC /* AppCoordinatorStateMachine.swift */ = {isa = PBXFileReference; lastKnownFileType = sourcecode.swift; path = AppCoordinatorStateMachine.swift; sourceTree = "<group>"; };
		086B997409328F091EBA43CE /* RoomScreenUITests.swift */ = {isa = PBXFileReference; lastKnownFileType = sourcecode.swift; path = RoomScreenUITests.swift; sourceTree = "<group>"; };
		08F64963396A6A23538EFCEC /* is */ = {isa = PBXFileReference; lastKnownFileType = text.plist.stringsdict; name = is; path = is.lproj/Localizable.stringsdict; sourceTree = "<group>"; };
		090CA61A835C151CEDF8F372 /* WeakDictionaryKeyReference.swift */ = {isa = PBXFileReference; lastKnownFileType = sourcecode.swift; path = WeakDictionaryKeyReference.swift; sourceTree = "<group>"; };
		0950733DD4BA83EEE752E259 /* PlaceholderAvatarImage.swift */ = {isa = PBXFileReference; lastKnownFileType = sourcecode.swift; path = PlaceholderAvatarImage.swift; sourceTree = "<group>"; };
		095AED4CF56DFF3EB7BB84C8 /* RoomTimelineProviderProtocol.swift */ = {isa = PBXFileReference; lastKnownFileType = sourcecode.swift; path = RoomTimelineProviderProtocol.swift; sourceTree = "<group>"; };
		0960A7F5C1B0B6679BDF26F9 /* ElementToggleStyle.swift */ = {isa = PBXFileReference; lastKnownFileType = sourcecode.swift; path = ElementToggleStyle.swift; sourceTree = "<group>"; };
		0A191D3FDB995309C7E2DE7D /* SettingsViewModel.swift */ = {isa = PBXFileReference; lastKnownFileType = sourcecode.swift; path = SettingsViewModel.swift; sourceTree = "<group>"; };
		0AB7A0C06CB527A1095DEB33 /* da */ = {isa = PBXFileReference; lastKnownFileType = text.plist.stringsdict; name = da; path = da.lproj/Localizable.stringsdict; sourceTree = "<group>"; };
		0B869438A1B52836F912A702 /* MockSoftLogoutScreenState.swift */ = {isa = PBXFileReference; lastKnownFileType = sourcecode.swift; path = MockSoftLogoutScreenState.swift; sourceTree = "<group>"; };
		0BC588051E6572A1AF51D738 /* TimelineSenderAvatarView.swift */ = {isa = PBXFileReference; lastKnownFileType = sourcecode.swift; path = TimelineSenderAvatarView.swift; sourceTree = "<group>"; };
		0C13A92C1E9C79F055B8133D /* ar */ = {isa = PBXFileReference; lastKnownFileType = text.plist.stringsdict; name = ar; path = ar.lproj/Localizable.stringsdict; sourceTree = "<group>"; };
		0CB569EAA5017B5B23970655 /* pt */ = {isa = PBXFileReference; lastKnownFileType = text.plist.strings; name = pt; path = pt.lproj/Localizable.strings; sourceTree = "<group>"; };
		0DD16CE9A66C9040B066AD60 /* vi */ = {isa = PBXFileReference; lastKnownFileType = text.plist.stringsdict; name = vi; path = vi.lproj/Localizable.stringsdict; sourceTree = "<group>"; };
		0E7062F88E9D5F79C8A80524 /* th */ = {isa = PBXFileReference; lastKnownFileType = text.plist.stringsdict; name = th; path = th.lproj/Localizable.stringsdict; sourceTree = "<group>"; };
		0E8BDC092D817B68CD9040C5 /* UserSessionStore.swift */ = {isa = PBXFileReference; lastKnownFileType = sourcecode.swift; path = UserSessionStore.swift; sourceTree = "<group>"; };
		0EE9EAF0309A2A1D67D8FAF5 /* sv */ = {isa = PBXFileReference; lastKnownFileType = text.plist.stringsdict; name = sv; path = sv.lproj/Localizable.stringsdict; sourceTree = "<group>"; };
		0F52BF30D12BA3BD3D3DBB8F /* ServerSelectionViewModelProtocol.swift */ = {isa = PBXFileReference; lastKnownFileType = sourcecode.swift; path = ServerSelectionViewModelProtocol.swift; sourceTree = "<group>"; };
		0F7A812F160E75B69A9181A2 /* SplashScreenCoordinator.swift */ = {isa = PBXFileReference; lastKnownFileType = sourcecode.swift; path = SplashScreenCoordinator.swift; sourceTree = "<group>"; };
		1027BB9A852F445B7623897F /* ElementSettings.swift */ = {isa = PBXFileReference; lastKnownFileType = sourcecode.swift; path = ElementSettings.swift; sourceTree = "<group>"; };
		1059E2AE7878CF7820592637 /* Info.plist */ = {isa = PBXFileReference; lastKnownFileType = text.plist; path = Info.plist; sourceTree = "<group>"; };
		105B2A8426404EF66F00CFDB /* RoomTimelineItemFactory.swift */ = {isa = PBXFileReference; lastKnownFileType = sourcecode.swift; path = RoomTimelineItemFactory.swift; sourceTree = "<group>"; };
		105D16E7DB0CCE9526612BDD /* bn-IN */ = {isa = PBXFileReference; lastKnownFileType = text.plist.strings; name = "bn-IN"; path = "bn-IN.lproj/Localizable.strings"; sourceTree = "<group>"; };
		10CC626F97AD70FF0420C115 /* RoomSummaryProviderProtocol.swift */ = {isa = PBXFileReference; lastKnownFileType = sourcecode.swift; path = RoomSummaryProviderProtocol.swift; sourceTree = "<group>"; };
		111B698739E3410E2CDB7144 /* MXLog.swift */ = {isa = PBXFileReference; lastKnownFileType = sourcecode.swift; path = MXLog.swift; sourceTree = "<group>"; };
		113356152C099951A6D17D85 /* el */ = {isa = PBXFileReference; lastKnownFileType = text.plist.strings; name = el; path = el.lproj/Localizable.strings; sourceTree = "<group>"; };
		1215A4FC53D2319E81AE8970 /* en */ = {isa = PBXFileReference; lastKnownFileType = text.plist.strings; name = en; path = en.lproj/InfoPlist.strings; sourceTree = "<group>"; };
		1222DB76B917EB8A55365BA5 /* target.yml */ = {isa = PBXFileReference; lastKnownFileType = text.yaml; path = target.yml; sourceTree = "<group>"; };
		124D85E85505B6B81845235F /* fy */ = {isa = PBXFileReference; lastKnownFileType = text.plist.stringsdict; name = fy; path = fy.lproj/Localizable.stringsdict; sourceTree = "<group>"; };
		12A626D74BBE9F4A60763B45 /* ImageAnonymizer.swift */ = {isa = PBXFileReference; lastKnownFileType = sourcecode.swift; path = ImageAnonymizer.swift; sourceTree = "<group>"; };
		13802897C7AFA360EA74C0B0 /* en */ = {isa = PBXFileReference; lastKnownFileType = text.plist.stringsdict; name = en; path = en.lproj/Localizable.stringsdict; sourceTree = "<group>"; };
		142808B69851451AC32A2CEA /* RoomSummaryDetails.swift */ = {isa = PBXFileReference; lastKnownFileType = sourcecode.swift; path = RoomSummaryDetails.swift; sourceTree = "<group>"; };
		167521635A1CC27624FCEB7F /* ServerSelectionViewModel.swift */ = {isa = PBXFileReference; lastKnownFileType = sourcecode.swift; path = ServerSelectionViewModel.swift; sourceTree = "<group>"; };
		16DC8C5B2991724903F1FA6A /* AppIcon.pdf */ = {isa = PBXFileReference; lastKnownFileType = image.pdf; path = AppIcon.pdf; sourceTree = "<group>"; };
		1715E3D7F53C0748AA50C91C /* PostHogAnalyticsClient.swift */ = {isa = PBXFileReference; lastKnownFileType = sourcecode.swift; path = PostHogAnalyticsClient.swift; sourceTree = "<group>"; };
		184CF8C196BE143AE226628D /* DecorationTimelineItemProtocol.swift */ = {isa = PBXFileReference; lastKnownFileType = sourcecode.swift; path = DecorationTimelineItemProtocol.swift; sourceTree = "<group>"; };
		18F2958E6D247AE2516BEEE8 /* ClientProxy.swift */ = {isa = PBXFileReference; lastKnownFileType = sourcecode.swift; path = ClientProxy.swift; sourceTree = "<group>"; };
		193FB285430D3956B6E61E4D /* UserIndicatorViewPresentable.swift */ = {isa = PBXFileReference; lastKnownFileType = sourcecode.swift; path = UserIndicatorViewPresentable.swift; sourceTree = "<group>"; };
		1941C8817E6B6971BA4415F5 /* VideoRoomTimelineView.swift */ = {isa = PBXFileReference; lastKnownFileType = sourcecode.swift; path = VideoRoomTimelineView.swift; sourceTree = "<group>"; };
		1A18F6CE4D694D21E4EA9B25 /* Strings+Untranslated.swift */ = {isa = PBXFileReference; lastKnownFileType = sourcecode.swift; path = "Strings+Untranslated.swift"; sourceTree = "<group>"; };
		1A63815AD6A5C306453342F2 /* ImageRoomTimelineItem.swift */ = {isa = PBXFileReference; lastKnownFileType = sourcecode.swift; path = ImageRoomTimelineItem.swift; sourceTree = "<group>"; };
		1C429043E986008B97736636 /* ab */ = {isa = PBXFileReference; lastKnownFileType = text.plist.strings; name = ab; path = ab.lproj/Localizable.strings; sourceTree = "<group>"; };
		1D56469A9EE0CFA2B7BA9760 /* SessionVerificationControllerProxyProtocol.swift */ = {isa = PBXFileReference; lastKnownFileType = sourcecode.swift; path = SessionVerificationControllerProxyProtocol.swift; sourceTree = "<group>"; };
		1DB34B0C74CD242FED9DD069 /* LoginScreenUITests.swift */ = {isa = PBXFileReference; lastKnownFileType = sourcecode.swift; path = LoginScreenUITests.swift; sourceTree = "<group>"; };
		1E1FB768A24FDD2A5CA16E3C /* LoginViewModelProtocol.swift */ = {isa = PBXFileReference; lastKnownFileType = sourcecode.swift; path = LoginViewModelProtocol.swift; sourceTree = "<group>"; };
		1E508AB0EDEE017FF4F6F8D1 /* DTHTMLElement+AttributedStringBuilder.swift */ = {isa = PBXFileReference; lastKnownFileType = sourcecode.swift; path = "DTHTMLElement+AttributedStringBuilder.swift"; sourceTree = "<group>"; };
		1F2529D434C750ED78ADF1ED /* UserAgentBuilder.swift */ = {isa = PBXFileReference; lastKnownFileType = sourcecode.swift; path = UserAgentBuilder.swift; sourceTree = "<group>"; };
		2069C264213B9F381DF9F876 /* ta */ = {isa = PBXFileReference; lastKnownFileType = text.plist.stringsdict; name = ta; path = ta.lproj/Localizable.stringsdict; sourceTree = "<group>"; };
		2112A6CFEA46E672D90EBF54 /* kab */ = {isa = PBXFileReference; lastKnownFileType = text.plist.strings; name = kab; path = kab.lproj/Localizable.strings; sourceTree = "<group>"; };
		218AB05B4E3889731959C5F1 /* EventBasedTimelineItemProtocol.swift */ = {isa = PBXFileReference; lastKnownFileType = sourcecode.swift; path = EventBasedTimelineItemProtocol.swift; sourceTree = "<group>"; };
		21BA866267F84BF4350B0CB7 /* pt-BR */ = {isa = PBXFileReference; lastKnownFileType = text.plist.stringsdict; name = "pt-BR"; path = "pt-BR.lproj/Localizable.stringsdict"; sourceTree = "<group>"; };
		227AC5D71A4CE43512062243 /* URL.swift */ = {isa = PBXFileReference; lastKnownFileType = sourcecode.swift; path = URL.swift; sourceTree = "<group>"; };
		22B384D54464FA39C6C7F6E7 /* ca */ = {isa = PBXFileReference; lastKnownFileType = text.plist.stringsdict; name = ca; path = ca.lproj/Localizable.stringsdict; sourceTree = "<group>"; };
		22D46DB0CC6C55EBA7AE67A3 /* SoftLogoutViewModel.swift */ = {isa = PBXFileReference; lastKnownFileType = sourcecode.swift; path = SoftLogoutViewModel.swift; sourceTree = "<group>"; };
		233D5F7E5E9F49ABF3413291 /* hr */ = {isa = PBXFileReference; lastKnownFileType = text.plist.stringsdict; name = hr; path = hr.lproj/Localizable.stringsdict; sourceTree = "<group>"; };
		24A534A4619D8FEFB6439FCC /* SplashScreenPageView.swift */ = {isa = PBXFileReference; lastKnownFileType = sourcecode.swift; path = SplashScreenPageView.swift; sourceTree = "<group>"; };
		24B0C97D2F560BCB72BE73B1 /* RoomTimelineController.swift */ = {isa = PBXFileReference; lastKnownFileType = sourcecode.swift; path = RoomTimelineController.swift; sourceTree = "<group>"; };
		24F5530B2212862FA4BEFF2D /* HomeScreenViewModelProtocol.swift */ = {isa = PBXFileReference; lastKnownFileType = sourcecode.swift; path = HomeScreenViewModelProtocol.swift; sourceTree = "<group>"; };
		2583416C8974272ADBADDBE1 /* zh-TW */ = {isa = PBXFileReference; lastKnownFileType = text.plist.stringsdict; name = "zh-TW"; path = "zh-TW.lproj/Localizable.stringsdict"; sourceTree = "<group>"; };
		263B3B811C2B900F12C6F695 /* BuildSettings.swift */ = {isa = PBXFileReference; lastKnownFileType = sourcecode.swift; path = BuildSettings.swift; sourceTree = "<group>"; };
		26C4D226FCD20BAC53F1E092 /* ml */ = {isa = PBXFileReference; lastKnownFileType = text.plist.strings; name = ml; path = ml.lproj/Localizable.strings; sourceTree = "<group>"; };
		287FC98AF2664EAD79C0D902 /* UIDevice.swift */ = {isa = PBXFileReference; lastKnownFileType = sourcecode.swift; path = UIDevice.swift; sourceTree = "<group>"; };
		28959C7DB36C7688A01D4045 /* BugReportViewModelProtocol.swift */ = {isa = PBXFileReference; lastKnownFileType = sourcecode.swift; path = BugReportViewModelProtocol.swift; sourceTree = "<group>"; };
		289FA233E896FBC5956C67E0 /* RoomTimelineItemProperties.swift */ = {isa = PBXFileReference; lastKnownFileType = sourcecode.swift; path = RoomTimelineItemProperties.swift; sourceTree = "<group>"; };
		28EA8BE9EEDBD17555141C7E /* el */ = {isa = PBXFileReference; lastKnownFileType = text.plist.stringsdict; name = el; path = el.lproj/Localizable.stringsdict; sourceTree = "<group>"; };
		2A5C6FBF97B6EED3D4FA5EFF /* AttributedStringBuilder.swift */ = {isa = PBXFileReference; lastKnownFileType = sourcecode.swift; path = AttributedStringBuilder.swift; sourceTree = "<group>"; };
		2AE83A3DD63BCFBB956FE5CB /* nl */ = {isa = PBXFileReference; lastKnownFileType = text.plist.stringsdict; name = nl; path = nl.lproj/Localizable.stringsdict; sourceTree = "<group>"; };
		2AEA20A6B4883E60469ACF8F /* SoftLogoutCoordinator.swift */ = {isa = PBXFileReference; lastKnownFileType = sourcecode.swift; path = SoftLogoutCoordinator.swift; sourceTree = "<group>"; };
		2AFEF3AC64B1358083F76B8B /* List.swift */ = {isa = PBXFileReference; lastKnownFileType = sourcecode.swift; path = List.swift; sourceTree = "<group>"; };
		2B80895CE021B49847BD7D74 /* TemplateViewModelProtocol.swift */ = {isa = PBXFileReference; lastKnownFileType = sourcecode.swift; path = TemplateViewModelProtocol.swift; sourceTree = "<group>"; };
		2B9BCACD0CC4CB8E37F17732 /* lt */ = {isa = PBXFileReference; lastKnownFileType = text.plist.stringsdict; name = lt; path = lt.lproj/Localizable.stringsdict; sourceTree = "<group>"; };
		2CA028DCD4157F9A1F999827 /* BackgroundTaskProtocol.swift */ = {isa = PBXFileReference; lastKnownFileType = sourcecode.swift; path = BackgroundTaskProtocol.swift; sourceTree = "<group>"; };
		2CCBDE671A613B3EB70794C4 /* SoftLogoutScreen.swift */ = {isa = PBXFileReference; lastKnownFileType = sourcecode.swift; path = SoftLogoutScreen.swift; sourceTree = "<group>"; };
		2CEBCB9676FCD1D0F13188DD /* StringTests.swift */ = {isa = PBXFileReference; lastKnownFileType = sourcecode.swift; path = StringTests.swift; sourceTree = "<group>"; };
		2CF9FE7E0CF9F40D1509E63A /* bg */ = {isa = PBXFileReference; lastKnownFileType = text.plist.stringsdict; name = bg; path = bg.lproj/Localizable.stringsdict; sourceTree = "<group>"; };
		2D256FEE2F1AF1E51D39B622 /* LoginTests.swift */ = {isa = PBXFileReference; lastKnownFileType = sourcecode.swift; path = LoginTests.swift; sourceTree = "<group>"; };
		2D505843AB66822EB91F0DF0 /* TimelineItemProxy.swift */ = {isa = PBXFileReference; lastKnownFileType = sourcecode.swift; path = TimelineItemProxy.swift; sourceTree = "<group>"; };
		2D8482665982D664BDDA644F /* VideoPlayerViewModelTests.swift */ = {isa = PBXFileReference; lastKnownFileType = sourcecode.swift; path = VideoPlayerViewModelTests.swift; sourceTree = "<group>"; };
		2EEB64CC6F3DF5B68736A6B4 /* AlertInfo.swift */ = {isa = PBXFileReference; lastKnownFileType = sourcecode.swift; path = AlertInfo.swift; sourceTree = "<group>"; };
		2F1B28C596DE541DA0AFD16C /* lo */ = {isa = PBXFileReference; lastKnownFileType = text.plist.stringsdict; name = lo; path = lo.lproj/Localizable.stringsdict; sourceTree = "<group>"; };
		304FFD608DB6E612075AB1B4 /* WeakDictionary.swift */ = {isa = PBXFileReference; lastKnownFileType = sourcecode.swift; path = WeakDictionary.swift; sourceTree = "<group>"; };
		317F02B15921BF5CC8486990 /* KeychainController.swift */ = {isa = PBXFileReference; lastKnownFileType = sourcecode.swift; path = KeychainController.swift; sourceTree = "<group>"; };
		31B01468022EC826CB2FD2C0 /* LoginModels.swift */ = {isa = PBXFileReference; lastKnownFileType = sourcecode.swift; path = LoginModels.swift; sourceTree = "<group>"; };
		31D6764D6976D235926FE5FC /* HomeScreenViewModel.swift */ = {isa = PBXFileReference; lastKnownFileType = sourcecode.swift; path = HomeScreenViewModel.swift; sourceTree = "<group>"; };
		325A2B3278875554DDEB8A9B /* SplashScreenUITests.swift */ = {isa = PBXFileReference; lastKnownFileType = sourcecode.swift; path = SplashScreenUITests.swift; sourceTree = "<group>"; };
		32C5DAA1773F57653BF1C4F9 /* SoftLogoutViewModelTests.swift */ = {isa = PBXFileReference; lastKnownFileType = sourcecode.swift; path = SoftLogoutViewModelTests.swift; sourceTree = "<group>"; };
		32CE6D4FF64C9A3C18619224 /* SplashScreen.swift */ = {isa = PBXFileReference; lastKnownFileType = sourcecode.swift; path = SplashScreen.swift; sourceTree = "<group>"; };
		3340ABAE3A4647E80163AE18 /* TemplateViewModelTests.swift */ = {isa = PBXFileReference; lastKnownFileType = sourcecode.swift; path = TemplateViewModelTests.swift; sourceTree = "<group>"; };
		33E49C5C6F802B4D94CA78D1 /* ro */ = {isa = PBXFileReference; lastKnownFileType = text.plist.strings; name = ro; path = ro.lproj/Localizable.strings; sourceTree = "<group>"; };
		3429142FE11930422E7CC1A0 /* UserSessionFlowCoordinatorStateMachine.swift */ = {isa = PBXFileReference; lastKnownFileType = sourcecode.swift; path = UserSessionFlowCoordinatorStateMachine.swift; sourceTree = "<group>"; };
		351E89CE2ED9B73C5CC47955 /* TimelineReactionsView.swift */ = {isa = PBXFileReference; lastKnownFileType = sourcecode.swift; path = TimelineReactionsView.swift; sourceTree = "<group>"; };
		3558A15CFB934F9229301527 /* RestorationToken.swift */ = {isa = PBXFileReference; lastKnownFileType = sourcecode.swift; path = RestorationToken.swift; sourceTree = "<group>"; };
		35AFCF4C05DEED04E3DB1A16 /* de */ = {isa = PBXFileReference; lastKnownFileType = text.plist.strings; name = de; path = de.lproj/Localizable.strings; sourceTree = "<group>"; };
		3689E6F87850DD65DAA45428 /* KeychainControllerProtocol.swift */ = {isa = PBXFileReference; lastKnownFileType = sourcecode.swift; path = KeychainControllerProtocol.swift; sourceTree = "<group>"; };
		3747C96188856006F784BF49 /* ko */ = {isa = PBXFileReference; lastKnownFileType = text.plist.stringsdict; name = ko; path = ko.lproj/Localizable.stringsdict; sourceTree = "<group>"; };
		3782C506F4FF1AADF61B6212 /* tlh */ = {isa = PBXFileReference; lastKnownFileType = text.plist.strings; name = tlh; path = tlh.lproj/Localizable.strings; sourceTree = "<group>"; };
		398817652FA8ABAE0A31AC6D /* ReadableFrameModifier.swift */ = {isa = PBXFileReference; lastKnownFileType = sourcecode.swift; path = ReadableFrameModifier.swift; sourceTree = "<group>"; };
		399427358A80BA2848E698A2 /* es-MX */ = {isa = PBXFileReference; lastKnownFileType = text.plist.strings; name = "es-MX"; path = "es-MX.lproj/Localizable.strings"; sourceTree = "<group>"; };
		39EBB6903EFD4236B8D11A42 /* fr-CA */ = {isa = PBXFileReference; lastKnownFileType = text.plist.stringsdict; name = "fr-CA"; path = "fr-CA.lproj/Localizable.stringsdict"; sourceTree = "<group>"; };
		3ACBDC1D28EFB7789EB467E0 /* MockRoomProxy.swift */ = {isa = PBXFileReference; lastKnownFileType = sourcecode.swift; path = MockRoomProxy.swift; sourceTree = "<group>"; };
		3B5B535DA49C54523FF7A412 /* nn */ = {isa = PBXFileReference; lastKnownFileType = text.plist.strings; name = nn; path = nn.lproj/Localizable.strings; sourceTree = "<group>"; };
		3BFEC43A1A0769F1EAC62873 /* MXLogObjcWrapper.h */ = {isa = PBXFileReference; lastKnownFileType = sourcecode.c.h; path = MXLogObjcWrapper.h; sourceTree = "<group>"; };
		3CDF9E55650D6035D6536538 /* nb-NO */ = {isa = PBXFileReference; lastKnownFileType = text.plist.stringsdict; name = "nb-NO"; path = "nb-NO.lproj/Localizable.stringsdict"; sourceTree = "<group>"; };
		3D487C1185D658F8B15B8F55 /* SettingsViewModelTests.swift */ = {isa = PBXFileReference; lastKnownFileType = sourcecode.swift; path = SettingsViewModelTests.swift; sourceTree = "<group>"; };
		3D4DD336905C72F95EAF34B7 /* ElementX-Bridging-Header.h */ = {isa = PBXFileReference; lastKnownFileType = sourcecode.c.h; path = "ElementX-Bridging-Header.h"; sourceTree = "<group>"; };
		3DC1943ADE6A62ED5129D7C8 /* LoggingTests.swift */ = {isa = PBXFileReference; lastKnownFileType = sourcecode.swift; path = LoggingTests.swift; sourceTree = "<group>"; };
		3DD2D50A7EAA4FC78417730E /* SettingsCoordinator.swift */ = {isa = PBXFileReference; lastKnownFileType = sourcecode.swift; path = SettingsCoordinator.swift; sourceTree = "<group>"; };
		3DD6E7C1D8B53F47789778CD /* fr-CA */ = {isa = PBXFileReference; lastKnownFileType = text.plist.strings; name = "fr-CA"; path = "fr-CA.lproj/Localizable.strings"; sourceTree = "<group>"; };
		3DF1FFC3336EB23374BBBFCC /* UIKitBackgroundTaskService.swift */ = {isa = PBXFileReference; lastKnownFileType = sourcecode.swift; path = UIKitBackgroundTaskService.swift; sourceTree = "<group>"; };
		3F40F48279322E504153AB0D /* MockClientProxy.swift */ = {isa = PBXFileReference; lastKnownFileType = sourcecode.swift; path = MockClientProxy.swift; sourceTree = "<group>"; };
		3F9E67AAB66638C69626866C /* UserSessionFlowCoordinator.swift */ = {isa = PBXFileReference; lastKnownFileType = sourcecode.swift; path = UserSessionFlowCoordinator.swift; sourceTree = "<group>"; };
		3FAA6438B00FDB130F404E31 /* UserIndicatorStore.swift */ = {isa = PBXFileReference; lastKnownFileType = sourcecode.swift; path = UserIndicatorStore.swift; sourceTree = "<group>"; };
		3FDFF4C1153D263BAB93C1F3 /* README.md */ = {isa = PBXFileReference; lastKnownFileType = net.daringfireball.markdown; path = README.md; sourceTree = "<group>"; };
		3FEE631F3A4AFDC6652DD9DA /* RoomTimelineViewFactory.swift */ = {isa = PBXFileReference; lastKnownFileType = sourcecode.swift; path = RoomTimelineViewFactory.swift; sourceTree = "<group>"; };
		40B21E611DADDEF00307E7AC /* String.swift */ = {isa = PBXFileReference; lastKnownFileType = sourcecode.swift; path = String.swift; sourceTree = "<group>"; };
		4112D04077F6709C5CA0A13E /* FullscreenLoadingViewPresenter.swift */ = {isa = PBXFileReference; lastKnownFileType = sourcecode.swift; path = FullscreenLoadingViewPresenter.swift; sourceTree = "<group>"; };
<<<<<<< HEAD
		41C2348F84A80F682E3A68D0 /* MediaPlayerCoordinator.swift */ = {isa = PBXFileReference; lastKnownFileType = sourcecode.swift; path = MediaPlayerCoordinator.swift; sourceTree = "<group>"; };
		422724361B6555364C43281E /* RoomHeaderView.swift */ = {isa = PBXFileReference; lastKnownFileType = sourcecode.swift; path = RoomHeaderView.swift; sourceTree = "<group>"; };
		434522ED2BDED08759048077 /* fi */ = {isa = PBXFileReference; lastKnownFileType = text.plist.strings; name = fi; path = fi.lproj/Localizable.strings; sourceTree = "<group>"; };
		4470B8CB654B097D807AA713 /* ToastViewPresenter.swift */ = {isa = PBXFileReference; lastKnownFileType = sourcecode.swift; path = ToastViewPresenter.swift; sourceTree = "<group>"; };
		447A6399BC5EDE7AF7713267 /* MediaPlayerScreen.swift */ = {isa = PBXFileReference; lastKnownFileType = sourcecode.swift; path = MediaPlayerScreen.swift; sourceTree = "<group>"; };
=======
		41C2348F84A80F682E3A68D0 /* VideoPlayerCoordinator.swift */ = {isa = PBXFileReference; lastKnownFileType = sourcecode.swift; path = VideoPlayerCoordinator.swift; sourceTree = "<group>"; };
		422724361B6555364C43281E /* RoomHeaderView.swift */ = {isa = PBXFileReference; lastKnownFileType = sourcecode.swift; path = RoomHeaderView.swift; sourceTree = "<group>"; };
		434522ED2BDED08759048077 /* fi */ = {isa = PBXFileReference; lastKnownFileType = text.plist.strings; name = fi; path = fi.lproj/Localizable.strings; sourceTree = "<group>"; };
		4470B8CB654B097D807AA713 /* ToastViewPresenter.swift */ = {isa = PBXFileReference; lastKnownFileType = sourcecode.swift; path = ToastViewPresenter.swift; sourceTree = "<group>"; };
		447A6399BC5EDE7AF7713267 /* VideoPlayerScreen.swift */ = {isa = PBXFileReference; lastKnownFileType = sourcecode.swift; path = VideoPlayerScreen.swift; sourceTree = "<group>"; };
>>>>>>> 2e56fe93
		4488F5F92A64A137665C96CD /* pa */ = {isa = PBXFileReference; lastKnownFileType = text.plist.strings; name = pa; path = pa.lproj/Localizable.strings; sourceTree = "<group>"; };
		44AEEE13AC1BF303AE48CBF8 /* eu */ = {isa = PBXFileReference; lastKnownFileType = text.plist.strings; name = eu; path = eu.lproj/Localizable.strings; sourceTree = "<group>"; };
		44D8C8431416EB8DFEC7E235 /* ApplicationTests.swift */ = {isa = PBXFileReference; lastKnownFileType = sourcecode.swift; path = ApplicationTests.swift; sourceTree = "<group>"; };
		453E722A43D092C06FB8E3FA /* tzm */ = {isa = PBXFileReference; lastKnownFileType = text.plist.strings; name = tzm; path = tzm.lproj/Localizable.strings; sourceTree = "<group>"; };
		4549FCB53F43DB0B278374BC /* TemplateScreen.swift */ = {isa = PBXFileReference; lastKnownFileType = sourcecode.swift; path = TemplateScreen.swift; sourceTree = "<group>"; };
		46C208DA43CE25D13E670F40 /* UITestsAppCoordinator.swift */ = {isa = PBXFileReference; lastKnownFileType = sourcecode.swift; path = UITestsAppCoordinator.swift; sourceTree = "<group>"; };
		47111410B6E659A697D472B5 /* RoomProxyProtocol.swift */ = {isa = PBXFileReference; lastKnownFileType = sourcecode.swift; path = RoomProxyProtocol.swift; sourceTree = "<group>"; };
		471EB7D96AFEA8D787659686 /* EmoteRoomTimelineView.swift */ = {isa = PBXFileReference; lastKnownFileType = sourcecode.swift; path = EmoteRoomTimelineView.swift; sourceTree = "<group>"; };
		475EB595D7527E9A8A14043E /* uz */ = {isa = PBXFileReference; lastKnownFileType = text.plist.strings; name = uz; path = uz.lproj/Localizable.strings; sourceTree = "<group>"; };
		4798B3B7A1E8AE3901CEE8C6 /* FramePreferenceKey.swift */ = {isa = PBXFileReference; lastKnownFileType = sourcecode.swift; path = FramePreferenceKey.swift; sourceTree = "<group>"; };
		47EBB5D698CE9A25BB553A2D /* Strings.swift */ = {isa = PBXFileReference; lastKnownFileType = sourcecode.swift; path = Strings.swift; sourceTree = "<group>"; };
		48971F1FFD7FC5C466889FC7 /* SplashViewController.xib */ = {isa = PBXFileReference; lastKnownFileType = file.xib; path = SplashViewController.xib; sourceTree = "<group>"; };
		48CE6BF18E542B32FA52CE06 /* fa */ = {isa = PBXFileReference; lastKnownFileType = text.plist.stringsdict; name = fa; path = fa.lproj/Localizable.stringsdict; sourceTree = "<group>"; };
		49193CB0C248D621A96FB2AA /* bg */ = {isa = PBXFileReference; lastKnownFileType = text.plist.strings; name = bg; path = bg.lproj/Localizable.strings; sourceTree = "<group>"; };
		4990FDBDA96B88E214F92F48 /* SettingsModels.swift */ = {isa = PBXFileReference; lastKnownFileType = sourcecode.swift; path = SettingsModels.swift; sourceTree = "<group>"; };
		49D2C8E66E83EA578A7F318A /* Info.plist */ = {isa = PBXFileReference; lastKnownFileType = text.plist; path = Info.plist; sourceTree = "<group>"; };
		49EAD710A2C16EFF7C3EA16F /* Benchmark.swift */ = {isa = PBXFileReference; lastKnownFileType = sourcecode.swift; path = Benchmark.swift; sourceTree = "<group>"; };
		4B362E695A7103C11F64B185 /* AnalyticsSettings.swift */ = {isa = PBXFileReference; lastKnownFileType = sourcecode.swift; path = AnalyticsSettings.swift; sourceTree = "<group>"; };
		4B40B7F6FCCE2D8C242492D9 /* ga */ = {isa = PBXFileReference; lastKnownFileType = text.plist.strings; name = ga; path = ga.lproj/Localizable.strings; sourceTree = "<group>"; };
		4B41FABA2B0AEF4389986495 /* LoginMode.swift */ = {isa = PBXFileReference; lastKnownFileType = sourcecode.swift; path = LoginMode.swift; sourceTree = "<group>"; };
		4C82DAE0B8EB28234E84E6CF /* ToastViewState.swift */ = {isa = PBXFileReference; lastKnownFileType = sourcecode.swift; path = ToastViewState.swift; sourceTree = "<group>"; };
		4C8D988E82A8DFA13BE46F7C /* pl */ = {isa = PBXFileReference; lastKnownFileType = text.plist.stringsdict; name = pl; path = pl.lproj/Localizable.stringsdict; sourceTree = "<group>"; };
		4CD6AC7546E8D7E5C73CEA48 /* ElementX.app */ = {isa = PBXFileReference; includeInIndex = 0; lastKnownFileType = wrapper.application; path = ElementX.app; sourceTree = BUILT_PRODUCTS_DIR; };
		4CDDDDD9FE1A699D23A5E096 /* LoginScreen.swift */ = {isa = PBXFileReference; lastKnownFileType = sourcecode.swift; path = LoginScreen.swift; sourceTree = "<group>"; };
		4D6E4C37E9F0E53D3DF951AC /* HomeScreenUITests.swift */ = {isa = PBXFileReference; lastKnownFileType = sourcecode.swift; path = HomeScreenUITests.swift; sourceTree = "<group>"; };
		4DF56C3239EA3C16951E1E66 /* is */ = {isa = PBXFileReference; lastKnownFileType = text.plist.strings; name = is; path = is.lproj/Localizable.strings; sourceTree = "<group>"; };
		4E2245243369B99216C7D84E /* ImageCache.swift */ = {isa = PBXFileReference; lastKnownFileType = sourcecode.swift; path = ImageCache.swift; sourceTree = "<group>"; };
		4F0CB536D1C3CC15AA740CC6 /* AuthenticationServiceProxyProtocol.swift */ = {isa = PBXFileReference; lastKnownFileType = sourcecode.swift; path = AuthenticationServiceProxyProtocol.swift; sourceTree = "<group>"; };
		4F49CDE349C490D617332770 /* NoticeRoomTimelineItem.swift */ = {isa = PBXFileReference; lastKnownFileType = sourcecode.swift; path = NoticeRoomTimelineItem.swift; sourceTree = "<group>"; };
		4F5F0662483ED69791D63B16 /* et */ = {isa = PBXFileReference; lastKnownFileType = text.plist.stringsdict; name = et; path = et.lproj/Localizable.stringsdict; sourceTree = "<group>"; };
		505208F28007C0FEC14E1FF0 /* HomeScreenViewModelTests.swift */ = {isa = PBXFileReference; lastKnownFileType = sourcecode.swift; path = HomeScreenViewModelTests.swift; sourceTree = "<group>"; };
		51DF91C374901E94D93276F1 /* es-MX */ = {isa = PBXFileReference; lastKnownFileType = text.plist.stringsdict; name = "es-MX"; path = "es-MX.lproj/Localizable.stringsdict"; sourceTree = "<group>"; };
		5221DFDF809142A2D6AC82B9 /* RoomScreen.swift */ = {isa = PBXFileReference; lastKnownFileType = sourcecode.swift; path = RoomScreen.swift; sourceTree = "<group>"; };
		529513218340CC8419273165 /* tr */ = {isa = PBXFileReference; lastKnownFileType = text.plist.strings; name = tr; path = tr.lproj/Localizable.strings; sourceTree = "<group>"; };
		534A5C8FCDE2CBC50266B9F2 /* gl */ = {isa = PBXFileReference; lastKnownFileType = text.plist.stringsdict; name = gl; path = gl.lproj/Localizable.stringsdict; sourceTree = "<group>"; };
		536E72DCBEEC4A1FE66CFDCE /* target.yml */ = {isa = PBXFileReference; lastKnownFileType = text.yaml; path = target.yml; sourceTree = "<group>"; };
		541542F5AC323709D8563458 /* AnalyticsPrompt.swift */ = {isa = PBXFileReference; lastKnownFileType = sourcecode.swift; path = AnalyticsPrompt.swift; sourceTree = "<group>"; };
		5445FCE0CE15E634FDC1A2E2 /* AnalyticsService.swift */ = {isa = PBXFileReference; lastKnownFileType = sourcecode.swift; path = AnalyticsService.swift; sourceTree = "<group>"; };
		54E438DBCBDC7A41B95DDDD9 /* MXLogObjcWrapper.m */ = {isa = PBXFileReference; lastKnownFileType = sourcecode.c.objc; path = MXLogObjcWrapper.m; sourceTree = "<group>"; };
		55BC11560C8A2598964FFA4C /* bs */ = {isa = PBXFileReference; lastKnownFileType = text.plist.strings; name = bs; path = bs.lproj/Localizable.strings; sourceTree = "<group>"; };
		55D7187F6B0C0A651AC3DFFA /* in */ = {isa = PBXFileReference; lastKnownFileType = text.plist.strings; name = in; path = in.lproj/Localizable.strings; sourceTree = "<group>"; };
		55EA4B03F92F31EAA83B3F7B /* FilePreviewModels.swift */ = {isa = PBXFileReference; lastKnownFileType = sourcecode.swift; path = FilePreviewModels.swift; sourceTree = "<group>"; };
		55F30E764BED111C81739844 /* SoftLogoutUITests.swift */ = {isa = PBXFileReference; lastKnownFileType = sourcecode.swift; path = SoftLogoutUITests.swift; sourceTree = "<group>"; };
		56C1BCB9E83B09A45387FCA2 /* EncryptedRoomTimelineView.swift */ = {isa = PBXFileReference; lastKnownFileType = sourcecode.swift; path = EncryptedRoomTimelineView.swift; sourceTree = "<group>"; };
		56F01DD1BBD4450E18115916 /* LabelledActivityIndicatorView.swift */ = {isa = PBXFileReference; lastKnownFileType = sourcecode.swift; path = LabelledActivityIndicatorView.swift; sourceTree = "<group>"; };
		5773C86AF04AEF26515AD00C /* sl */ = {isa = PBXFileReference; lastKnownFileType = text.plist.strings; name = sl; path = sl.lproj/Localizable.strings; sourceTree = "<group>"; };
		5872785B9C7934940146BFBA /* MXLogger.h */ = {isa = PBXFileReference; lastKnownFileType = sourcecode.c.h; path = MXLogger.h; sourceTree = "<group>"; };
		5B2F9D5C39A4494D19F33E38 /* SettingsViewModelProtocol.swift */ = {isa = PBXFileReference; lastKnownFileType = sourcecode.swift; path = SettingsViewModelProtocol.swift; sourceTree = "<group>"; };
		5B9D5F812E5AD6DC786DBC9B /* NavigationRouterStoreProtocol.swift */ = {isa = PBXFileReference; lastKnownFileType = sourcecode.swift; path = NavigationRouterStoreProtocol.swift; sourceTree = "<group>"; };
		5CB7F9D6FC121204D59E18DF /* Presentable.swift */ = {isa = PBXFileReference; lastKnownFileType = sourcecode.swift; path = Presentable.swift; sourceTree = "<group>"; };
		5D26A086A8278D39B5756D6F /* project.yml */ = {isa = PBXFileReference; lastKnownFileType = text.yaml; path = project.yml; sourceTree = "<group>"; };
		5D2D0A6F1ABC99D29462FB84 /* AuthenticationCoordinatorUITests.swift */ = {isa = PBXFileReference; lastKnownFileType = sourcecode.swift; path = AuthenticationCoordinatorUITests.swift; sourceTree = "<group>"; };
		5D8EA85D4F10D7445BB6368A /* UserIndicatorTests.swift */ = {isa = PBXFileReference; lastKnownFileType = sourcecode.swift; path = UserIndicatorTests.swift; sourceTree = "<group>"; };
		5F12E996BFBEB43815189ABF /* uk */ = {isa = PBXFileReference; lastKnownFileType = text.plist.stringsdict; name = uk; path = uk.lproj/Localizable.stringsdict; sourceTree = "<group>"; };
		5F4134FEFE4EB55759017408 /* UserSessionProtocol.swift */ = {isa = PBXFileReference; lastKnownFileType = sourcecode.swift; path = UserSessionProtocol.swift; sourceTree = "<group>"; };
		5F77E8010D41AA3F5F9A1FCA /* NavigationModule.swift */ = {isa = PBXFileReference; lastKnownFileType = sourcecode.swift; path = NavigationModule.swift; sourceTree = "<group>"; };
		5F9C6A30C7FB368AD539E7F7 /* matrix-rust-components-swift */ = {isa = PBXFileReference; lastKnownFileType = folder; name = "matrix-rust-components-swift"; path = "../matrix-rust-components-swift"; sourceTree = SOURCE_ROOT; };
		5FF214969B25BFCBF87B908B /* bn-BD */ = {isa = PBXFileReference; lastKnownFileType = text.plist.stringsdict; name = "bn-BD"; path = "bn-BD.lproj/Localizable.stringsdict"; sourceTree = "<group>"; };
		6033779EB37259F27F938937 /* ClientProxyProtocol.swift */ = {isa = PBXFileReference; lastKnownFileType = sourcecode.swift; path = ClientProxyProtocol.swift; sourceTree = "<group>"; };
		6045E825AE900A92D61FEFF0 /* ImageAnonymizerTests.swift */ = {isa = PBXFileReference; lastKnownFileType = sourcecode.swift; path = ImageAnonymizerTests.swift; sourceTree = "<group>"; };
		607974D08BD2AF83725D817A /* RoomMessageProtocol.swift */ = {isa = PBXFileReference; lastKnownFileType = sourcecode.swift; path = RoomMessageProtocol.swift; sourceTree = "<group>"; };
		616197D81103330BF2ADD559 /* gl */ = {isa = PBXFileReference; lastKnownFileType = text.plist.strings; name = gl; path = gl.lproj/Localizable.strings; sourceTree = "<group>"; };
		61ADFB893DEF81E58DF3FAB9 /* MockRoomTimelineController.swift */ = {isa = PBXFileReference; lastKnownFileType = sourcecode.swift; path = MockRoomTimelineController.swift; sourceTree = "<group>"; };
		61B73D5E21F524A9BE44448D /* UserIndicatorRequest.swift */ = {isa = PBXFileReference; lastKnownFileType = sourcecode.swift; path = UserIndicatorRequest.swift; sourceTree = "<group>"; };
		6235E1CE00A6D989D7DB6D47 /* RectangleToastView.swift */ = {isa = PBXFileReference; lastKnownFileType = sourcecode.swift; path = RectangleToastView.swift; sourceTree = "<group>"; };
		624244C398804ADC885239AA /* hu */ = {isa = PBXFileReference; lastKnownFileType = text.plist.strings; name = hu; path = hu.lproj/Localizable.strings; sourceTree = "<group>"; };
		62BDF0FF4F59AF6EA858B70B /* FilePreviewViewModel.swift */ = {isa = PBXFileReference; lastKnownFileType = sourcecode.swift; path = FilePreviewViewModel.swift; sourceTree = "<group>"; };
		6390A6DC140CA3D6865A66FF /* SeparatorRoomTimelineView.swift */ = {isa = PBXFileReference; lastKnownFileType = sourcecode.swift; path = SeparatorRoomTimelineView.swift; sourceTree = "<group>"; };
<<<<<<< HEAD
		6410F8C03DC4AA46991A6B02 /* MediaPlayerViewModelProtocol.swift */ = {isa = PBXFileReference; lastKnownFileType = sourcecode.swift; path = MediaPlayerViewModelProtocol.swift; sourceTree = "<group>"; };
=======
		6410F8C03DC4AA46991A6B02 /* VideoPlayerViewModelProtocol.swift */ = {isa = PBXFileReference; lastKnownFileType = sourcecode.swift; path = VideoPlayerViewModelProtocol.swift; sourceTree = "<group>"; };
>>>>>>> 2e56fe93
		653610CB5F9776EAAAB98155 /* fr */ = {isa = PBXFileReference; lastKnownFileType = text.plist.stringsdict; name = fr; path = fr.lproj/Localizable.stringsdict; sourceTree = "<group>"; };
		65C2B80DD0BF6F10BB5FA922 /* MockAuthenticationServiceProxy.swift */ = {isa = PBXFileReference; lastKnownFileType = sourcecode.swift; path = MockAuthenticationServiceProxy.swift; sourceTree = "<group>"; };
		6654859746B0BE9611459391 /* cs */ = {isa = PBXFileReference; lastKnownFileType = text.plist.stringsdict; name = cs; path = cs.lproj/Localizable.stringsdict; sourceTree = "<group>"; };
		667DD3A9D932D7D9EB380CAA /* sk */ = {isa = PBXFileReference; lastKnownFileType = text.plist.stringsdict; name = sk; path = sk.lproj/Localizable.stringsdict; sourceTree = "<group>"; };
		66F2402D738694F98729A441 /* RoomTimelineProvider.swift */ = {isa = PBXFileReference; lastKnownFileType = sourcecode.swift; path = RoomTimelineProvider.swift; sourceTree = "<group>"; };
		68232D336E2B546AD95B78B5 /* XCUIElement.swift */ = {isa = PBXFileReference; lastKnownFileType = sourcecode.swift; path = XCUIElement.swift; sourceTree = "<group>"; };
		68706A66BBA04268F7747A2F /* ActivityIndicatorPresenter.swift */ = {isa = PBXFileReference; lastKnownFileType = sourcecode.swift; path = ActivityIndicatorPresenter.swift; sourceTree = "<group>"; };
		6920A4869821BF72FFC58842 /* MockMediaProvider.swift */ = {isa = PBXFileReference; lastKnownFileType = sourcecode.swift; path = MockMediaProvider.swift; sourceTree = "<group>"; };
		6A1AAC8EB2992918D01874AC /* rue */ = {isa = PBXFileReference; lastKnownFileType = text.plist.strings; name = rue; path = rue.lproj/Localizable.strings; sourceTree = "<group>"; };
		6A6C4BE591FE5C38CE9C7EF3 /* UserProperties+Element.swift */ = {isa = PBXFileReference; lastKnownFileType = sourcecode.swift; path = "UserProperties+Element.swift"; sourceTree = "<group>"; };
		6A901D95158B02CA96C79C7F /* InfoPlist.swift */ = {isa = PBXFileReference; lastKnownFileType = sourcecode.swift; path = InfoPlist.swift; sourceTree = "<group>"; };
		6AD1A853D605C2146B0DC028 /* MatrixEntityRegex.swift */ = {isa = PBXFileReference; lastKnownFileType = sourcecode.swift; path = MatrixEntityRegex.swift; sourceTree = "<group>"; };
		6B275C686F8253E655E42BA3 /* FileManager.swift */ = {isa = PBXFileReference; lastKnownFileType = sourcecode.swift; path = FileManager.swift; sourceTree = "<group>"; };
		6B73A8C3118EAC7BF3F3EE7A /* SplashScreenViewModelProtocol.swift */ = {isa = PBXFileReference; lastKnownFileType = sourcecode.swift; path = SplashScreenViewModelProtocol.swift; sourceTree = "<group>"; };
		6BC38904A9663F7FAFD47457 /* SoftLogoutViewModelProtocol.swift */ = {isa = PBXFileReference; lastKnownFileType = sourcecode.swift; path = SoftLogoutViewModelProtocol.swift; sourceTree = "<group>"; };
		6D4777F0142E330A75C46FE4 /* SessionVerificationUITests.swift */ = {isa = PBXFileReference; lastKnownFileType = sourcecode.swift; path = SessionVerificationUITests.swift; sourceTree = "<group>"; };
		6DB53055CB130F0651C70763 /* da */ = {isa = PBXFileReference; lastKnownFileType = text.plist.strings; name = da; path = da.lproj/Localizable.strings; sourceTree = "<group>"; };
		6DFCAA239095A116976E32C4 /* BackgroundTaskTests.swift */ = {isa = PBXFileReference; lastKnownFileType = sourcecode.swift; path = BackgroundTaskTests.swift; sourceTree = "<group>"; };
		6E5E9C044BEB7C70B1378E91 /* UserSession.swift */ = {isa = PBXFileReference; lastKnownFileType = sourcecode.swift; path = UserSession.swift; sourceTree = "<group>"; };
		6EA1D2CBAEA5D0BD00B90D1B /* BindableState.swift */ = {isa = PBXFileReference; lastKnownFileType = sourcecode.swift; path = BindableState.swift; sourceTree = "<group>"; };
		6F3DFE5B444F131648066F05 /* StateStoreViewModel.swift */ = {isa = PBXFileReference; lastKnownFileType = sourcecode.swift; path = StateStoreViewModel.swift; sourceTree = "<group>"; };
		6FA072E995316CD18BC29313 /* UserIndicatorPresentationContext.swift */ = {isa = PBXFileReference; lastKnownFileType = sourcecode.swift; path = UserIndicatorPresentationContext.swift; sourceTree = "<group>"; };
		6FB31A32C93D94930B253FBF /* PermalinkBuilderTests.swift */ = {isa = PBXFileReference; lastKnownFileType = sourcecode.swift; path = PermalinkBuilderTests.swift; sourceTree = "<group>"; };
		6FC5015B9634698BDB8701AF /* it */ = {isa = PBXFileReference; lastKnownFileType = text.plist.stringsdict; name = it; path = it.lproj/Localizable.stringsdict; sourceTree = "<group>"; };
		71BC7CA1BC1041E93077BBA1 /* HomeScreenModels.swift */ = {isa = PBXFileReference; lastKnownFileType = sourcecode.swift; path = HomeScreenModels.swift; sourceTree = "<group>"; };
		71D52BAA5BADB06E5E8C295D /* Assets.swift */ = {isa = PBXFileReference; lastKnownFileType = sourcecode.swift; path = Assets.swift; sourceTree = "<group>"; };
		72D03D36422177EF01905D20 /* ca */ = {isa = PBXFileReference; lastKnownFileType = text.plist.strings; name = ca; path = ca.lproj/Localizable.strings; sourceTree = "<group>"; };
		72F37B5DA798C9AE436F2C2C /* AttributedStringBuilderProtocol.swift */ = {isa = PBXFileReference; lastKnownFileType = sourcecode.swift; path = AttributedStringBuilderProtocol.swift; sourceTree = "<group>"; };
		73FC861755C6388F62B9280A /* Analytics.swift */ = {isa = PBXFileReference; lastKnownFileType = sourcecode.swift; path = Analytics.swift; sourceTree = "<group>"; };
		749C42DE5951C0695312EBFD /* FileCache.swift */ = {isa = PBXFileReference; lastKnownFileType = sourcecode.swift; path = FileCache.swift; sourceTree = "<group>"; };
		752DEC02D93AFF46BC13313A /* NavigationRouterType.swift */ = {isa = PBXFileReference; lastKnownFileType = sourcecode.swift; path = NavigationRouterType.swift; sourceTree = "<group>"; };
		799A3A11C434296ED28F87C8 /* iw */ = {isa = PBXFileReference; lastKnownFileType = text.plist.strings; name = iw; path = iw.lproj/Localizable.strings; sourceTree = "<group>"; };
		7AB7ED3A898B07976F3AA90F /* BugReportViewModelTests.swift */ = {isa = PBXFileReference; lastKnownFileType = sourcecode.swift; path = BugReportViewModelTests.swift; sourceTree = "<group>"; };
		7B04BD3874D736127A8156B8 /* it */ = {isa = PBXFileReference; lastKnownFileType = text.plist.strings; name = it; path = it.lproj/Localizable.strings; sourceTree = "<group>"; };
		7B5CF94E124616FD89424B73 /* SplashScreenViewModelTests.swift */ = {isa = PBXFileReference; lastKnownFileType = sourcecode.swift; path = SplashScreenViewModelTests.swift; sourceTree = "<group>"; };
		7BDF6A69C2BB99535193E554 /* si */ = {isa = PBXFileReference; lastKnownFileType = text.plist.strings; name = si; path = si.lproj/Localizable.strings; sourceTree = "<group>"; };
		7D0CBC76C80E04345E11F2DB /* Application.swift */ = {isa = PBXFileReference; lastKnownFileType = sourcecode.swift; path = Application.swift; sourceTree = "<group>"; };
		7D25A35764C7B3DB78954AB5 /* RoomTimelineItemFactoryProtocol.swift */ = {isa = PBXFileReference; lastKnownFileType = sourcecode.swift; path = RoomTimelineItemFactoryProtocol.swift; sourceTree = "<group>"; };
		7D379E13DD9D987470A3C70C /* LoginServerInfoSection.swift */ = {isa = PBXFileReference; lastKnownFileType = sourcecode.swift; path = LoginServerInfoSection.swift; sourceTree = "<group>"; };
		7DA80FADE73CDF01E96F5B8E /* sq */ = {isa = PBXFileReference; lastKnownFileType = text.plist.strings; name = sq; path = sq.lproj/Localizable.strings; sourceTree = "<group>"; };
		7DDBF99755A9008CF8C8499E /* Info.plist */ = {isa = PBXFileReference; lastKnownFileType = text.plist; path = Info.plist; sourceTree = "<group>"; };
		7E154FEA1E6FE964D3DF7859 /* fy */ = {isa = PBXFileReference; lastKnownFileType = text.plist.strings; name = fy; path = fy.lproj/Localizable.strings; sourceTree = "<group>"; };
		7E532D95330139D118A9BF88 /* BugReportViewModel.swift */ = {isa = PBXFileReference; lastKnownFileType = sourcecode.swift; path = BugReportViewModel.swift; sourceTree = "<group>"; };
		7FB27E1BE894F9F9F0134372 /* FilePreviewScreen.swift */ = {isa = PBXFileReference; lastKnownFileType = sourcecode.swift; path = FilePreviewScreen.swift; sourceTree = "<group>"; };
		804F9B0FABE093C7284CD09B /* TimelineItemList.swift */ = {isa = PBXFileReference; lastKnownFileType = sourcecode.swift; path = TimelineItemList.swift; sourceTree = "<group>"; };
		8140010A796DB2C7977B6643 /* pl */ = {isa = PBXFileReference; lastKnownFileType = text.plist.strings; name = pl; path = pl.lproj/Localizable.strings; sourceTree = "<group>"; };
		8166F121C79C7B62BF01D508 /* pt */ = {isa = PBXFileReference; lastKnownFileType = text.plist.stringsdict; name = pt; path = pt.lproj/Localizable.stringsdict; sourceTree = "<group>"; };
		81740EEAFDF0D34C5E10D0DF /* UITestsRootView.swift */ = {isa = PBXFileReference; lastKnownFileType = sourcecode.swift; path = UITestsRootView.swift; sourceTree = "<group>"; };
		81B17DB1BC3B0C62AF84D230 /* Info.plist */ = {isa = PBXFileReference; lastKnownFileType = text.plist; path = Info.plist; sourceTree = "<group>"; };
		8210612D17A39369480FC183 /* MediaSource.swift */ = {isa = PBXFileReference; lastKnownFileType = sourcecode.swift; path = MediaSource.swift; sourceTree = "<group>"; };
		839E2C35DF3F9C7B54C3CE49 /* RoundedCornerShape.swift */ = {isa = PBXFileReference; lastKnownFileType = sourcecode.swift; path = RoundedCornerShape.swift; sourceTree = "<group>"; };
		84E92FF38EBC12EC2452C79C /* zh-TW */ = {isa = PBXFileReference; lastKnownFileType = text.plist.strings; name = "zh-TW"; path = "zh-TW.lproj/Localizable.strings"; sourceTree = "<group>"; };
		850064FF8D7DB9C875E7AA1A /* SplashScreenPageIndicator.swift */ = {isa = PBXFileReference; lastKnownFileType = sourcecode.swift; path = SplashScreenPageIndicator.swift; sourceTree = "<group>"; };
		858F8D0B0D51CC41BAA18E24 /* vi */ = {isa = PBXFileReference; lastKnownFileType = text.plist.strings; name = vi; path = vi.lproj/Localizable.strings; sourceTree = "<group>"; };
		85C2318DF4C0E601EEE31F84 /* ActivityIndicatorPresenterType.swift */ = {isa = PBXFileReference; lastKnownFileType = sourcecode.swift; path = ActivityIndicatorPresenterType.swift; sourceTree = "<group>"; };
		85CB1DDCEE53B946D09DF4F6 /* bn-BD */ = {isa = PBXFileReference; lastKnownFileType = text.plist.strings; name = "bn-BD"; path = "bn-BD.lproj/Localizable.strings"; sourceTree = "<group>"; };
		873718F8BD17B778C5141C45 /* ta */ = {isa = PBXFileReference; lastKnownFileType = text.plist.strings; name = ta; path = ta.lproj/Localizable.strings; sourceTree = "<group>"; };
		874A1842477895F199567BD7 /* TimelineView.swift */ = {isa = PBXFileReference; lastKnownFileType = sourcecode.swift; path = TimelineView.swift; sourceTree = "<group>"; };
		878B7C1885486FB4BE41631D /* iw */ = {isa = PBXFileReference; lastKnownFileType = text.plist.stringsdict; name = iw; path = iw.lproj/Localizable.stringsdict; sourceTree = "<group>"; };
		885D8C42DD17625B5261BEFF /* MediaProvider.swift */ = {isa = PBXFileReference; lastKnownFileType = sourcecode.swift; path = MediaProvider.swift; sourceTree = "<group>"; };
		8872E9C5E91E9F2BFC4EBCCA /* AlignedScrollView.swift */ = {isa = PBXFileReference; lastKnownFileType = sourcecode.swift; path = AlignedScrollView.swift; sourceTree = "<group>"; };
		8888D13645C04AC9818F5778 /* Base */ = {isa = PBXFileReference; lastKnownFileType = file.storyboard; name = Base; path = Base.lproj/LaunchScreen.storyboard; sourceTree = "<group>"; };
		892E29C98C4E8182C9037F84 /* TimelineStyler.swift */ = {isa = PBXFileReference; lastKnownFileType = sourcecode.swift; path = TimelineStyler.swift; sourceTree = "<group>"; };
		8A9AE4967817E9608E22EB44 /* pt-BR */ = {isa = PBXFileReference; lastKnownFileType = text.plist.strings; name = "pt-BR"; path = "pt-BR.lproj/Localizable.strings"; sourceTree = "<group>"; };
		8AC1A01C3A745BDF1D3697D3 /* SessionVerificationScreen.swift */ = {isa = PBXFileReference; lastKnownFileType = sourcecode.swift; path = SessionVerificationScreen.swift; sourceTree = "<group>"; };
		8B9A55AC2FB0FE0AEAA3DF1F /* LICENSE */ = {isa = PBXFileReference; lastKnownFileType = text; path = LICENSE; sourceTree = "<group>"; };
		8C0AA893D6F8A2F563E01BB9 /* in */ = {isa = PBXFileReference; lastKnownFileType = text.plist.stringsdict; name = in; path = in.lproj/Localizable.stringsdict; sourceTree = "<group>"; };
		8D6094DEAAEB388E1AE118C6 /* MockRoomTimelineProvider.swift */ = {isa = PBXFileReference; lastKnownFileType = sourcecode.swift; path = MockRoomTimelineProvider.swift; sourceTree = "<group>"; };
		8D8169443E5AC5FF71BFB3DB /* cs */ = {isa = PBXFileReference; lastKnownFileType = text.plist.strings; name = cs; path = cs.lproj/Localizable.strings; sourceTree = "<group>"; };
		8DC2C9E0E15C79BBDA80F0A2 /* TimelineStyle.swift */ = {isa = PBXFileReference; lastKnownFileType = sourcecode.swift; path = TimelineStyle.swift; sourceTree = "<group>"; };
		8E088F2A1B9EC529D3221931 /* UITests.xctestplan */ = {isa = PBXFileReference; lastKnownFileType = text; path = UITests.xctestplan; sourceTree = "<group>"; };
		8F7D42E66E939B709C1EC390 /* MockRoomSummaryProvider.swift */ = {isa = PBXFileReference; lastKnownFileType = sourcecode.swift; path = MockRoomSummaryProvider.swift; sourceTree = "<group>"; };
		8FC803282F9268D49F4ABF14 /* AppCoordinator.swift */ = {isa = PBXFileReference; lastKnownFileType = sourcecode.swift; path = AppCoordinator.swift; sourceTree = "<group>"; };
		9010EE0CC913D095887EF36E /* OIDCService.swift */ = {isa = PBXFileReference; lastKnownFileType = sourcecode.swift; path = OIDCService.swift; sourceTree = "<group>"; };
		90733775209F4D4D366A268F /* RootRouterType.swift */ = {isa = PBXFileReference; lastKnownFileType = sourcecode.swift; path = RootRouterType.swift; sourceTree = "<group>"; };
		9238D3A3A00F45E841FE4EFF /* DebugScreen.swift */ = {isa = PBXFileReference; lastKnownFileType = sourcecode.swift; path = DebugScreen.swift; sourceTree = "<group>"; };
<<<<<<< HEAD
		92B7BF5D0705F3CB70E7B2D7 /* MediaPlayerViewModel.swift */ = {isa = PBXFileReference; lastKnownFileType = sourcecode.swift; path = MediaPlayerViewModel.swift; sourceTree = "<group>"; };
=======
		92B7BF5D0705F3CB70E7B2D7 /* VideoPlayerViewModel.swift */ = {isa = PBXFileReference; lastKnownFileType = sourcecode.swift; path = VideoPlayerViewModel.swift; sourceTree = "<group>"; };
>>>>>>> 2e56fe93
		92FCD9116ADDE820E4E30F92 /* UIKitBackgroundTask.swift */ = {isa = PBXFileReference; lastKnownFileType = sourcecode.swift; path = UIKitBackgroundTask.swift; sourceTree = "<group>"; };
		9349F590E35CE514A71E6764 /* LoginHomeserver.swift */ = {isa = PBXFileReference; lastKnownFileType = sourcecode.swift; path = LoginHomeserver.swift; sourceTree = "<group>"; };
		938BD1FCD9E6FF3FCFA7AB4C /* zh-CN */ = {isa = PBXFileReference; lastKnownFileType = text.plist.stringsdict; name = "zh-CN"; path = "zh-CN.lproj/Localizable.stringsdict"; sourceTree = "<group>"; };
		93B21E72926FACB13A186689 /* ml */ = {isa = PBXFileReference; lastKnownFileType = text.plist.stringsdict; name = ml; path = ml.lproj/Localizable.stringsdict; sourceTree = "<group>"; };
		93CF7B19FFCF8EFBE0A8696A /* RoomScreenViewModelTests.swift */ = {isa = PBXFileReference; lastKnownFileType = sourcecode.swift; path = RoomScreenViewModelTests.swift; sourceTree = "<group>"; };
		9414DCADBDF9D6C4B806F61E /* sample_screenshot.png */ = {isa = PBXFileReference; lastKnownFileType = image.png; path = sample_screenshot.png; sourceTree = "<group>"; };
		94BCC8A9C73C1F838122C645 /* TimelineItemPlainStylerView.swift */ = {isa = PBXFileReference; lastKnownFileType = sourcecode.swift; path = TimelineItemPlainStylerView.swift; sourceTree = "<group>"; };
		95CC95CD75B688E946438165 /* Coordinator.swift */ = {isa = PBXFileReference; lastKnownFileType = sourcecode.swift; path = Coordinator.swift; sourceTree = "<group>"; };
		96F37AB24AF5A006521D38D1 /* RoomMessageFactoryProtocol.swift */ = {isa = PBXFileReference; lastKnownFileType = sourcecode.swift; path = RoomMessageFactoryProtocol.swift; sourceTree = "<group>"; };
		9772C1D2223108EB3131AEE4 /* zh-CN */ = {isa = PBXFileReference; lastKnownFileType = text.plist.strings; name = "zh-CN"; path = "zh-CN.lproj/Localizable.strings"; sourceTree = "<group>"; };
		97755C01C3971474EFAD5367 /* AuthenticationIconImage.swift */ = {isa = PBXFileReference; lastKnownFileType = sourcecode.swift; path = AuthenticationIconImage.swift; sourceTree = "<group>"; };
		97F893DBB5F88D746C6DCDE5 /* ku */ = {isa = PBXFileReference; lastKnownFileType = text.plist.strings; name = ku; path = ku.lproj/Localizable.strings; sourceTree = "<group>"; };
		98273EE22BC18E85C645329C /* bn */ = {isa = PBXFileReference; lastKnownFileType = text.plist.strings; name = bn; path = bn.lproj/Localizable.strings; sourceTree = "<group>"; };
		9873076F224E4CE09D8BD47D /* TemplateScreenUITests.swift */ = {isa = PBXFileReference; lastKnownFileType = sourcecode.swift; path = TemplateScreenUITests.swift; sourceTree = "<group>"; };
		98A2932515EA11D3DD8A3506 /* TimelineItemBubbledStylerView.swift */ = {isa = PBXFileReference; lastKnownFileType = sourcecode.swift; path = TimelineItemBubbledStylerView.swift; sourceTree = "<group>"; };
		997783054A2E95F9E624217E /* kaa */ = {isa = PBXFileReference; lastKnownFileType = text.plist.strings; name = kaa; path = kaa.lproj/Localizable.strings; sourceTree = "<group>"; };
		99DE232F24EAD72A3DF7EF1A /* kab */ = {isa = PBXFileReference; lastKnownFileType = text.plist.stringsdict; name = kab; path = kab.lproj/Localizable.stringsdict; sourceTree = "<group>"; };
		9A68BCE6438873D2661D93D0 /* BugReportServiceProtocol.swift */ = {isa = PBXFileReference; lastKnownFileType = sourcecode.swift; path = BugReportServiceProtocol.swift; sourceTree = "<group>"; };
		9B577F829C693B8DFB7014FD /* RedactedRoomTimelineItem.swift */ = {isa = PBXFileReference; lastKnownFileType = sourcecode.swift; path = RedactedRoomTimelineItem.swift; sourceTree = "<group>"; };
		9C4048041C1A6B20CB97FD18 /* TestMeasurementParser.swift */ = {isa = PBXFileReference; lastKnownFileType = sourcecode.swift; path = TestMeasurementParser.swift; sourceTree = "<group>"; };
		9C5E81214D27A6B898FC397D /* ElementX.entitlements */ = {isa = PBXFileReference; lastKnownFileType = text.plist.entitlements; path = ElementX.entitlements; sourceTree = "<group>"; };
		9C7F7DE62D33C6A26CBFCD72 /* IntegrationTests.xctest */ = {isa = PBXFileReference; includeInIndex = 0; lastKnownFileType = wrapper.cfbundle; path = IntegrationTests.xctest; sourceTree = BUILT_PRODUCTS_DIR; };
		9CE3C90E487B255B735D73C8 /* RoomScreenViewModel.swift */ = {isa = PBXFileReference; lastKnownFileType = sourcecode.swift; path = RoomScreenViewModel.swift; sourceTree = "<group>"; };
		9D7D706FFF438CAF16F44D8C /* ServerSelectionCoordinator.swift */ = {isa = PBXFileReference; lastKnownFileType = sourcecode.swift; path = ServerSelectionCoordinator.swift; sourceTree = "<group>"; };
		9E6D88E8AFFBF2C1D589C0FA /* UIConstants.swift */ = {isa = PBXFileReference; lastKnownFileType = sourcecode.swift; path = UIConstants.swift; sourceTree = "<group>"; };
		A00C7A331B72C0F05C00392F /* RoomScreenViewModelProtocol.swift */ = {isa = PBXFileReference; lastKnownFileType = sourcecode.swift; path = RoomScreenViewModelProtocol.swift; sourceTree = "<group>"; };
		A05707BF550D770168A406DB /* LoginViewModelTests.swift */ = {isa = PBXFileReference; lastKnownFileType = sourcecode.swift; path = LoginViewModelTests.swift; sourceTree = "<group>"; };
		A0A20AE75FF4FF35B1FF6CA7 /* MockServerSelectionScreenState.swift */ = {isa = PBXFileReference; lastKnownFileType = sourcecode.swift; path = MockServerSelectionScreenState.swift; sourceTree = "<group>"; };
		A11B74ACE8D71747E1044A9C /* AnalyticsPromptViewModel.swift */ = {isa = PBXFileReference; lastKnownFileType = sourcecode.swift; path = AnalyticsPromptViewModel.swift; sourceTree = "<group>"; };
		A1C22B1B5FA3A765EADB2CC9 /* SessionVerificationStateMachineTests.swift */ = {isa = PBXFileReference; lastKnownFileType = sourcecode.swift; path = SessionVerificationStateMachineTests.swift; sourceTree = "<group>"; };
		A1ED7E89865201EE7D53E6DA /* SeparatorRoomTimelineItem.swift */ = {isa = PBXFileReference; lastKnownFileType = sourcecode.swift; path = SeparatorRoomTimelineItem.swift; sourceTree = "<group>"; };
		A2B6433F516F1E6DFA0E2D89 /* vls */ = {isa = PBXFileReference; lastKnownFileType = text.plist.strings; name = vls; path = vls.lproj/Localizable.strings; sourceTree = "<group>"; };
		A30A1758E2B73EF38E7C42F8 /* ServerSelectionModels.swift */ = {isa = PBXFileReference; lastKnownFileType = sourcecode.swift; path = ServerSelectionModels.swift; sourceTree = "<group>"; };
		A40C19719687984FD9478FBE /* Task.swift */ = {isa = PBXFileReference; lastKnownFileType = sourcecode.swift; path = Task.swift; sourceTree = "<group>"; };
		A436057DBEA1A23CA8CB1FD7 /* UIFont+AttributedStringBuilder.h */ = {isa = PBXFileReference; lastKnownFileType = sourcecode.c.h; path = "UIFont+AttributedStringBuilder.h"; sourceTree = "<group>"; };
		A443FAE2EE820A5790C35C8D /* et */ = {isa = PBXFileReference; lastKnownFileType = text.plist.strings; name = et; path = et.lproj/Localizable.strings; sourceTree = "<group>"; };
		A4756C5A8C8649AD6C10C615 /* MockUserSession.swift */ = {isa = PBXFileReference; lastKnownFileType = sourcecode.swift; path = MockUserSession.swift; sourceTree = "<group>"; };
		A4B5B19A10D3F7C2BC5315DF /* VideoRoomTimelineItem.swift */ = {isa = PBXFileReference; lastKnownFileType = sourcecode.swift; path = VideoRoomTimelineItem.swift; sourceTree = "<group>"; };
		A5B0B1226DA8DB55918B34CD /* FileCache.swift */ = {isa = PBXFileReference; lastKnownFileType = sourcecode.swift; path = FileCache.swift; sourceTree = "<group>"; };
		A64F0DB78E0AC23C91AD89EF /* mk */ = {isa = PBXFileReference; lastKnownFileType = text.plist.strings; name = mk; path = mk.lproj/Localizable.strings; sourceTree = "<group>"; };
		A65F140F9FE5E8D4DAEFF354 /* RoomProxy.swift */ = {isa = PBXFileReference; lastKnownFileType = sourcecode.swift; path = RoomProxy.swift; sourceTree = "<group>"; };
		A6B891A6DA826E2461DBB40F /* PHGPostHogConfiguration.swift */ = {isa = PBXFileReference; lastKnownFileType = sourcecode.swift; path = PHGPostHogConfiguration.swift; sourceTree = "<group>"; };
		A72232816DCE2B76D48E1367 /* nb-NO */ = {isa = PBXFileReference; lastKnownFileType = text.plist.strings; name = "nb-NO"; path = "nb-NO.lproj/Localizable.strings"; sourceTree = "<group>"; };
		A8903A9F615BBD0E6D7CD133 /* ApplicationProtocol.swift */ = {isa = PBXFileReference; lastKnownFileType = sourcecode.swift; path = ApplicationProtocol.swift; sourceTree = "<group>"; };
		A8F48EB9B52E70285A4BCB07 /* ur */ = {isa = PBXFileReference; lastKnownFileType = text.plist.strings; name = ur; path = ur.lproj/Localizable.strings; sourceTree = "<group>"; };
		A9873374E72AA53260AE90A2 /* fa */ = {isa = PBXFileReference; lastKnownFileType = text.plist.strings; name = fa; path = fa.lproj/Localizable.strings; sourceTree = "<group>"; };
		A9FAFE1C2149E6AC8156ED2B /* Collection.swift */ = {isa = PBXFileReference; lastKnownFileType = sourcecode.swift; path = Collection.swift; sourceTree = "<group>"; };
		AA19C32BD97F45847724E09A /* en */ = {isa = PBXFileReference; lastKnownFileType = text.plist.strings; name = en; path = en.lproj/Untranslated.strings; sourceTree = "<group>"; };
		AA8BA82CF99D843FEF680E91 /* AnalyticsPromptModels.swift */ = {isa = PBXFileReference; lastKnownFileType = sourcecode.swift; path = AnalyticsPromptModels.swift; sourceTree = "<group>"; };
		AAC9344689121887B74877AF /* UnitTests.xctest */ = {isa = PBXFileReference; includeInIndex = 0; lastKnownFileType = wrapper.cfbundle; path = UnitTests.xctest; sourceTree = BUILT_PRODUCTS_DIR; };
		AACE9B8E1A4AE79A7E2914F6 /* es */ = {isa = PBXFileReference; lastKnownFileType = text.plist.stringsdict; name = es; path = es.lproj/Localizable.stringsdict; sourceTree = "<group>"; };
		AAE73D571D4F9C36DD45255A /* BackgroundTaskServiceProtocol.swift */ = {isa = PBXFileReference; lastKnownFileType = sourcecode.swift; path = BackgroundTaskServiceProtocol.swift; sourceTree = "<group>"; };
		ACA11F7F50A4A3887A18CA5A /* sv */ = {isa = PBXFileReference; lastKnownFileType = text.plist.strings; name = sv; path = sv.lproj/Localizable.strings; sourceTree = "<group>"; };
		ACB6C5E4950B6C9842F35A38 /* RoomTimelineViewProvider.swift */ = {isa = PBXFileReference; lastKnownFileType = sourcecode.swift; path = RoomTimelineViewProvider.swift; sourceTree = "<group>"; };
		AD378D580A41E42560C60E9C /* sk */ = {isa = PBXFileReference; lastKnownFileType = text.plist.strings; name = sk; path = sk.lproj/Localizable.strings; sourceTree = "<group>"; };
		AD6C07DA7D3FF193F7419F55 /* BugReportCoordinator.swift */ = {isa = PBXFileReference; lastKnownFileType = sourcecode.swift; path = BugReportCoordinator.swift; sourceTree = "<group>"; };
		ADB3A7BCE745626EC61EF3C3 /* FilePreviewCoordinator.swift */ = {isa = PBXFileReference; lastKnownFileType = sourcecode.swift; path = FilePreviewCoordinator.swift; sourceTree = "<group>"; };
		ADCB8A232D3A8FB3E16A7303 /* uk */ = {isa = PBXFileReference; lastKnownFileType = text.plist.strings; name = uk; path = uk.lproj/Localizable.strings; sourceTree = "<group>"; };
		AE225C66978648AA4AF37B45 /* te */ = {isa = PBXFileReference; lastKnownFileType = text.plist.strings; name = te; path = te.lproj/Localizable.strings; sourceTree = "<group>"; };
		AE5DDBEBBA17973ED4638823 /* de */ = {isa = PBXFileReference; lastKnownFileType = text.plist.stringsdict; name = de; path = de.lproj/Localizable.stringsdict; sourceTree = "<group>"; };
		AF05352F28D4E7336228E9F4 /* ActivityIndicatorView.swift */ = {isa = PBXFileReference; lastKnownFileType = sourcecode.swift; path = ActivityIndicatorView.swift; sourceTree = "<group>"; };
		AF11DD57D9FACF2A757AB024 /* AnalyticsPromptUITests.swift */ = {isa = PBXFileReference; lastKnownFileType = sourcecode.swift; path = AnalyticsPromptUITests.swift; sourceTree = "<group>"; };
		AF25E364AE85090A70AE4644 /* AttributedStringBuilderTests.swift */ = {isa = PBXFileReference; lastKnownFileType = sourcecode.swift; path = AttributedStringBuilderTests.swift; sourceTree = "<group>"; };
		AFABDF2E19D349DAAAC18C65 /* RoundedToastView.swift */ = {isa = PBXFileReference; lastKnownFileType = sourcecode.swift; path = RoundedToastView.swift; sourceTree = "<group>"; };
		B08CBE1E670690ECF11C2C6A /* eu */ = {isa = PBXFileReference; lastKnownFileType = text.plist.stringsdict; name = eu; path = eu.lproj/Localizable.stringsdict; sourceTree = "<group>"; };
		B0C5E5931A668B18D8C09028 /* cy */ = {isa = PBXFileReference; lastKnownFileType = text.plist.strings; name = cy; path = cy.lproj/Localizable.strings; sourceTree = "<group>"; };
		B1183B55FF4B01022DA721CB /* en-GB */ = {isa = PBXFileReference; lastKnownFileType = text.plist.strings; name = "en-GB"; path = "en-GB.lproj/Localizable.strings"; sourceTree = "<group>"; };
		B1D1532B5D9FB0C8461A1453 /* UserIndicatorDismissal.swift */ = {isa = PBXFileReference; lastKnownFileType = sourcecode.swift; path = UserIndicatorDismissal.swift; sourceTree = "<group>"; };
		B3069ADED46D063202FE7698 /* SessionVerificationViewModelProtocol.swift */ = {isa = PBXFileReference; lastKnownFileType = sourcecode.swift; path = SessionVerificationViewModelProtocol.swift; sourceTree = "<group>"; };
		B3FA7C8D4EF2B1873C180ED7 /* EncryptedRoomTimelineItem.swift */ = {isa = PBXFileReference; lastKnownFileType = sourcecode.swift; path = EncryptedRoomTimelineItem.swift; sourceTree = "<group>"; };
		B4173A48FD8542CD4AD3645C /* NavigationRouter.swift */ = {isa = PBXFileReference; lastKnownFileType = sourcecode.swift; path = NavigationRouter.swift; sourceTree = "<group>"; };
		B43AF03660F5FD4FFFA7F1CE /* TimelineItemContextMenu.swift */ = {isa = PBXFileReference; lastKnownFileType = sourcecode.swift; path = TimelineItemContextMenu.swift; sourceTree = "<group>"; };
		B4C18FAAD59AE7F1462D817E /* SessionVerificationViewModel.swift */ = {isa = PBXFileReference; lastKnownFileType = sourcecode.swift; path = SessionVerificationViewModel.swift; sourceTree = "<group>"; };
		B4DE1CF8F5EFD353B1A5E36F /* AnalyticsPromptCoordinator.swift */ = {isa = PBXFileReference; lastKnownFileType = sourcecode.swift; path = AnalyticsPromptCoordinator.swift; sourceTree = "<group>"; };
		B516212D9FE785DDD5E490D1 /* BugReportModels.swift */ = {isa = PBXFileReference; lastKnownFileType = sourcecode.swift; path = BugReportModels.swift; sourceTree = "<group>"; };
		B5B243E7818E5E9F6A4EDC7A /* NoticeRoomTimelineView.swift */ = {isa = PBXFileReference; lastKnownFileType = sourcecode.swift; path = NoticeRoomTimelineView.swift; sourceTree = "<group>"; };
		B64F3A3D0DF86ED5A241AB05 /* ActivityIndicatorView.xib */ = {isa = PBXFileReference; lastKnownFileType = file.xib; path = ActivityIndicatorView.xib; sourceTree = "<group>"; };
		B695D0D12086158BAD1D9859 /* UserIndicatorPresenterSpy.swift */ = {isa = PBXFileReference; lastKnownFileType = sourcecode.swift; path = UserIndicatorPresenterSpy.swift; sourceTree = "<group>"; };
		B6E89E530A8E92EC44301CA1 /* Bundle.swift */ = {isa = PBXFileReference; lastKnownFileType = sourcecode.swift; path = Bundle.swift; sourceTree = "<group>"; };
		B7E035C6AC137C9392D98814 /* lv */ = {isa = PBXFileReference; lastKnownFileType = text.plist.strings; name = lv; path = lv.lproj/Localizable.strings; sourceTree = "<group>"; };
		B80D1901BA0B095E27793EDE /* ko */ = {isa = PBXFileReference; lastKnownFileType = text.plist.strings; name = ko; path = ko.lproj/Localizable.strings; sourceTree = "<group>"; };
		B8108C8F0ACF6A7EB72D0117 /* RoomScreenCoordinator.swift */ = {isa = PBXFileReference; lastKnownFileType = sourcecode.swift; path = RoomScreenCoordinator.swift; sourceTree = "<group>"; };
		B8347789959986B374DB25DD /* sq */ = {isa = PBXFileReference; lastKnownFileType = text.plist.stringsdict; name = sq; path = sq.lproj/Localizable.stringsdict; sourceTree = "<group>"; };
		B83CB897B183BF3C33715F55 /* bn-IN */ = {isa = PBXFileReference; lastKnownFileType = text.plist.stringsdict; name = "bn-IN"; path = "bn-IN.lproj/Localizable.stringsdict"; sourceTree = "<group>"; };
		B8A56EA2A5AE726F445CB2E3 /* eo */ = {isa = PBXFileReference; lastKnownFileType = text.plist.stringsdict; name = eo; path = eo.lproj/Localizable.stringsdict; sourceTree = "<group>"; };
		B902EA6CD3296B0E10EE432B /* HomeScreen.swift */ = {isa = PBXFileReference; lastKnownFileType = sourcecode.swift; path = HomeScreen.swift; sourceTree = "<group>"; };
		BA7B2E9CC5DC3B76ADC35A43 /* AnalyticsPromptCheckmarkItem.swift */ = {isa = PBXFileReference; lastKnownFileType = sourcecode.swift; path = AnalyticsPromptCheckmarkItem.swift; sourceTree = "<group>"; };
		BB3073CCD77D906B330BC1D6 /* Tests.swift */ = {isa = PBXFileReference; lastKnownFileType = sourcecode.swift; path = Tests.swift; sourceTree = "<group>"; };
		BC9B05D6B293A039EB963CA7 /* az */ = {isa = PBXFileReference; lastKnownFileType = text.plist.strings; name = az; path = az.lproj/Localizable.strings; sourceTree = "<group>"; };
<<<<<<< HEAD
		BCBE603A7EB2C93E81BA6415 /* MediaPlayerModels.swift */ = {isa = PBXFileReference; lastKnownFileType = sourcecode.swift; path = MediaPlayerModels.swift; sourceTree = "<group>"; };
=======
		BCBE603A7EB2C93E81BA6415 /* VideoPlayerModels.swift */ = {isa = PBXFileReference; lastKnownFileType = sourcecode.swift; path = VideoPlayerModels.swift; sourceTree = "<group>"; };
>>>>>>> 2e56fe93
		BE6C10032A77AE7DC5AA4C50 /* MessageComposerTextField.swift */ = {isa = PBXFileReference; lastKnownFileType = sourcecode.swift; path = MessageComposerTextField.swift; sourceTree = "<group>"; };
		BEBA759D1347CFFB3D84ED1F /* UserSessionStoreProtocol.swift */ = {isa = PBXFileReference; lastKnownFileType = sourcecode.swift; path = UserSessionStoreProtocol.swift; sourceTree = "<group>"; };
		BEE6BF9BA63FF42F8AF6EEEA /* sr */ = {isa = PBXFileReference; lastKnownFileType = text.plist.stringsdict; name = sr; path = sr.lproj/Localizable.stringsdict; sourceTree = "<group>"; };
		C00A7110B937C6AE2EF5D7D6 /* FileRoomTimelineItem.swift */ = {isa = PBXFileReference; lastKnownFileType = sourcecode.swift; path = FileRoomTimelineItem.swift; sourceTree = "<group>"; };
		C024C151639C4E1B91FCC68B /* ElementXAttributeScope.swift */ = {isa = PBXFileReference; lastKnownFileType = sourcecode.swift; path = ElementXAttributeScope.swift; sourceTree = "<group>"; };
		C06FCD42EEFEFC220F14EAC5 /* SessionVerificationStateMachine.swift */ = {isa = PBXFileReference; lastKnownFileType = sourcecode.swift; path = SessionVerificationStateMachine.swift; sourceTree = "<group>"; };
		C070FD43DC6BF4E50217965A /* LocalizationTests.swift */ = {isa = PBXFileReference; lastKnownFileType = sourcecode.swift; path = LocalizationTests.swift; sourceTree = "<group>"; };
		C2886615BEBAE33A0AA4D5F8 /* RoomScreenModels.swift */ = {isa = PBXFileReference; lastKnownFileType = sourcecode.swift; path = RoomScreenModels.swift; sourceTree = "<group>"; };
		C2DE30233B57761F8AFEB415 /* ReversedScrollView.swift */ = {isa = PBXFileReference; lastKnownFileType = sourcecode.swift; path = ReversedScrollView.swift; sourceTree = "<group>"; };
		C3F652E88106B855A2A55ADE /* FilePreviewViewModelProtocol.swift */ = {isa = PBXFileReference; lastKnownFileType = sourcecode.swift; path = FilePreviewViewModelProtocol.swift; sourceTree = "<group>"; };
		C444092DB0E4AB393067AC36 /* MediaPlayerViewModelTests.swift */ = {isa = PBXFileReference; lastKnownFileType = sourcecode.swift; path = MediaPlayerViewModelTests.swift; sourceTree = "<group>"; };
		C483956FA3D665E3842E319A /* SettingsScreen.swift */ = {isa = PBXFileReference; lastKnownFileType = sourcecode.swift; path = SettingsScreen.swift; sourceTree = "<group>"; };
		C55D7E514F9DE4E3D72FDCAD /* SessionVerificationControllerProxy.swift */ = {isa = PBXFileReference; lastKnownFileType = sourcecode.swift; path = SessionVerificationControllerProxy.swift; sourceTree = "<group>"; };
		C687844F60BFF532D49A994C /* AnalyticsTests.swift */ = {isa = PBXFileReference; lastKnownFileType = sourcecode.swift; path = AnalyticsTests.swift; sourceTree = "<group>"; };
		C6FEA87EA3752203065ECE27 /* BugReportUITests.swift */ = {isa = PBXFileReference; lastKnownFileType = sourcecode.swift; path = BugReportUITests.swift; sourceTree = "<group>"; };
		C75EF87651B00A176AB08E97 /* AppDelegate.swift */ = {isa = PBXFileReference; lastKnownFileType = sourcecode.swift; path = AppDelegate.swift; sourceTree = "<group>"; };
		C7955B20E2E6DA68E5BC0AB9 /* WeakDictionaryReference.swift */ = {isa = PBXFileReference; lastKnownFileType = sourcecode.swift; path = WeakDictionaryReference.swift; sourceTree = "<group>"; };
		C88508B6F7974CFABEC4B261 /* ar */ = {isa = PBXFileReference; lastKnownFileType = text.plist.strings; name = ar; path = ar.lproj/Localizable.strings; sourceTree = "<group>"; };
		C888BCD78E2A55DCE364F160 /* MediaProviderProtocol.swift */ = {isa = PBXFileReference; lastKnownFileType = sourcecode.swift; path = MediaProviderProtocol.swift; sourceTree = "<group>"; };
		C8F2A7A4E3F5060F52ACFFB0 /* RedactedRoomTimelineView.swift */ = {isa = PBXFileReference; lastKnownFileType = sourcecode.swift; path = RedactedRoomTimelineView.swift; sourceTree = "<group>"; };
		C91A6BC1A54CDB598EE2A81B /* UserIndicatorQueue.swift */ = {isa = PBXFileReference; lastKnownFileType = sourcecode.swift; path = UserIndicatorQueue.swift; sourceTree = "<group>"; };
		C95ADE8D9527523572532219 /* hu */ = {isa = PBXFileReference; lastKnownFileType = text.plist.stringsdict; name = hu; path = hu.lproj/Localizable.stringsdict; sourceTree = "<group>"; };
		C9A86C95340248A8B7BA9A43 /* AnalyticsPromptViewModelProtocol.swift */ = {isa = PBXFileReference; lastKnownFileType = sourcecode.swift; path = AnalyticsPromptViewModelProtocol.swift; sourceTree = "<group>"; };
		C9F395A2E917115C7AAF7F34 /* SplashViewController.swift */ = {isa = PBXFileReference; lastKnownFileType = sourcecode.swift; path = SplashViewController.swift; sourceTree = "<group>"; };
		CAAE4A709C0A2144C103AA0F /* ang */ = {isa = PBXFileReference; lastKnownFileType = text.plist.strings; name = ang; path = ang.lproj/Localizable.strings; sourceTree = "<group>"; };
		CACA846B3E3E9A521D98B178 /* en */ = {isa = PBXFileReference; lastKnownFileType = text.plist.strings; name = en; path = en.lproj/Localizable.strings; sourceTree = "<group>"; };
		CBA95E52C4C6EE8769A63E57 /* eo */ = {isa = PBXFileReference; lastKnownFileType = text.plist.strings; name = eo; path = eo.lproj/Localizable.strings; sourceTree = "<group>"; };
		CBBCC6E74774E79B599625D0 /* es */ = {isa = PBXFileReference; lastKnownFileType = text.plist.strings; name = es; path = es.lproj/Localizable.strings; sourceTree = "<group>"; };
		CBF9AEA706926DD0DA2B954C /* JoinedRoomSize+MemberCount.swift */ = {isa = PBXFileReference; lastKnownFileType = sourcecode.swift; path = "JoinedRoomSize+MemberCount.swift"; sourceTree = "<group>"; };
		CC680E0E79D818706CB28CF8 /* fr */ = {isa = PBXFileReference; lastKnownFileType = text.plist.strings; name = fr; path = fr.lproj/Localizable.strings; sourceTree = "<group>"; };
		CC6FE34A0A47D010BBB4D4D4 /* UITestScreenIdentifier.swift */ = {isa = PBXFileReference; lastKnownFileType = sourcecode.swift; path = UITestScreenIdentifier.swift; sourceTree = "<group>"; };
		CC7CCC6DE5FA623E31BA8546 /* RoomTimelineControllerProtocol.swift */ = {isa = PBXFileReference; lastKnownFileType = sourcecode.swift; path = RoomTimelineControllerProtocol.swift; sourceTree = "<group>"; };
		CCF86010A0A719A9A50EEC59 /* SessionVerificationCoordinator.swift */ = {isa = PBXFileReference; lastKnownFileType = sourcecode.swift; path = SessionVerificationCoordinator.swift; sourceTree = "<group>"; };
		CDB3227C7A74B734924942E9 /* RoomSummaryProvider.swift */ = {isa = PBXFileReference; lastKnownFileType = sourcecode.swift; path = RoomSummaryProvider.swift; sourceTree = "<group>"; };
		CDE3F3911FF7CC639BDE5844 /* nl */ = {isa = PBXFileReference; lastKnownFileType = text.plist.strings; name = nl; path = nl.lproj/Localizable.strings; sourceTree = "<group>"; };
		CED34C87277BA3CCC6B6EC7A /* th */ = {isa = PBXFileReference; lastKnownFileType = text.plist.strings; name = th; path = th.lproj/Localizable.strings; sourceTree = "<group>"; };
		CF47564C584F614B7287F3EB /* RootRouter.swift */ = {isa = PBXFileReference; lastKnownFileType = sourcecode.swift; path = RootRouter.swift; sourceTree = "<group>"; };
		CF48AF076424DBC1615C74AD /* AuthenticationServiceProxy.swift */ = {isa = PBXFileReference; lastKnownFileType = sourcecode.swift; path = AuthenticationServiceProxy.swift; sourceTree = "<group>"; };
		CF4B39D52CAE7D21D276ABEE /* ElementNavigationController.swift */ = {isa = PBXFileReference; lastKnownFileType = sourcecode.swift; path = ElementNavigationController.swift; sourceTree = "<group>"; };
		CF847B3C1873B8E81CEE7FAC /* SplashScreenViewModel.swift */ = {isa = PBXFileReference; lastKnownFileType = sourcecode.swift; path = SplashScreenViewModel.swift; sourceTree = "<group>"; };
		D06DFD894157A4C93A02D8B5 /* lo */ = {isa = PBXFileReference; lastKnownFileType = text.plist.strings; name = lo; path = lo.lproj/Localizable.strings; sourceTree = "<group>"; };
		D09A267106B9585D3D0CFC0D /* ClientError.swift */ = {isa = PBXFileReference; lastKnownFileType = sourcecode.swift; path = ClientError.swift; sourceTree = "<group>"; };
		D0A45283CF1DB96E583BECA6 /* ImageRoomTimelineView.swift */ = {isa = PBXFileReference; lastKnownFileType = sourcecode.swift; path = ImageRoomTimelineView.swift; sourceTree = "<group>"; };
		D0ADFDC712027931F2216668 /* WeakKeyDictionary.swift */ = {isa = PBXFileReference; lastKnownFileType = sourcecode.swift; path = WeakKeyDictionary.swift; sourceTree = "<group>"; };
		D1A9CCCF53495CF3D7B19FCE /* MockSessionVerificationControllerProxy.swift */ = {isa = PBXFileReference; lastKnownFileType = sourcecode.swift; path = MockSessionVerificationControllerProxy.swift; sourceTree = "<group>"; };
		D29EBCBFEC6FD0941749404D /* NavigationRouterStore.swift */ = {isa = PBXFileReference; lastKnownFileType = sourcecode.swift; path = NavigationRouterStore.swift; sourceTree = "<group>"; };
		D31DC8105C6233E5FFD9B84C /* element-x-ios */ = {isa = PBXFileReference; lastKnownFileType = folder; name = "element-x-ios"; path = .; sourceTree = SOURCE_ROOT; };
		D33116993D54FADC0C721C1F /* Application.swift */ = {isa = PBXFileReference; lastKnownFileType = sourcecode.swift; path = Application.swift; sourceTree = "<group>"; };
		D4DA544B2520BFA65D6DB4BB /* target.yml */ = {isa = PBXFileReference; lastKnownFileType = text.yaml; path = target.yml; sourceTree = "<group>"; };
		D653265D006E708E4E51AD64 /* HomeScreenCoordinator.swift */ = {isa = PBXFileReference; lastKnownFileType = sourcecode.swift; path = HomeScreenCoordinator.swift; sourceTree = "<group>"; };
		D67CBAFA48ED0B6FCE74F88F /* lt */ = {isa = PBXFileReference; lastKnownFileType = text.plist.strings; name = lt; path = lt.lproj/Localizable.strings; sourceTree = "<group>"; };
		D6CA5F386C7701C129398945 /* AuthenticationCoordinator.swift */ = {isa = PBXFileReference; lastKnownFileType = sourcecode.swift; path = AuthenticationCoordinator.swift; sourceTree = "<group>"; };
		D6D094C15E8DB424F1C6FC94 /* hr */ = {isa = PBXFileReference; lastKnownFileType = text.plist.strings; name = hr; path = hr.lproj/Localizable.strings; sourceTree = "<group>"; };
		D6DC38E64A5ED3FDB201029A /* BugReportService.swift */ = {isa = PBXFileReference; lastKnownFileType = sourcecode.swift; path = BugReportService.swift; sourceTree = "<group>"; };
		D77B3D4950F1707E66E4A45A /* AnalyticsConfiguration.swift */ = {isa = PBXFileReference; lastKnownFileType = sourcecode.swift; path = AnalyticsConfiguration.swift; sourceTree = "<group>"; };
		DBD460ED7ED1E03B85DEA25C /* TemplateCoordinator.swift */ = {isa = PBXFileReference; lastKnownFileType = sourcecode.swift; path = TemplateCoordinator.swift; sourceTree = "<group>"; };
		DBFEAC3AC691CBB84983E275 /* ElementXTests.swift */ = {isa = PBXFileReference; lastKnownFileType = sourcecode.swift; path = ElementXTests.swift; sourceTree = "<group>"; };
		DC77FC5C4F2000133047AA27 /* SoftLogoutModels.swift */ = {isa = PBXFileReference; lastKnownFileType = sourcecode.swift; path = SoftLogoutModels.swift; sourceTree = "<group>"; };
		DCE978A6118C131D7F2A04B3 /* SplashScreenModels.swift */ = {isa = PBXFileReference; lastKnownFileType = sourcecode.swift; path = SplashScreenModels.swift; sourceTree = "<group>"; };
		DD667C4BB98CF4F3FE2CE3B0 /* LoginCoordinator.swift */ = {isa = PBXFileReference; lastKnownFileType = sourcecode.swift; path = LoginCoordinator.swift; sourceTree = "<group>"; };
		DD73FAAA4A76CE4A1F3014D9 /* UserIndicator.swift */ = {isa = PBXFileReference; lastKnownFileType = sourcecode.swift; path = UserIndicator.swift; sourceTree = "<group>"; };
		DED59F9EFF273BFA2055FFDF /* BugReportScreen.swift */ = {isa = PBXFileReference; lastKnownFileType = sourcecode.swift; path = BugReportScreen.swift; sourceTree = "<group>"; };
		DF05DA24F71B455E8EFEBC3B /* SessionVerificationViewModelTests.swift */ = {isa = PBXFileReference; lastKnownFileType = sourcecode.swift; path = SessionVerificationViewModelTests.swift; sourceTree = "<group>"; };
		DF38B69D2C331A499276F400 /* FilePreviewViewModelTests.swift */ = {isa = PBXFileReference; lastKnownFileType = sourcecode.swift; path = FilePreviewViewModelTests.swift; sourceTree = "<group>"; };
		E077F76026C85ED96FEBB810 /* UserIndicatorPresenter.swift */ = {isa = PBXFileReference; lastKnownFileType = sourcecode.swift; path = UserIndicatorPresenter.swift; sourceTree = "<group>"; };
		E0FCA0957FAA0E15A9F5579D /* en */ = {isa = PBXFileReference; lastKnownFileType = text.plist.stringsdict; name = en; path = en.lproj/Untranslated.stringsdict; sourceTree = "<group>"; };
		E157152B11E347F735C3FD6E /* tr */ = {isa = PBXFileReference; lastKnownFileType = text.plist.stringsdict; name = tr; path = tr.lproj/Localizable.stringsdict; sourceTree = "<group>"; };
		E18CF12478983A5EB390FB26 /* MessageComposer.swift */ = {isa = PBXFileReference; lastKnownFileType = sourcecode.swift; path = MessageComposer.swift; sourceTree = "<group>"; };
		E24B88AD3D1599E8CB1376E0 /* AvatarSize.swift */ = {isa = PBXFileReference; lastKnownFileType = sourcecode.swift; path = AvatarSize.swift; sourceTree = "<group>"; };
		E26747B3154A5DBC3A7E24A5 /* Image.swift */ = {isa = PBXFileReference; lastKnownFileType = sourcecode.swift; path = Image.swift; sourceTree = "<group>"; };
		E3B97591B2D3D4D67553506D /* AnalyticsClientProtocol.swift */ = {isa = PBXFileReference; lastKnownFileType = sourcecode.swift; path = AnalyticsClientProtocol.swift; sourceTree = "<group>"; };
		E3E29F98CF0E960689A410E3 /* SettingsUITests.swift */ = {isa = PBXFileReference; lastKnownFileType = sourcecode.swift; path = SettingsUITests.swift; sourceTree = "<group>"; };
		E45C57120F28F8D619150219 /* sr */ = {isa = PBXFileReference; lastKnownFileType = text.plist.strings; name = sr; path = sr.lproj/Localizable.strings; sourceTree = "<group>"; };
		E4BB9A17AC512A7EF4B106E5 /* SessionVerificationModels.swift */ = {isa = PBXFileReference; lastKnownFileType = sourcecode.swift; path = SessionVerificationModels.swift; sourceTree = "<group>"; };
		E51E3D86A84341C3A0CB8A40 /* FileRoomTimelineView.swift */ = {isa = PBXFileReference; lastKnownFileType = sourcecode.swift; path = FileRoomTimelineView.swift; sourceTree = "<group>"; };
		E5272BC4A60B6AD7553BACA1 /* BlurHashDecode.swift */ = {isa = PBXFileReference; lastKnownFileType = sourcecode.swift; path = BlurHashDecode.swift; sourceTree = "<group>"; };
		E579A0DA01F488C97B771EF6 /* lv */ = {isa = PBXFileReference; lastKnownFileType = text.plist.stringsdict; name = lv; path = lv.lproj/Localizable.stringsdict; sourceTree = "<group>"; };
		E5D2C0950F8196232D88045C /* ServerSelectionScreen.swift */ = {isa = PBXFileReference; lastKnownFileType = sourcecode.swift; path = ServerSelectionScreen.swift; sourceTree = "<group>"; };
		E5F2B6443D1ED8602F328539 /* ru */ = {isa = PBXFileReference; lastKnownFileType = text.plist.stringsdict; name = ru; path = ru.lproj/Localizable.stringsdict; sourceTree = "<group>"; };
		E8294DB9E95C0C0630418466 /* ru */ = {isa = PBXFileReference; lastKnownFileType = text.plist.strings; name = ru; path = ru.lproj/Localizable.strings; sourceTree = "<group>"; };
		E8CA187FE656EE5A3F6C7DE5 /* UIFont+AttributedStringBuilder.m */ = {isa = PBXFileReference; lastKnownFileType = sourcecode.c.objc; path = "UIFont+AttributedStringBuilder.m"; sourceTree = "<group>"; };
		E9D059BFE329BE09B6D96A9F /* ro */ = {isa = PBXFileReference; lastKnownFileType = text.plist.stringsdict; name = ro; path = ro.lproj/Localizable.stringsdict; sourceTree = "<group>"; };
		EB3B237387B8288A5A938F1B /* UserAgentBuilderTests.swift */ = {isa = PBXFileReference; lastKnownFileType = sourcecode.swift; path = UserAgentBuilderTests.swift; sourceTree = "<group>"; };
		EBE5502760CF6CA2D7201883 /* ja */ = {isa = PBXFileReference; lastKnownFileType = text.plist.stringsdict; name = ja; path = ja.lproj/Localizable.stringsdict; sourceTree = "<group>"; };
		ECDDA9CC291E6F4100FC93E6 /* FileCacheTests.swift */ = {isa = PBXFileReference; lastKnownFileType = sourcecode.swift; path = FileCacheTests.swift; sourceTree = "<group>"; };
		ECDDA9D2292233B600FC93E6 /* Swipe.swift */ = {isa = PBXFileReference; lastKnownFileType = sourcecode.swift; path = Swipe.swift; sourceTree = "<group>"; };
		ED044D00F2176681CC02CD54 /* HomeScreenRoomCell.swift */ = {isa = PBXFileReference; lastKnownFileType = sourcecode.swift; path = HomeScreenRoomCell.swift; sourceTree = "<group>"; };
		ED1D792EB82506A19A72C8DE /* RoomTimelineItemProtocol.swift */ = {isa = PBXFileReference; lastKnownFileType = sourcecode.swift; path = RoomTimelineItemProtocol.swift; sourceTree = "<group>"; };
		EDAA4472821985BF868CC21C /* ServerSelectionViewModelTests.swift */ = {isa = PBXFileReference; lastKnownFileType = sourcecode.swift; path = ServerSelectionViewModelTests.swift; sourceTree = "<group>"; };
		EDB6E40BAD4504D899FAAC9A /* TemplateViewModel.swift */ = {isa = PBXFileReference; lastKnownFileType = sourcecode.swift; path = TemplateViewModel.swift; sourceTree = "<group>"; };
		EE8BCD14EFED23459A43FDFF /* ja */ = {isa = PBXFileReference; lastKnownFileType = text.plist.strings; name = ja; path = ja.lproj/Localizable.strings; sourceTree = "<group>"; };
		EEAF1C75771D9DC75877F4B4 /* MessageTimelineItem.swift */ = {isa = PBXFileReference; lastKnownFileType = sourcecode.swift; path = MessageTimelineItem.swift; sourceTree = "<group>"; };
		EEE384418EB1FEDFA62C9CD0 /* RoomTimelineViewFactoryProtocol.swift */ = {isa = PBXFileReference; lastKnownFileType = sourcecode.swift; path = RoomTimelineViewFactoryProtocol.swift; sourceTree = "<group>"; };
		EF1593DD87F974F8509BB619 /* ElementAnimations.swift */ = {isa = PBXFileReference; lastKnownFileType = sourcecode.swift; path = ElementAnimations.swift; sourceTree = "<group>"; };
		EF188681D6B6068CFAEAFC3F /* MXLogger.m */ = {isa = PBXFileReference; lastKnownFileType = sourcecode.c.objc; path = MXLogger.m; sourceTree = "<group>"; };
		EFF7BF82A950B91BC5469E91 /* ViewFrameReader.swift */ = {isa = PBXFileReference; lastKnownFileType = sourcecode.swift; path = ViewFrameReader.swift; sourceTree = "<group>"; };
		EFFD3200F9960D4996159F10 /* BugReportServiceTests.swift */ = {isa = PBXFileReference; lastKnownFileType = sourcecode.swift; path = BugReportServiceTests.swift; sourceTree = "<group>"; };
		F012CB5EE3F2B67359F6CC52 /* target.yml */ = {isa = PBXFileReference; lastKnownFileType = text.yaml; path = target.yml; sourceTree = "<group>"; };
		F03C9D319676F3C0DC6B0203 /* ScreenshotDetectorTests.swift */ = {isa = PBXFileReference; lastKnownFileType = sourcecode.swift; path = ScreenshotDetectorTests.swift; sourceTree = "<group>"; };
		F0E7BF8F7BB1021F889C6483 /* MockBugReportService.swift */ = {isa = PBXFileReference; lastKnownFileType = sourcecode.swift; path = MockBugReportService.swift; sourceTree = "<group>"; };
		F15BE37BE2FB86E00C8D150A /* AggregratedReaction.swift */ = {isa = PBXFileReference; lastKnownFileType = sourcecode.swift; path = AggregratedReaction.swift; sourceTree = "<group>"; };
		F23BA6D4842D53C5AC9B7584 /* nn */ = {isa = PBXFileReference; lastKnownFileType = text.plist.stringsdict; name = nn; path = nn.lproj/Localizable.stringsdict; sourceTree = "<group>"; };
		F2D58333B377888012740101 /* LoginViewModel.swift */ = {isa = PBXFileReference; lastKnownFileType = sourcecode.swift; path = LoginViewModel.swift; sourceTree = "<group>"; };
		F31F59030205A6F65B057E1A /* MatrixEntityRegexTests.swift */ = {isa = PBXFileReference; lastKnownFileType = sourcecode.swift; path = MatrixEntityRegexTests.swift; sourceTree = "<group>"; };
		F3648F2FADEF2672D6A0D489 /* FileCacheTests.swift */ = {isa = PBXFileReference; lastKnownFileType = sourcecode.swift; path = FileCacheTests.swift; sourceTree = "<group>"; };
		F506C6ADB1E1DA6638078E11 /* UITests.xctest */ = {isa = PBXFileReference; includeInIndex = 0; lastKnownFileType = wrapper.cfbundle; path = UITests.xctest; sourceTree = BUILT_PRODUCTS_DIR; };
		F5C4AF6E3885730CD560311C /* ScreenshotDetector.swift */ = {isa = PBXFileReference; lastKnownFileType = sourcecode.swift; path = ScreenshotDetector.swift; sourceTree = "<group>"; };
		F6A8C632CEF4600107792899 /* TextRoomTimelineItem.swift */ = {isa = PBXFileReference; lastKnownFileType = sourcecode.swift; path = TextRoomTimelineItem.swift; sourceTree = "<group>"; };
		F73FF1A33198F5FAE9D34B1F /* FormattedBodyText.swift */ = {isa = PBXFileReference; lastKnownFileType = sourcecode.swift; path = FormattedBodyText.swift; sourceTree = "<group>"; };
		F754E66A8970963B15B2A41E /* PermalinkBuilder.swift */ = {isa = PBXFileReference; lastKnownFileType = sourcecode.swift; path = PermalinkBuilder.swift; sourceTree = "<group>"; };
		F77C060C2ACC4CB7336A29E7 /* EmoteRoomTimelineItem.swift */ = {isa = PBXFileReference; lastKnownFileType = sourcecode.swift; path = EmoteRoomTimelineItem.swift; sourceTree = "<group>"; };
		F9E785D5137510481733A3E8 /* TextRoomTimelineView.swift */ = {isa = PBXFileReference; lastKnownFileType = sourcecode.swift; path = TextRoomTimelineView.swift; sourceTree = "<group>"; };
		FA154570F693D93513E584C1 /* RoomMessageFactory.swift */ = {isa = PBXFileReference; lastKnownFileType = sourcecode.swift; path = RoomMessageFactory.swift; sourceTree = "<group>"; };
		FAB10E673916D2B8D21FD197 /* TemplateModels.swift */ = {isa = PBXFileReference; lastKnownFileType = sourcecode.swift; path = TemplateModels.swift; sourceTree = "<group>"; };
		FDB9C37196A4C79F24CE80C6 /* KeychainControllerTests.swift */ = {isa = PBXFileReference; lastKnownFileType = sourcecode.swift; path = KeychainControllerTests.swift; sourceTree = "<group>"; };
/* End PBXFileReference section */

/* Begin PBXFrameworksBuildPhase section */
		60823A8E409E27661824D510 /* Frameworks */ = {
			isa = PBXFrameworksBuildPhase;
			buildActionMask = 2147483647;
			files = (
				AAF0BBED840DF4A53EE85E77 /* MatrixRustSDK in Frameworks */,
				E481C8FDCB6C089963C95344 /* DeviceKit in Frameworks */,
				97189E495F0E47805D1868DB /* DTCoreText in Frameworks */,
				FCD3F2B82CAB29A07887A127 /* KeychainAccess in Frameworks */,
				F99FB21EFC6D99D247FE7CBE /* Kingfisher in Frameworks */,
				308BD9343B95657FAA583FB7 /* SwiftyBeaver in Frameworks */,
				3F2148F11164C7C5609984EB /* SwiftState in Frameworks */,
				60ED66E63A169E47489348A8 /* GZIP in Frameworks */,
				EC280623A42904341363EAAF /* Sentry in Frameworks */,
			);
			runOnlyForDeploymentPostprocessing = 0;
		};
		CD30252A70288BD4BF476ED7 /* Frameworks */ = {
			isa = PBXFrameworksBuildPhase;
			buildActionMask = 2147483647;
			files = (
				2BAA5B222856068158D0B3C6 /* MatrixRustSDK in Frameworks */,
				99ED42B8F8D6BFB1DBCF4C45 /* AnalyticsEvents in Frameworks */,
				0E8C480700870BB34A2A360F /* AppAuth in Frameworks */,
				CB498F4E27AA0545DCEF0F6F /* DeviceKit in Frameworks */,
				6832733838C57A7D3FE8FEB5 /* DTCoreText in Frameworks */,
				2BA59D0AEFB4B82A2EC2A326 /* KeychainAccess in Frameworks */,
				B245583C63F8F90357B87FAE /* Kingfisher in Frameworks */,
				A4E885358D7DD5A072A06824 /* PostHog in Frameworks */,
				29EE1791E0AFA1ABB7F23D2F /* SwiftyBeaver in Frameworks */,
				33CAC1226DFB8B5D8447D286 /* SwiftState in Frameworks */,
				492274DA6691EE985C2FCCAA /* GZIP in Frameworks */,
				F0F82C3C848C865C3098AA52 /* Sentry in Frameworks */,
				3A64A93A651A3CB8774ADE8E /* SnapshotTesting in Frameworks */,
			);
			runOnlyForDeploymentPostprocessing = 0;
		};
		EE878EAA342710DB973E0A87 /* Frameworks */ = {
			isa = PBXFrameworksBuildPhase;
			buildActionMask = 2147483647;
			files = (
				1A70A2199394B5EC660934A5 /* MatrixRustSDK in Frameworks */,
				1F3232BD368DF430AB433907 /* DesignKit in Frameworks */,
				F656F92A63D3DC1978D79427 /* AnalyticsEvents in Frameworks */,
				9D2E03DB175A6AB14589076D /* AppAuth in Frameworks */,
				6F2AB43A1EFAD8A97AF41A15 /* DeviceKit in Frameworks */,
				93BA4A81B6D893271101F9F0 /* DTCoreText in Frameworks */,
				9AC5F8142413862A9E3A2D98 /* KeychainAccess in Frameworks */,
				CB137BFB3E083C33E398A6CB /* Kingfisher in Frameworks */,
				3C549A0BF39F8A854D45D9FD /* PostHog in Frameworks */,
				41DFDD212D1BE57CA50D783B /* SwiftyBeaver in Frameworks */,
				6298AB0906DDD3525CD78C6B /* SwiftState in Frameworks */,
				407DCE030E0F9B7C9861D38A /* GZIP in Frameworks */,
				8F2FAA98457750D9D664136F /* Sentry in Frameworks */,
			);
			runOnlyForDeploymentPostprocessing = 0;
		};
/* End PBXFrameworksBuildPhase section */

/* Begin PBXGroup section */
		02175C9269C4632DB6D12C25 /* Splash */ = {
			isa = PBXGroup;
			children = (
				C9F395A2E917115C7AAF7F34 /* SplashViewController.swift */,
				48971F1FFD7FC5C466889FC7 /* SplashViewController.xib */,
			);
			path = Splash;
			sourceTree = "<group>";
		};
		052CC920F473C10B509F9FC1 /* SwiftUI */ = {
			isa = PBXGroup;
			children = (
				E2DA161C142B7AB8CC40F752 /* Animation */,
				595B8797ED6A7489ABDCE384 /* ErrorHandling */,
				CE2FBFD64A89F5DBE4EB30DB /* Layout */,
				10578D9852BA78D309A1CBDF /* ViewModel */,
				328DD5DA1281F758B72006C7 /* Views */,
			);
			path = SwiftUI;
			sourceTree = "<group>";
		};
		06501F0E978B2D5C92771DC7 /* Logging */ = {
			isa = PBXGroup;
			children = (
				0776771332259AB1C9661430 /* MXLog.h */,
				111B698739E3410E2CDB7144 /* MXLog.swift */,
				5872785B9C7934940146BFBA /* MXLogger.h */,
				EF188681D6B6068CFAEAFC3F /* MXLogger.m */,
				3BFEC43A1A0769F1EAC62873 /* MXLogObjcWrapper.h */,
				54E438DBCBDC7A41B95DDDD9 /* MXLogObjcWrapper.m */,
			);
			path = Logging;
			sourceTree = "<group>";
		};
		0787F81684E503024BD0C051 /* Services */ = {
			isa = PBXGroup;
			children = (
				ECDDA9C9291E5EE800FC93E6 /* Cache */,
				4BF8D11D9ED15CFC373D0119 /* Analytics */,
				AAFDD509929A0CCF8BCE51EB /* Authentication */,
				EBBEB5471737E9D116DF4738 /* Background */,
				0ED3F5C21537519389C07644 /* BugReport */,
				2D6DC9871FD7173E51D67C73 /* Cache */,
				8039515BAA53B7C3275AC64A /* Client */,
				79E560F5113ED25D172E550C /* Media */,
				40E6246F03D1FE377BC5D963 /* Room */,
				82D5AD3EAE3A5C1068A44A88 /* Session */,
				5329E48968EB951235E83DAE /* SessionVerification */,
				FCDF06BDB123505F0334B4F9 /* Timeline */,
				CBBF6127C313A5412E438BC6 /* UserSession */,
			);
			path = Services;
			sourceTree = "<group>";
		};
		0B7746360C4753B5A014838F /* SupportingFiles */ = {
			isa = PBXGroup;
			children = (
				3D4DD336905C72F95EAF34B7 /* ElementX-Bridging-Header.h */,
				9C5E81214D27A6B898FC397D /* ElementX.entitlements */,
				81B17DB1BC3B0C62AF84D230 /* Info.plist */,
				9760103CF316DF68698BCFE6 /* LaunchScreen.storyboard */,
				F012CB5EE3F2B67359F6CC52 /* target.yml */,
			);
			path = SupportingFiles;
			sourceTree = "<group>";
		};
		0BA8C419737BDA72B553B129 /* View */ = {
			isa = PBXGroup;
			children = (
				8AC1A01C3A745BDF1D3697D3 /* SessionVerificationScreen.swift */,
			);
			path = View;
			sourceTree = "<group>";
		};
		0ED3F5C21537519389C07644 /* BugReport */ = {
			isa = PBXGroup;
			children = (
				D6DC38E64A5ED3FDB201029A /* BugReportService.swift */,
				9A68BCE6438873D2661D93D0 /* BugReportServiceProtocol.swift */,
				F0E7BF8F7BB1021F889C6483 /* MockBugReportService.swift */,
				F5C4AF6E3885730CD560311C /* ScreenshotDetector.swift */,
			);
			path = BugReport;
			sourceTree = "<group>";
		};
		10578D9852BA78D309A1CBDF /* ViewModel */ = {
			isa = PBXGroup;
			children = (
				6EA1D2CBAEA5D0BD00B90D1B /* BindableState.swift */,
				6F3DFE5B444F131648066F05 /* StateStoreViewModel.swift */,
			);
			path = ViewModel;
			sourceTree = "<group>";
		};
		1EEF62E8C0F7826C50264951 /* View */ = {
			isa = PBXGroup;
			children = (
				541542F5AC323709D8563458 /* AnalyticsPrompt.swift */,
				BA7B2E9CC5DC3B76ADC35A43 /* AnalyticsPromptCheckmarkItem.swift */,
			);
			path = View;
			sourceTree = "<group>";
		};
		2064C5712E5DBF0A2D57A833 /* WeakDictionary */ = {
			isa = PBXGroup;
			children = (
				8B9A55AC2FB0FE0AEAA3DF1F /* LICENSE */,
				3FDFF4C1153D263BAB93C1F3 /* README.md */,
				304FFD608DB6E612075AB1B4 /* WeakDictionary.swift */,
				090CA61A835C151CEDF8F372 /* WeakDictionaryKeyReference.swift */,
				C7955B20E2E6DA68E5BC0AB9 /* WeakDictionaryReference.swift */,
				D0ADFDC712027931F2216668 /* WeakKeyDictionary.swift */,
			);
			path = WeakDictionary;
			sourceTree = "<group>";
		};
		24FD174C31912A5FACFEAFB5 /* SupportingFiles */ = {
			isa = PBXGroup;
			children = (
				7DDBF99755A9008CF8C8499E /* Info.plist */,
				1222DB76B917EB8A55365BA5 /* target.yml */,
			);
			path = SupportingFiles;
			sourceTree = "<group>";
		};
		2774D635E78D8B98390EA694 /* Resources */ = {
			isa = PBXGroup;
			children = (
				16DC8C5B2991724903F1FA6A /* AppIcon.pdf */,
				01C4C7DB37597D7D8379511A /* Assets.xcassets */,
				A0C06C0F6A8621B22BFAEB56 /* Localizations */,
			);
			path = Resources;
			sourceTree = "<group>";
		};
		2D6DC9871FD7173E51D67C73 /* Cache */ = {
			isa = PBXGroup;
			children = (
				A5B0B1226DA8DB55918B34CD /* FileCache.swift */,
			);
			path = Cache;
			sourceTree = "<group>";
		};
		2ECFF6B05DAA37EB10DBF7E8 /* UITests */ = {
			isa = PBXGroup;
			children = (
				46C208DA43CE25D13E670F40 /* UITestsAppCoordinator.swift */,
				CC6FE34A0A47D010BBB4D4D4 /* UITestScreenIdentifier.swift */,
				81740EEAFDF0D34C5E10D0DF /* UITestsRootView.swift */,
			);
			path = UITests;
			sourceTree = "<group>";
		};
		328DD5DA1281F758B72006C7 /* Views */ = {
			isa = PBXGroup;
			children = (
				0960A7F5C1B0B6679BDF26F9 /* ElementToggleStyle.swift */,
				839E2C35DF3F9C7B54C3CE49 /* RoundedCornerShape.swift */,
			);
			path = Views;
			sourceTree = "<group>";
		};
		337015ADFBA3AB96660DB3A6 /* Generated */ = {
			isa = PBXGroup;
			children = (
				71D52BAA5BADB06E5E8C295D /* Assets.swift */,
				6A901D95158B02CA96C79C7F /* InfoPlist.swift */,
				47EBB5D698CE9A25BB553A2D /* Strings.swift */,
				1A18F6CE4D694D21E4EA9B25 /* Strings+Untranslated.swift */,
			);
			path = Generated;
			sourceTree = "<group>";
		};
		3510020809E49EFA146296AD /* ServerSelection */ = {
			isa = PBXGroup;
			children = (
				A0A20AE75FF4FF35B1FF6CA7 /* MockServerSelectionScreenState.swift */,
				9D7D706FFF438CAF16F44D8C /* ServerSelectionCoordinator.swift */,
				A30A1758E2B73EF38E7C42F8 /* ServerSelectionModels.swift */,
				167521635A1CC27624FCEB7F /* ServerSelectionViewModel.swift */,
				0F52BF30D12BA3BD3D3DBB8F /* ServerSelectionViewModelProtocol.swift */,
				9D54059E4E42176B3ABB729F /* View */,
			);
			path = ServerSelection;
			sourceTree = "<group>";
		};
		3A304097A59704AC9B869EC6 /* Helpers */ = {
			isa = PBXGroup;
			children = (
				CBF9AEA706926DD0DA2B954C /* JoinedRoomSize+MemberCount.swift */,
				6A6C4BE591FE5C38CE9C7EF3 /* UserProperties+Element.swift */,
			);
			path = Helpers;
			sourceTree = "<group>";
		};
		4009BE2E791C16AC6EE39A7E /* BugReport */ = {
			isa = PBXGroup;
			children = (
				AD6C07DA7D3FF193F7419F55 /* BugReportCoordinator.swift */,
				B516212D9FE785DDD5E490D1 /* BugReportModels.swift */,
				7E532D95330139D118A9BF88 /* BugReportViewModel.swift */,
				28959C7DB36C7688A01D4045 /* BugReportViewModelProtocol.swift */,
				58F951CB7BD7F96C37BE5CAD /* View */,
			);
			path = BugReport;
			sourceTree = "<group>";
		};
		405B00F139AEE3994601B36A = {
			isa = PBXGroup;
			children = (
				5D26A086A8278D39B5756D6F /* project.yml */,
				99B9B46F2D621380428E68F7 /* ElementX */,
				A4852B57D55D71EEBFCD931D /* UnitTests */,
				C0FAC17D4DD7D3A502822550 /* UITests */,
				8A9C09B6A392465E03B8D1B1 /* IntegrationTests */,
				823ED0EC3F1B6CF47D284011 /* Tools */,
				9413F680ECDFB2B0DDB0DEF2 /* Packages */,
				681566846AF307E9BA4C72C6 /* Products */,
			);
			sourceTree = "<group>";
		};
		40E6246F03D1FE377BC5D963 /* Room */ = {
			isa = PBXGroup;
			children = (
				3ACBDC1D28EFB7789EB467E0 /* MockRoomProxy.swift */,
				FA154570F693D93513E584C1 /* RoomMessageFactory.swift */,
				96F37AB24AF5A006521D38D1 /* RoomMessageFactoryProtocol.swift */,
				A65F140F9FE5E8D4DAEFF354 /* RoomProxy.swift */,
				47111410B6E659A697D472B5 /* RoomProxyProtocol.swift */,
				4658A940E89BC42EE3346A97 /* Messages */,
				70DABA39C844CA931B829395 /* RoomSummary */,
			);
			path = Room;
			sourceTree = "<group>";
		};
		44BBB96FAA2F0D53C507396B /* Extensions */ = {
			isa = PBXGroup;
			children = (
				B6E89E530A8E92EC44301CA1 /* Bundle.swift */,
				A9FAFE1C2149E6AC8156ED2B /* Collection.swift */,
				E26747B3154A5DBC3A7E24A5 /* Image.swift */,
				4E2245243369B99216C7D84E /* ImageCache.swift */,
				2AFEF3AC64B1358083F76B8B /* List.swift */,
				40B21E611DADDEF00307E7AC /* String.swift */,
				A40C19719687984FD9478FBE /* Task.swift */,
				287FC98AF2664EAD79C0D902 /* UIDevice.swift */,
				227AC5D71A4CE43512062243 /* URL.swift */,
				ECDDA9D2292233B600FC93E6 /* Swipe.swift */,
			);
			path = Extensions;
			sourceTree = "<group>";
		};
		4541090DFE1A5499BD67BD14 /* View */ = {
			isa = PBXGroup;
			children = (
				C483956FA3D665E3842E319A /* SettingsScreen.swift */,
			);
			path = View;
			sourceTree = "<group>";
		};
		4658A940E89BC42EE3346A97 /* Messages */ = {
			isa = PBXGroup;
			children = (
				607974D08BD2AF83725D817A /* RoomMessageProtocol.swift */,
			);
			path = Messages;
			sourceTree = "<group>";
		};
		490F49F5627FBEF3BB8665A3 /* SimpleScreenExample */ = {
			isa = PBXGroup;
			children = (
				789DD6B31BA8BB4B3A40EF7C /* ElementX */,
				4B5DC42A1DB20ECEB0FF67CB /* Tests */,
			);
			path = SimpleScreenExample;
			sourceTree = "<group>";
		};
		4AC3BA2B379A928301E21004 /* View */ = {
			isa = PBXGroup;
			children = (
				4549FCB53F43DB0B278374BC /* TemplateScreen.swift */,
			);
			path = View;
			sourceTree = "<group>";
		};
		4B5DC42A1DB20ECEB0FF67CB /* Tests */ = {
			isa = PBXGroup;
			children = (
				AD5FCF9340D670C526AD17E4 /* UI */,
				73AB116809AE89292624CD8E /* Unit */,
			);
			path = Tests;
			sourceTree = "<group>";
		};
		4BF8D11D9ED15CFC373D0119 /* Analytics */ = {
			isa = PBXGroup;
			children = (
				73FC861755C6388F62B9280A /* Analytics.swift */,
				E3B97591B2D3D4D67553506D /* AnalyticsClientProtocol.swift */,
				D77B3D4950F1707E66E4A45A /* AnalyticsConfiguration.swift */,
				5445FCE0CE15E634FDC1A2E2 /* AnalyticsService.swift */,
				4B362E695A7103C11F64B185 /* AnalyticsSettings.swift */,
				A6B891A6DA826E2461DBB40F /* PHGPostHogConfiguration.swift */,
				1715E3D7F53C0748AA50C91C /* PostHogAnalyticsClient.swift */,
				3A304097A59704AC9B869EC6 /* Helpers */,
			);
			path = Analytics;
			sourceTree = "<group>";
		};
		4EC4EBBC4F6885775F198875 /* Sources */ = {
			isa = PBXGroup;
			children = (
				D33116993D54FADC0C721C1F /* Application.swift */,
				44D8C8431416EB8DFEC7E235 /* ApplicationTests.swift */,
				2D256FEE2F1AF1E51D39B622 /* LoginTests.swift */,
				9C4048041C1A6B20CB97FD18 /* TestMeasurementParser.swift */,
				68232D336E2B546AD95B78B5 /* XCUIElement.swift */,
			);
			path = Sources;
			sourceTree = "<group>";
		};
		4F43EBE458FBE634996AD7C6 /* View */ = {
			isa = PBXGroup;
			children = (
				B902EA6CD3296B0E10EE432B /* HomeScreen.swift */,
				ED044D00F2176681CC02CD54 /* HomeScreenRoomCell.swift */,
			);
			path = View;
			sourceTree = "<group>";
		};
		52AA75722911233E40A3B366 /* Scripts */ = {
			isa = PBXGroup;
			children = (
				9A5AE840145B5AB195A3B186 /* Templates */,
			);
			path = Scripts;
			sourceTree = "<group>";
		};
		5329E48968EB951235E83DAE /* SessionVerification */ = {
			isa = PBXGroup;
			children = (
				D1A9CCCF53495CF3D7B19FCE /* MockSessionVerificationControllerProxy.swift */,
				C55D7E514F9DE4E3D72FDCAD /* SessionVerificationControllerProxy.swift */,
				1D56469A9EE0CFA2B7BA9760 /* SessionVerificationControllerProxyProtocol.swift */,
			);
			path = SessionVerification;
			sourceTree = "<group>";
		};
		58F951CB7BD7F96C37BE5CAD /* View */ = {
			isa = PBXGroup;
			children = (
				DED59F9EFF273BFA2055FFDF /* BugReportScreen.swift */,
			);
			path = View;
			sourceTree = "<group>";
		};
		595B8797ED6A7489ABDCE384 /* ErrorHandling */ = {
			isa = PBXGroup;
			children = (
				2EEB64CC6F3DF5B68736A6B4 /* AlertInfo.swift */,
			);
			path = ErrorHandling;
			sourceTree = "<group>";
		};
		5A7A7D6D373D411C8C48B881 /* TimeLineItemContent */ = {
			isa = PBXGroup;
			children = (
				F15BE37BE2FB86E00C8D150A /* AggregratedReaction.swift */,
				EEAF1C75771D9DC75877F4B4 /* MessageTimelineItem.swift */,
			);
			path = TimeLineItemContent;
			sourceTree = "<group>";
		};
		605F8221E52991786397FCC9 /* View */ = {
			isa = PBXGroup;
			children = (
				4CDDDDD9FE1A699D23A5E096 /* LoginScreen.swift */,
				7D379E13DD9D987470A3C70C /* LoginServerInfoSection.swift */,
			);
			path = View;
			sourceTree = "<group>";
		};
		6765932445C053E15E63C29A /* SupportingFiles */ = {
			isa = PBXGroup;
			children = (
				1059E2AE7878CF7820592637 /* Info.plist */,
				536E72DCBEEC4A1FE66CFDCE /* target.yml */,
			);
			path = SupportingFiles;
			sourceTree = "<group>";
		};
		679E9837ECA8D6776079D16E /* RoomScreen */ = {
			isa = PBXGroup;
			children = (
				B8108C8F0ACF6A7EB72D0117 /* RoomScreenCoordinator.swift */,
				C2886615BEBAE33A0AA4D5F8 /* RoomScreenModels.swift */,
				9CE3C90E487B255B735D73C8 /* RoomScreenViewModel.swift */,
				A00C7A331B72C0F05C00392F /* RoomScreenViewModelProtocol.swift */,
				79023E5904B155E8E2B8B502 /* View */,
			);
			path = RoomScreen;
			sourceTree = "<group>";
		};
		681566846AF307E9BA4C72C6 /* Products */ = {
			isa = PBXGroup;
			children = (
				4CD6AC7546E8D7E5C73CEA48 /* ElementX.app */,
				9C7F7DE62D33C6A26CBFCD72 /* IntegrationTests.xctest */,
				F506C6ADB1E1DA6638078E11 /* UITests.xctest */,
				AAC9344689121887B74877AF /* UnitTests.xctest */,
			);
			name = Products;
			sourceTree = "<group>";
		};
		70B74A432C241E56A7ACE610 /* Settings */ = {
			isa = PBXGroup;
			children = (
				3DD2D50A7EAA4FC78417730E /* SettingsCoordinator.swift */,
				4990FDBDA96B88E214F92F48 /* SettingsModels.swift */,
				0A191D3FDB995309C7E2DE7D /* SettingsViewModel.swift */,
				5B2F9D5C39A4494D19F33E38 /* SettingsViewModelProtocol.swift */,
				4541090DFE1A5499BD67BD14 /* View */,
			);
			path = Settings;
			sourceTree = "<group>";
		};
		70DABA39C844CA931B829395 /* RoomSummary */ = {
			isa = PBXGroup;
			children = (
				8F7D42E66E939B709C1EC390 /* MockRoomSummaryProvider.swift */,
				142808B69851451AC32A2CEA /* RoomSummaryDetails.swift */,
				CDB3227C7A74B734924942E9 /* RoomSummaryProvider.swift */,
				10CC626F97AD70FF0420C115 /* RoomSummaryProviderProtocol.swift */,
			);
			path = RoomSummary;
			sourceTree = "<group>";
		};
		73AB116809AE89292624CD8E /* Unit */ = {
			isa = PBXGroup;
			children = (
				3340ABAE3A4647E80163AE18 /* TemplateViewModelTests.swift */,
			);
			path = Unit;
			sourceTree = "<group>";
		};
		73CD9796729EB702B4DFA88C /* Sources */ = {
			isa = PBXGroup;
			children = (
				C687844F60BFF532D49A994C /* AnalyticsTests.swift */,
				AF25E364AE85090A70AE4644 /* AttributedStringBuilderTests.swift */,
				6DFCAA239095A116976E32C4 /* BackgroundTaskTests.swift */,
				EFFD3200F9960D4996159F10 /* BugReportServiceTests.swift */,
				7AB7ED3A898B07976F3AA90F /* BugReportViewModelTests.swift */,
				DBFEAC3AC691CBB84983E275 /* ElementXTests.swift */,
				F3648F2FADEF2672D6A0D489 /* FileCacheTests.swift */,
				DF38B69D2C331A499276F400 /* FilePreviewViewModelTests.swift */,
				505208F28007C0FEC14E1FF0 /* HomeScreenViewModelTests.swift */,
				6045E825AE900A92D61FEFF0 /* ImageAnonymizerTests.swift */,
				FDB9C37196A4C79F24CE80C6 /* KeychainControllerTests.swift */,
				C070FD43DC6BF4E50217965A /* LocalizationTests.swift */,
				3DC1943ADE6A62ED5129D7C8 /* LoggingTests.swift */,
				A05707BF550D770168A406DB /* LoginViewModelTests.swift */,
				F31F59030205A6F65B057E1A /* MatrixEntityRegexTests.swift */,
				C444092DB0E4AB393067AC36 /* MediaPlayerViewModelTests.swift */,
				6FB31A32C93D94930B253FBF /* PermalinkBuilderTests.swift */,
				93CF7B19FFCF8EFBE0A8696A /* RoomScreenViewModelTests.swift */,
				F03C9D319676F3C0DC6B0203 /* ScreenshotDetectorTests.swift */,
				EDAA4472821985BF868CC21C /* ServerSelectionViewModelTests.swift */,
				A1C22B1B5FA3A765EADB2CC9 /* SessionVerificationStateMachineTests.swift */,
				DF05DA24F71B455E8EFEBC3B /* SessionVerificationViewModelTests.swift */,
				3D487C1185D658F8B15B8F55 /* SettingsViewModelTests.swift */,
				32C5DAA1773F57653BF1C4F9 /* SoftLogoutViewModelTests.swift */,
				7B5CF94E124616FD89424B73 /* SplashScreenViewModelTests.swift */,
				2CEBCB9676FCD1D0F13188DD /* StringTests.swift */,
				EB3B237387B8288A5A938F1B /* UserAgentBuilderTests.swift */,
				2D8482665982D664BDDA644F /* VideoPlayerViewModelTests.swift */,
				ECDDA9CC291E6F4100FC93E6 /* FileCacheTests.swift */,
				AF552BB969DC98A4BB8CF8D5 /* UserIndicators */,
			);
			path = Sources;
			sourceTree = "<group>";
		};
		75D1D02F7F3AC1122FCFB4F3 /* Items */ = {
			isa = PBXGroup;
			children = (
				F77C060C2ACC4CB7336A29E7 /* EmoteRoomTimelineItem.swift */,
				B3FA7C8D4EF2B1873C180ED7 /* EncryptedRoomTimelineItem.swift */,
				C00A7110B937C6AE2EF5D7D6 /* FileRoomTimelineItem.swift */,
				1A63815AD6A5C306453342F2 /* ImageRoomTimelineItem.swift */,
				4F49CDE349C490D617332770 /* NoticeRoomTimelineItem.swift */,
				9B577F829C693B8DFB7014FD /* RedactedRoomTimelineItem.swift */,
				289FA233E896FBC5956C67E0 /* RoomTimelineItemProperties.swift */,
				A1ED7E89865201EE7D53E6DA /* SeparatorRoomTimelineItem.swift */,
				F6A8C632CEF4600107792899 /* TextRoomTimelineItem.swift */,
				A4B5B19A10D3F7C2BC5315DF /* VideoRoomTimelineItem.swift */,
			);
			path = Items;
			sourceTree = "<group>";
		};
		78915D878159D302395D57BF /* SupportingFiles */ = {
			isa = PBXGroup;
			children = (
				49D2C8E66E83EA578A7F318A /* Info.plist */,
				D4DA544B2520BFA65D6DB4BB /* target.yml */,
				8E088F2A1B9EC529D3221931 /* UITests.xctestplan */,
			);
			path = SupportingFiles;
			sourceTree = "<group>";
		};
		789DD6B31BA8BB4B3A40EF7C /* ElementX */ = {
			isa = PBXGroup;
			children = (
				DBD460ED7ED1E03B85DEA25C /* TemplateCoordinator.swift */,
				FAB10E673916D2B8D21FD197 /* TemplateModels.swift */,
				EDB6E40BAD4504D899FAAC9A /* TemplateViewModel.swift */,
				2B80895CE021B49847BD7D74 /* TemplateViewModelProtocol.swift */,
				4AC3BA2B379A928301E21004 /* View */,
			);
			path = ElementX;
			sourceTree = "<group>";
		};
		79023E5904B155E8E2B8B502 /* View */ = {
			isa = PBXGroup;
			children = (
				9238D3A3A00F45E841FE4EFF /* DebugScreen.swift */,
				E18CF12478983A5EB390FB26 /* MessageComposer.swift */,
				BE6C10032A77AE7DC5AA4C50 /* MessageComposerTextField.swift */,
				422724361B6555364C43281E /* RoomHeaderView.swift */,
				5221DFDF809142A2D6AC82B9 /* RoomScreen.swift */,
				B43AF03660F5FD4FFFA7F1CE /* TimelineItemContextMenu.swift */,
				804F9B0FABE093C7284CD09B /* TimelineItemList.swift */,
				0BC588051E6572A1AF51D738 /* TimelineSenderAvatarView.swift */,
				874A1842477895F199567BD7 /* TimelineView.swift */,
				A312471EA62EFB0FD94E60DC /* Style */,
				CCD48459CA34A1928EC7A26A /* Supplementary */,
				B7D3886505ECC85A06DA8258 /* Timeline */,
			);
			path = View;
			sourceTree = "<group>";
		};
		79E560F5113ED25D172E550C /* Media */ = {
			isa = PBXGroup;
			children = (
				885D8C42DD17625B5261BEFF /* MediaProvider.swift */,
				C888BCD78E2A55DCE364F160 /* MediaProviderProtocol.swift */,
				8210612D17A39369480FC183 /* MediaSource.swift */,
				6920A4869821BF72FFC58842 /* MockMediaProvider.swift */,
			);
			path = Media;
			sourceTree = "<group>";
		};
		8039515BAA53B7C3275AC64A /* Client */ = {
			isa = PBXGroup;
			children = (
				D09A267106B9585D3D0CFC0D /* ClientError.swift */,
				18F2958E6D247AE2516BEEE8 /* ClientProxy.swift */,
				6033779EB37259F27F938937 /* ClientProxyProtocol.swift */,
				3F40F48279322E504153AB0D /* MockClientProxy.swift */,
			);
			path = Client;
			sourceTree = "<group>";
		};
		823ED0EC3F1B6CF47D284011 /* Tools */ = {
			isa = PBXGroup;
			children = (
				52AA75722911233E40A3B366 /* Scripts */,
			);
			path = Tools;
			sourceTree = "<group>";
		};
		82D5AD3EAE3A5C1068A44A88 /* Session */ = {
			isa = PBXGroup;
			children = (
				A4756C5A8C8649AD6C10C615 /* MockUserSession.swift */,
				6E5E9C044BEB7C70B1378E91 /* UserSession.swift */,
				5F4134FEFE4EB55759017408 /* UserSessionProtocol.swift */,
			);
			path = Session;
			sourceTree = "<group>";
		};
		8A9C09B6A392465E03B8D1B1 /* IntegrationTests */ = {
			isa = PBXGroup;
			children = (
				4EC4EBBC4F6885775F198875 /* Sources */,
				6765932445C053E15E63C29A /* SupportingFiles */,
			);
			path = IntegrationTests;
			sourceTree = "<group>";
		};
		8F9A844EB44B6AD7CA18FD96 /* HTMLParsing */ = {
			isa = PBXGroup;
			children = (
				2A5C6FBF97B6EED3D4FA5EFF /* AttributedStringBuilder.swift */,
				72F37B5DA798C9AE436F2C2C /* AttributedStringBuilderProtocol.swift */,
				1E508AB0EDEE017FF4F6F8D1 /* DTHTMLElement+AttributedStringBuilder.swift */,
				C024C151639C4E1B91FCC68B /* ElementXAttributeScope.swift */,
				A436057DBEA1A23CA8CB1FD7 /* UIFont+AttributedStringBuilder.h */,
				E8CA187FE656EE5A3F6C7DE5 /* UIFont+AttributedStringBuilder.m */,
			);
			path = HTMLParsing;
			sourceTree = "<group>";
		};
		90F48FEF84016ED42A94BA24 /* LoginScreen */ = {
			isa = PBXGroup;
			children = (
				DD667C4BB98CF4F3FE2CE3B0 /* LoginCoordinator.swift */,
				9349F590E35CE514A71E6764 /* LoginHomeserver.swift */,
				4B41FABA2B0AEF4389986495 /* LoginMode.swift */,
				31B01468022EC826CB2FD2C0 /* LoginModels.swift */,
				F2D58333B377888012740101 /* LoginViewModel.swift */,
				1E1FB768A24FDD2A5CA16E3C /* LoginViewModelProtocol.swift */,
				605F8221E52991786397FCC9 /* View */,
			);
			path = LoginScreen;
			sourceTree = "<group>";
		};
		9413F680ECDFB2B0DDB0DEF2 /* Packages */ = {
			isa = PBXGroup;
			children = (
				D31DC8105C6233E5FFD9B84C /* element-x-ios */,
<<<<<<< HEAD
				5F9C6A30C7FB368AD539E7F7 /* matrix-rust-components-swift */,
=======
>>>>>>> 2e56fe93
			);
			name = Packages;
			sourceTree = SOURCE_ROOT;
		};
		951A66D15CD44C0EACE4A951 /* Sources */ = {
			isa = PBXGroup;
			children = (
				AF11DD57D9FACF2A757AB024 /* AnalyticsPromptUITests.swift */,
				7D0CBC76C80E04345E11F2DB /* Application.swift */,
				5D2D0A6F1ABC99D29462FB84 /* AuthenticationCoordinatorUITests.swift */,
				C6FEA87EA3752203065ECE27 /* BugReportUITests.swift */,
				4D6E4C37E9F0E53D3DF951AC /* HomeScreenUITests.swift */,
				1DB34B0C74CD242FED9DD069 /* LoginScreenUITests.swift */,
				086B997409328F091EBA43CE /* RoomScreenUITests.swift */,
				054F469E433864CC6FE6EE8E /* ServerSelectionUITests.swift */,
				6D4777F0142E330A75C46FE4 /* SessionVerificationUITests.swift */,
				E3E29F98CF0E960689A410E3 /* SettingsUITests.swift */,
				55F30E764BED111C81739844 /* SoftLogoutUITests.swift */,
				325A2B3278875554DDEB8A9B /* SplashScreenUITests.swift */,
			);
			path = Sources;
			sourceTree = "<group>";
		};
		95BE1C7CB2C80344FF0BE724 /* TimelineItems */ = {
			isa = PBXGroup;
			children = (
				184CF8C196BE143AE226628D /* DecorationTimelineItemProtocol.swift */,
				218AB05B4E3889731959C5F1 /* EventBasedTimelineItemProtocol.swift */,
				105B2A8426404EF66F00CFDB /* RoomTimelineItemFactory.swift */,
				7D25A35764C7B3DB78954AB5 /* RoomTimelineItemFactoryProtocol.swift */,
				ED1D792EB82506A19A72C8DE /* RoomTimelineItemProtocol.swift */,
				3FEE631F3A4AFDC6652DD9DA /* RoomTimelineViewFactory.swift */,
				EEE384418EB1FEDFA62C9CD0 /* RoomTimelineViewFactoryProtocol.swift */,
				ACB6C5E4950B6C9842F35A38 /* RoomTimelineViewProvider.swift */,
				75D1D02F7F3AC1122FCFB4F3 /* Items */,
			);
			path = TimelineItems;
			sourceTree = "<group>";
		};
		99B9B46F2D621380428E68F7 /* ElementX */ = {
			isa = PBXGroup;
			children = (
				E68740F873AB18A5C26844EA /* Sources */,
				2774D635E78D8B98390EA694 /* Resources */,
				0B7746360C4753B5A014838F /* SupportingFiles */,
			);
			path = ElementX;
			sourceTree = "<group>";
		};
		9A5AE840145B5AB195A3B186 /* Templates */ = {
			isa = PBXGroup;
			children = (
				490F49F5627FBEF3BB8665A3 /* SimpleScreenExample */,
			);
			path = Templates;
			sourceTree = "<group>";
		};
		9D54059E4E42176B3ABB729F /* View */ = {
			isa = PBXGroup;
			children = (
				E5D2C0950F8196232D88045C /* ServerSelectionScreen.swift */,
			);
			path = View;
			sourceTree = "<group>";
		};
		A0C06C0F6A8621B22BFAEB56 /* Localizations */ = {
			isa = PBXGroup;
			children = (
				91DE43B8815918E590912DDA /* InfoPlist.strings */,
				7109E709A7738E6BCC4553E6 /* Localizable.strings */,
				187853A7E643995EE49FAD43 /* Localizable.stringsdict */,
				D2F7194F440375338F8E2487 /* Untranslated.strings */,
				F75DF9500D69A3AAF8339E69 /* Untranslated.stringsdict */,
			);
			path = Localizations;
			sourceTree = "<group>";
		};
		A19A5C94C2B8DC42606C1B4F /* View */ = {
			isa = PBXGroup;
			children = (
				32CE6D4FF64C9A3C18619224 /* SplashScreen.swift */,
				850064FF8D7DB9C875E7AA1A /* SplashScreenPageIndicator.swift */,
				24A534A4619D8FEFB6439FCC /* SplashScreenPageView.swift */,
			);
			path = View;
			sourceTree = "<group>";
		};
		A253B36CAD2059B6D8C130CD /* View */ = {
			isa = PBXGroup;
			children = (
<<<<<<< HEAD
				447A6399BC5EDE7AF7713267 /* MediaPlayerScreen.swift */,
=======
				447A6399BC5EDE7AF7713267 /* VideoPlayerScreen.swift */,
>>>>>>> 2e56fe93
			);
			path = View;
			sourceTree = "<group>";
		};
		A312471EA62EFB0FD94E60DC /* Style */ = {
			isa = PBXGroup;
			children = (
				98A2932515EA11D3DD8A3506 /* TimelineItemBubbledStylerView.swift */,
				94BCC8A9C73C1F838122C645 /* TimelineItemPlainStylerView.swift */,
				8DC2C9E0E15C79BBDA80F0A2 /* TimelineStyle.swift */,
				892E29C98C4E8182C9037F84 /* TimelineStyler.swift */,
			);
			path = Style;
			sourceTree = "<group>";
		};
		A4852B57D55D71EEBFCD931D /* UnitTests */ = {
			isa = PBXGroup;
			children = (
				E600AACDF87CDBCE32683236 /* Resources */,
				73CD9796729EB702B4DFA88C /* Sources */,
				24FD174C31912A5FACFEAFB5 /* SupportingFiles */,
			);
			path = UnitTests;
			sourceTree = "<group>";
		};
		A78C2592419CA4C76FBA8FD2 /* Application */ = {
			isa = PBXGroup;
			children = (
				8FC803282F9268D49F4ABF14 /* AppCoordinator.swift */,
				077D7C3BE199B6E5DDEC07EC /* AppCoordinatorStateMachine.swift */,
				C75EF87651B00A176AB08E97 /* AppDelegate.swift */,
				263B3B811C2B900F12C6F695 /* BuildSettings.swift */,
			);
			path = Application;
			sourceTree = "<group>";
		};
		AAFDD509929A0CCF8BCE51EB /* Authentication */ = {
			isa = PBXGroup;
			children = (
				CF48AF076424DBC1615C74AD /* AuthenticationServiceProxy.swift */,
				4F0CB536D1C3CC15AA740CC6 /* AuthenticationServiceProxyProtocol.swift */,
				65C2B80DD0BF6F10BB5FA922 /* MockAuthenticationServiceProxy.swift */,
				9010EE0CC913D095887EF36E /* OIDCService.swift */,
			);
			path = Authentication;
			sourceTree = "<group>";
		};
		AD5FCF9340D670C526AD17E4 /* UI */ = {
			isa = PBXGroup;
			children = (
				9873076F224E4CE09D8BD47D /* TemplateScreenUITests.swift */,
			);
			path = UI;
			sourceTree = "<group>";
		};
		AF552BB969DC98A4BB8CF8D5 /* UserIndicators */ = {
			isa = PBXGroup;
			children = (
				B695D0D12086158BAD1D9859 /* UserIndicatorPresenterSpy.swift */,
				04E1273CC3BC3E471AF87BE5 /* UserIndicatorQueueTests.swift */,
				5D8EA85D4F10D7445BB6368A /* UserIndicatorTests.swift */,
			);
			path = UserIndicators;
			sourceTree = "<group>";
		};
		B1A847595434E3DD177F5143 /* SplashScreen */ = {
			isa = PBXGroup;
			children = (
				0F7A812F160E75B69A9181A2 /* SplashScreenCoordinator.swift */,
				DCE978A6118C131D7F2A04B3 /* SplashScreenModels.swift */,
				CF847B3C1873B8E81CEE7FAC /* SplashScreenViewModel.swift */,
				6B73A8C3118EAC7BF3F3EE7A /* SplashScreenViewModelProtocol.swift */,
				A19A5C94C2B8DC42606C1B4F /* View */,
			);
			path = SplashScreen;
			sourceTree = "<group>";
		};
		B442FCF47E0A6F28D7D50A4D /* FilePreview */ = {
			isa = PBXGroup;
			children = (
				ADB3A7BCE745626EC61EF3C3 /* FilePreviewCoordinator.swift */,
				55EA4B03F92F31EAA83B3F7B /* FilePreviewModels.swift */,
				62BDF0FF4F59AF6EA858B70B /* FilePreviewViewModel.swift */,
				C3F652E88106B855A2A55ADE /* FilePreviewViewModelProtocol.swift */,
				DBF3259D9A7092A49E0FE642 /* View */,
			);
			path = FilePreview;
			sourceTree = "<group>";
		};
		B53CA9BECD3F97805E1432D0 /* HomeScreen */ = {
			isa = PBXGroup;
			children = (
				D653265D006E708E4E51AD64 /* HomeScreenCoordinator.swift */,
				71BC7CA1BC1041E93077BBA1 /* HomeScreenModels.swift */,
				31D6764D6976D235926FE5FC /* HomeScreenViewModel.swift */,
				24F5530B2212862FA4BEFF2D /* HomeScreenViewModelProtocol.swift */,
				4F43EBE458FBE634996AD7C6 /* View */,
			);
			path = HomeScreen;
			sourceTree = "<group>";
		};
		B7D3886505ECC85A06DA8258 /* Timeline */ = {
			isa = PBXGroup;
			children = (
				471EB7D96AFEA8D787659686 /* EmoteRoomTimelineView.swift */,
				56C1BCB9E83B09A45387FCA2 /* EncryptedRoomTimelineView.swift */,
				E51E3D86A84341C3A0CB8A40 /* FileRoomTimelineView.swift */,
				F73FF1A33198F5FAE9D34B1F /* FormattedBodyText.swift */,
				D0A45283CF1DB96E583BECA6 /* ImageRoomTimelineView.swift */,
				B5B243E7818E5E9F6A4EDC7A /* NoticeRoomTimelineView.swift */,
				0950733DD4BA83EEE752E259 /* PlaceholderAvatarImage.swift */,
				C8F2A7A4E3F5060F52ACFFB0 /* RedactedRoomTimelineView.swift */,
				6390A6DC140CA3D6865A66FF /* SeparatorRoomTimelineView.swift */,
				F9E785D5137510481733A3E8 /* TextRoomTimelineView.swift */,
				1941C8817E6B6971BA4415F5 /* VideoRoomTimelineView.swift */,
			);
			path = Timeline;
			sourceTree = "<group>";
		};
		B9F8C25B353B751013FAACC7 /* SoftLogout */ = {
			isa = PBXGroup;
			children = (
				0B869438A1B52836F912A702 /* MockSoftLogoutScreenState.swift */,
				2AEA20A6B4883E60469ACF8F /* SoftLogoutCoordinator.swift */,
				DC77FC5C4F2000133047AA27 /* SoftLogoutModels.swift */,
				22D46DB0CC6C55EBA7AE67A3 /* SoftLogoutViewModel.swift */,
				6BC38904A9663F7FAFD47457 /* SoftLogoutViewModelProtocol.swift */,
				CE6E6768A3FF47C9EABD3007 /* View */,
			);
			path = SoftLogout;
			sourceTree = "<group>";
		};
		C0937E3B06A8F0E2DB7C8241 /* Other */ = {
			isa = PBXGroup;
			children = (
				E24B88AD3D1599E8CB1376E0 /* AvatarSize.swift */,
				49EAD710A2C16EFF7C3EA16F /* Benchmark.swift */,
				E5272BC4A60B6AD7553BACA1 /* BlurHashDecode.swift */,
				95CC95CD75B688E946438165 /* Coordinator.swift */,
				CF4B39D52CAE7D21D276ABEE /* ElementNavigationController.swift */,
				1027BB9A852F445B7623897F /* ElementSettings.swift */,
				12A626D74BBE9F4A60763B45 /* ImageAnonymizer.swift */,
				6AD1A853D605C2146B0DC028 /* MatrixEntityRegex.swift */,
				F754E66A8970963B15B2A41E /* PermalinkBuilder.swift */,
				C2DE30233B57761F8AFEB415 /* ReversedScrollView.swift */,
				BB3073CCD77D906B330BC1D6 /* Tests.swift */,
				1F2529D434C750ED78ADF1ED /* UserAgentBuilder.swift */,
				44BBB96FAA2F0D53C507396B /* Extensions */,
				8F9A844EB44B6AD7CA18FD96 /* HTMLParsing */,
				06501F0E978B2D5C92771DC7 /* Logging */,
				FE50232944F9E67ADD7A2D21 /* Routers */,
				052CC920F473C10B509F9FC1 /* SwiftUI */,
				F8474EB69289112888B65518 /* UserIndicators */,
			);
			path = Other;
			sourceTree = "<group>";
		};
		C0FAC17D4DD7D3A502822550 /* UITests */ = {
			isa = PBXGroup;
			children = (
				951A66D15CD44C0EACE4A951 /* Sources */,
				78915D878159D302395D57BF /* SupportingFiles */,
			);
			path = UITests;
			sourceTree = "<group>";
		};
		CBBF6127C313A5412E438BC6 /* UserSession */ = {
			isa = PBXGroup;
			children = (
				6B275C686F8253E655E42BA3 /* FileManager.swift */,
				317F02B15921BF5CC8486990 /* KeychainController.swift */,
				3689E6F87850DD65DAA45428 /* KeychainControllerProtocol.swift */,
				3558A15CFB934F9229301527 /* RestorationToken.swift */,
				3F9E67AAB66638C69626866C /* UserSessionFlowCoordinator.swift */,
				3429142FE11930422E7CC1A0 /* UserSessionFlowCoordinatorStateMachine.swift */,
				0E8BDC092D817B68CD9040C5 /* UserSessionStore.swift */,
				BEBA759D1347CFFB3D84ED1F /* UserSessionStoreProtocol.swift */,
			);
			path = UserSession;
			sourceTree = "<group>";
		};
		CCD48459CA34A1928EC7A26A /* Supplementary */ = {
			isa = PBXGroup;
			children = (
				351E89CE2ED9B73C5CC47955 /* TimelineReactionsView.swift */,
			);
			path = Supplementary;
			sourceTree = "<group>";
		};
		CE2FBFD64A89F5DBE4EB30DB /* Layout */ = {
			isa = PBXGroup;
			children = (
				8872E9C5E91E9F2BFC4EBCCA /* AlignedScrollView.swift */,
				4798B3B7A1E8AE3901CEE8C6 /* FramePreferenceKey.swift */,
				398817652FA8ABAE0A31AC6D /* ReadableFrameModifier.swift */,
				EFF7BF82A950B91BC5469E91 /* ViewFrameReader.swift */,
			);
			path = Layout;
			sourceTree = "<group>";
		};
		CE6E6768A3FF47C9EABD3007 /* View */ = {
			isa = PBXGroup;
			children = (
				2CCBDE671A613B3EB70794C4 /* SoftLogoutScreen.swift */,
			);
			path = View;
			sourceTree = "<group>";
		};
		CEC90ED84EDEB86B209053E7 /* Vendor */ = {
			isa = PBXGroup;
			children = (
				2064C5712E5DBF0A2D57A833 /* WeakDictionary */,
			);
			path = Vendor;
			sourceTree = "<group>";
		};
<<<<<<< HEAD
		D3E07C2F92EC8C5659601744 /* MediaPlayer */ = {
			isa = PBXGroup;
			children = (
				41C2348F84A80F682E3A68D0 /* MediaPlayerCoordinator.swift */,
				BCBE603A7EB2C93E81BA6415 /* MediaPlayerModels.swift */,
				92B7BF5D0705F3CB70E7B2D7 /* MediaPlayerViewModel.swift */,
				6410F8C03DC4AA46991A6B02 /* MediaPlayerViewModelProtocol.swift */,
				A253B36CAD2059B6D8C130CD /* View */,
			);
			path = MediaPlayer;
=======
		D3E07C2F92EC8C5659601744 /* VideoPlayer */ = {
			isa = PBXGroup;
			children = (
				41C2348F84A80F682E3A68D0 /* VideoPlayerCoordinator.swift */,
				BCBE603A7EB2C93E81BA6415 /* VideoPlayerModels.swift */,
				92B7BF5D0705F3CB70E7B2D7 /* VideoPlayerViewModel.swift */,
				6410F8C03DC4AA46991A6B02 /* VideoPlayerViewModelProtocol.swift */,
				A253B36CAD2059B6D8C130CD /* View */,
			);
			path = VideoPlayer;
>>>>>>> 2e56fe93
			sourceTree = "<group>";
		};
		D958761758AA1110476DE6A3 /* SessionVerification */ = {
			isa = PBXGroup;
			children = (
				CCF86010A0A719A9A50EEC59 /* SessionVerificationCoordinator.swift */,
				E4BB9A17AC512A7EF4B106E5 /* SessionVerificationModels.swift */,
				C06FCD42EEFEFC220F14EAC5 /* SessionVerificationStateMachine.swift */,
				B4C18FAAD59AE7F1462D817E /* SessionVerificationViewModel.swift */,
				B3069ADED46D063202FE7698 /* SessionVerificationViewModelProtocol.swift */,
				0BA8C419737BDA72B553B129 /* View */,
			);
			path = SessionVerification;
			sourceTree = "<group>";
		};
		DBF3259D9A7092A49E0FE642 /* View */ = {
			isa = PBXGroup;
			children = (
				7FB27E1BE894F9F9F0134372 /* FilePreviewScreen.swift */,
			);
			path = View;
			sourceTree = "<group>";
		};
		E0EEBB2F7AA1BB36FC08F606 /* AnalyticsPrompt */ = {
			isa = PBXGroup;
			children = (
				B4DE1CF8F5EFD353B1A5E36F /* AnalyticsPromptCoordinator.swift */,
				AA8BA82CF99D843FEF680E91 /* AnalyticsPromptModels.swift */,
				A11B74ACE8D71747E1044A9C /* AnalyticsPromptViewModel.swift */,
				C9A86C95340248A8B7BA9A43 /* AnalyticsPromptViewModelProtocol.swift */,
				1EEF62E8C0F7826C50264951 /* View */,
			);
			path = AnalyticsPrompt;
			sourceTree = "<group>";
		};
		E2DA161C142B7AB8CC40F752 /* Animation */ = {
			isa = PBXGroup;
			children = (
				EF1593DD87F974F8509BB619 /* ElementAnimations.swift */,
			);
			path = Animation;
			sourceTree = "<group>";
		};
		E59565F441830B19DBAE567C /* Screens */ = {
			isa = PBXGroup;
			children = (
				E0EEBB2F7AA1BB36FC08F606 /* AnalyticsPrompt */,
				E74CD7681375AD2EAA34D66B /* Authentication */,
				4009BE2E791C16AC6EE39A7E /* BugReport */,
				B442FCF47E0A6F28D7D50A4D /* FilePreview */,
				B53CA9BECD3F97805E1432D0 /* HomeScreen */,
<<<<<<< HEAD
				D3E07C2F92EC8C5659601744 /* MediaPlayer */,
=======
				D3E07C2F92EC8C5659601744 /* VideoPlayer */,
>>>>>>> 2e56fe93
				679E9837ECA8D6776079D16E /* RoomScreen */,
				D958761758AA1110476DE6A3 /* SessionVerification */,
				70B74A432C241E56A7ACE610 /* Settings */,
				02175C9269C4632DB6D12C25 /* Splash */,
				B1A847595434E3DD177F5143 /* SplashScreen */,
			);
			path = Screens;
			sourceTree = "<group>";
		};
		E600AACDF87CDBCE32683236 /* Resources */ = {
			isa = PBXGroup;
			children = (
				9414DCADBDF9D6C4B806F61E /* sample_screenshot.png */,
			);
			path = Resources;
			sourceTree = "<group>";
		};
		E68740F873AB18A5C26844EA /* Sources */ = {
			isa = PBXGroup;
			children = (
				A78C2592419CA4C76FBA8FD2 /* Application */,
				0787F81684E503024BD0C051 /* Services */,
				E59565F441830B19DBAE567C /* Screens */,
				C0937E3B06A8F0E2DB7C8241 /* Other */,
				2ECFF6B05DAA37EB10DBF7E8 /* UITests */,
				337015ADFBA3AB96660DB3A6 /* Generated */,
				CEC90ED84EDEB86B209053E7 /* Vendor */,
			);
			path = Sources;
			sourceTree = "<group>";
		};
		E74CD7681375AD2EAA34D66B /* Authentication */ = {
			isa = PBXGroup;
			children = (
				D6CA5F386C7701C129398945 /* AuthenticationCoordinator.swift */,
				97755C01C3971474EFAD5367 /* AuthenticationIconImage.swift */,
				9E6D88E8AFFBF2C1D589C0FA /* UIConstants.swift */,
				90F48FEF84016ED42A94BA24 /* LoginScreen */,
				3510020809E49EFA146296AD /* ServerSelection */,
				B9F8C25B353B751013FAACC7 /* SoftLogout */,
			);
			path = Authentication;
			sourceTree = "<group>";
		};
		EBBEB5471737E9D116DF4738 /* Background */ = {
			isa = PBXGroup;
			children = (
				A8903A9F615BBD0E6D7CD133 /* ApplicationProtocol.swift */,
				2CA028DCD4157F9A1F999827 /* BackgroundTaskProtocol.swift */,
				AAE73D571D4F9C36DD45255A /* BackgroundTaskServiceProtocol.swift */,
				92FCD9116ADDE820E4E30F92 /* UIKitBackgroundTask.swift */,
				3DF1FFC3336EB23374BBBFCC /* UIKitBackgroundTaskService.swift */,
			);
			path = Background;
			sourceTree = "<group>";
		};
		ECDDA9C9291E5EE800FC93E6 /* Cache */ = {
			isa = PBXGroup;
			children = (
				749C42DE5951C0695312EBFD /* FileCache.swift */,
			);
			path = Cache;
			sourceTree = "<group>";
		};
		F8474EB69289112888B65518 /* UserIndicators */ = {
			isa = PBXGroup;
			children = (
				68706A66BBA04268F7747A2F /* ActivityIndicatorPresenter.swift */,
				85C2318DF4C0E601EEE31F84 /* ActivityIndicatorPresenterType.swift */,
				AF05352F28D4E7336228E9F4 /* ActivityIndicatorView.swift */,
				B64F3A3D0DF86ED5A241AB05 /* ActivityIndicatorView.xib */,
				4112D04077F6709C5CA0A13E /* FullscreenLoadingViewPresenter.swift */,
				56F01DD1BBD4450E18115916 /* LabelledActivityIndicatorView.swift */,
				6235E1CE00A6D989D7DB6D47 /* RectangleToastView.swift */,
				AFABDF2E19D349DAAAC18C65 /* RoundedToastView.swift */,
				4470B8CB654B097D807AA713 /* ToastViewPresenter.swift */,
				4C82DAE0B8EB28234E84E6CF /* ToastViewState.swift */,
				DD73FAAA4A76CE4A1F3014D9 /* UserIndicator.swift */,
				B1D1532B5D9FB0C8461A1453 /* UserIndicatorDismissal.swift */,
				6FA072E995316CD18BC29313 /* UserIndicatorPresentationContext.swift */,
				E077F76026C85ED96FEBB810 /* UserIndicatorPresenter.swift */,
				C91A6BC1A54CDB598EE2A81B /* UserIndicatorQueue.swift */,
				61B73D5E21F524A9BE44448D /* UserIndicatorRequest.swift */,
				3FAA6438B00FDB130F404E31 /* UserIndicatorStore.swift */,
				193FB285430D3956B6E61E4D /* UserIndicatorViewPresentable.swift */,
			);
			path = UserIndicators;
			sourceTree = "<group>";
		};
		FCDF06BDB123505F0334B4F9 /* Timeline */ = {
			isa = PBXGroup;
			children = (
				61ADFB893DEF81E58DF3FAB9 /* MockRoomTimelineController.swift */,
				8D6094DEAAEB388E1AE118C6 /* MockRoomTimelineProvider.swift */,
				24B0C97D2F560BCB72BE73B1 /* RoomTimelineController.swift */,
				CC7CCC6DE5FA623E31BA8546 /* RoomTimelineControllerProtocol.swift */,
				66F2402D738694F98729A441 /* RoomTimelineProvider.swift */,
				095AED4CF56DFF3EB7BB84C8 /* RoomTimelineProviderProtocol.swift */,
				2D505843AB66822EB91F0DF0 /* TimelineItemProxy.swift */,
				5A7A7D6D373D411C8C48B881 /* TimeLineItemContent */,
				95BE1C7CB2C80344FF0BE724 /* TimelineItems */,
			);
			path = Timeline;
			sourceTree = "<group>";
		};
		FE50232944F9E67ADD7A2D21 /* Routers */ = {
			isa = PBXGroup;
			children = (
				5F77E8010D41AA3F5F9A1FCA /* NavigationModule.swift */,
				B4173A48FD8542CD4AD3645C /* NavigationRouter.swift */,
				D29EBCBFEC6FD0941749404D /* NavigationRouterStore.swift */,
				5B9D5F812E5AD6DC786DBC9B /* NavigationRouterStoreProtocol.swift */,
				752DEC02D93AFF46BC13313A /* NavigationRouterType.swift */,
				5CB7F9D6FC121204D59E18DF /* Presentable.swift */,
				CF47564C584F614B7287F3EB /* RootRouter.swift */,
				90733775209F4D4D366A268F /* RootRouterType.swift */,
			);
			path = Routers;
			sourceTree = "<group>";
		};
/* End PBXGroup section */

/* Begin PBXNativeTarget section */
		0E28CD62691FDBC63147D5E3 /* UITests */ = {
			isa = PBXNativeTarget;
			buildConfigurationList = F1B67CF63C1231AEB14D70E6 /* Build configuration list for PBXNativeTarget "UITests" */;
			buildPhases = (
				17364E8B37FC780E07DDEAF7 /* Override Simulator Status Bars */,
				BAD5CD7BE53A7C832569B67A /* Sources */,
				86982BD498105258F3778110 /* Resources */,
				CD30252A70288BD4BF476ED7 /* Frameworks */,
			);
			buildRules = (
			);
			dependencies = (
				468963EFD503D7DFAD238754 /* PBXTargetDependency */,
			);
			name = UITests;
			packageProductDependencies = (
				B1E8B697DF78FE7F61FC6CA4 /* MatrixRustSDK */,
				D661CAB418C075A94306A792 /* AnalyticsEvents */,
				4346F63D53A346271577FD9C /* AppAuth */,
				4003BC24B24C9E63D3304177 /* DeviceKit */,
				36B7FC232711031AA2B0D188 /* DTCoreText */,
				78A5A8DE1E2B09C978C7F3B0 /* KeychainAccess */,
				50009897F60FAE7D63EF5E5B /* Kingfisher */,
				CCE5BF78B125320CBF3BB834 /* PostHog */,
				A981A4CA233FB5C13B9CA690 /* SwiftyBeaver */,
				3853B78FB8531B83936C5DA6 /* SwiftState */,
				1BCD21310B997A6837B854D6 /* GZIP */,
				67E7A6F388D3BF85767609D9 /* Sentry */,
				21C83087604B154AA30E9A8F /* SnapshotTesting */,
			);
			productName = UITests;
			productReference = F506C6ADB1E1DA6638078E11 /* UITests.xctest */;
			productType = "com.apple.product-type.bundle.ui-testing";
		};
		32C23C8D224D46EFE62AFAD0 /* UnitTests */ = {
			isa = PBXNativeTarget;
			buildConfigurationList = 79663128986C62EFAC289176 /* Build configuration list for PBXNativeTarget "UnitTests" */;
			buildPhases = (
				11F93544B4FC60F78F47D89C /* Sources */,
				9B3512762CF4A1D45A79C340 /* Resources */,
			);
			buildRules = (
			);
			dependencies = (
				0EEC1557A40FBA6DF49D83A2 /* PBXTargetDependency */,
			);
			name = UnitTests;
			productName = UnitTests;
			productReference = AAC9344689121887B74877AF /* UnitTests.xctest */;
			productType = "com.apple.product-type.bundle.unit-test";
		};
		C0FAEB81CFD9776CD78CE489 /* ElementX */ = {
			isa = PBXNativeTarget;
			buildConfigurationList = B15427F8699AD5A5FC75C17E /* Build configuration list for PBXNativeTarget "ElementX" */;
			buildPhases = (
				A7130911BCB2DF3D249A1836 /* 🛠 SwiftGen */,
				9797D588420FCBBC228A63C9 /* Sources */,
				215E1D91B98672C856F559D0 /* Resources */,
				EE878EAA342710DB973E0A87 /* Frameworks */,
				98CA896D84BFD53B2554E891 /* ⚠️ SwiftLint */,
				B35AB66424BB30087EEE408C /* 🧹 SwiftFormat */,
			);
			buildRules = (
			);
			dependencies = (
			);
			name = ElementX;
			packageProductDependencies = (
				A678E40E917620059695F067 /* MatrixRustSDK */,
				A5A56C4F47C368EBE5C5E870 /* DesignKit */,
				2A3F7BCCB18C15B30CCA39A9 /* AnalyticsEvents */,
				AA4E1BEB4E9BC2467006E12B /* AppAuth */,
				A7CA6F33C553805035C3B114 /* DeviceKit */,
				531CE4334AC5CA8DFF6AEB84 /* DTCoreText */,
				020597E28A4BC8E1BE8EDF6E /* KeychainAccess */,
				0DD568A494247444A4B56031 /* Kingfisher */,
				4278261E147DB2DE5CFB7FC5 /* PostHog */,
				FD43A50D9B75C9D6D30F006B /* SwiftyBeaver */,
				9573B94B1C86C6DF751AF3FD /* SwiftState */,
				997C7385E1A07E061D7E2100 /* GZIP */,
				7731767AE437BA3BD2CC14A8 /* Sentry */,
			);
			productName = ElementX;
			productReference = 4CD6AC7546E8D7E5C73CEA48 /* ElementX.app */;
			productType = "com.apple.product-type.application";
		};
		D3DB351B7FBE0F49649171FC /* IntegrationTests */ = {
			isa = PBXNativeTarget;
			buildConfigurationList = B7DCEF0CC298791B0EC4CA84 /* Build configuration list for PBXNativeTarget "IntegrationTests" */;
			buildPhases = (
				D831C59C840FB7B2C1C028A0 /* Sources */,
				C394D4118F7D345ABE288479 /* Resources */,
				60823A8E409E27661824D510 /* Frameworks */,
			);
			buildRules = (
			);
			dependencies = (
				421359F1BC0A1816DD34A2BB /* PBXTargetDependency */,
			);
			name = IntegrationTests;
			packageProductDependencies = (
				C2C69B8BA5A9702E7A8BC08F /* MatrixRustSDK */,
				BC01130651CB23340B899032 /* DeviceKit */,
				527578916BD388A09F5A8036 /* DTCoreText */,
				2B43F2AF7456567FE37270A7 /* KeychainAccess */,
				DE8DC9B3FBA402117DC4C49F /* Kingfisher */,
				AD2AC190E55B2BD4D0F1D4A7 /* SwiftyBeaver */,
				19CD5B074D7DD44AF4C58BB6 /* SwiftState */,
				2B788C81F6369D164ADEB917 /* GZIP */,
				886A0A498FA01E8EDD451D05 /* Sentry */,
			);
			productName = IntegrationTests;
			productReference = 9C7F7DE62D33C6A26CBFCD72 /* IntegrationTests.xctest */;
			productType = "com.apple.product-type.bundle.ui-testing";
		};
/* End PBXNativeTarget section */

/* Begin PBXProject section */
		AC22997D58D612146053154D /* Project object */ = {
			isa = PBXProject;
			attributes = {
				LastUpgradeCheck = 1200;
				ORGANIZATIONNAME = Element;
				TargetAttributes = {
					0E28CD62691FDBC63147D5E3 = {
						TestTargetID = C0FAEB81CFD9776CD78CE489;
					};
					C0FAEB81CFD9776CD78CE489 = {
						DevelopmentTeam = 7J4U792NQT;
					};
					D3DB351B7FBE0F49649171FC = {
						TestTargetID = C0FAEB81CFD9776CD78CE489;
					};
				};
			};
			buildConfigurationList = 7AE41FCCF9D1352E2770D1F9 /* Build configuration list for PBXProject "ElementX" */;
			compatibilityVersion = "Xcode 11.0";
			developmentRegion = en;
			hasScannedForEncodings = 0;
			knownRegions = (
				Base,
				ab,
				ang,
				ar,
				az,
				bg,
				bn,
				"bn-BD",
				"bn-IN",
				bs,
				ca,
				cs,
				cy,
				da,
				de,
				el,
				en,
				"en-GB",
				eo,
				es,
				"es-MX",
				et,
				eu,
				fa,
				fi,
				fr,
				"fr-CA",
				fy,
				ga,
				gl,
				hr,
				hu,
				in,
				is,
				it,
				iw,
				ja,
				kaa,
				kab,
				ko,
				ku,
				lo,
				lt,
				lv,
				mk,
				ml,
				"nb-NO",
				nl,
				nn,
				pa,
				pl,
				pt,
				"pt-BR",
				ro,
				ru,
				rue,
				si,
				sk,
				sl,
				sq,
				sr,
				"sr-Latn",
				sv,
				szl,
				ta,
				te,
				th,
				tlh,
				tr,
				tzm,
				uk,
				ur,
				uz,
				vi,
				vls,
				"zh-CN",
				"zh-TW",
			);
			mainGroup = 405B00F139AEE3994601B36A;
			packageReferences = (
				AC3475112CA40C2C6E78D1EB /* XCRemoteSwiftPackageReference "matrix-analytics-events" */,
				4CE94127E27181B8B72188F0 /* XCRemoteSwiftPackageReference "AppAuth-iOS" */,
				C13F55E4518415CB4C278E73 /* XCRemoteSwiftPackageReference "DTCoreText" */,
				D5F7D47BBAAE0CF1DDEB3034 /* XCRemoteSwiftPackageReference "DeviceKit" */,
				701C7BEF8F70F7A83E852DCC /* XCRemoteSwiftPackageReference "GZIP" */,
				9A472EE0218FE7DCF5283429 /* XCRemoteSwiftPackageReference "SwiftUI-Introspect" */,
				61916C63E3F5BD900F08DA0C /* XCRemoteSwiftPackageReference "KeychainAccess" */,
				D283517192CAC3E2E6920765 /* XCRemoteSwiftPackageReference "Kingfisher" */,
				96495DD8554E2F39D3954354 /* XCRemoteSwiftPackageReference "posthog-ios" */,
				A08925A9D5E3770DEB9D8509 /* XCRemoteSwiftPackageReference "sentry-cocoa" */,
				E9C4F3A12AA1F65C13A8C8EB /* XCRemoteSwiftPackageReference "swift-snapshot-testing" */,
				6582B5AF3F104B0F7E031E7D /* XCRemoteSwiftPackageReference "SwiftState" */,
				25B4484A6A20B9F1705DEEDA /* XCRemoteSwiftPackageReference "SwiftyBeaver" */,
			);
			projectDirPath = "";
			projectRoot = "";
			targets = (
				C0FAEB81CFD9776CD78CE489 /* ElementX */,
				D3DB351B7FBE0F49649171FC /* IntegrationTests */,
				0E28CD62691FDBC63147D5E3 /* UITests */,
				32C23C8D224D46EFE62AFAD0 /* UnitTests */,
			);
		};
/* End PBXProject section */

/* Begin PBXResourcesBuildPhase section */
		215E1D91B98672C856F559D0 /* Resources */ = {
			isa = PBXResourcesBuildPhase;
			buildActionMask = 2147483647;
			files = (
				30122AB3484AC6C3A7F6A717 /* ActivityIndicatorView.xib in Resources */,
				B80C4FABB5529DF12436FFDA /* AppIcon.pdf in Resources */,
				992F5E750F5030C4BA2D0D03 /* Assets.xcassets in Resources */,
				B6DA66EFC13A90846B625836 /* InfoPlist.strings in Resources */,
				AB34401E4E1CAD5D2EC3072B /* LaunchScreen.storyboard in Resources */,
				5F5488FBC9CFEB6F433D74A4 /* Localizable.strings in Resources */,
				0EA6537A07E2DC882AEA5962 /* Localizable.stringsdict in Resources */,
				690ED5315B401238A3249DCB /* README.md in Resources */,
				5B2C4C17888FC095ED6880B2 /* SplashViewController.xib in Resources */,
				CE1694C7BB93C3311524EF28 /* Untranslated.strings in Resources */,
				2797C9D9BA642370F1C85D78 /* Untranslated.stringsdict in Resources */,
				DFF7D6A6C26DDD40D00AE579 /* target.yml in Resources */,
			);
			runOnlyForDeploymentPostprocessing = 0;
		};
		86982BD498105258F3778110 /* Resources */ = {
			isa = PBXResourcesBuildPhase;
			buildActionMask = 2147483647;
			files = (
				989029A28C9E2F828AD6658A /* AppIcon.pdf in Resources */,
				B5111BAF5F601C139EBBD8BB /* Assets.xcassets in Resources */,
				132D241B09F9044711FD70A5 /* InfoPlist.strings in Resources */,
				758BF44CA565AB0AB84F2185 /* Localizable.strings in Resources */,
				541374590CA7E8318BD480FD /* Localizable.stringsdict in Resources */,
				191161FE9E0DA89704301F37 /* Untranslated.strings in Resources */,
				F040ABFEB0A2B142D948BA12 /* Untranslated.stringsdict in Resources */,
				059173B3C77056C406906B6D /* target.yml in Resources */,
			);
			runOnlyForDeploymentPostprocessing = 0;
		};
		9B3512762CF4A1D45A79C340 /* Resources */ = {
			isa = PBXResourcesBuildPhase;
			buildActionMask = 2147483647;
			files = (
				524C9C31EF8D58C2249F8A10 /* sample_screenshot.png in Resources */,
				35E975CFDA60E05362A7CF79 /* target.yml in Resources */,
			);
			runOnlyForDeploymentPostprocessing = 0;
		};
		C394D4118F7D345ABE288479 /* Resources */ = {
			isa = PBXResourcesBuildPhase;
			buildActionMask = 2147483647;
			files = (
				9219640F4D980CFC5FE855AD /* target.yml in Resources */,
			);
			runOnlyForDeploymentPostprocessing = 0;
		};
/* End PBXResourcesBuildPhase section */

/* Begin PBXShellScriptBuildPhase section */
		17364E8B37FC780E07DDEAF7 /* Override Simulator Status Bars */ = {
			isa = PBXShellScriptBuildPhase;
			alwaysOutOfDate = 1;
			buildActionMask = 2147483647;
			files = (
			);
			inputFileListPaths = (
			);
			inputPaths = (
			);
			name = "Override Simulator Status Bars";
			outputFileListPaths = (
			);
			outputPaths = (
			);
			runOnlyForDeploymentPostprocessing = 0;
			shellPath = /bin/sh;
			shellScript = "python3 $PROJECT_DIR/Tools/Scripts/bootTestSimulator.py --name 'iPhone 13 Pro Max' --version 'iOS.16.0'\npython3 $PROJECT_DIR/Tools/Scripts/bootTestSimulator.py --name 'iPad (9th generation)' --version 'iOS.16.0'\n";
		};
		98CA896D84BFD53B2554E891 /* ⚠️ SwiftLint */ = {
			isa = PBXShellScriptBuildPhase;
			alwaysOutOfDate = 1;
			buildActionMask = 2147483647;
			files = (
			);
			inputFileListPaths = (
			);
			inputPaths = (
			);
			name = "⚠️ SwiftLint";
			outputFileListPaths = (
			);
			outputPaths = (
			);
			runOnlyForDeploymentPostprocessing = 0;
			shellPath = /bin/sh;
			shellScript = "export PATH=\"$PATH:/opt/homebrew/bin\"\nif which swiftlint >/dev/null; then\n    swiftlint\nelse\n    echo \"warning: SwiftLint not installed, download from https://github.com/realm/SwiftLint\"\nfi\n";
		};
		A7130911BCB2DF3D249A1836 /* 🛠 SwiftGen */ = {
			isa = PBXShellScriptBuildPhase;
			alwaysOutOfDate = 1;
			buildActionMask = 2147483647;
			files = (
			);
			inputFileListPaths = (
			);
			inputPaths = (
			);
			name = "🛠 SwiftGen";
			outputFileListPaths = (
			);
			outputPaths = (
			);
			runOnlyForDeploymentPostprocessing = 0;
			shellPath = /bin/sh;
			shellScript = "export PATH=\"$PATH:/opt/homebrew/bin\"\nif which swiftgen >/dev/null; then\n    swiftgen config run --config Tools/SwiftGen/swiftgen-config.yml\nelse\n    echo \"warning: SwiftGen not installed, download from https://github.com/SwiftGen/SwiftGen\"\nfi\n";
		};
		B35AB66424BB30087EEE408C /* 🧹 SwiftFormat */ = {
			isa = PBXShellScriptBuildPhase;
			alwaysOutOfDate = 1;
			buildActionMask = 2147483647;
			files = (
			);
			inputFileListPaths = (
			);
			inputPaths = (
			);
			name = "🧹 SwiftFormat";
			outputFileListPaths = (
			);
			outputPaths = (
			);
			runOnlyForDeploymentPostprocessing = 0;
			shellPath = /bin/sh;
			shellScript = "export PATH=\"$PATH:/opt/homebrew/bin\"\nif which swiftformat >/dev/null; then\n    swiftformat --lint --lenient \"$PROJECT_DIR\"\nelse\n    echo \"warning: SwiftFormat not installed, download from https://github.com/nicklockwood/SwiftFormat\"\nfi\n";
		};
/* End PBXShellScriptBuildPhase section */

/* Begin PBXSourcesBuildPhase section */
		11F93544B4FC60F78F47D89C /* Sources */ = {
			isa = PBXSourcesBuildPhase;
			buildActionMask = 2147483647;
			files = (
				890F0D453FE388756479AC97 /* AnalyticsTests.swift in Sources */,
				90DF83A6A347F7EE7EDE89EE /* AttributedStringBuilderTests.swift in Sources */,
				0F9E38A75337D0146652ACAB /* BackgroundTaskTests.swift in Sources */,
				7F61F9ACD5EC9E845EF3EFBF /* BugReportServiceTests.swift in Sources */,
				C7CFDB4929DDD9A3B5BA085D /* BugReportViewModelTests.swift in Sources */,
				9C45CE85325CD591DADBC4CA /* ElementXTests.swift in Sources */,
				7E7DF1867F98B0D10A6C0A63 /* FileCacheTests.swift in Sources */,
				CA45758F08DF42D41D8A4B29 /* FilePreviewViewModelTests.swift in Sources */,
				F6F49E37272AD7397CD29A01 /* HomeScreenViewModelTests.swift in Sources */,
				0B1F80C2BF7D223159FBA82C /* ImageAnonymizerTests.swift in Sources */,
				ECDDA9CD291E6F4100FC93E6 /* FileCacheTests.swift in Sources */,
				EEC40663922856C65D1E0DF5 /* KeychainControllerTests.swift in Sources */,
				0033481EE363E4914295F188 /* LocalizationTests.swift in Sources */,
				149D1942DC005D0485FB8D93 /* LoggingTests.swift in Sources */,
				1E59B77A0B2CE83DCC1B203C /* LoginViewModelTests.swift in Sources */,
				2E43A3D221BE9587BC19C3F1 /* MatrixEntityRegexTests.swift in Sources */,
<<<<<<< HEAD
				483507026FDCA2E16E5197A6 /* MediaPlayerViewModelTests.swift in Sources */,
=======
				34C258B9CDFC07F7D9BD00E8 /* VideoPlayerViewModelTests.swift in Sources */,
>>>>>>> 2e56fe93
				27E9263DA75E266690A37EB1 /* PermalinkBuilderTests.swift in Sources */,
				46562110EE202E580A5FFD9C /* RoomScreenViewModelTests.swift in Sources */,
				EA31DD9043B91ECB8E45A9A6 /* ScreenshotDetectorTests.swift in Sources */,
				93875ADD456142D20823ED24 /* ServerSelectionViewModelTests.swift in Sources */,
				86675910612A12409262DFBD /* SessionVerificationStateMachineTests.swift in Sources */,
				755727E0B756430DFFEC4732 /* SessionVerificationViewModelTests.swift in Sources */,
				206F0DBAB6AF042CA1FF2C0D /* SettingsViewModelTests.swift in Sources */,
				09AAF04B27732046C755D914 /* SoftLogoutViewModelTests.swift in Sources */,
				94E062D08E27B0387658E364 /* SplashScreenViewModelTests.swift in Sources */,
				1FEC0A4EC6E6DF693C16B32A /* StringTests.swift in Sources */,
				7AE1FFB132F2B84EB8A2AEBC /* TemplateViewModelTests.swift in Sources */,
				8D3E1FADD78E72504DE0E402 /* UserAgentBuilderTests.swift in Sources */,
				1151DCC5EC2C6585826545EC /* UserIndicatorPresenterSpy.swift in Sources */,
				4B8A2C45FF906ADBB1F5C3B4 /* UserIndicatorQueueTests.swift in Sources */,
				BEEC06EFD30BFCA02F0FD559 /* UserIndicatorTests.swift in Sources */,
			);
			runOnlyForDeploymentPostprocessing = 0;
		};
		9797D588420FCBBC228A63C9 /* Sources */ = {
			isa = PBXSourcesBuildPhase;
			buildActionMask = 2147483647;
			files = (
				D94F664677C380A3CAB8D7F6 /* ActivityIndicatorPresenter.swift in Sources */,
				4D23C56053013437C35E511E /* ActivityIndicatorPresenterType.swift in Sources */,
				FC6B7436C3A5B3D0565227D5 /* ActivityIndicatorView.swift in Sources */,
				7096FA3AC218D914E88BFB70 /* AggregratedReaction.swift in Sources */,
				A50849766F056FD1DB942DEA /* AlertInfo.swift in Sources */,
				39929D29B265C3F6606047DE /* AlignedScrollView.swift in Sources */,
				A371629728E597C5FCA3C2B2 /* Analytics.swift in Sources */,
				F7567DD6635434E8C563BF85 /* AnalyticsClientProtocol.swift in Sources */,
				54C774874BED4A8FAD1F22FE /* AnalyticsConfiguration.swift in Sources */,
				C7B251DC896C0867C51B616D /* AnalyticsPrompt.swift in Sources */,
				E47CD939D8480657D4B706C6 /* AnalyticsPromptCheckmarkItem.swift in Sources */,
				A663FE6704CB500EBE782AE1 /* AnalyticsPromptCoordinator.swift in Sources */,
				B6F92EBE04D4AABF30B9E73A /* AnalyticsPromptModels.swift in Sources */,
				E01373F2043E76393A0CE073 /* AnalyticsPromptViewModel.swift in Sources */,
				744C029EB6C43429926A0499 /* AnalyticsPromptViewModelProtocol.swift in Sources */,
				3C73442084BF8A6939F0F80B /* AnalyticsService.swift in Sources */,
				EC4C31963E755EEC77BD778C /* AnalyticsSettings.swift in Sources */,
				095C0ACFC234E0550A6404C5 /* AppCoordinator.swift in Sources */,
				4FF90E2242DBD596E1ED2E27 /* AppCoordinatorStateMachine.swift in Sources */,
				9D9690D2FD4CD26FF670620F /* AppDelegate.swift in Sources */,
				74604ACFDBE7F54260E7B617 /* ApplicationProtocol.swift in Sources */,
				90EB25D13AE6EEF034BDE9D2 /* Assets.swift in Sources */,
				3ED2725734568F6B8CC87544 /* AttributedStringBuilder.swift in Sources */,
				A6DEC1ADEC8FEEC206A0FA37 /* AttributedStringBuilderProtocol.swift in Sources */,
				EA65360A0EC026DD83AC0CF5 /* AuthenticationCoordinator.swift in Sources */,
				B037C365CF8A58A0D149A2DB /* AuthenticationIconImage.swift in Sources */,
				7F08F4BC1312075E2B5EAEFA /* AuthenticationServiceProxy.swift in Sources */,
				64FF5CB4E35971255872E1BB /* AuthenticationServiceProxyProtocol.swift in Sources */,
				D876EC0FED3B6D46C806912A /* AvatarSize.swift in Sources */,
				E0A4DCA633D174EB43AD599F /* BackgroundTaskProtocol.swift in Sources */,
				6D046D653DA28ADF1E6E59A4 /* BackgroundTaskServiceProtocol.swift in Sources */,
				CB326BAB54E9B68658909E36 /* Benchmark.swift in Sources */,
				38546A6010A2CF240EC9AF73 /* BindableState.swift in Sources */,
				B6DF6B6FA8734B70F9BF261E /* BlurHashDecode.swift in Sources */,
				A32517FB1CA0BBCE2BC75249 /* BugReportCoordinator.swift in Sources */,
				00F3059B1E0CFCA019710C3E /* BugReportModels.swift in Sources */,
				3588F34D05B4D731A73214C6 /* BugReportScreen.swift in Sources */,
				3DA57CA0D609A6B37CA1DC2F /* BugReportService.swift in Sources */,
				172E6E9A612ADCF10A62CF13 /* BugReportServiceProtocol.swift in Sources */,
				86C2E93920FD15AD17E193A9 /* BugReportViewModel.swift in Sources */,
				187E18F21EF4DA244E436E58 /* BugReportViewModelProtocol.swift in Sources */,
				CA9558C0B40C1EE2AD00124A /* BuildSettings.swift in Sources */,
				E1DF24D085572A55C9758A2D /* Bundle.swift in Sources */,
				6A0E7551E0D1793245F34CDD /* ClientError.swift in Sources */,
				1950A80CD198BED283DFC2CE /* ClientProxy.swift in Sources */,
				24BDDD09A90B8BFE3793F3AA /* ClientProxyProtocol.swift in Sources */,
				663E198678778F7426A9B27D /* Collection.swift in Sources */,
				DCB781BD227CA958809AFADF /* Coordinator.swift in Sources */,
				C4F69156C31A447FEFF2A47C /* DTHTMLElement+AttributedStringBuilder.swift in Sources */,
				1CF18DE71D5D23C61BD88852 /* DebugScreen.swift in Sources */,
				EE8491AD81F47DF3C192497B /* DecorationTimelineItemProtocol.swift in Sources */,
				FE4593FC2A02AAF92E089565 /* ElementAnimations.swift in Sources */,
				06E93B2E3B32740B40F47CC5 /* ElementNavigationController.swift in Sources */,
				9738F894DB1BD383BE05767A /* ElementSettings.swift in Sources */,
				D8CFF02C2730EE5BC4F17ABF /* ElementToggleStyle.swift in Sources */,
				7C1A7B594B2F8143F0DD0005 /* ElementXAttributeScope.swift in Sources */,
				6647430A45B4A8E692909A8F /* EmoteRoomTimelineItem.swift in Sources */,
				68AC3C84E2B438036B174E30 /* EmoteRoomTimelineView.swift in Sources */,
				F6E860FF7B18B81DF43B30B8 /* EncryptedRoomTimelineItem.swift in Sources */,
				B5903E48CF43259836BF2DBF /* EncryptedRoomTimelineView.swift in Sources */,
				02D8DF8EB7537EB4E9019DDB /* EventBasedTimelineItemProtocol.swift in Sources */,
				33D630461FC4562CC767EE9F /* FileCache.swift in Sources */,
				FD4706DC752744A0C91ED6FE /* FileManager.swift in Sources */,
				6C67774E8387D44426718BD9 /* FilePreviewCoordinator.swift in Sources */,
				6C9F6C7F2B35288C4230EF3F /* FilePreviewModels.swift in Sources */,
				91DFCB641FBA03EE2DA0189E /* FilePreviewScreen.swift in Sources */,
				0BEFE400B4802FE8C9DB39B3 /* FilePreviewViewModel.swift in Sources */,
				3274219F7F26A5C6C2C55630 /* FilePreviewViewModelProtocol.swift in Sources */,
				630E89EBB0F791208EEE6D11 /* FileRoomTimelineItem.swift in Sources */,
				1F04C63D4FA95948E3F52147 /* FileRoomTimelineView.swift in Sources */,
				A0A0D2A9564BDA3FDE2E360F /* FormattedBodyText.swift in Sources */,
				85AFBB433AD56704A880F8A0 /* FramePreferenceKey.swift in Sources */,
				6A367F3D7A437A79B7D9A31C /* FullscreenLoadingViewPresenter.swift in Sources */,
				964B9D2EC38C488C360CE0C9 /* HomeScreen.swift in Sources */,
				8CC12086CBF91A7E10CDC205 /* HomeScreenCoordinator.swift in Sources */,
				8810A2A30A68252EBB54EE05 /* HomeScreenModels.swift in Sources */,
				0AE0AB1952F186EB86719B4F /* HomeScreenRoomCell.swift in Sources */,
				DE4F8C4E0F1DB4832F09DE97 /* HomeScreenViewModel.swift in Sources */,
				56F0A22972A3BB519DA2261C /* HomeScreenViewModelProtocol.swift in Sources */,
				03D684A3AE85A23B3DA3B43F /* Image.swift in Sources */,
				6EA61FCA55D950BDE326A1A7 /* ImageAnonymizer.swift in Sources */,
				BA31448FBD9697F8CB9A83CD /* ImageCache.swift in Sources */,
				DDB80FD2753FEAAE43CC2AAE /* ImageRoomTimelineItem.swift in Sources */,
				D5EA4C6C80579279770D5804 /* ImageRoomTimelineView.swift in Sources */,
				A5C8F013ED9FB8AA6FEE18A7 /* InfoPlist.swift in Sources */,
				E3CA565A4B9704F191B191F0 /* JoinedRoomSize+MemberCount.swift in Sources */,
				DF790EF2E4D41D1091AEB263 /* KeychainController.swift in Sources */,
				0C601923A872A87C775B889A /* KeychainControllerProtocol.swift in Sources */,
				9C9E48A627C7C166084E3F5B /* LabelledActivityIndicatorView.swift in Sources */,
				15D867E638BFD0E5E71DB1EF /* List.swift in Sources */,
				83E5054739949181CA981193 /* LoginCoordinator.swift in Sources */,
				872A6457DF573AF8CEAE927A /* LoginHomeserver.swift in Sources */,
				CEB8FB1269DE20536608B957 /* LoginMode.swift in Sources */,
				38C76D586404C1FDED095F3A /* LoginModels.swift in Sources */,
				5375902175B2FEA2949D7D74 /* LoginScreen.swift in Sources */,
				BCEC41FB1F2BB663183863E4 /* LoginServerInfoSection.swift in Sources */,
				49E9B99CB6A275C7744351F0 /* LoginViewModel.swift in Sources */,
				2F30EFEB7BD39242D1AD96F3 /* LoginViewModelProtocol.swift in Sources */,
				ECDDA9D3292233B600FC93E6 /* Swipe.swift in Sources */,
				B94368839BDB69172E28E245 /* MXLog.swift in Sources */,
				2A90D9F91A836E30B7D78838 /* MXLogObjcWrapper.m in Sources */,
				BCC3EDB7AD0902797CB4BBC2 /* MXLogger.m in Sources */,
				67C05C50AD734283374605E3 /* MatrixEntityRegex.swift in Sources */,
<<<<<<< HEAD
				656427D3C59554E03ECD898E /* MediaPlayerCoordinator.swift in Sources */,
				485A7A97076C7D19104BDC1D /* MediaPlayerModels.swift in Sources */,
				8D332A24CD23B4216E33EC5C /* MediaPlayerScreen.swift in Sources */,
				46F8817A235DC41228128BE7 /* MediaPlayerViewModel.swift in Sources */,
				80997E933A5B2C0868D80B45 /* MediaPlayerViewModelProtocol.swift in Sources */,
=======
				3603946B7A65EAE18FF5AB63 /* FileCache.swift in Sources */,
				656427D3C59554E03ECD898E /* VideoPlayerCoordinator.swift in Sources */,
				485A7A97076C7D19104BDC1D /* VideoPlayerModels.swift in Sources */,
				8D332A24CD23B4216E33EC5C /* VideoPlayerScreen.swift in Sources */,
				46F8817A235DC41228128BE7 /* VideoPlayerViewModel.swift in Sources */,
				80997E933A5B2C0868D80B45 /* VideoPlayerViewModelProtocol.swift in Sources */,
>>>>>>> 2e56fe93
				EA1E7949533E19C6D862680A /* MediaProvider.swift in Sources */,
				7002C55A4C917F3715765127 /* MediaProviderProtocol.swift in Sources */,
				62BBF5BE7B905222F0477FF2 /* MediaSource.swift in Sources */,
				24906A1E82D0046655958536 /* MessageComposer.swift in Sources */,
				072BA9DBA932374CCA300125 /* MessageComposerTextField.swift in Sources */,
				C35CF4DAB1467FE1BBDC204B /* MessageTimelineItem.swift in Sources */,
				152AE2B8650FB23AFD2E28B9 /* MockAuthenticationServiceProxy.swift in Sources */,
				28410F3DE89C2C44E4F75C92 /* MockBugReportService.swift in Sources */,
				EE4F5601356228FF72FC56B6 /* MockClientProxy.swift in Sources */,
				67E391A2E00709FB41903B36 /* MockMediaProvider.swift in Sources */,
				51DB67C5B5BC68B0A6FF54D4 /* MockRoomProxy.swift in Sources */,
				2352C541AF857241489756FF /* MockRoomSummaryProvider.swift in Sources */,
				E81EEC1675F2371D12A880A3 /* MockRoomTimelineController.swift in Sources */,
				447E8580A0A2569E32529E17 /* MockRoomTimelineProvider.swift in Sources */,
				9BE7A9CF6C593251D734B461 /* MockServerSelectionScreenState.swift in Sources */,
				D034A195A3494E38BF060485 /* MockSessionVerificationControllerProxy.swift in Sources */,
				C74EE50257ED925C2B8EFCE6 /* MockSoftLogoutScreenState.swift in Sources */,
				D8359F67AF3A83516E9083C1 /* MockUserSession.swift in Sources */,
				4ED453A61AF45EBE18D8BC69 /* NavigationModule.swift in Sources */,
				22DADD537401E79D66132134 /* NavigationRouter.swift in Sources */,
				12F70C493FB69F4D7E9A37EA /* NavigationRouterStore.swift in Sources */,
				344AF4CBB6D8786214878642 /* NavigationRouterStoreProtocol.swift in Sources */,
				F56261126E368C831B3DE976 /* NavigationRouterType.swift in Sources */,
				8BBD3AA589DEE02A1B0923B2 /* NoticeRoomTimelineItem.swift in Sources */,
				368C8758FCD079E6AAA18C2C /* NoticeRoomTimelineView.swift in Sources */,
				563A05B43207D00A6B698211 /* OIDCService.swift in Sources */,
				CD6A72B65D3B6076F4045C30 /* PHGPostHogConfiguration.swift in Sources */,
				80D00A7C62AAB44F54725C43 /* PermalinkBuilder.swift in Sources */,
				7D1DAAA364A9A29D554BD24E /* PlaceholderAvatarImage.swift in Sources */,
				DF504B10A4918F971A57BEF2 /* PostHogAnalyticsClient.swift in Sources */,
				BF35062D06888FA80BD139FF /* Presentable.swift in Sources */,
				C76892321558E75101E68ED6 /* ReadableFrameModifier.swift in Sources */,
				53B9C2240C2F5533246EE230 /* RectangleToastView.swift in Sources */,
				00EA14F62DCEF62CDE4808D6 /* RedactedRoomTimelineItem.swift in Sources */,
				13853973A5E24374FCEDE8A3 /* RedactedRoomTimelineView.swift in Sources */,
				A494741843F087881299ACF0 /* RestorationToken.swift in Sources */,
				BFD1AC03B6F8C5F5897D5B55 /* ReversedScrollView.swift in Sources */,
				04A16B45228F7678A027C079 /* RoomHeaderView.swift in Sources */,
				FE79E2BCCF69E8BF4D21E15A /* RoomMessageFactory.swift in Sources */,
				8D9F646387DF656EF91EE4CB /* RoomMessageFactoryProtocol.swift in Sources */,
				D0619D2E6B9C511190FBEB95 /* RoomMessageProtocol.swift in Sources */,
				4FC1EFE4968A259CBBACFAFB /* RoomProxy.swift in Sources */,
				FA9C427FFB11B1AA2DCC5602 /* RoomProxyProtocol.swift in Sources */,
				C55A44C99F64A479ABA85B46 /* RoomScreen.swift in Sources */,
				A851635B3255C6DC07034A12 /* RoomScreenCoordinator.swift in Sources */,
				352C439BE0F75E101EF11FB1 /* RoomScreenModels.swift in Sources */,
				7BB31E67648CF32D2AB5E502 /* RoomScreenViewModel.swift in Sources */,
				617624A97BDBB75ED3DD8156 /* RoomScreenViewModelProtocol.swift in Sources */,
				A7FD7B992E6EE6E5A8429197 /* RoomSummaryDetails.swift in Sources */,
				983896D611ABF52A5C37498D /* RoomSummaryProvider.swift in Sources */,
				AA050DF4AEE54A641BA7CA22 /* RoomSummaryProviderProtocol.swift in Sources */,
				78B71D53C1FC55FB7A9B75F0 /* RoomTimelineController.swift in Sources */,
				9B8DE1D424E37581C7D99CCC /* RoomTimelineControllerProtocol.swift in Sources */,
				4E945AD6862C403F74E57755 /* RoomTimelineItemFactory.swift in Sources */,
				13C77FDF17C4C6627CFFC205 /* RoomTimelineItemFactoryProtocol.swift in Sources */,
				C8E82786DE1B6A400DA9BA25 /* RoomTimelineItemProperties.swift in Sources */,
				1AE4AEA0FA8DEF52671832E0 /* RoomTimelineItemProtocol.swift in Sources */,
				9BD3A773186291560DF92B62 /* RoomTimelineProvider.swift in Sources */,
				77D7DAA41AAB36800C1F2E2D /* RoomTimelineProviderProtocol.swift in Sources */,
				5D430CDE11EAC3E8E6B80A66 /* RoomTimelineViewFactory.swift in Sources */,
				297CD0A27C87B0C50FF192EE /* RoomTimelineViewFactoryProtocol.swift in Sources */,
				CF82143AA4A4F7BD11D22946 /* RoomTimelineViewProvider.swift in Sources */,
				7F19E97E7985F518C9018B83 /* RootRouter.swift in Sources */,
				2C0CE61E5DC177938618E0B1 /* RootRouterType.swift in Sources */,
				B2F8E01ABA1BA30265B4ECBE /* RoundedCornerShape.swift in Sources */,
				462813B93C39DF93B1249403 /* RoundedToastView.swift in Sources */,
				CC736DA1AA8F8B9FD8785009 /* ScreenshotDetector.swift in Sources */,
				1281625B25371BE53D36CB3A /* SeparatorRoomTimelineItem.swift in Sources */,
				49F2E7DD8CAACE09CEECE3E6 /* SeparatorRoomTimelineView.swift in Sources */,
				87756CA950ED55870A1AAE8F /* ServerSelectionCoordinator.swift in Sources */,
				6AC1DC1EAD9F7568360DA1BA /* ServerSelectionModels.swift in Sources */,
				388FD50AC66E9E684DDFA9D8 /* ServerSelectionScreen.swift in Sources */,
				BB01CC19C3D3322308D1B2CF /* ServerSelectionViewModel.swift in Sources */,
				19839F3526CE8C35AAF241AD /* ServerSelectionViewModelProtocol.swift in Sources */,
				237FC70AA257B935F53316BA /* SessionVerificationControllerProxy.swift in Sources */,
				94A65DD8A353DF112EBEF67A /* SessionVerificationControllerProxyProtocol.swift in Sources */,
				E5895C74615CBE8462FB840F /* SessionVerificationCoordinator.swift in Sources */,
				0C38C3E771B472E27295339D /* SessionVerificationModels.swift in Sources */,
				BB6B0B91CE11E06330017000 /* SessionVerificationScreen.swift in Sources */,
				9E8AE387FD03E4F1C1B8815A /* SessionVerificationStateMachine.swift in Sources */,
				A8EC7C9D886244DAE9433E37 /* SessionVerificationViewModel.swift in Sources */,
				D6417E5A799C3C7F14F9EC0A /* SessionVerificationViewModelProtocol.swift in Sources */,
				34966D4C1C2C6D37FE3F7F50 /* SettingsCoordinator.swift in Sources */,
				3B770CB4DED51CC362C66D47 /* SettingsModels.swift in Sources */,
				7FED310F6AB7A70CBFB7C8A3 /* SettingsScreen.swift in Sources */,
				4A2E0DBB63919AC8309B6D40 /* SettingsViewModel.swift in Sources */,
				438FB9BC535BC95948AA5F34 /* SettingsViewModelProtocol.swift in Sources */,
				2276870A19F34B3FFFDA690F /* SoftLogoutCoordinator.swift in Sources */,
				214C6B416609E58CCBF6DCEE /* SoftLogoutModels.swift in Sources */,
				B09514A0A3EB3C19A4FD0B71 /* SoftLogoutScreen.swift in Sources */,
				78BF60C696FFED63AAF58D10 /* SoftLogoutViewModel.swift in Sources */,
				165A883C29998EC779465068 /* SoftLogoutViewModelProtocol.swift in Sources */,
				684BDE198AE5AA1392288A73 /* SplashScreen.swift in Sources */,
				CE7A715947ABAB1DEB5C21D7 /* SplashScreenCoordinator.swift in Sources */,
				EF99A92701E401C4CD5ADC50 /* SplashScreenModels.swift in Sources */,
				C2CF93B067FD935E4F82FE44 /* SplashScreenPageIndicator.swift in Sources */,
				72F6E890820FF606A7E276C8 /* SplashScreenPageView.swift in Sources */,
				53504DF61DBC81ACC9B4D275 /* SplashScreenViewModel.swift in Sources */,
				5E1FCC43B738941D5A5F1794 /* SplashScreenViewModelProtocol.swift in Sources */,
				FCB640C576292BEAF7FA3B2E /* SplashViewController.swift in Sources */,
				B4AAB3257A83B73F53FB2689 /* StateStoreViewModel.swift in Sources */,
				2F94054F50E312AF30BE07F3 /* String.swift in Sources */,
				A7D48E44D485B143AADDB77D /* Strings+Untranslated.swift in Sources */,
				066A1E9B94723EE9F3038044 /* Strings.swift in Sources */,
				E290C78E7F09F47FD2662986 /* Task.swift in Sources */,
				43FD77998F33C32718C51450 /* TemplateCoordinator.swift in Sources */,
				63C9AF0FB8278AF1C0388A0C /* TemplateModels.swift in Sources */,
				1555A7643D85187D4851040C /* TemplateScreen.swift in Sources */,
				75EA4ABBFAA810AFF289D6F4 /* TemplateViewModel.swift in Sources */,
				5F1FDE49DFD0C680386E48F9 /* TemplateViewModelProtocol.swift in Sources */,
				D85D4FA590305180B4A41795 /* Tests.swift in Sources */,
				7963F98CDFDEAC75E072BD81 /* TextRoomTimelineItem.swift in Sources */,
				5E0F2E612718BB4397A6D40A /* TextRoomTimelineView.swift in Sources */,
				157E5FDDF419C0B2CA7E2C28 /* TimelineItemBubbledStylerView.swift in Sources */,
				01CB8ACFA5E143E89C168CA8 /* TimelineItemContextMenu.swift in Sources */,
				4D970CB606276717B43E2332 /* TimelineItemList.swift in Sources */,
				F508683B76EF7B23BB2CBD6D /* TimelineItemPlainStylerView.swift in Sources */,
				440123E29E2F9B001A775BBE /* TimelineItemProxy.swift in Sources */,
				9B582B3EEFEA615D4A6FBF1A /* TimelineReactionsView.swift in Sources */,
				ABF3FAB234AD3565B214309B /* TimelineSenderAvatarView.swift in Sources */,
				69BCBB4FB2DC3D61A28D3FD8 /* TimelineStyle.swift in Sources */,
				FFD3E4FF948E06C7585317FC /* TimelineStyler.swift in Sources */,
				500CB65ED116B81DA52FDAEE /* TimelineView.swift in Sources */,
				4669804D0369FBED4E8625D1 /* ToastViewPresenter.swift in Sources */,
				9CB5129C83F75921E5E28028 /* ToastViewState.swift in Sources */,
				36AC963F2F04069B7FF1AA0C /* UIConstants.swift in Sources */,
				A37EED79941AD3B7140B3822 /* UIDevice.swift in Sources */,
				0EE5EBA18BA1FE10254BB489 /* UIFont+AttributedStringBuilder.m in Sources */,
				706F79A39BDB32F592B8C2C7 /* UIKitBackgroundTask.swift in Sources */,
				3097A0A867D2B19CE32DAE58 /* UIKitBackgroundTaskService.swift in Sources */,
				D05A193AE63030F2CFCE2E9C /* UITestScreenIdentifier.swift in Sources */,
				E96005321849DBD7C72A28F2 /* UITestsAppCoordinator.swift in Sources */,
				F75C4222D52B643214D5E623 /* UITestsRootView.swift in Sources */,
				071A017E415AD378F2961B11 /* URL.swift in Sources */,
				7A71AEF419904209BB8C2833 /* UserAgentBuilder.swift in Sources */,
				8775F46AE3234A5A5688C19D /* UserIndicator.swift in Sources */,
				7FA4227B2BAAA71560252866 /* UserIndicatorDismissal.swift in Sources */,
				0602FA07557F580086782A9E /* UserIndicatorPresentationContext.swift in Sources */,
				7A54700193DC1F264368746A /* UserIndicatorPresenter.swift in Sources */,
				10866439ABA58CCDB5D1459D /* UserIndicatorQueue.swift in Sources */,
				15D1F9C415D9C921643BA82E /* UserIndicatorRequest.swift in Sources */,
				C052A8CDC7A8E7A2D906674F /* UserIndicatorStore.swift in Sources */,
				80E04BE80A89A78FBB4863BB /* UserIndicatorViewPresentable.swift in Sources */,
				9CCC77C31CB399661A034739 /* UserProperties+Element.swift in Sources */,
				8AB8ED1051216546CB35FA0E /* UserSession.swift in Sources */,
				8B807DC963D1D4155A241BCC /* UserSessionFlowCoordinator.swift in Sources */,
				2B9AEEC12B1BBE5BD61D0F5E /* UserSessionFlowCoordinatorStateMachine.swift in Sources */,
				978BB24F2A5D31EE59EEC249 /* UserSessionProtocol.swift in Sources */,
				7E91BAC17963ED41208F489B /* UserSessionStore.swift in Sources */,
				AC69B6DF15FC451AB2945036 /* UserSessionStoreProtocol.swift in Sources */,
				36C10EDEDC0466E3A9D63132 /* VideoRoomTimelineItem.swift in Sources */,
				64F43D7390DA2A0AFD6BA911 /* VideoRoomTimelineView.swift in Sources */,
				6FC10A00D268FCD48B631E37 /* ViewFrameReader.swift in Sources */,
				6DF37000571B1BC6D134CC9E /* WeakDictionary.swift in Sources */,
				32BA37B01B05261FCF2D4B45 /* WeakDictionaryKeyReference.swift in Sources */,
				457465EC436703E8C76133A4 /* WeakDictionaryReference.swift in Sources */,
				841172E1576A863F4450132D /* WeakKeyDictionary.swift in Sources */,
			);
			runOnlyForDeploymentPostprocessing = 0;
		};
		BAD5CD7BE53A7C832569B67A /* Sources */ = {
			isa = PBXSourcesBuildPhase;
			buildActionMask = 2147483647;
			files = (
				97CECF91D68235F1D13598D7 /* AnalyticsConfiguration.swift in Sources */,
				8024BE37156FF0A95A7A3465 /* AnalyticsPromptUITests.swift in Sources */,
				7405B4824D45BA7C3D943E76 /* Application.swift in Sources */,
				ACF094CF3BF02DBFA6DFDE60 /* AuthenticationCoordinatorUITests.swift in Sources */,
				7756C4E90CABE6F14F7920A0 /* BugReportUITests.swift in Sources */,
				29E20505F321071E8375F99B /* BuildSettings.swift in Sources */,
				94D0F36A87E596A93C0C178A /* Bundle.swift in Sources */,
				9DC5FB22B8F86C3B51E907C1 /* HomeScreenUITests.swift in Sources */,
				BB4C6F362F75933DDDE30F3E /* InfoPlist.swift in Sources */,
				5C8AFBF168A41E20835F3B86 /* LoginScreenUITests.swift in Sources */,
				2F1CF90A3460C153154427F0 /* RoomScreenUITests.swift in Sources */,
				77FACC29F98FE2E65BBB6A5F /* ServerSelectionUITests.swift in Sources */,
				05EC896A4B9AF4A56670C0BB /* SessionVerificationUITests.swift in Sources */,
				490E606044B18985055FF690 /* SettingsUITests.swift in Sources */,
				B064D42BA087649ACAE462E8 /* SoftLogoutUITests.swift in Sources */,
				A00DFC1DD3567B1EDC9F8D16 /* SplashScreenUITests.swift in Sources */,
				DD9B70DE54B24E0694A35D8A /* Strings+Untranslated.swift in Sources */,
				B3357B00F1AA930E54F76609 /* Strings.swift in Sources */,
				C4180F418235DAD9DD173951 /* TemplateScreenUITests.swift in Sources */,
				0ED951768EC443A8728DE1D7 /* TimelineStyle.swift in Sources */,
				9A47B7EFE3793760EEF68FFE /* UITestScreenIdentifier.swift in Sources */,
				35C57543D245E82CBFE15DF0 /* URL.swift in Sources */,
			);
			runOnlyForDeploymentPostprocessing = 0;
		};
		D831C59C840FB7B2C1C028A0 /* Sources */ = {
			isa = PBXSourcesBuildPhase;
			buildActionMask = 2147483647;
			files = (
				1702981A8085BE4FB0EC001B /* Application.swift in Sources */,
				23B2CD5A06B16055BDDD0994 /* ApplicationTests.swift in Sources */,
				07240B7159A3990C4C2E8FFC /* LoginTests.swift in Sources */,
				290FDB0FFDC2F1DDF660343E /* TestMeasurementParser.swift in Sources */,
				AB4C5D62A21AD712811CE8CD /* XCUIElement.swift in Sources */,
			);
			runOnlyForDeploymentPostprocessing = 0;
		};
/* End PBXSourcesBuildPhase section */

/* Begin PBXTargetDependency section */
		0EEC1557A40FBA6DF49D83A2 /* PBXTargetDependency */ = {
			isa = PBXTargetDependency;
			target = C0FAEB81CFD9776CD78CE489 /* ElementX */;
			targetProxy = 4D8DD8FE84794CA168A8499A /* PBXContainerItemProxy */;
		};
		421359F1BC0A1816DD34A2BB /* PBXTargetDependency */ = {
			isa = PBXTargetDependency;
			target = C0FAEB81CFD9776CD78CE489 /* ElementX */;
			targetProxy = 4448BD77D7203616C4FAD26A /* PBXContainerItemProxy */;
		};
		468963EFD503D7DFAD238754 /* PBXTargetDependency */ = {
			isa = PBXTargetDependency;
			target = C0FAEB81CFD9776CD78CE489 /* ElementX */;
			targetProxy = 6848AF4480814C5F810FB7EB /* PBXContainerItemProxy */;
		};
/* End PBXTargetDependency section */

/* Begin PBXVariantGroup section */
		187853A7E643995EE49FAD43 /* Localizable.stringsdict */ = {
			isa = PBXVariantGroup;
			children = (
				0C13A92C1E9C79F055B8133D /* ar */,
				2CF9FE7E0CF9F40D1509E63A /* bg */,
				5FF214969B25BFCBF87B908B /* bn-BD */,
				B83CB897B183BF3C33715F55 /* bn-IN */,
				22B384D54464FA39C6C7F6E7 /* ca */,
				6654859746B0BE9611459391 /* cs */,
				0AB7A0C06CB527A1095DEB33 /* da */,
				AE5DDBEBBA17973ED4638823 /* de */,
				28EA8BE9EEDBD17555141C7E /* el */,
				13802897C7AFA360EA74C0B0 /* en */,
				B8A56EA2A5AE726F445CB2E3 /* eo */,
				AACE9B8E1A4AE79A7E2914F6 /* es */,
				51DF91C374901E94D93276F1 /* es-MX */,
				4F5F0662483ED69791D63B16 /* et */,
				B08CBE1E670690ECF11C2C6A /* eu */,
				48CE6BF18E542B32FA52CE06 /* fa */,
				057B747CF045D3C6C30EAB2C /* fi */,
				653610CB5F9776EAAAB98155 /* fr */,
				39EBB6903EFD4236B8D11A42 /* fr-CA */,
				124D85E85505B6B81845235F /* fy */,
				534A5C8FCDE2CBC50266B9F2 /* gl */,
				233D5F7E5E9F49ABF3413291 /* hr */,
				C95ADE8D9527523572532219 /* hu */,
				8C0AA893D6F8A2F563E01BB9 /* in */,
				08F64963396A6A23538EFCEC /* is */,
				6FC5015B9634698BDB8701AF /* it */,
				878B7C1885486FB4BE41631D /* iw */,
				EBE5502760CF6CA2D7201883 /* ja */,
				99DE232F24EAD72A3DF7EF1A /* kab */,
				3747C96188856006F784BF49 /* ko */,
				2F1B28C596DE541DA0AFD16C /* lo */,
				2B9BCACD0CC4CB8E37F17732 /* lt */,
				E579A0DA01F488C97B771EF6 /* lv */,
				93B21E72926FACB13A186689 /* ml */,
				3CDF9E55650D6035D6536538 /* nb-NO */,
				2AE83A3DD63BCFBB956FE5CB /* nl */,
				F23BA6D4842D53C5AC9B7584 /* nn */,
				4C8D988E82A8DFA13BE46F7C /* pl */,
				8166F121C79C7B62BF01D508 /* pt */,
				21BA866267F84BF4350B0CB7 /* pt-BR */,
				E9D059BFE329BE09B6D96A9F /* ro */,
				E5F2B6443D1ED8602F328539 /* ru */,
				667DD3A9D932D7D9EB380CAA /* sk */,
				B8347789959986B374DB25DD /* sq */,
				BEE6BF9BA63FF42F8AF6EEEA /* sr */,
				0EE9EAF0309A2A1D67D8FAF5 /* sv */,
				2069C264213B9F381DF9F876 /* ta */,
				0E7062F88E9D5F79C8A80524 /* th */,
				E157152B11E347F735C3FD6E /* tr */,
				5F12E996BFBEB43815189ABF /* uk */,
				0DD16CE9A66C9040B066AD60 /* vi */,
				938BD1FCD9E6FF3FCFA7AB4C /* zh-CN */,
				2583416C8974272ADBADDBE1 /* zh-TW */,
			);
			name = Localizable.stringsdict;
			sourceTree = "<group>";
		};
		7109E709A7738E6BCC4553E6 /* Localizable.strings */ = {
			isa = PBXVariantGroup;
			children = (
				1C429043E986008B97736636 /* ab */,
				CAAE4A709C0A2144C103AA0F /* ang */,
				C88508B6F7974CFABEC4B261 /* ar */,
				BC9B05D6B293A039EB963CA7 /* az */,
				49193CB0C248D621A96FB2AA /* bg */,
				98273EE22BC18E85C645329C /* bn */,
				85CB1DDCEE53B946D09DF4F6 /* bn-BD */,
				105D16E7DB0CCE9526612BDD /* bn-IN */,
				55BC11560C8A2598964FFA4C /* bs */,
				72D03D36422177EF01905D20 /* ca */,
				8D8169443E5AC5FF71BFB3DB /* cs */,
				B0C5E5931A668B18D8C09028 /* cy */,
				6DB53055CB130F0651C70763 /* da */,
				35AFCF4C05DEED04E3DB1A16 /* de */,
				113356152C099951A6D17D85 /* el */,
				CACA846B3E3E9A521D98B178 /* en */,
				B1183B55FF4B01022DA721CB /* en-GB */,
				CBA95E52C4C6EE8769A63E57 /* eo */,
				CBBCC6E74774E79B599625D0 /* es */,
				399427358A80BA2848E698A2 /* es-MX */,
				A443FAE2EE820A5790C35C8D /* et */,
				44AEEE13AC1BF303AE48CBF8 /* eu */,
				A9873374E72AA53260AE90A2 /* fa */,
				434522ED2BDED08759048077 /* fi */,
				CC680E0E79D818706CB28CF8 /* fr */,
				3DD6E7C1D8B53F47789778CD /* fr-CA */,
				7E154FEA1E6FE964D3DF7859 /* fy */,
				4B40B7F6FCCE2D8C242492D9 /* ga */,
				616197D81103330BF2ADD559 /* gl */,
				D6D094C15E8DB424F1C6FC94 /* hr */,
				624244C398804ADC885239AA /* hu */,
				55D7187F6B0C0A651AC3DFFA /* in */,
				4DF56C3239EA3C16951E1E66 /* is */,
				7B04BD3874D736127A8156B8 /* it */,
				799A3A11C434296ED28F87C8 /* iw */,
				EE8BCD14EFED23459A43FDFF /* ja */,
				997783054A2E95F9E624217E /* kaa */,
				2112A6CFEA46E672D90EBF54 /* kab */,
				B80D1901BA0B095E27793EDE /* ko */,
				97F893DBB5F88D746C6DCDE5 /* ku */,
				D06DFD894157A4C93A02D8B5 /* lo */,
				D67CBAFA48ED0B6FCE74F88F /* lt */,
				B7E035C6AC137C9392D98814 /* lv */,
				A64F0DB78E0AC23C91AD89EF /* mk */,
				26C4D226FCD20BAC53F1E092 /* ml */,
				A72232816DCE2B76D48E1367 /* nb-NO */,
				CDE3F3911FF7CC639BDE5844 /* nl */,
				3B5B535DA49C54523FF7A412 /* nn */,
				4488F5F92A64A137665C96CD /* pa */,
				8140010A796DB2C7977B6643 /* pl */,
				0CB569EAA5017B5B23970655 /* pt */,
				8A9AE4967817E9608E22EB44 /* pt-BR */,
				33E49C5C6F802B4D94CA78D1 /* ro */,
				E8294DB9E95C0C0630418466 /* ru */,
				6A1AAC8EB2992918D01874AC /* rue */,
				7BDF6A69C2BB99535193E554 /* si */,
				AD378D580A41E42560C60E9C /* sk */,
				5773C86AF04AEF26515AD00C /* sl */,
				7DA80FADE73CDF01E96F5B8E /* sq */,
				E45C57120F28F8D619150219 /* sr */,
				04BBC9E08250EF92ADE89CFD /* sr-Latn */,
				ACA11F7F50A4A3887A18CA5A /* sv */,
				02A07FF019724B6ACEA73076 /* szl */,
				873718F8BD17B778C5141C45 /* ta */,
				AE225C66978648AA4AF37B45 /* te */,
				CED34C87277BA3CCC6B6EC7A /* th */,
				3782C506F4FF1AADF61B6212 /* tlh */,
				529513218340CC8419273165 /* tr */,
				453E722A43D092C06FB8E3FA /* tzm */,
				ADCB8A232D3A8FB3E16A7303 /* uk */,
				A8F48EB9B52E70285A4BCB07 /* ur */,
				475EB595D7527E9A8A14043E /* uz */,
				858F8D0B0D51CC41BAA18E24 /* vi */,
				A2B6433F516F1E6DFA0E2D89 /* vls */,
				9772C1D2223108EB3131AEE4 /* zh-CN */,
				84E92FF38EBC12EC2452C79C /* zh-TW */,
			);
			name = Localizable.strings;
			sourceTree = "<group>";
		};
		91DE43B8815918E590912DDA /* InfoPlist.strings */ = {
			isa = PBXVariantGroup;
			children = (
				1215A4FC53D2319E81AE8970 /* en */,
			);
			name = InfoPlist.strings;
			sourceTree = "<group>";
		};
		9760103CF316DF68698BCFE6 /* LaunchScreen.storyboard */ = {
			isa = PBXVariantGroup;
			children = (
				8888D13645C04AC9818F5778 /* Base */,
			);
			name = LaunchScreen.storyboard;
			sourceTree = "<group>";
		};
		D2F7194F440375338F8E2487 /* Untranslated.strings */ = {
			isa = PBXVariantGroup;
			children = (
				AA19C32BD97F45847724E09A /* en */,
			);
			name = Untranslated.strings;
			sourceTree = "<group>";
		};
		F75DF9500D69A3AAF8339E69 /* Untranslated.stringsdict */ = {
			isa = PBXVariantGroup;
			children = (
				E0FCA0957FAA0E15A9F5579D /* en */,
			);
			name = Untranslated.stringsdict;
			sourceTree = "<group>";
		};
/* End PBXVariantGroup section */

/* Begin XCBuildConfiguration section */
		62E1B7866DF0ED442C39A83B /* Release */ = {
			isa = XCBuildConfiguration;
			buildSettings = {
				ASSETCATALOG_COMPILER_APPICON_NAME = AppIcon;
				CODE_SIGN_ENTITLEMENTS = ElementX/SupportingFiles/ElementX.entitlements;
				CODE_SIGN_IDENTITY = "iPhone Developer";
				CURRENT_PROJECT_VERSION = 1;
				DEVELOPMENT_TEAM = 7J4U792NQT;
				INFOPLIST_FILE = ElementX/SupportingFiles/Info.plist;
				LD_RUNPATH_SEARCH_PATHS = (
					"$(inherited)",
					"@executable_path/Frameworks",
				);
				MARKETING_VERSION = 1.0.8;
				PRODUCT_BUNDLE_IDENTIFIER = "$(BASE_BUNDLE_IDENTIFIER)";
				PRODUCT_NAME = ElementX;
				SDKROOT = iphoneos;
				SWIFT_OBJC_BRIDGING_HEADER = "ElementX/SupportingFiles/ElementX-Bridging-Header.h";
				SWIFT_OBJC_INTERFACE_HEADER_NAME = "GeneratedInterface-Swift.h";
				TARGETED_DEVICE_FAMILY = "1,2";
			};
			name = Release;
		};
		6897D5BC19A2EA6ABD57DE7E /* Debug */ = {
			isa = XCBuildConfiguration;
			buildSettings = {
				ASSETCATALOG_COMPILER_APPICON_NAME = AppIcon;
				CODE_SIGN_ENTITLEMENTS = ElementX/SupportingFiles/ElementX.entitlements;
				CODE_SIGN_IDENTITY = "iPhone Developer";
				CURRENT_PROJECT_VERSION = 1;
				DEVELOPMENT_TEAM = 7J4U792NQT;
				INFOPLIST_FILE = ElementX/SupportingFiles/Info.plist;
				LD_RUNPATH_SEARCH_PATHS = (
					"$(inherited)",
					"@executable_path/Frameworks",
				);
				MARKETING_VERSION = 1.0.8;
				PRODUCT_BUNDLE_IDENTIFIER = "$(BASE_BUNDLE_IDENTIFIER)";
				PRODUCT_NAME = ElementX;
				SDKROOT = iphoneos;
				SWIFT_OBJC_BRIDGING_HEADER = "ElementX/SupportingFiles/ElementX-Bridging-Header.h";
				SWIFT_OBJC_INTERFACE_HEADER_NAME = "GeneratedInterface-Swift.h";
				TARGETED_DEVICE_FAMILY = "1,2";
			};
			name = Debug;
		};
		6EE786F14472D5CCF8DD0980 /* Debug */ = {
			isa = XCBuildConfiguration;
			buildSettings = {
				BUNDLE_LOADER = "$(TEST_HOST)";
				INFOPLIST_FILE = UnitTests/SupportingFiles/Info.plist;
				LD_RUNPATH_SEARCH_PATHS = (
					"$(inherited)",
					"@executable_path/Frameworks",
					"@loader_path/Frameworks",
				);
				PRODUCT_BUNDLE_IDENTIFIER = "${BASE_BUNDLE_IDENTIFIER}.unit.tests";
				PRODUCT_NAME = UnitTests;
				SDKROOT = iphoneos;
				TARGETED_DEVICE_FAMILY = "1,2";
				TEST_HOST = "$(BUILT_PRODUCTS_DIR)/ElementX.app/ElementX";
			};
			name = Debug;
		};
		7A90A3EBE1ABAB9EAE0952F0 /* Release */ = {
			isa = XCBuildConfiguration;
			buildSettings = {
				ALWAYS_SEARCH_USER_PATHS = NO;
				APP_GROUP_IDENTIFIER = "group.$(BASE_APP_GROUP_IDENTIFIER)";
				BASE_APP_GROUP_IDENTIFIER = io.element;
				BASE_BUNDLE_IDENTIFIER = io.element.elementx;
				CLANG_ANALYZER_LOCALIZABILITY_NONLOCALIZED = YES;
				CLANG_ANALYZER_NONNULL = YES;
				CLANG_ANALYZER_NUMBER_OBJECT_CONVERSION = YES_AGGRESSIVE;
				CLANG_CXX_LANGUAGE_STANDARD = "gnu++14";
				CLANG_CXX_LIBRARY = "libc++";
				CLANG_ENABLE_MODULES = YES;
				CLANG_ENABLE_OBJC_ARC = YES;
				CLANG_ENABLE_OBJC_WEAK = YES;
				CLANG_WARN_BLOCK_CAPTURE_AUTORELEASING = YES;
				CLANG_WARN_BOOL_CONVERSION = YES;
				CLANG_WARN_COMMA = YES;
				CLANG_WARN_CONSTANT_CONVERSION = YES;
				CLANG_WARN_DEPRECATED_OBJC_IMPLEMENTATIONS = YES;
				CLANG_WARN_DIRECT_OBJC_ISA_USAGE = YES_ERROR;
				CLANG_WARN_DOCUMENTATION_COMMENTS = YES;
				CLANG_WARN_EMPTY_BODY = YES;
				CLANG_WARN_ENUM_CONVERSION = YES;
				CLANG_WARN_INFINITE_RECURSION = YES;
				CLANG_WARN_INT_CONVERSION = YES;
				CLANG_WARN_NON_LITERAL_NULL_CONVERSION = YES;
				CLANG_WARN_OBJC_IMPLICIT_RETAIN_SELF = YES;
				CLANG_WARN_OBJC_LITERAL_CONVERSION = YES;
				CLANG_WARN_OBJC_ROOT_CLASS = YES_ERROR;
				CLANG_WARN_QUOTED_INCLUDE_IN_FRAMEWORK_HEADER = YES;
				CLANG_WARN_RANGE_LOOP_ANALYSIS = YES;
				CLANG_WARN_STRICT_PROTOTYPES = YES;
				CLANG_WARN_SUSPICIOUS_MOVE = YES;
				CLANG_WARN_UNGUARDED_AVAILABILITY = YES_AGGRESSIVE;
				CLANG_WARN_UNREACHABLE_CODE = YES;
				CLANG_WARN__DUPLICATE_METHOD_MATCH = YES;
				COPY_PHASE_STRIP = NO;
				DEBUG_INFORMATION_FORMAT = "dwarf-with-dsym";
				ENABLE_BITCODE = NO;
				ENABLE_NS_ASSERTIONS = NO;
				ENABLE_STRICT_OBJC_MSGSEND = YES;
				GCC_C_LANGUAGE_STANDARD = gnu11;
				GCC_NO_COMMON_BLOCKS = YES;
				GCC_WARN_64_TO_32_BIT_CONVERSION = YES;
				GCC_WARN_ABOUT_RETURN_TYPE = YES_ERROR;
				GCC_WARN_UNDECLARED_SELECTOR = YES;
				GCC_WARN_UNINITIALIZED_AUTOS = YES_AGGRESSIVE;
				GCC_WARN_UNUSED_FUNCTION = YES;
				GCC_WARN_UNUSED_VARIABLE = YES;
				IPHONEOS_DEPLOYMENT_TARGET = 16.0;
				MACOSX_DEPLOYMENT_TARGET = 13.0;
				MTL_ENABLE_DEBUG_INFO = NO;
				MTL_FAST_MATH = YES;
				PRODUCT_NAME = "$(TARGET_NAME)";
				SDKROOT = iphoneos;
				SWIFT_COMPILATION_MODE = wholemodule;
				SWIFT_OPTIMIZATION_LEVEL = "-O";
				SWIFT_VERSION = 5.0;
			};
			name = Release;
		};
		7B3CFB954614306BF6CFFE97 /* Debug */ = {
			isa = XCBuildConfiguration;
			buildSettings = {
				ALWAYS_SEARCH_USER_PATHS = NO;
				APP_GROUP_IDENTIFIER = "group.$(BASE_APP_GROUP_IDENTIFIER)";
				BASE_APP_GROUP_IDENTIFIER = io.element;
				BASE_BUNDLE_IDENTIFIER = io.element.elementx;
				CLANG_ANALYZER_LOCALIZABILITY_NONLOCALIZED = YES;
				CLANG_ANALYZER_NONNULL = YES;
				CLANG_ANALYZER_NUMBER_OBJECT_CONVERSION = YES_AGGRESSIVE;
				CLANG_CXX_LANGUAGE_STANDARD = "gnu++14";
				CLANG_CXX_LIBRARY = "libc++";
				CLANG_ENABLE_MODULES = YES;
				CLANG_ENABLE_OBJC_ARC = YES;
				CLANG_ENABLE_OBJC_WEAK = YES;
				CLANG_WARN_BLOCK_CAPTURE_AUTORELEASING = YES;
				CLANG_WARN_BOOL_CONVERSION = YES;
				CLANG_WARN_COMMA = YES;
				CLANG_WARN_CONSTANT_CONVERSION = YES;
				CLANG_WARN_DEPRECATED_OBJC_IMPLEMENTATIONS = YES;
				CLANG_WARN_DIRECT_OBJC_ISA_USAGE = YES_ERROR;
				CLANG_WARN_DOCUMENTATION_COMMENTS = YES;
				CLANG_WARN_EMPTY_BODY = YES;
				CLANG_WARN_ENUM_CONVERSION = YES;
				CLANG_WARN_INFINITE_RECURSION = YES;
				CLANG_WARN_INT_CONVERSION = YES;
				CLANG_WARN_NON_LITERAL_NULL_CONVERSION = YES;
				CLANG_WARN_OBJC_IMPLICIT_RETAIN_SELF = YES;
				CLANG_WARN_OBJC_LITERAL_CONVERSION = YES;
				CLANG_WARN_OBJC_ROOT_CLASS = YES_ERROR;
				CLANG_WARN_QUOTED_INCLUDE_IN_FRAMEWORK_HEADER = YES;
				CLANG_WARN_RANGE_LOOP_ANALYSIS = YES;
				CLANG_WARN_STRICT_PROTOTYPES = YES;
				CLANG_WARN_SUSPICIOUS_MOVE = YES;
				CLANG_WARN_UNGUARDED_AVAILABILITY = YES_AGGRESSIVE;
				CLANG_WARN_UNREACHABLE_CODE = YES;
				CLANG_WARN__DUPLICATE_METHOD_MATCH = YES;
				COPY_PHASE_STRIP = NO;
				DEBUG_INFORMATION_FORMAT = dwarf;
				ENABLE_BITCODE = NO;
				ENABLE_STRICT_OBJC_MSGSEND = YES;
				ENABLE_TESTABILITY = YES;
				GCC_C_LANGUAGE_STANDARD = gnu11;
				GCC_DYNAMIC_NO_PIC = NO;
				GCC_NO_COMMON_BLOCKS = YES;
				GCC_OPTIMIZATION_LEVEL = 0;
				GCC_PREPROCESSOR_DEFINITIONS = (
					"$(inherited)",
					"DEBUG=1",
				);
				GCC_WARN_64_TO_32_BIT_CONVERSION = YES;
				GCC_WARN_ABOUT_RETURN_TYPE = YES_ERROR;
				GCC_WARN_UNDECLARED_SELECTOR = YES;
				GCC_WARN_UNINITIALIZED_AUTOS = YES_AGGRESSIVE;
				GCC_WARN_UNUSED_FUNCTION = YES;
				GCC_WARN_UNUSED_VARIABLE = YES;
				IPHONEOS_DEPLOYMENT_TARGET = 16.0;
				MACOSX_DEPLOYMENT_TARGET = 13.0;
				MTL_ENABLE_DEBUG_INFO = INCLUDE_SOURCE;
				MTL_FAST_MATH = YES;
				ONLY_ACTIVE_ARCH = YES;
				PRODUCT_NAME = "$(TARGET_NAME)";
				SDKROOT = iphoneos;
				SWIFT_ACTIVE_COMPILATION_CONDITIONS = DEBUG;
				SWIFT_OPTIMIZATION_LEVEL = "-Onone";
				SWIFT_VERSION = 5.0;
			};
			name = Debug;
		};
		86C938520E216F41879961DF /* Release */ = {
			isa = XCBuildConfiguration;
			buildSettings = {
				BUNDLE_LOADER = "$(TEST_HOST)";
				INFOPLIST_FILE = UnitTests/SupportingFiles/Info.plist;
				LD_RUNPATH_SEARCH_PATHS = (
					"$(inherited)",
					"@executable_path/Frameworks",
					"@loader_path/Frameworks",
				);
				PRODUCT_BUNDLE_IDENTIFIER = "${BASE_BUNDLE_IDENTIFIER}.unit.tests";
				PRODUCT_NAME = UnitTests;
				SDKROOT = iphoneos;
				TARGETED_DEVICE_FAMILY = "1,2";
				TEST_HOST = "$(BUILT_PRODUCTS_DIR)/ElementX.app/ElementX";
			};
			name = Release;
		};
		933B10FDD7A1E378AB35B76E /* Debug */ = {
			isa = XCBuildConfiguration;
			buildSettings = {
				BUNDLE_LOADER = "$(TEST_HOST)";
				INFOPLIST_FILE = UITests/SupportingFiles/Info.plist;
				LD_RUNPATH_SEARCH_PATHS = (
					"$(inherited)",
					"@executable_path/Frameworks",
					"@loader_path/Frameworks",
				);
				PRODUCT_BUNDLE_IDENTIFIER = "${BASE_BUNDLE_IDENTIFIER}.ui.tests";
				PRODUCT_NAME = UITests;
				SDKROOT = iphoneos;
				TARGETED_DEVICE_FAMILY = "1,2";
				TEST_TARGET_NAME = ElementX;
			};
			name = Debug;
		};
		A1ACA222659F60BAAFB9976B /* Release */ = {
			isa = XCBuildConfiguration;
			buildSettings = {
				BUNDLE_LOADER = "$(TEST_HOST)";
				INFOPLIST_FILE = UITests/SupportingFiles/Info.plist;
				LD_RUNPATH_SEARCH_PATHS = (
					"$(inherited)",
					"@executable_path/Frameworks",
					"@loader_path/Frameworks",
				);
				PRODUCT_BUNDLE_IDENTIFIER = "${BASE_BUNDLE_IDENTIFIER}.ui.tests";
				PRODUCT_NAME = UITests;
				SDKROOT = iphoneos;
				TARGETED_DEVICE_FAMILY = "1,2";
				TEST_TARGET_NAME = ElementX;
			};
			name = Release;
		};
		AAE81BF8DCDB30B237B10C3E /* Debug */ = {
			isa = XCBuildConfiguration;
			buildSettings = {
				BUNDLE_LOADER = "$(TEST_HOST)";
				INFOPLIST_FILE = IntegrationTests/SupportingFiles/Info.plist;
				LD_RUNPATH_SEARCH_PATHS = (
					"$(inherited)",
					"@executable_path/Frameworks",
					"@loader_path/Frameworks",
				);
				PRODUCT_BUNDLE_IDENTIFIER = "${BASE_BUNDLE_IDENTIFIER}.integration.tests";
				PRODUCT_NAME = IntegrationTests;
				SDKROOT = iphoneos;
				TARGETED_DEVICE_FAMILY = "1,2";
				TEST_TARGET_NAME = ElementX;
			};
			name = Debug;
		};
		F0A74453D306F668178A859E /* Release */ = {
			isa = XCBuildConfiguration;
			buildSettings = {
				BUNDLE_LOADER = "$(TEST_HOST)";
				INFOPLIST_FILE = IntegrationTests/SupportingFiles/Info.plist;
				LD_RUNPATH_SEARCH_PATHS = (
					"$(inherited)",
					"@executable_path/Frameworks",
					"@loader_path/Frameworks",
				);
				PRODUCT_BUNDLE_IDENTIFIER = "${BASE_BUNDLE_IDENTIFIER}.integration.tests";
				PRODUCT_NAME = IntegrationTests;
				SDKROOT = iphoneos;
				TARGETED_DEVICE_FAMILY = "1,2";
				TEST_TARGET_NAME = ElementX;
			};
			name = Release;
		};
/* End XCBuildConfiguration section */

/* Begin XCConfigurationList section */
		79663128986C62EFAC289176 /* Build configuration list for PBXNativeTarget "UnitTests" */ = {
			isa = XCConfigurationList;
			buildConfigurations = (
				6EE786F14472D5CCF8DD0980 /* Debug */,
				86C938520E216F41879961DF /* Release */,
			);
			defaultConfigurationIsVisible = 0;
			defaultConfigurationName = Debug;
		};
		7AE41FCCF9D1352E2770D1F9 /* Build configuration list for PBXProject "ElementX" */ = {
			isa = XCConfigurationList;
			buildConfigurations = (
				7B3CFB954614306BF6CFFE97 /* Debug */,
				7A90A3EBE1ABAB9EAE0952F0 /* Release */,
			);
			defaultConfigurationIsVisible = 0;
			defaultConfigurationName = Debug;
		};
		B15427F8699AD5A5FC75C17E /* Build configuration list for PBXNativeTarget "ElementX" */ = {
			isa = XCConfigurationList;
			buildConfigurations = (
				6897D5BC19A2EA6ABD57DE7E /* Debug */,
				62E1B7866DF0ED442C39A83B /* Release */,
			);
			defaultConfigurationIsVisible = 0;
			defaultConfigurationName = Debug;
		};
		B7DCEF0CC298791B0EC4CA84 /* Build configuration list for PBXNativeTarget "IntegrationTests" */ = {
			isa = XCConfigurationList;
			buildConfigurations = (
				AAE81BF8DCDB30B237B10C3E /* Debug */,
				F0A74453D306F668178A859E /* Release */,
			);
			defaultConfigurationIsVisible = 0;
			defaultConfigurationName = Debug;
		};
		F1B67CF63C1231AEB14D70E6 /* Build configuration list for PBXNativeTarget "UITests" */ = {
			isa = XCConfigurationList;
			buildConfigurations = (
				933B10FDD7A1E378AB35B76E /* Debug */,
				A1ACA222659F60BAAFB9976B /* Release */,
			);
			defaultConfigurationIsVisible = 0;
			defaultConfigurationName = Debug;
		};
/* End XCConfigurationList section */

/* Begin XCRemoteSwiftPackageReference section */
		25B4484A6A20B9F1705DEEDA /* XCRemoteSwiftPackageReference "SwiftyBeaver" */ = {
			isa = XCRemoteSwiftPackageReference;
			repositoryURL = "https://github.com/SwiftyBeaver/SwiftyBeaver";
			requirement = {
				kind = upToNextMajorVersion;
				minimumVersion = 1.9.5;
			};
		};
		4CE94127E27181B8B72188F0 /* XCRemoteSwiftPackageReference "AppAuth-iOS" */ = {
			isa = XCRemoteSwiftPackageReference;
			repositoryURL = "https://github.com/openid/AppAuth-iOS";
			requirement = {
				kind = upToNextMajorVersion;
				minimumVersion = 1.5.0;
			};
		};
		61916C63E3F5BD900F08DA0C /* XCRemoteSwiftPackageReference "KeychainAccess" */ = {
			isa = XCRemoteSwiftPackageReference;
			repositoryURL = "https://github.com/kishikawakatsumi/KeychainAccess";
			requirement = {
				kind = upToNextMajorVersion;
				minimumVersion = 4.2.2;
			};
		};
		6582B5AF3F104B0F7E031E7D /* XCRemoteSwiftPackageReference "SwiftState" */ = {
			isa = XCRemoteSwiftPackageReference;
			repositoryURL = "https://github.com/ReactKit/SwiftState";
			requirement = {
				kind = upToNextMajorVersion;
				minimumVersion = 6.0.0;
			};
		};
		701C7BEF8F70F7A83E852DCC /* XCRemoteSwiftPackageReference "GZIP" */ = {
			isa = XCRemoteSwiftPackageReference;
			repositoryURL = "https://github.com/nicklockwood/GZIP";
			requirement = {
				kind = upToNextMajorVersion;
				minimumVersion = 1.3.0;
			};
		};
		96495DD8554E2F39D3954354 /* XCRemoteSwiftPackageReference "posthog-ios" */ = {
			isa = XCRemoteSwiftPackageReference;
			repositoryURL = "https://github.com/PostHog/posthog-ios";
			requirement = {
				kind = upToNextMajorVersion;
				minimumVersion = 1.4.4;
			};
		};
		9A472EE0218FE7DCF5283429 /* XCRemoteSwiftPackageReference "SwiftUI-Introspect" */ = {
			isa = XCRemoteSwiftPackageReference;
			repositoryURL = "https://github.com/siteline/SwiftUI-Introspect";
			requirement = {
				kind = upToNextMajorVersion;
				minimumVersion = 0.1.4;
			};
		};
		A08925A9D5E3770DEB9D8509 /* XCRemoteSwiftPackageReference "sentry-cocoa" */ = {
			isa = XCRemoteSwiftPackageReference;
			repositoryURL = "https://github.com/getsentry/sentry-cocoa";
			requirement = {
				kind = upToNextMajorVersion;
				minimumVersion = 7.15.0;
			};
		};
		AC3475112CA40C2C6E78D1EB /* XCRemoteSwiftPackageReference "matrix-analytics-events" */ = {
			isa = XCRemoteSwiftPackageReference;
			repositoryURL = "https://github.com/matrix-org/matrix-analytics-events";
			requirement = {
				branch = main;
				kind = branch;
			};
		};
		C13F55E4518415CB4C278E73 /* XCRemoteSwiftPackageReference "DTCoreText" */ = {
			isa = XCRemoteSwiftPackageReference;
			repositoryURL = "https://github.com/Cocoanetics/DTCoreText";
			requirement = {
				kind = upToNextMajorVersion;
				minimumVersion = 1.6.26;
			};
		};
		D283517192CAC3E2E6920765 /* XCRemoteSwiftPackageReference "Kingfisher" */ = {
			isa = XCRemoteSwiftPackageReference;
			repositoryURL = "https://github.com/onevcat/Kingfisher";
			requirement = {
				kind = upToNextMajorVersion;
				minimumVersion = 7.2.0;
			};
		};
		D5F7D47BBAAE0CF1DDEB3034 /* XCRemoteSwiftPackageReference "DeviceKit" */ = {
			isa = XCRemoteSwiftPackageReference;
			repositoryURL = "https://github.com/devicekit/DeviceKit";
			requirement = {
				kind = upToNextMajorVersion;
				minimumVersion = 4.7.0;
			};
		};
		E9C4F3A12AA1F65C13A8C8EB /* XCRemoteSwiftPackageReference "swift-snapshot-testing" */ = {
			isa = XCRemoteSwiftPackageReference;
			repositoryURL = "https://github.com/pointfreeco/swift-snapshot-testing";
			requirement = {
				kind = upToNextMajorVersion;
				minimumVersion = 1.10.0;
			};
		};
/* End XCRemoteSwiftPackageReference section */

/* Begin XCSwiftPackageProductDependency section */
		020597E28A4BC8E1BE8EDF6E /* KeychainAccess */ = {
			isa = XCSwiftPackageProductDependency;
			package = 61916C63E3F5BD900F08DA0C /* XCRemoteSwiftPackageReference "KeychainAccess" */;
			productName = KeychainAccess;
		};
		0DD568A494247444A4B56031 /* Kingfisher */ = {
			isa = XCSwiftPackageProductDependency;
			package = D283517192CAC3E2E6920765 /* XCRemoteSwiftPackageReference "Kingfisher" */;
			productName = Kingfisher;
		};
		19CD5B074D7DD44AF4C58BB6 /* SwiftState */ = {
			isa = XCSwiftPackageProductDependency;
			package = 6582B5AF3F104B0F7E031E7D /* XCRemoteSwiftPackageReference "SwiftState" */;
			productName = SwiftState;
		};
		1BCD21310B997A6837B854D6 /* GZIP */ = {
			isa = XCSwiftPackageProductDependency;
			package = 701C7BEF8F70F7A83E852DCC /* XCRemoteSwiftPackageReference "GZIP" */;
			productName = GZIP;
		};
		21C83087604B154AA30E9A8F /* SnapshotTesting */ = {
			isa = XCSwiftPackageProductDependency;
			package = E9C4F3A12AA1F65C13A8C8EB /* XCRemoteSwiftPackageReference "swift-snapshot-testing" */;
			productName = SnapshotTesting;
		};
		2A3F7BCCB18C15B30CCA39A9 /* AnalyticsEvents */ = {
			isa = XCSwiftPackageProductDependency;
			package = AC3475112CA40C2C6E78D1EB /* XCRemoteSwiftPackageReference "matrix-analytics-events" */;
			productName = AnalyticsEvents;
		};
		2B43F2AF7456567FE37270A7 /* KeychainAccess */ = {
			isa = XCSwiftPackageProductDependency;
			package = 61916C63E3F5BD900F08DA0C /* XCRemoteSwiftPackageReference "KeychainAccess" */;
			productName = KeychainAccess;
		};
		2B788C81F6369D164ADEB917 /* GZIP */ = {
			isa = XCSwiftPackageProductDependency;
			package = 701C7BEF8F70F7A83E852DCC /* XCRemoteSwiftPackageReference "GZIP" */;
			productName = GZIP;
		};
		36B7FC232711031AA2B0D188 /* DTCoreText */ = {
			isa = XCSwiftPackageProductDependency;
			package = C13F55E4518415CB4C278E73 /* XCRemoteSwiftPackageReference "DTCoreText" */;
			productName = DTCoreText;
		};
		3853B78FB8531B83936C5DA6 /* SwiftState */ = {
			isa = XCSwiftPackageProductDependency;
			package = 6582B5AF3F104B0F7E031E7D /* XCRemoteSwiftPackageReference "SwiftState" */;
			productName = SwiftState;
		};
		4003BC24B24C9E63D3304177 /* DeviceKit */ = {
			isa = XCSwiftPackageProductDependency;
			package = D5F7D47BBAAE0CF1DDEB3034 /* XCRemoteSwiftPackageReference "DeviceKit" */;
			productName = DeviceKit;
		};
		4278261E147DB2DE5CFB7FC5 /* PostHog */ = {
			isa = XCSwiftPackageProductDependency;
			package = 96495DD8554E2F39D3954354 /* XCRemoteSwiftPackageReference "posthog-ios" */;
			productName = PostHog;
		};
		4346F63D53A346271577FD9C /* AppAuth */ = {
			isa = XCSwiftPackageProductDependency;
			package = 4CE94127E27181B8B72188F0 /* XCRemoteSwiftPackageReference "AppAuth-iOS" */;
			productName = AppAuth;
		};
		50009897F60FAE7D63EF5E5B /* Kingfisher */ = {
			isa = XCSwiftPackageProductDependency;
			package = D283517192CAC3E2E6920765 /* XCRemoteSwiftPackageReference "Kingfisher" */;
			productName = Kingfisher;
		};
		527578916BD388A09F5A8036 /* DTCoreText */ = {
			isa = XCSwiftPackageProductDependency;
			package = C13F55E4518415CB4C278E73 /* XCRemoteSwiftPackageReference "DTCoreText" */;
			productName = DTCoreText;
		};
		531CE4334AC5CA8DFF6AEB84 /* DTCoreText */ = {
			isa = XCSwiftPackageProductDependency;
			package = C13F55E4518415CB4C278E73 /* XCRemoteSwiftPackageReference "DTCoreText" */;
			productName = DTCoreText;
		};
		67E7A6F388D3BF85767609D9 /* Sentry */ = {
			isa = XCSwiftPackageProductDependency;
			package = A08925A9D5E3770DEB9D8509 /* XCRemoteSwiftPackageReference "sentry-cocoa" */;
			productName = Sentry;
		};
		7731767AE437BA3BD2CC14A8 /* Sentry */ = {
			isa = XCSwiftPackageProductDependency;
			package = A08925A9D5E3770DEB9D8509 /* XCRemoteSwiftPackageReference "sentry-cocoa" */;
			productName = Sentry;
		};
		78A5A8DE1E2B09C978C7F3B0 /* KeychainAccess */ = {
			isa = XCSwiftPackageProductDependency;
			package = 61916C63E3F5BD900F08DA0C /* XCRemoteSwiftPackageReference "KeychainAccess" */;
			productName = KeychainAccess;
		};
		886A0A498FA01E8EDD451D05 /* Sentry */ = {
			isa = XCSwiftPackageProductDependency;
			package = A08925A9D5E3770DEB9D8509 /* XCRemoteSwiftPackageReference "sentry-cocoa" */;
			productName = Sentry;
		};
		9573B94B1C86C6DF751AF3FD /* SwiftState */ = {
			isa = XCSwiftPackageProductDependency;
			package = 6582B5AF3F104B0F7E031E7D /* XCRemoteSwiftPackageReference "SwiftState" */;
			productName = SwiftState;
		};
		997C7385E1A07E061D7E2100 /* GZIP */ = {
			isa = XCSwiftPackageProductDependency;
			package = 701C7BEF8F70F7A83E852DCC /* XCRemoteSwiftPackageReference "GZIP" */;
			productName = GZIP;
		};
		A5A56C4F47C368EBE5C5E870 /* DesignKit */ = {
			isa = XCSwiftPackageProductDependency;
			productName = DesignKit;
		};
		A678E40E917620059695F067 /* MatrixRustSDK */ = {
			isa = XCSwiftPackageProductDependency;
			productName = MatrixRustSDK;
		};
		A7CA6F33C553805035C3B114 /* DeviceKit */ = {
			isa = XCSwiftPackageProductDependency;
			package = D5F7D47BBAAE0CF1DDEB3034 /* XCRemoteSwiftPackageReference "DeviceKit" */;
			productName = DeviceKit;
		};
		A981A4CA233FB5C13B9CA690 /* SwiftyBeaver */ = {
			isa = XCSwiftPackageProductDependency;
			package = 25B4484A6A20B9F1705DEEDA /* XCRemoteSwiftPackageReference "SwiftyBeaver" */;
			productName = SwiftyBeaver;
		};
		AA4E1BEB4E9BC2467006E12B /* AppAuth */ = {
			isa = XCSwiftPackageProductDependency;
			package = 4CE94127E27181B8B72188F0 /* XCRemoteSwiftPackageReference "AppAuth-iOS" */;
			productName = AppAuth;
		};
		AD2AC190E55B2BD4D0F1D4A7 /* SwiftyBeaver */ = {
			isa = XCSwiftPackageProductDependency;
			package = 25B4484A6A20B9F1705DEEDA /* XCRemoteSwiftPackageReference "SwiftyBeaver" */;
			productName = SwiftyBeaver;
		};
		B1E8B697DF78FE7F61FC6CA4 /* MatrixRustSDK */ = {
			isa = XCSwiftPackageProductDependency;
			productName = MatrixRustSDK;
		};
		BC01130651CB23340B899032 /* DeviceKit */ = {
			isa = XCSwiftPackageProductDependency;
			package = D5F7D47BBAAE0CF1DDEB3034 /* XCRemoteSwiftPackageReference "DeviceKit" */;
			productName = DeviceKit;
		};
		C2C69B8BA5A9702E7A8BC08F /* MatrixRustSDK */ = {
			isa = XCSwiftPackageProductDependency;
			productName = MatrixRustSDK;
		};
		CCE5BF78B125320CBF3BB834 /* PostHog */ = {
			isa = XCSwiftPackageProductDependency;
			package = 96495DD8554E2F39D3954354 /* XCRemoteSwiftPackageReference "posthog-ios" */;
			productName = PostHog;
		};
		D661CAB418C075A94306A792 /* AnalyticsEvents */ = {
			isa = XCSwiftPackageProductDependency;
			package = AC3475112CA40C2C6E78D1EB /* XCRemoteSwiftPackageReference "matrix-analytics-events" */;
			productName = AnalyticsEvents;
		};
		DE8DC9B3FBA402117DC4C49F /* Kingfisher */ = {
			isa = XCSwiftPackageProductDependency;
			package = D283517192CAC3E2E6920765 /* XCRemoteSwiftPackageReference "Kingfisher" */;
			productName = Kingfisher;
		};
		FD43A50D9B75C9D6D30F006B /* SwiftyBeaver */ = {
			isa = XCSwiftPackageProductDependency;
			package = 25B4484A6A20B9F1705DEEDA /* XCRemoteSwiftPackageReference "SwiftyBeaver" */;
			productName = SwiftyBeaver;
		};
/* End XCSwiftPackageProductDependency section */
	};
	rootObject = AC22997D58D612146053154D /* Project object */;
}<|MERGE_RESOLUTION|>--- conflicted
+++ resolved
@@ -3,7 +3,7 @@
 	archiveVersion = 1;
 	classes = {
 	};
-	objectVersion = 54;
+	objectVersion = 51;
 	objects = {
 
 /* Begin PBXBuildFile section */
@@ -42,6 +42,7 @@
 		13853973A5E24374FCEDE8A3 /* RedactedRoomTimelineView.swift in Sources */ = {isa = PBXBuildFile; fileRef = C8F2A7A4E3F5060F52ACFFB0 /* RedactedRoomTimelineView.swift */; };
 		13C77FDF17C4C6627CFFC205 /* RoomTimelineItemFactoryProtocol.swift in Sources */ = {isa = PBXBuildFile; fileRef = 7D25A35764C7B3DB78954AB5 /* RoomTimelineItemFactoryProtocol.swift */; };
 		149D1942DC005D0485FB8D93 /* LoggingTests.swift in Sources */ = {isa = PBXBuildFile; fileRef = 3DC1943ADE6A62ED5129D7C8 /* LoggingTests.swift */; };
+		1504CE9A609A348D90B69E47 /* VideoPlayerViewModelTests.swift in Sources */ = {isa = PBXBuildFile; fileRef = A3004DFA1B10951962787D90 /* VideoPlayerViewModelTests.swift */; };
 		152AE2B8650FB23AFD2E28B9 /* MockAuthenticationServiceProxy.swift in Sources */ = {isa = PBXBuildFile; fileRef = 65C2B80DD0BF6F10BB5FA922 /* MockAuthenticationServiceProxy.swift */; };
 		1555A7643D85187D4851040C /* TemplateScreen.swift in Sources */ = {isa = PBXBuildFile; fileRef = 4549FCB53F43DB0B278374BC /* TemplateScreen.swift */; };
 		157E5FDDF419C0B2CA7E2C28 /* TimelineItemBubbledStylerView.swift in Sources */ = {isa = PBXBuildFile; fileRef = 98A2932515EA11D3DD8A3506 /* TimelineItemBubbledStylerView.swift */; };
@@ -54,6 +55,7 @@
 		191161FE9E0DA89704301F37 /* Untranslated.strings in Resources */ = {isa = PBXBuildFile; fileRef = D2F7194F440375338F8E2487 /* Untranslated.strings */; };
 		1950A80CD198BED283DFC2CE /* ClientProxy.swift in Sources */ = {isa = PBXBuildFile; fileRef = 18F2958E6D247AE2516BEEE8 /* ClientProxy.swift */; };
 		19839F3526CE8C35AAF241AD /* ServerSelectionViewModelProtocol.swift in Sources */ = {isa = PBXBuildFile; fileRef = 0F52BF30D12BA3BD3D3DBB8F /* ServerSelectionViewModelProtocol.swift */; };
+		19ED6CF7FDBB1158692D101C /* VideoPlayerViewModel.swift in Sources */ = {isa = PBXBuildFile; fileRef = D2D783758EAE6A88C93564EB /* VideoPlayerViewModel.swift */; };
 		1A70A2199394B5EC660934A5 /* MatrixRustSDK in Frameworks */ = {isa = PBXBuildFile; productRef = A678E40E917620059695F067 /* MatrixRustSDK */; };
 		1AE4AEA0FA8DEF52671832E0 /* RoomTimelineItemProtocol.swift in Sources */ = {isa = PBXBuildFile; fileRef = ED1D792EB82506A19A72C8DE /* RoomTimelineItemProtocol.swift */; };
 		1CF18DE71D5D23C61BD88852 /* DebugScreen.swift in Sources */ = {isa = PBXBuildFile; fileRef = 9238D3A3A00F45E841FE4EFF /* DebugScreen.swift */; };
@@ -95,12 +97,10 @@
 		33D630461FC4562CC767EE9F /* FileCache.swift in Sources */ = {isa = PBXBuildFile; fileRef = A5B0B1226DA8DB55918B34CD /* FileCache.swift */; };
 		344AF4CBB6D8786214878642 /* NavigationRouterStoreProtocol.swift in Sources */ = {isa = PBXBuildFile; fileRef = 5B9D5F812E5AD6DC786DBC9B /* NavigationRouterStoreProtocol.swift */; };
 		34966D4C1C2C6D37FE3F7F50 /* SettingsCoordinator.swift in Sources */ = {isa = PBXBuildFile; fileRef = 3DD2D50A7EAA4FC78417730E /* SettingsCoordinator.swift */; };
-		34C258B9CDFC07F7D9BD00E8 /* VideoPlayerViewModelTests.swift in Sources */ = {isa = PBXBuildFile; fileRef = 2D8482665982D664BDDA644F /* VideoPlayerViewModelTests.swift */; };
 		352C439BE0F75E101EF11FB1 /* RoomScreenModels.swift in Sources */ = {isa = PBXBuildFile; fileRef = C2886615BEBAE33A0AA4D5F8 /* RoomScreenModels.swift */; };
 		3588F34D05B4D731A73214C6 /* BugReportScreen.swift in Sources */ = {isa = PBXBuildFile; fileRef = DED59F9EFF273BFA2055FFDF /* BugReportScreen.swift */; };
 		35C57543D245E82CBFE15DF0 /* URL.swift in Sources */ = {isa = PBXBuildFile; fileRef = 227AC5D71A4CE43512062243 /* URL.swift */; };
 		35E975CFDA60E05362A7CF79 /* target.yml in Resources */ = {isa = PBXBuildFile; fileRef = 1222DB76B917EB8A55365BA5 /* target.yml */; };
-		3603946B7A65EAE18FF5AB63 /* FileCache.swift in Sources */ = {isa = PBXBuildFile; fileRef = 749C42DE5951C0695312EBFD /* FileCache.swift */; };
 		368C8758FCD079E6AAA18C2C /* NoticeRoomTimelineView.swift in Sources */ = {isa = PBXBuildFile; fileRef = B5B243E7818E5E9F6A4EDC7A /* NoticeRoomTimelineView.swift */; };
 		36AC963F2F04069B7FF1AA0C /* UIConstants.swift in Sources */ = {isa = PBXBuildFile; fileRef = 9E6D88E8AFFBF2C1D589C0FA /* UIConstants.swift */; };
 		36C10EDEDC0466E3A9D63132 /* VideoRoomTimelineItem.swift in Sources */ = {isa = PBXBuildFile; fileRef = A4B5B19A10D3F7C2BC5315DF /* VideoRoomTimelineItem.swift */; };
@@ -121,18 +121,14 @@
 		43FD77998F33C32718C51450 /* TemplateCoordinator.swift in Sources */ = {isa = PBXBuildFile; fileRef = DBD460ED7ED1E03B85DEA25C /* TemplateCoordinator.swift */; };
 		440123E29E2F9B001A775BBE /* TimelineItemProxy.swift in Sources */ = {isa = PBXBuildFile; fileRef = 2D505843AB66822EB91F0DF0 /* TimelineItemProxy.swift */; };
 		447E8580A0A2569E32529E17 /* MockRoomTimelineProvider.swift in Sources */ = {isa = PBXBuildFile; fileRef = 8D6094DEAAEB388E1AE118C6 /* MockRoomTimelineProvider.swift */; };
+		44AE0752E001D1D10605CD88 /* Swipe.swift in Sources */ = {isa = PBXBuildFile; fileRef = A9FDA5344F7C4C6E4E863E13 /* Swipe.swift */; };
 		457465EC436703E8C76133A4 /* WeakDictionaryReference.swift in Sources */ = {isa = PBXBuildFile; fileRef = C7955B20E2E6DA68E5BC0AB9 /* WeakDictionaryReference.swift */; };
 		462813B93C39DF93B1249403 /* RoundedToastView.swift in Sources */ = {isa = PBXBuildFile; fileRef = AFABDF2E19D349DAAAC18C65 /* RoundedToastView.swift */; };
 		46562110EE202E580A5FFD9C /* RoomScreenViewModelTests.swift in Sources */ = {isa = PBXBuildFile; fileRef = 93CF7B19FFCF8EFBE0A8696A /* RoomScreenViewModelTests.swift */; };
 		4669804D0369FBED4E8625D1 /* ToastViewPresenter.swift in Sources */ = {isa = PBXBuildFile; fileRef = 4470B8CB654B097D807AA713 /* ToastViewPresenter.swift */; };
-<<<<<<< HEAD
 		46F8817A235DC41228128BE7 /* MediaPlayerViewModel.swift in Sources */ = {isa = PBXBuildFile; fileRef = 92B7BF5D0705F3CB70E7B2D7 /* MediaPlayerViewModel.swift */; };
 		483507026FDCA2E16E5197A6 /* MediaPlayerViewModelTests.swift in Sources */ = {isa = PBXBuildFile; fileRef = C444092DB0E4AB393067AC36 /* MediaPlayerViewModelTests.swift */; };
 		485A7A97076C7D19104BDC1D /* MediaPlayerModels.swift in Sources */ = {isa = PBXBuildFile; fileRef = BCBE603A7EB2C93E81BA6415 /* MediaPlayerModels.swift */; };
-=======
-		46F8817A235DC41228128BE7 /* VideoPlayerViewModel.swift in Sources */ = {isa = PBXBuildFile; fileRef = 92B7BF5D0705F3CB70E7B2D7 /* VideoPlayerViewModel.swift */; };
-		485A7A97076C7D19104BDC1D /* VideoPlayerModels.swift in Sources */ = {isa = PBXBuildFile; fileRef = BCBE603A7EB2C93E81BA6415 /* VideoPlayerModels.swift */; };
->>>>>>> 2e56fe93
 		490E606044B18985055FF690 /* SettingsUITests.swift in Sources */ = {isa = PBXBuildFile; fileRef = E3E29F98CF0E960689A410E3 /* SettingsUITests.swift */; };
 		492274DA6691EE985C2FCCAA /* GZIP in Frameworks */ = {isa = PBXBuildFile; productRef = 1BCD21310B997A6837B854D6 /* GZIP */; };
 		49E9B99CB6A275C7744351F0 /* LoginViewModel.swift in Sources */ = {isa = PBXBuildFile; fileRef = F2D58333B377888012740101 /* LoginViewModel.swift */; };
@@ -160,6 +156,7 @@
 		5D430CDE11EAC3E8E6B80A66 /* RoomTimelineViewFactory.swift in Sources */ = {isa = PBXBuildFile; fileRef = 3FEE631F3A4AFDC6652DD9DA /* RoomTimelineViewFactory.swift */; };
 		5E0F2E612718BB4397A6D40A /* TextRoomTimelineView.swift in Sources */ = {isa = PBXBuildFile; fileRef = F9E785D5137510481733A3E8 /* TextRoomTimelineView.swift */; };
 		5E1FCC43B738941D5A5F1794 /* SplashScreenViewModelProtocol.swift in Sources */ = {isa = PBXBuildFile; fileRef = 6B73A8C3118EAC7BF3F3EE7A /* SplashScreenViewModelProtocol.swift */; };
+		5E540CAEF764D7FBD8D80776 /* VideoPlayerModels.swift in Sources */ = {isa = PBXBuildFile; fileRef = 1A3FC45B7643298BF361CEB1 /* VideoPlayerModels.swift */; };
 		5F1FDE49DFD0C680386E48F9 /* TemplateViewModelProtocol.swift in Sources */ = {isa = PBXBuildFile; fileRef = 2B80895CE021B49847BD7D74 /* TemplateViewModelProtocol.swift */; };
 		5F5488FBC9CFEB6F433D74A4 /* Localizable.strings in Resources */ = {isa = PBXBuildFile; fileRef = 7109E709A7738E6BCC4553E6 /* Localizable.strings */; };
 		60ED66E63A169E47489348A8 /* GZIP in Frameworks */ = {isa = PBXBuildFile; productRef = 2B788C81F6369D164ADEB917 /* GZIP */; };
@@ -170,11 +167,7 @@
 		63C9AF0FB8278AF1C0388A0C /* TemplateModels.swift in Sources */ = {isa = PBXBuildFile; fileRef = FAB10E673916D2B8D21FD197 /* TemplateModels.swift */; };
 		64F43D7390DA2A0AFD6BA911 /* VideoRoomTimelineView.swift in Sources */ = {isa = PBXBuildFile; fileRef = 1941C8817E6B6971BA4415F5 /* VideoRoomTimelineView.swift */; };
 		64FF5CB4E35971255872E1BB /* AuthenticationServiceProxyProtocol.swift in Sources */ = {isa = PBXBuildFile; fileRef = 4F0CB536D1C3CC15AA740CC6 /* AuthenticationServiceProxyProtocol.swift */; };
-<<<<<<< HEAD
 		656427D3C59554E03ECD898E /* MediaPlayerCoordinator.swift in Sources */ = {isa = PBXBuildFile; fileRef = 41C2348F84A80F682E3A68D0 /* MediaPlayerCoordinator.swift */; };
-=======
-		656427D3C59554E03ECD898E /* VideoPlayerCoordinator.swift in Sources */ = {isa = PBXBuildFile; fileRef = 41C2348F84A80F682E3A68D0 /* VideoPlayerCoordinator.swift */; };
->>>>>>> 2e56fe93
 		663E198678778F7426A9B27D /* Collection.swift in Sources */ = {isa = PBXBuildFile; fileRef = A9FAFE1C2149E6AC8156ED2B /* Collection.swift */; };
 		6647430A45B4A8E692909A8F /* EmoteRoomTimelineItem.swift in Sources */ = {isa = PBXBuildFile; fileRef = F77C060C2ACC4CB7336A29E7 /* EmoteRoomTimelineItem.swift */; };
 		67C05C50AD734283374605E3 /* MatrixEntityRegex.swift in Sources */ = {isa = PBXBuildFile; fileRef = 6AD1A853D605C2146B0DC028 /* MatrixEntityRegex.swift */; };
@@ -224,11 +217,7 @@
 		7FA4227B2BAAA71560252866 /* UserIndicatorDismissal.swift in Sources */ = {isa = PBXBuildFile; fileRef = B1D1532B5D9FB0C8461A1453 /* UserIndicatorDismissal.swift */; };
 		7FED310F6AB7A70CBFB7C8A3 /* SettingsScreen.swift in Sources */ = {isa = PBXBuildFile; fileRef = C483956FA3D665E3842E319A /* SettingsScreen.swift */; };
 		8024BE37156FF0A95A7A3465 /* AnalyticsPromptUITests.swift in Sources */ = {isa = PBXBuildFile; fileRef = AF11DD57D9FACF2A757AB024 /* AnalyticsPromptUITests.swift */; };
-<<<<<<< HEAD
 		80997E933A5B2C0868D80B45 /* MediaPlayerViewModelProtocol.swift in Sources */ = {isa = PBXBuildFile; fileRef = 6410F8C03DC4AA46991A6B02 /* MediaPlayerViewModelProtocol.swift */; };
-=======
-		80997E933A5B2C0868D80B45 /* VideoPlayerViewModelProtocol.swift in Sources */ = {isa = PBXBuildFile; fileRef = 6410F8C03DC4AA46991A6B02 /* VideoPlayerViewModelProtocol.swift */; };
->>>>>>> 2e56fe93
 		80D00A7C62AAB44F54725C43 /* PermalinkBuilder.swift in Sources */ = {isa = PBXBuildFile; fileRef = F754E66A8970963B15B2A41E /* PermalinkBuilder.swift */; };
 		80E04BE80A89A78FBB4863BB /* UserIndicatorViewPresentable.swift in Sources */ = {isa = PBXBuildFile; fileRef = 193FB285430D3956B6E61E4D /* UserIndicatorViewPresentable.swift */; };
 		83E5054739949181CA981193 /* LoginCoordinator.swift in Sources */ = {isa = PBXBuildFile; fileRef = DD667C4BB98CF4F3FE2CE3B0 /* LoginCoordinator.swift */; };
@@ -245,11 +234,7 @@
 		8B807DC963D1D4155A241BCC /* UserSessionFlowCoordinator.swift in Sources */ = {isa = PBXBuildFile; fileRef = 3F9E67AAB66638C69626866C /* UserSessionFlowCoordinator.swift */; };
 		8BBD3AA589DEE02A1B0923B2 /* NoticeRoomTimelineItem.swift in Sources */ = {isa = PBXBuildFile; fileRef = 4F49CDE349C490D617332770 /* NoticeRoomTimelineItem.swift */; };
 		8CC12086CBF91A7E10CDC205 /* HomeScreenCoordinator.swift in Sources */ = {isa = PBXBuildFile; fileRef = D653265D006E708E4E51AD64 /* HomeScreenCoordinator.swift */; };
-<<<<<<< HEAD
 		8D332A24CD23B4216E33EC5C /* MediaPlayerScreen.swift in Sources */ = {isa = PBXBuildFile; fileRef = 447A6399BC5EDE7AF7713267 /* MediaPlayerScreen.swift */; };
-=======
-		8D332A24CD23B4216E33EC5C /* VideoPlayerScreen.swift in Sources */ = {isa = PBXBuildFile; fileRef = 447A6399BC5EDE7AF7713267 /* VideoPlayerScreen.swift */; };
->>>>>>> 2e56fe93
 		8D3E1FADD78E72504DE0E402 /* UserAgentBuilderTests.swift in Sources */ = {isa = PBXBuildFile; fileRef = EB3B237387B8288A5A938F1B /* UserAgentBuilderTests.swift */; };
 		8D9F646387DF656EF91EE4CB /* RoomMessageFactoryProtocol.swift in Sources */ = {isa = PBXBuildFile; fileRef = 96F37AB24AF5A006521D38D1 /* RoomMessageFactoryProtocol.swift */; };
 		8F2FAA98457750D9D664136F /* Sentry in Frameworks */ = {isa = PBXBuildFile; productRef = 7731767AE437BA3BD2CC14A8 /* Sentry */; };
@@ -341,11 +326,13 @@
 		C7B251DC896C0867C51B616D /* AnalyticsPrompt.swift in Sources */ = {isa = PBXBuildFile; fileRef = 541542F5AC323709D8563458 /* AnalyticsPrompt.swift */; };
 		C7CFDB4929DDD9A3B5BA085D /* BugReportViewModelTests.swift in Sources */ = {isa = PBXBuildFile; fileRef = 7AB7ED3A898B07976F3AA90F /* BugReportViewModelTests.swift */; };
 		C8E82786DE1B6A400DA9BA25 /* RoomTimelineItemProperties.swift in Sources */ = {isa = PBXBuildFile; fileRef = 289FA233E896FBC5956C67E0 /* RoomTimelineItemProperties.swift */; };
+		C94A6048C654B01163AE1BF1 /* VideoPlayerViewModelProtocol.swift in Sources */ = {isa = PBXBuildFile; fileRef = 5282B7A2DCD076AD2CF27F46 /* VideoPlayerViewModelProtocol.swift */; };
 		CA45758F08DF42D41D8A4B29 /* FilePreviewViewModelTests.swift in Sources */ = {isa = PBXBuildFile; fileRef = DF38B69D2C331A499276F400 /* FilePreviewViewModelTests.swift */; };
 		CA9558C0B40C1EE2AD00124A /* BuildSettings.swift in Sources */ = {isa = PBXBuildFile; fileRef = 263B3B811C2B900F12C6F695 /* BuildSettings.swift */; };
 		CB137BFB3E083C33E398A6CB /* Kingfisher in Frameworks */ = {isa = PBXBuildFile; productRef = 0DD568A494247444A4B56031 /* Kingfisher */; };
 		CB326BAB54E9B68658909E36 /* Benchmark.swift in Sources */ = {isa = PBXBuildFile; fileRef = 49EAD710A2C16EFF7C3EA16F /* Benchmark.swift */; };
 		CB498F4E27AA0545DCEF0F6F /* DeviceKit in Frameworks */ = {isa = PBXBuildFile; productRef = 4003BC24B24C9E63D3304177 /* DeviceKit */; };
+		CBF64DE774298D773DBD5354 /* VideoPlayerScreen.swift in Sources */ = {isa = PBXBuildFile; fileRef = 0DB634B42CFE667112369D57 /* VideoPlayerScreen.swift */; };
 		CC736DA1AA8F8B9FD8785009 /* ScreenshotDetector.swift in Sources */ = {isa = PBXBuildFile; fileRef = F5C4AF6E3885730CD560311C /* ScreenshotDetector.swift */; };
 		CD6A72B65D3B6076F4045C30 /* PHGPostHogConfiguration.swift in Sources */ = {isa = PBXBuildFile; fileRef = A6B891A6DA826E2461DBB40F /* PHGPostHogConfiguration.swift */; };
 		CE1694C7BB93C3311524EF28 /* Untranslated.strings in Resources */ = {isa = PBXBuildFile; fileRef = D2F7194F440375338F8E2487 /* Untranslated.strings */; };
@@ -355,6 +342,7 @@
 		D034A195A3494E38BF060485 /* MockSessionVerificationControllerProxy.swift in Sources */ = {isa = PBXBuildFile; fileRef = D1A9CCCF53495CF3D7B19FCE /* MockSessionVerificationControllerProxy.swift */; };
 		D05A193AE63030F2CFCE2E9C /* UITestScreenIdentifier.swift in Sources */ = {isa = PBXBuildFile; fileRef = CC6FE34A0A47D010BBB4D4D4 /* UITestScreenIdentifier.swift */; };
 		D0619D2E6B9C511190FBEB95 /* RoomMessageProtocol.swift in Sources */ = {isa = PBXBuildFile; fileRef = 607974D08BD2AF83725D817A /* RoomMessageProtocol.swift */; };
+		D3E603A5E9D529CF293E1BF9 /* VideoPlayerCoordinator.swift in Sources */ = {isa = PBXBuildFile; fileRef = D1651A532305027D3F605E2B /* VideoPlayerCoordinator.swift */; };
 		D5EA4C6C80579279770D5804 /* ImageRoomTimelineView.swift in Sources */ = {isa = PBXBuildFile; fileRef = D0A45283CF1DB96E583BECA6 /* ImageRoomTimelineView.swift */; };
 		D6417E5A799C3C7F14F9EC0A /* SessionVerificationViewModelProtocol.swift in Sources */ = {isa = PBXBuildFile; fileRef = B3069ADED46D063202FE7698 /* SessionVerificationViewModelProtocol.swift */; };
 		D8359F67AF3A83516E9083C1 /* MockUserSession.swift in Sources */ = {isa = PBXBuildFile; fileRef = A4756C5A8C8649AD6C10C615 /* MockUserSession.swift */; };
@@ -384,8 +372,6 @@
 		EA65360A0EC026DD83AC0CF5 /* AuthenticationCoordinator.swift in Sources */ = {isa = PBXBuildFile; fileRef = D6CA5F386C7701C129398945 /* AuthenticationCoordinator.swift */; };
 		EC280623A42904341363EAAF /* Sentry in Frameworks */ = {isa = PBXBuildFile; productRef = 886A0A498FA01E8EDD451D05 /* Sentry */; };
 		EC4C31963E755EEC77BD778C /* AnalyticsSettings.swift in Sources */ = {isa = PBXBuildFile; fileRef = 4B362E695A7103C11F64B185 /* AnalyticsSettings.swift */; };
-		ECDDA9CD291E6F4100FC93E6 /* FileCacheTests.swift in Sources */ = {isa = PBXBuildFile; fileRef = ECDDA9CC291E6F4100FC93E6 /* FileCacheTests.swift */; };
-		ECDDA9D3292233B600FC93E6 /* Swipe.swift in Sources */ = {isa = PBXBuildFile; fileRef = ECDDA9D2292233B600FC93E6 /* Swipe.swift */; };
 		EE4F5601356228FF72FC56B6 /* MockClientProxy.swift in Sources */ = {isa = PBXBuildFile; fileRef = 3F40F48279322E504153AB0D /* MockClientProxy.swift */; };
 		EE8491AD81F47DF3C192497B /* DecorationTimelineItemProtocol.swift in Sources */ = {isa = PBXBuildFile; fileRef = 184CF8C196BE143AE226628D /* DecorationTimelineItemProtocol.swift */; };
 		EEC40663922856C65D1E0DF5 /* KeychainControllerTests.swift in Sources */ = {isa = PBXBuildFile; fileRef = FDB9C37196A4C79F24CE80C6 /* KeychainControllerTests.swift */; };
@@ -455,6 +441,7 @@
 		0BC588051E6572A1AF51D738 /* TimelineSenderAvatarView.swift */ = {isa = PBXFileReference; lastKnownFileType = sourcecode.swift; path = TimelineSenderAvatarView.swift; sourceTree = "<group>"; };
 		0C13A92C1E9C79F055B8133D /* ar */ = {isa = PBXFileReference; lastKnownFileType = text.plist.stringsdict; name = ar; path = ar.lproj/Localizable.stringsdict; sourceTree = "<group>"; };
 		0CB569EAA5017B5B23970655 /* pt */ = {isa = PBXFileReference; lastKnownFileType = text.plist.strings; name = pt; path = pt.lproj/Localizable.strings; sourceTree = "<group>"; };
+		0DB634B42CFE667112369D57 /* VideoPlayerScreen.swift */ = {isa = PBXFileReference; lastKnownFileType = sourcecode.swift; path = VideoPlayerScreen.swift; sourceTree = "<group>"; };
 		0DD16CE9A66C9040B066AD60 /* vi */ = {isa = PBXFileReference; lastKnownFileType = text.plist.stringsdict; name = vi; path = vi.lproj/Localizable.stringsdict; sourceTree = "<group>"; };
 		0E7062F88E9D5F79C8A80524 /* th */ = {isa = PBXFileReference; lastKnownFileType = text.plist.stringsdict; name = th; path = th.lproj/Localizable.stringsdict; sourceTree = "<group>"; };
 		0E8BDC092D817B68CD9040C5 /* UserSessionStore.swift */ = {isa = PBXFileReference; lastKnownFileType = sourcecode.swift; path = UserSessionStore.swift; sourceTree = "<group>"; };
@@ -482,6 +469,7 @@
 		193FB285430D3956B6E61E4D /* UserIndicatorViewPresentable.swift */ = {isa = PBXFileReference; lastKnownFileType = sourcecode.swift; path = UserIndicatorViewPresentable.swift; sourceTree = "<group>"; };
 		1941C8817E6B6971BA4415F5 /* VideoRoomTimelineView.swift */ = {isa = PBXFileReference; lastKnownFileType = sourcecode.swift; path = VideoRoomTimelineView.swift; sourceTree = "<group>"; };
 		1A18F6CE4D694D21E4EA9B25 /* Strings+Untranslated.swift */ = {isa = PBXFileReference; lastKnownFileType = sourcecode.swift; path = "Strings+Untranslated.swift"; sourceTree = "<group>"; };
+		1A3FC45B7643298BF361CEB1 /* VideoPlayerModels.swift */ = {isa = PBXFileReference; lastKnownFileType = sourcecode.swift; path = VideoPlayerModels.swift; sourceTree = "<group>"; };
 		1A63815AD6A5C306453342F2 /* ImageRoomTimelineItem.swift */ = {isa = PBXFileReference; lastKnownFileType = sourcecode.swift; path = ImageRoomTimelineItem.swift; sourceTree = "<group>"; };
 		1C429043E986008B97736636 /* ab */ = {isa = PBXFileReference; lastKnownFileType = text.plist.strings; name = ab; path = ab.lproj/Localizable.strings; sourceTree = "<group>"; };
 		1D56469A9EE0CFA2B7BA9760 /* SessionVerificationControllerProxyProtocol.swift */ = {isa = PBXFileReference; lastKnownFileType = sourcecode.swift; path = SessionVerificationControllerProxyProtocol.swift; sourceTree = "<group>"; };
@@ -519,7 +507,6 @@
 		2CF9FE7E0CF9F40D1509E63A /* bg */ = {isa = PBXFileReference; lastKnownFileType = text.plist.stringsdict; name = bg; path = bg.lproj/Localizable.stringsdict; sourceTree = "<group>"; };
 		2D256FEE2F1AF1E51D39B622 /* LoginTests.swift */ = {isa = PBXFileReference; lastKnownFileType = sourcecode.swift; path = LoginTests.swift; sourceTree = "<group>"; };
 		2D505843AB66822EB91F0DF0 /* TimelineItemProxy.swift */ = {isa = PBXFileReference; lastKnownFileType = sourcecode.swift; path = TimelineItemProxy.swift; sourceTree = "<group>"; };
-		2D8482665982D664BDDA644F /* VideoPlayerViewModelTests.swift */ = {isa = PBXFileReference; lastKnownFileType = sourcecode.swift; path = VideoPlayerViewModelTests.swift; sourceTree = "<group>"; };
 		2EEB64CC6F3DF5B68736A6B4 /* AlertInfo.swift */ = {isa = PBXFileReference; lastKnownFileType = sourcecode.swift; path = AlertInfo.swift; sourceTree = "<group>"; };
 		2F1B28C596DE541DA0AFD16C /* lo */ = {isa = PBXFileReference; lastKnownFileType = text.plist.stringsdict; name = lo; path = lo.lproj/Localizable.stringsdict; sourceTree = "<group>"; };
 		304FFD608DB6E612075AB1B4 /* WeakDictionary.swift */ = {isa = PBXFileReference; lastKnownFileType = sourcecode.swift; path = WeakDictionary.swift; sourceTree = "<group>"; };
@@ -558,19 +545,11 @@
 		3FEE631F3A4AFDC6652DD9DA /* RoomTimelineViewFactory.swift */ = {isa = PBXFileReference; lastKnownFileType = sourcecode.swift; path = RoomTimelineViewFactory.swift; sourceTree = "<group>"; };
 		40B21E611DADDEF00307E7AC /* String.swift */ = {isa = PBXFileReference; lastKnownFileType = sourcecode.swift; path = String.swift; sourceTree = "<group>"; };
 		4112D04077F6709C5CA0A13E /* FullscreenLoadingViewPresenter.swift */ = {isa = PBXFileReference; lastKnownFileType = sourcecode.swift; path = FullscreenLoadingViewPresenter.swift; sourceTree = "<group>"; };
-<<<<<<< HEAD
 		41C2348F84A80F682E3A68D0 /* MediaPlayerCoordinator.swift */ = {isa = PBXFileReference; lastKnownFileType = sourcecode.swift; path = MediaPlayerCoordinator.swift; sourceTree = "<group>"; };
 		422724361B6555364C43281E /* RoomHeaderView.swift */ = {isa = PBXFileReference; lastKnownFileType = sourcecode.swift; path = RoomHeaderView.swift; sourceTree = "<group>"; };
 		434522ED2BDED08759048077 /* fi */ = {isa = PBXFileReference; lastKnownFileType = text.plist.strings; name = fi; path = fi.lproj/Localizable.strings; sourceTree = "<group>"; };
 		4470B8CB654B097D807AA713 /* ToastViewPresenter.swift */ = {isa = PBXFileReference; lastKnownFileType = sourcecode.swift; path = ToastViewPresenter.swift; sourceTree = "<group>"; };
 		447A6399BC5EDE7AF7713267 /* MediaPlayerScreen.swift */ = {isa = PBXFileReference; lastKnownFileType = sourcecode.swift; path = MediaPlayerScreen.swift; sourceTree = "<group>"; };
-=======
-		41C2348F84A80F682E3A68D0 /* VideoPlayerCoordinator.swift */ = {isa = PBXFileReference; lastKnownFileType = sourcecode.swift; path = VideoPlayerCoordinator.swift; sourceTree = "<group>"; };
-		422724361B6555364C43281E /* RoomHeaderView.swift */ = {isa = PBXFileReference; lastKnownFileType = sourcecode.swift; path = RoomHeaderView.swift; sourceTree = "<group>"; };
-		434522ED2BDED08759048077 /* fi */ = {isa = PBXFileReference; lastKnownFileType = text.plist.strings; name = fi; path = fi.lproj/Localizable.strings; sourceTree = "<group>"; };
-		4470B8CB654B097D807AA713 /* ToastViewPresenter.swift */ = {isa = PBXFileReference; lastKnownFileType = sourcecode.swift; path = ToastViewPresenter.swift; sourceTree = "<group>"; };
-		447A6399BC5EDE7AF7713267 /* VideoPlayerScreen.swift */ = {isa = PBXFileReference; lastKnownFileType = sourcecode.swift; path = VideoPlayerScreen.swift; sourceTree = "<group>"; };
->>>>>>> 2e56fe93
 		4488F5F92A64A137665C96CD /* pa */ = {isa = PBXFileReference; lastKnownFileType = text.plist.strings; name = pa; path = pa.lproj/Localizable.strings; sourceTree = "<group>"; };
 		44AEEE13AC1BF303AE48CBF8 /* eu */ = {isa = PBXFileReference; lastKnownFileType = text.plist.strings; name = eu; path = eu.lproj/Localizable.strings; sourceTree = "<group>"; };
 		44D8C8431416EB8DFEC7E235 /* ApplicationTests.swift */ = {isa = PBXFileReference; lastKnownFileType = sourcecode.swift; path = ApplicationTests.swift; sourceTree = "<group>"; };
@@ -604,6 +583,7 @@
 		505208F28007C0FEC14E1FF0 /* HomeScreenViewModelTests.swift */ = {isa = PBXFileReference; lastKnownFileType = sourcecode.swift; path = HomeScreenViewModelTests.swift; sourceTree = "<group>"; };
 		51DF91C374901E94D93276F1 /* es-MX */ = {isa = PBXFileReference; lastKnownFileType = text.plist.stringsdict; name = "es-MX"; path = "es-MX.lproj/Localizable.stringsdict"; sourceTree = "<group>"; };
 		5221DFDF809142A2D6AC82B9 /* RoomScreen.swift */ = {isa = PBXFileReference; lastKnownFileType = sourcecode.swift; path = RoomScreen.swift; sourceTree = "<group>"; };
+		5282B7A2DCD076AD2CF27F46 /* VideoPlayerViewModelProtocol.swift */ = {isa = PBXFileReference; lastKnownFileType = sourcecode.swift; path = VideoPlayerViewModelProtocol.swift; sourceTree = "<group>"; };
 		529513218340CC8419273165 /* tr */ = {isa = PBXFileReference; lastKnownFileType = text.plist.strings; name = tr; path = tr.lproj/Localizable.strings; sourceTree = "<group>"; };
 		534A5C8FCDE2CBC50266B9F2 /* gl */ = {isa = PBXFileReference; lastKnownFileType = text.plist.stringsdict; name = gl; path = gl.lproj/Localizable.stringsdict; sourceTree = "<group>"; };
 		536E72DCBEEC4A1FE66CFDCE /* target.yml */ = {isa = PBXFileReference; lastKnownFileType = text.yaml; path = target.yml; sourceTree = "<group>"; };
@@ -639,11 +619,7 @@
 		624244C398804ADC885239AA /* hu */ = {isa = PBXFileReference; lastKnownFileType = text.plist.strings; name = hu; path = hu.lproj/Localizable.strings; sourceTree = "<group>"; };
 		62BDF0FF4F59AF6EA858B70B /* FilePreviewViewModel.swift */ = {isa = PBXFileReference; lastKnownFileType = sourcecode.swift; path = FilePreviewViewModel.swift; sourceTree = "<group>"; };
 		6390A6DC140CA3D6865A66FF /* SeparatorRoomTimelineView.swift */ = {isa = PBXFileReference; lastKnownFileType = sourcecode.swift; path = SeparatorRoomTimelineView.swift; sourceTree = "<group>"; };
-<<<<<<< HEAD
 		6410F8C03DC4AA46991A6B02 /* MediaPlayerViewModelProtocol.swift */ = {isa = PBXFileReference; lastKnownFileType = sourcecode.swift; path = MediaPlayerViewModelProtocol.swift; sourceTree = "<group>"; };
-=======
-		6410F8C03DC4AA46991A6B02 /* VideoPlayerViewModelProtocol.swift */ = {isa = PBXFileReference; lastKnownFileType = sourcecode.swift; path = VideoPlayerViewModelProtocol.swift; sourceTree = "<group>"; };
->>>>>>> 2e56fe93
 		653610CB5F9776EAAAB98155 /* fr */ = {isa = PBXFileReference; lastKnownFileType = text.plist.stringsdict; name = fr; path = fr.lproj/Localizable.stringsdict; sourceTree = "<group>"; };
 		65C2B80DD0BF6F10BB5FA922 /* MockAuthenticationServiceProxy.swift */ = {isa = PBXFileReference; lastKnownFileType = sourcecode.swift; path = MockAuthenticationServiceProxy.swift; sourceTree = "<group>"; };
 		6654859746B0BE9611459391 /* cs */ = {isa = PBXFileReference; lastKnownFileType = text.plist.stringsdict; name = cs; path = cs.lproj/Localizable.stringsdict; sourceTree = "<group>"; };
@@ -673,7 +649,6 @@
 		72D03D36422177EF01905D20 /* ca */ = {isa = PBXFileReference; lastKnownFileType = text.plist.strings; name = ca; path = ca.lproj/Localizable.strings; sourceTree = "<group>"; };
 		72F37B5DA798C9AE436F2C2C /* AttributedStringBuilderProtocol.swift */ = {isa = PBXFileReference; lastKnownFileType = sourcecode.swift; path = AttributedStringBuilderProtocol.swift; sourceTree = "<group>"; };
 		73FC861755C6388F62B9280A /* Analytics.swift */ = {isa = PBXFileReference; lastKnownFileType = sourcecode.swift; path = Analytics.swift; sourceTree = "<group>"; };
-		749C42DE5951C0695312EBFD /* FileCache.swift */ = {isa = PBXFileReference; lastKnownFileType = sourcecode.swift; path = FileCache.swift; sourceTree = "<group>"; };
 		752DEC02D93AFF46BC13313A /* NavigationRouterType.swift */ = {isa = PBXFileReference; lastKnownFileType = sourcecode.swift; path = NavigationRouterType.swift; sourceTree = "<group>"; };
 		799A3A11C434296ED28F87C8 /* iw */ = {isa = PBXFileReference; lastKnownFileType = text.plist.strings; name = iw; path = iw.lproj/Localizable.strings; sourceTree = "<group>"; };
 		7AB7ED3A898B07976F3AA90F /* BugReportViewModelTests.swift */ = {isa = PBXFileReference; lastKnownFileType = sourcecode.swift; path = BugReportViewModelTests.swift; sourceTree = "<group>"; };
@@ -709,22 +684,18 @@
 		892E29C98C4E8182C9037F84 /* TimelineStyler.swift */ = {isa = PBXFileReference; lastKnownFileType = sourcecode.swift; path = TimelineStyler.swift; sourceTree = "<group>"; };
 		8A9AE4967817E9608E22EB44 /* pt-BR */ = {isa = PBXFileReference; lastKnownFileType = text.plist.strings; name = "pt-BR"; path = "pt-BR.lproj/Localizable.strings"; sourceTree = "<group>"; };
 		8AC1A01C3A745BDF1D3697D3 /* SessionVerificationScreen.swift */ = {isa = PBXFileReference; lastKnownFileType = sourcecode.swift; path = SessionVerificationScreen.swift; sourceTree = "<group>"; };
-		8B9A55AC2FB0FE0AEAA3DF1F /* LICENSE */ = {isa = PBXFileReference; lastKnownFileType = text; path = LICENSE; sourceTree = "<group>"; };
+		8B9A55AC2FB0FE0AEAA3DF1F /* LICENSE */ = {isa = PBXFileReference; path = LICENSE; sourceTree = "<group>"; };
 		8C0AA893D6F8A2F563E01BB9 /* in */ = {isa = PBXFileReference; lastKnownFileType = text.plist.stringsdict; name = in; path = in.lproj/Localizable.stringsdict; sourceTree = "<group>"; };
 		8D6094DEAAEB388E1AE118C6 /* MockRoomTimelineProvider.swift */ = {isa = PBXFileReference; lastKnownFileType = sourcecode.swift; path = MockRoomTimelineProvider.swift; sourceTree = "<group>"; };
 		8D8169443E5AC5FF71BFB3DB /* cs */ = {isa = PBXFileReference; lastKnownFileType = text.plist.strings; name = cs; path = cs.lproj/Localizable.strings; sourceTree = "<group>"; };
 		8DC2C9E0E15C79BBDA80F0A2 /* TimelineStyle.swift */ = {isa = PBXFileReference; lastKnownFileType = sourcecode.swift; path = TimelineStyle.swift; sourceTree = "<group>"; };
-		8E088F2A1B9EC529D3221931 /* UITests.xctestplan */ = {isa = PBXFileReference; lastKnownFileType = text; path = UITests.xctestplan; sourceTree = "<group>"; };
+		8E088F2A1B9EC529D3221931 /* UITests.xctestplan */ = {isa = PBXFileReference; path = UITests.xctestplan; sourceTree = "<group>"; };
 		8F7D42E66E939B709C1EC390 /* MockRoomSummaryProvider.swift */ = {isa = PBXFileReference; lastKnownFileType = sourcecode.swift; path = MockRoomSummaryProvider.swift; sourceTree = "<group>"; };
 		8FC803282F9268D49F4ABF14 /* AppCoordinator.swift */ = {isa = PBXFileReference; lastKnownFileType = sourcecode.swift; path = AppCoordinator.swift; sourceTree = "<group>"; };
 		9010EE0CC913D095887EF36E /* OIDCService.swift */ = {isa = PBXFileReference; lastKnownFileType = sourcecode.swift; path = OIDCService.swift; sourceTree = "<group>"; };
 		90733775209F4D4D366A268F /* RootRouterType.swift */ = {isa = PBXFileReference; lastKnownFileType = sourcecode.swift; path = RootRouterType.swift; sourceTree = "<group>"; };
 		9238D3A3A00F45E841FE4EFF /* DebugScreen.swift */ = {isa = PBXFileReference; lastKnownFileType = sourcecode.swift; path = DebugScreen.swift; sourceTree = "<group>"; };
-<<<<<<< HEAD
 		92B7BF5D0705F3CB70E7B2D7 /* MediaPlayerViewModel.swift */ = {isa = PBXFileReference; lastKnownFileType = sourcecode.swift; path = MediaPlayerViewModel.swift; sourceTree = "<group>"; };
-=======
-		92B7BF5D0705F3CB70E7B2D7 /* VideoPlayerViewModel.swift */ = {isa = PBXFileReference; lastKnownFileType = sourcecode.swift; path = VideoPlayerViewModel.swift; sourceTree = "<group>"; };
->>>>>>> 2e56fe93
 		92FCD9116ADDE820E4E30F92 /* UIKitBackgroundTask.swift */ = {isa = PBXFileReference; lastKnownFileType = sourcecode.swift; path = UIKitBackgroundTask.swift; sourceTree = "<group>"; };
 		9349F590E35CE514A71E6764 /* LoginHomeserver.swift */ = {isa = PBXFileReference; lastKnownFileType = sourcecode.swift; path = LoginHomeserver.swift; sourceTree = "<group>"; };
 		938BD1FCD9E6FF3FCFA7AB4C /* zh-CN */ = {isa = PBXFileReference; lastKnownFileType = text.plist.stringsdict; name = "zh-CN"; path = "zh-CN.lproj/Localizable.stringsdict"; sourceTree = "<group>"; };
@@ -757,6 +728,7 @@
 		A1C22B1B5FA3A765EADB2CC9 /* SessionVerificationStateMachineTests.swift */ = {isa = PBXFileReference; lastKnownFileType = sourcecode.swift; path = SessionVerificationStateMachineTests.swift; sourceTree = "<group>"; };
 		A1ED7E89865201EE7D53E6DA /* SeparatorRoomTimelineItem.swift */ = {isa = PBXFileReference; lastKnownFileType = sourcecode.swift; path = SeparatorRoomTimelineItem.swift; sourceTree = "<group>"; };
 		A2B6433F516F1E6DFA0E2D89 /* vls */ = {isa = PBXFileReference; lastKnownFileType = text.plist.strings; name = vls; path = vls.lproj/Localizable.strings; sourceTree = "<group>"; };
+		A3004DFA1B10951962787D90 /* VideoPlayerViewModelTests.swift */ = {isa = PBXFileReference; lastKnownFileType = sourcecode.swift; path = VideoPlayerViewModelTests.swift; sourceTree = "<group>"; };
 		A30A1758E2B73EF38E7C42F8 /* ServerSelectionModels.swift */ = {isa = PBXFileReference; lastKnownFileType = sourcecode.swift; path = ServerSelectionModels.swift; sourceTree = "<group>"; };
 		A40C19719687984FD9478FBE /* Task.swift */ = {isa = PBXFileReference; lastKnownFileType = sourcecode.swift; path = Task.swift; sourceTree = "<group>"; };
 		A436057DBEA1A23CA8CB1FD7 /* UIFont+AttributedStringBuilder.h */ = {isa = PBXFileReference; lastKnownFileType = sourcecode.c.h; path = "UIFont+AttributedStringBuilder.h"; sourceTree = "<group>"; };
@@ -772,6 +744,7 @@
 		A8F48EB9B52E70285A4BCB07 /* ur */ = {isa = PBXFileReference; lastKnownFileType = text.plist.strings; name = ur; path = ur.lproj/Localizable.strings; sourceTree = "<group>"; };
 		A9873374E72AA53260AE90A2 /* fa */ = {isa = PBXFileReference; lastKnownFileType = text.plist.strings; name = fa; path = fa.lproj/Localizable.strings; sourceTree = "<group>"; };
 		A9FAFE1C2149E6AC8156ED2B /* Collection.swift */ = {isa = PBXFileReference; lastKnownFileType = sourcecode.swift; path = Collection.swift; sourceTree = "<group>"; };
+		A9FDA5344F7C4C6E4E863E13 /* Swipe.swift */ = {isa = PBXFileReference; lastKnownFileType = sourcecode.swift; path = Swipe.swift; sourceTree = "<group>"; };
 		AA19C32BD97F45847724E09A /* en */ = {isa = PBXFileReference; lastKnownFileType = text.plist.strings; name = en; path = en.lproj/Untranslated.strings; sourceTree = "<group>"; };
 		AA8BA82CF99D843FEF680E91 /* AnalyticsPromptModels.swift */ = {isa = PBXFileReference; lastKnownFileType = sourcecode.swift; path = AnalyticsPromptModels.swift; sourceTree = "<group>"; };
 		AAC9344689121887B74877AF /* UnitTests.xctest */ = {isa = PBXFileReference; includeInIndex = 0; lastKnownFileType = wrapper.cfbundle; path = UnitTests.xctest; sourceTree = BUILT_PRODUCTS_DIR; };
@@ -814,11 +787,7 @@
 		BA7B2E9CC5DC3B76ADC35A43 /* AnalyticsPromptCheckmarkItem.swift */ = {isa = PBXFileReference; lastKnownFileType = sourcecode.swift; path = AnalyticsPromptCheckmarkItem.swift; sourceTree = "<group>"; };
 		BB3073CCD77D906B330BC1D6 /* Tests.swift */ = {isa = PBXFileReference; lastKnownFileType = sourcecode.swift; path = Tests.swift; sourceTree = "<group>"; };
 		BC9B05D6B293A039EB963CA7 /* az */ = {isa = PBXFileReference; lastKnownFileType = text.plist.strings; name = az; path = az.lproj/Localizable.strings; sourceTree = "<group>"; };
-<<<<<<< HEAD
 		BCBE603A7EB2C93E81BA6415 /* MediaPlayerModels.swift */ = {isa = PBXFileReference; lastKnownFileType = sourcecode.swift; path = MediaPlayerModels.swift; sourceTree = "<group>"; };
-=======
-		BCBE603A7EB2C93E81BA6415 /* VideoPlayerModels.swift */ = {isa = PBXFileReference; lastKnownFileType = sourcecode.swift; path = VideoPlayerModels.swift; sourceTree = "<group>"; };
->>>>>>> 2e56fe93
 		BE6C10032A77AE7DC5AA4C50 /* MessageComposerTextField.swift */ = {isa = PBXFileReference; lastKnownFileType = sourcecode.swift; path = MessageComposerTextField.swift; sourceTree = "<group>"; };
 		BEBA759D1347CFFB3D84ED1F /* UserSessionStoreProtocol.swift */ = {isa = PBXFileReference; lastKnownFileType = sourcecode.swift; path = UserSessionStoreProtocol.swift; sourceTree = "<group>"; };
 		BEE6BF9BA63FF42F8AF6EEEA /* sr */ = {isa = PBXFileReference; lastKnownFileType = text.plist.stringsdict; name = sr; path = sr.lproj/Localizable.stringsdict; sourceTree = "<group>"; };
@@ -863,8 +832,10 @@
 		D09A267106B9585D3D0CFC0D /* ClientError.swift */ = {isa = PBXFileReference; lastKnownFileType = sourcecode.swift; path = ClientError.swift; sourceTree = "<group>"; };
 		D0A45283CF1DB96E583BECA6 /* ImageRoomTimelineView.swift */ = {isa = PBXFileReference; lastKnownFileType = sourcecode.swift; path = ImageRoomTimelineView.swift; sourceTree = "<group>"; };
 		D0ADFDC712027931F2216668 /* WeakKeyDictionary.swift */ = {isa = PBXFileReference; lastKnownFileType = sourcecode.swift; path = WeakKeyDictionary.swift; sourceTree = "<group>"; };
+		D1651A532305027D3F605E2B /* VideoPlayerCoordinator.swift */ = {isa = PBXFileReference; lastKnownFileType = sourcecode.swift; path = VideoPlayerCoordinator.swift; sourceTree = "<group>"; };
 		D1A9CCCF53495CF3D7B19FCE /* MockSessionVerificationControllerProxy.swift */ = {isa = PBXFileReference; lastKnownFileType = sourcecode.swift; path = MockSessionVerificationControllerProxy.swift; sourceTree = "<group>"; };
 		D29EBCBFEC6FD0941749404D /* NavigationRouterStore.swift */ = {isa = PBXFileReference; lastKnownFileType = sourcecode.swift; path = NavigationRouterStore.swift; sourceTree = "<group>"; };
+		D2D783758EAE6A88C93564EB /* VideoPlayerViewModel.swift */ = {isa = PBXFileReference; lastKnownFileType = sourcecode.swift; path = VideoPlayerViewModel.swift; sourceTree = "<group>"; };
 		D31DC8105C6233E5FFD9B84C /* element-x-ios */ = {isa = PBXFileReference; lastKnownFileType = folder; name = "element-x-ios"; path = .; sourceTree = SOURCE_ROOT; };
 		D33116993D54FADC0C721C1F /* Application.swift */ = {isa = PBXFileReference; lastKnownFileType = sourcecode.swift; path = Application.swift; sourceTree = "<group>"; };
 		D4DA544B2520BFA65D6DB4BB /* target.yml */ = {isa = PBXFileReference; lastKnownFileType = text.yaml; path = target.yml; sourceTree = "<group>"; };
@@ -903,8 +874,6 @@
 		E9D059BFE329BE09B6D96A9F /* ro */ = {isa = PBXFileReference; lastKnownFileType = text.plist.stringsdict; name = ro; path = ro.lproj/Localizable.stringsdict; sourceTree = "<group>"; };
 		EB3B237387B8288A5A938F1B /* UserAgentBuilderTests.swift */ = {isa = PBXFileReference; lastKnownFileType = sourcecode.swift; path = UserAgentBuilderTests.swift; sourceTree = "<group>"; };
 		EBE5502760CF6CA2D7201883 /* ja */ = {isa = PBXFileReference; lastKnownFileType = text.plist.stringsdict; name = ja; path = ja.lproj/Localizable.stringsdict; sourceTree = "<group>"; };
-		ECDDA9CC291E6F4100FC93E6 /* FileCacheTests.swift */ = {isa = PBXFileReference; lastKnownFileType = sourcecode.swift; path = FileCacheTests.swift; sourceTree = "<group>"; };
-		ECDDA9D2292233B600FC93E6 /* Swipe.swift */ = {isa = PBXFileReference; lastKnownFileType = sourcecode.swift; path = Swipe.swift; sourceTree = "<group>"; };
 		ED044D00F2176681CC02CD54 /* HomeScreenRoomCell.swift */ = {isa = PBXFileReference; lastKnownFileType = sourcecode.swift; path = HomeScreenRoomCell.swift; sourceTree = "<group>"; };
 		ED1D792EB82506A19A72C8DE /* RoomTimelineItemProtocol.swift */ = {isa = PBXFileReference; lastKnownFileType = sourcecode.swift; path = RoomTimelineItemProtocol.swift; sourceTree = "<group>"; };
 		EDAA4472821985BF868CC21C /* ServerSelectionViewModelTests.swift */ = {isa = PBXFileReference; lastKnownFileType = sourcecode.swift; path = ServerSelectionViewModelTests.swift; sourceTree = "<group>"; };
@@ -1033,7 +1002,6 @@
 		0787F81684E503024BD0C051 /* Services */ = {
 			isa = PBXGroup;
 			children = (
-				ECDDA9C9291E5EE800FC93E6 /* Cache */,
 				4BF8D11D9ED15CFC373D0119 /* Analytics */,
 				AAFDD509929A0CCF8BCE51EB /* Authentication */,
 				EBBEB5471737E9D116DF4738 /* Background */,
@@ -1131,6 +1099,18 @@
 			path = Resources;
 			sourceTree = "<group>";
 		};
+		285079C24A5189C48284CC47 /* VideoPlayer */ = {
+			isa = PBXGroup;
+			children = (
+				D1651A532305027D3F605E2B /* VideoPlayerCoordinator.swift */,
+				1A3FC45B7643298BF361CEB1 /* VideoPlayerModels.swift */,
+				D2D783758EAE6A88C93564EB /* VideoPlayerViewModel.swift */,
+				5282B7A2DCD076AD2CF27F46 /* VideoPlayerViewModelProtocol.swift */,
+				5E01022071DDDC48EF453374 /* View */,
+			);
+			path = VideoPlayer;
+			sourceTree = "<group>";
+		};
 		2D6DC9871FD7173E51D67C73 /* Cache */ = {
 			isa = PBXGroup;
 			children = (
@@ -1240,10 +1220,10 @@
 				4E2245243369B99216C7D84E /* ImageCache.swift */,
 				2AFEF3AC64B1358083F76B8B /* List.swift */,
 				40B21E611DADDEF00307E7AC /* String.swift */,
+				A9FDA5344F7C4C6E4E863E13 /* Swipe.swift */,
 				A40C19719687984FD9478FBE /* Task.swift */,
 				287FC98AF2664EAD79C0D902 /* UIDevice.swift */,
 				227AC5D71A4CE43512062243 /* URL.swift */,
-				ECDDA9D2292233B600FC93E6 /* Swipe.swift */,
 			);
 			path = Extensions;
 			sourceTree = "<group>";
@@ -1367,6 +1347,14 @@
 				EEAF1C75771D9DC75877F4B4 /* MessageTimelineItem.swift */,
 			);
 			path = TimeLineItemContent;
+			sourceTree = "<group>";
+		};
+		5E01022071DDDC48EF453374 /* View */ = {
+			isa = PBXGroup;
+			children = (
+				0DB634B42CFE667112369D57 /* VideoPlayerScreen.swift */,
+			);
+			path = View;
 			sourceTree = "<group>";
 		};
 		605F8221E52991786397FCC9 /* View */ = {
@@ -1471,8 +1459,7 @@
 				7B5CF94E124616FD89424B73 /* SplashScreenViewModelTests.swift */,
 				2CEBCB9676FCD1D0F13188DD /* StringTests.swift */,
 				EB3B237387B8288A5A938F1B /* UserAgentBuilderTests.swift */,
-				2D8482665982D664BDDA644F /* VideoPlayerViewModelTests.swift */,
-				ECDDA9CC291E6F4100FC93E6 /* FileCacheTests.swift */,
+				A3004DFA1B10951962787D90 /* VideoPlayerViewModelTests.swift */,
 				AF552BB969DC98A4BB8CF8D5 /* UserIndicators */,
 			);
 			path = Sources;
@@ -1616,10 +1603,7 @@
 			isa = PBXGroup;
 			children = (
 				D31DC8105C6233E5FFD9B84C /* element-x-ios */,
-<<<<<<< HEAD
 				5F9C6A30C7FB368AD539E7F7 /* matrix-rust-components-swift */,
-=======
->>>>>>> 2e56fe93
 			);
 			name = Packages;
 			sourceTree = SOURCE_ROOT;
@@ -1710,11 +1694,7 @@
 		A253B36CAD2059B6D8C130CD /* View */ = {
 			isa = PBXGroup;
 			children = (
-<<<<<<< HEAD
 				447A6399BC5EDE7AF7713267 /* MediaPlayerScreen.swift */,
-=======
-				447A6399BC5EDE7AF7713267 /* VideoPlayerScreen.swift */,
->>>>>>> 2e56fe93
 			);
 			path = View;
 			sourceTree = "<group>";
@@ -1931,7 +1911,6 @@
 			path = Vendor;
 			sourceTree = "<group>";
 		};
-<<<<<<< HEAD
 		D3E07C2F92EC8C5659601744 /* MediaPlayer */ = {
 			isa = PBXGroup;
 			children = (
@@ -1942,18 +1921,6 @@
 				A253B36CAD2059B6D8C130CD /* View */,
 			);
 			path = MediaPlayer;
-=======
-		D3E07C2F92EC8C5659601744 /* VideoPlayer */ = {
-			isa = PBXGroup;
-			children = (
-				41C2348F84A80F682E3A68D0 /* VideoPlayerCoordinator.swift */,
-				BCBE603A7EB2C93E81BA6415 /* VideoPlayerModels.swift */,
-				92B7BF5D0705F3CB70E7B2D7 /* VideoPlayerViewModel.swift */,
-				6410F8C03DC4AA46991A6B02 /* VideoPlayerViewModelProtocol.swift */,
-				A253B36CAD2059B6D8C130CD /* View */,
-			);
-			path = VideoPlayer;
->>>>>>> 2e56fe93
 			sourceTree = "<group>";
 		};
 		D958761758AA1110476DE6A3 /* SessionVerification */ = {
@@ -2005,16 +1972,13 @@
 				4009BE2E791C16AC6EE39A7E /* BugReport */,
 				B442FCF47E0A6F28D7D50A4D /* FilePreview */,
 				B53CA9BECD3F97805E1432D0 /* HomeScreen */,
-<<<<<<< HEAD
 				D3E07C2F92EC8C5659601744 /* MediaPlayer */,
-=======
-				D3E07C2F92EC8C5659601744 /* VideoPlayer */,
->>>>>>> 2e56fe93
 				679E9837ECA8D6776079D16E /* RoomScreen */,
 				D958761758AA1110476DE6A3 /* SessionVerification */,
 				70B74A432C241E56A7ACE610 /* Settings */,
 				02175C9269C4632DB6D12C25 /* Splash */,
 				B1A847595434E3DD177F5143 /* SplashScreen */,
+				285079C24A5189C48284CC47 /* VideoPlayer */,
 			);
 			path = Screens;
 			sourceTree = "<group>";
@@ -2064,14 +2028,6 @@
 				3DF1FFC3336EB23374BBBFCC /* UIKitBackgroundTaskService.swift */,
 			);
 			path = Background;
-			sourceTree = "<group>";
-		};
-		ECDDA9C9291E5EE800FC93E6 /* Cache */ = {
-			isa = PBXGroup;
-			children = (
-				749C42DE5951C0695312EBFD /* FileCache.swift */,
-			);
-			path = Cache;
 			sourceTree = "<group>";
 		};
 		F8474EB69289112888B65518 /* UserIndicators */ = {
@@ -2526,17 +2482,12 @@
 				CA45758F08DF42D41D8A4B29 /* FilePreviewViewModelTests.swift in Sources */,
 				F6F49E37272AD7397CD29A01 /* HomeScreenViewModelTests.swift in Sources */,
 				0B1F80C2BF7D223159FBA82C /* ImageAnonymizerTests.swift in Sources */,
-				ECDDA9CD291E6F4100FC93E6 /* FileCacheTests.swift in Sources */,
 				EEC40663922856C65D1E0DF5 /* KeychainControllerTests.swift in Sources */,
 				0033481EE363E4914295F188 /* LocalizationTests.swift in Sources */,
 				149D1942DC005D0485FB8D93 /* LoggingTests.swift in Sources */,
 				1E59B77A0B2CE83DCC1B203C /* LoginViewModelTests.swift in Sources */,
 				2E43A3D221BE9587BC19C3F1 /* MatrixEntityRegexTests.swift in Sources */,
-<<<<<<< HEAD
 				483507026FDCA2E16E5197A6 /* MediaPlayerViewModelTests.swift in Sources */,
-=======
-				34C258B9CDFC07F7D9BD00E8 /* VideoPlayerViewModelTests.swift in Sources */,
->>>>>>> 2e56fe93
 				27E9263DA75E266690A37EB1 /* PermalinkBuilderTests.swift in Sources */,
 				46562110EE202E580A5FFD9C /* RoomScreenViewModelTests.swift in Sources */,
 				EA31DD9043B91ECB8E45A9A6 /* ScreenshotDetectorTests.swift in Sources */,
@@ -2552,6 +2503,7 @@
 				1151DCC5EC2C6585826545EC /* UserIndicatorPresenterSpy.swift in Sources */,
 				4B8A2C45FF906ADBB1F5C3B4 /* UserIndicatorQueueTests.swift in Sources */,
 				BEEC06EFD30BFCA02F0FD559 /* UserIndicatorTests.swift in Sources */,
+				1504CE9A609A348D90B69E47 /* VideoPlayerViewModelTests.swift in Sources */,
 			);
 			runOnlyForDeploymentPostprocessing = 0;
 		};
@@ -2657,25 +2609,15 @@
 				BCEC41FB1F2BB663183863E4 /* LoginServerInfoSection.swift in Sources */,
 				49E9B99CB6A275C7744351F0 /* LoginViewModel.swift in Sources */,
 				2F30EFEB7BD39242D1AD96F3 /* LoginViewModelProtocol.swift in Sources */,
-				ECDDA9D3292233B600FC93E6 /* Swipe.swift in Sources */,
 				B94368839BDB69172E28E245 /* MXLog.swift in Sources */,
 				2A90D9F91A836E30B7D78838 /* MXLogObjcWrapper.m in Sources */,
 				BCC3EDB7AD0902797CB4BBC2 /* MXLogger.m in Sources */,
 				67C05C50AD734283374605E3 /* MatrixEntityRegex.swift in Sources */,
-<<<<<<< HEAD
 				656427D3C59554E03ECD898E /* MediaPlayerCoordinator.swift in Sources */,
 				485A7A97076C7D19104BDC1D /* MediaPlayerModels.swift in Sources */,
 				8D332A24CD23B4216E33EC5C /* MediaPlayerScreen.swift in Sources */,
 				46F8817A235DC41228128BE7 /* MediaPlayerViewModel.swift in Sources */,
 				80997E933A5B2C0868D80B45 /* MediaPlayerViewModelProtocol.swift in Sources */,
-=======
-				3603946B7A65EAE18FF5AB63 /* FileCache.swift in Sources */,
-				656427D3C59554E03ECD898E /* VideoPlayerCoordinator.swift in Sources */,
-				485A7A97076C7D19104BDC1D /* VideoPlayerModels.swift in Sources */,
-				8D332A24CD23B4216E33EC5C /* VideoPlayerScreen.swift in Sources */,
-				46F8817A235DC41228128BE7 /* VideoPlayerViewModel.swift in Sources */,
-				80997E933A5B2C0868D80B45 /* VideoPlayerViewModelProtocol.swift in Sources */,
->>>>>>> 2e56fe93
 				EA1E7949533E19C6D862680A /* MediaProvider.swift in Sources */,
 				7002C55A4C917F3715765127 /* MediaProviderProtocol.swift in Sources */,
 				62BBF5BE7B905222F0477FF2 /* MediaSource.swift in Sources */,
@@ -2780,6 +2722,7 @@
 				2F94054F50E312AF30BE07F3 /* String.swift in Sources */,
 				A7D48E44D485B143AADDB77D /* Strings+Untranslated.swift in Sources */,
 				066A1E9B94723EE9F3038044 /* Strings.swift in Sources */,
+				44AE0752E001D1D10605CD88 /* Swipe.swift in Sources */,
 				E290C78E7F09F47FD2662986 /* Task.swift in Sources */,
 				43FD77998F33C32718C51450 /* TemplateCoordinator.swift in Sources */,
 				63C9AF0FB8278AF1C0388A0C /* TemplateModels.swift in Sources */,
@@ -2826,6 +2769,11 @@
 				978BB24F2A5D31EE59EEC249 /* UserSessionProtocol.swift in Sources */,
 				7E91BAC17963ED41208F489B /* UserSessionStore.swift in Sources */,
 				AC69B6DF15FC451AB2945036 /* UserSessionStoreProtocol.swift in Sources */,
+				D3E603A5E9D529CF293E1BF9 /* VideoPlayerCoordinator.swift in Sources */,
+				5E540CAEF764D7FBD8D80776 /* VideoPlayerModels.swift in Sources */,
+				CBF64DE774298D773DBD5354 /* VideoPlayerScreen.swift in Sources */,
+				19ED6CF7FDBB1158692D101C /* VideoPlayerViewModel.swift in Sources */,
+				C94A6048C654B01163AE1BF1 /* VideoPlayerViewModelProtocol.swift in Sources */,
 				36C10EDEDC0466E3A9D63132 /* VideoRoomTimelineItem.swift in Sources */,
 				64F43D7390DA2A0AFD6BA911 /* VideoRoomTimelineView.swift in Sources */,
 				6FC10A00D268FCD48B631E37 /* ViewFrameReader.swift in Sources */,
