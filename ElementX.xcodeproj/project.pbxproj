// !$*UTF8*$!
{
	archiveVersion = 1;
	classes = {
	};
	objectVersion = 51;
	objects = {

/* Begin PBXBuildFile section */
		0033481EE363E4914295F188 /* LocalizationTests.swift in Sources */ = {isa = PBXBuildFile; fileRef = C070FD43DC6BF4E50217965A /* LocalizationTests.swift */; };
		00EA14F62DCEF62CDE4808D6 /* RedactedRoomTimelineItem.swift in Sources */ = {isa = PBXBuildFile; fileRef = 9B577F829C693B8DFB7014FD /* RedactedRoomTimelineItem.swift */; };
		00F3059B1E0CFCA019710C3E /* BugReportModels.swift in Sources */ = {isa = PBXBuildFile; fileRef = B516212D9FE785DDD5E490D1 /* BugReportModels.swift */; };
		01CB8ACFA5E143E89C168CA8 /* TimelineItemContextMenu.swift in Sources */ = {isa = PBXBuildFile; fileRef = B43AF03660F5FD4FFFA7F1CE /* TimelineItemContextMenu.swift */; };
		02D8DF8EB7537EB4E9019DDB /* EventBasedTimelineItemProtocol.swift in Sources */ = {isa = PBXBuildFile; fileRef = 218AB05B4E3889731959C5F1 /* EventBasedTimelineItemProtocol.swift */; };
		03D684A3AE85A23B3DA3B43F /* Image.swift in Sources */ = {isa = PBXBuildFile; fileRef = E26747B3154A5DBC3A7E24A5 /* Image.swift */; };
		04A16B45228F7678A027C079 /* RoomHeaderView.swift in Sources */ = {isa = PBXBuildFile; fileRef = 422724361B6555364C43281E /* RoomHeaderView.swift */; };
		059173B3C77056C406906B6D /* target.yml in Resources */ = {isa = PBXBuildFile; fileRef = D4DA544B2520BFA65D6DB4BB /* target.yml */; };
		05EC896A4B9AF4A56670C0BB /* SessionVerificationUITests.swift in Sources */ = {isa = PBXBuildFile; fileRef = 6D4777F0142E330A75C46FE4 /* SessionVerificationUITests.swift */; };
		0602FA07557F580086782A9E /* UserIndicatorPresentationContext.swift in Sources */ = {isa = PBXBuildFile; fileRef = 6FA072E995316CD18BC29313 /* UserIndicatorPresentationContext.swift */; };
		066A1E9B94723EE9F3038044 /* Strings.swift in Sources */ = {isa = PBXBuildFile; fileRef = 47EBB5D698CE9A25BB553A2D /* Strings.swift */; };
		06D3942496E9E0E655F14D21 /* NotificationManagerProtocol.swift in Sources */ = {isa = PBXBuildFile; fileRef = A057F2FDC14866C3026A89A4 /* NotificationManagerProtocol.swift */; };
		06E93B2E3B32740B40F47CC5 /* ElementNavigationController.swift in Sources */ = {isa = PBXBuildFile; fileRef = CF4B39D52CAE7D21D276ABEE /* ElementNavigationController.swift */; };
		071A017E415AD378F2961B11 /* URL.swift in Sources */ = {isa = PBXBuildFile; fileRef = 227AC5D71A4CE43512062243 /* URL.swift */; };
		07240B7159A3990C4C2E8FFC /* LoginTests.swift in Sources */ = {isa = PBXBuildFile; fileRef = 2D256FEE2F1AF1E51D39B622 /* LoginTests.swift */; };
		072BA9DBA932374CCA300125 /* MessageComposerTextField.swift in Sources */ = {isa = PBXBuildFile; fileRef = BE6C10032A77AE7DC5AA4C50 /* MessageComposerTextField.swift */; };
		095C0ACFC234E0550A6404C5 /* AppCoordinator.swift in Sources */ = {isa = PBXBuildFile; fileRef = 8FC803282F9268D49F4ABF14 /* AppCoordinator.swift */; };
		09713669577CDA8D012EE380 /* MatrixRustSDK in Frameworks */ = {isa = PBXBuildFile; productRef = 6647C55D93508C7CE9D954A5 /* MatrixRustSDK */; };
		09AAF04B27732046C755D914 /* SoftLogoutViewModelTests.swift in Sources */ = {isa = PBXBuildFile; fileRef = 32C5DAA1773F57653BF1C4F9 /* SoftLogoutViewModelTests.swift */; };
		0AE0AB1952F186EB86719B4F /* HomeScreenRoomCell.swift in Sources */ = {isa = PBXBuildFile; fileRef = ED044D00F2176681CC02CD54 /* HomeScreenRoomCell.swift */; };
		0B1F80C2BF7D223159FBA82C /* ImageAnonymizerTests.swift in Sources */ = {isa = PBXBuildFile; fileRef = 6045E825AE900A92D61FEFF0 /* ImageAnonymizerTests.swift */; };
		0C38C3E771B472E27295339D /* SessionVerificationModels.swift in Sources */ = {isa = PBXBuildFile; fileRef = E4BB9A17AC512A7EF4B106E5 /* SessionVerificationModels.swift */; };
		0C601923A872A87C775B889A /* KeychainControllerProtocol.swift in Sources */ = {isa = PBXBuildFile; fileRef = 3689E6F87850DD65DAA45428 /* KeychainControllerProtocol.swift */; };
		0E8C480700870BB34A2A360F /* AppAuth in Frameworks */ = {isa = PBXBuildFile; productRef = 4346F63D53A346271577FD9C /* AppAuth */; };
		0EA6537A07E2DC882AEA5962 /* Localizable.stringsdict in Resources */ = {isa = PBXBuildFile; fileRef = 187853A7E643995EE49FAD43 /* Localizable.stringsdict */; };
		0ED951768EC443A8728DE1D7 /* TimelineStyle.swift in Sources */ = {isa = PBXBuildFile; fileRef = 8DC2C9E0E15C79BBDA80F0A2 /* TimelineStyle.swift */; };
		0EE5EBA18BA1FE10254BB489 /* UIFont+AttributedStringBuilder.m in Sources */ = {isa = PBXBuildFile; fileRef = E8CA187FE656EE5A3F6C7DE5 /* UIFont+AttributedStringBuilder.m */; };
		0F9E38A75337D0146652ACAB /* BackgroundTaskTests.swift in Sources */ = {isa = PBXBuildFile; fileRef = 6DFCAA239095A116976E32C4 /* BackgroundTaskTests.swift */; };
		10866439ABA58CCDB5D1459D /* UserIndicatorQueue.swift in Sources */ = {isa = PBXBuildFile; fileRef = C91A6BC1A54CDB598EE2A81B /* UserIndicatorQueue.swift */; };
		1151DCC5EC2C6585826545EC /* UserIndicatorPresenterSpy.swift in Sources */ = {isa = PBXBuildFile; fileRef = B695D0D12086158BAD1D9859 /* UserIndicatorPresenterSpy.swift */; };
		1281625B25371BE53D36CB3A /* SeparatorRoomTimelineItem.swift in Sources */ = {isa = PBXBuildFile; fileRef = A1ED7E89865201EE7D53E6DA /* SeparatorRoomTimelineItem.swift */; };
		12F70C493FB69F4D7E9A37EA /* NavigationRouterStore.swift in Sources */ = {isa = PBXBuildFile; fileRef = D29EBCBFEC6FD0941749404D /* NavigationRouterStore.swift */; };
		132D241B09F9044711FD70A5 /* InfoPlist.strings in Resources */ = {isa = PBXBuildFile; fileRef = 91DE43B8815918E590912DDA /* InfoPlist.strings */; };
		13853973A5E24374FCEDE8A3 /* RedactedRoomTimelineView.swift in Sources */ = {isa = PBXBuildFile; fileRef = C8F2A7A4E3F5060F52ACFFB0 /* RedactedRoomTimelineView.swift */; };
		13C77FDF17C4C6627CFFC205 /* RoomTimelineItemFactoryProtocol.swift in Sources */ = {isa = PBXBuildFile; fileRef = 7D25A35764C7B3DB78954AB5 /* RoomTimelineItemFactoryProtocol.swift */; };
		149D1942DC005D0485FB8D93 /* LoggingTests.swift in Sources */ = {isa = PBXBuildFile; fileRef = 3DC1943ADE6A62ED5129D7C8 /* LoggingTests.swift */; };
		152AE2B8650FB23AFD2E28B9 /* MockAuthenticationServiceProxy.swift in Sources */ = {isa = PBXBuildFile; fileRef = 65C2B80DD0BF6F10BB5FA922 /* MockAuthenticationServiceProxy.swift */; };
		1555A7643D85187D4851040C /* TemplateScreen.swift in Sources */ = {isa = PBXBuildFile; fileRef = 4549FCB53F43DB0B278374BC /* TemplateScreen.swift */; };
		157E5FDDF419C0B2CA7E2C28 /* TimelineItemBubbledStylerView.swift in Sources */ = {isa = PBXBuildFile; fileRef = 98A2932515EA11D3DD8A3506 /* TimelineItemBubbledStylerView.swift */; };
		15D1F9C415D9C921643BA82E /* UserIndicatorRequest.swift in Sources */ = {isa = PBXBuildFile; fileRef = 61B73D5E21F524A9BE44448D /* UserIndicatorRequest.swift */; };
		15D867E638BFD0E5E71DB1EF /* List.swift in Sources */ = {isa = PBXBuildFile; fileRef = 2AFEF3AC64B1358083F76B8B /* List.swift */; };
		165A883C29998EC779465068 /* SoftLogoutViewModelProtocol.swift in Sources */ = {isa = PBXBuildFile; fileRef = 6BC38904A9663F7FAFD47457 /* SoftLogoutViewModelProtocol.swift */; };
		1702981A8085BE4FB0EC001B /* Application.swift in Sources */ = {isa = PBXBuildFile; fileRef = D33116993D54FADC0C721C1F /* Application.swift */; };
		172E6E9A612ADCF10A62CF13 /* BugReportServiceProtocol.swift in Sources */ = {isa = PBXBuildFile; fileRef = 9A68BCE6438873D2661D93D0 /* BugReportServiceProtocol.swift */; };
		187E18F21EF4DA244E436E58 /* BugReportViewModelProtocol.swift in Sources */ = {isa = PBXBuildFile; fileRef = 28959C7DB36C7688A01D4045 /* BugReportViewModelProtocol.swift */; };
		191161FE9E0DA89704301F37 /* Untranslated.strings in Resources */ = {isa = PBXBuildFile; fileRef = D2F7194F440375338F8E2487 /* Untranslated.strings */; };
		1950A80CD198BED283DFC2CE /* ClientProxy.swift in Sources */ = {isa = PBXBuildFile; fileRef = 18F2958E6D247AE2516BEEE8 /* ClientProxy.swift */; };
		19839F3526CE8C35AAF241AD /* ServerSelectionViewModelProtocol.swift in Sources */ = {isa = PBXBuildFile; fileRef = 0F52BF30D12BA3BD3D3DBB8F /* ServerSelectionViewModelProtocol.swift */; };
		1A70A2199394B5EC660934A5 /* MatrixRustSDK in Frameworks */ = {isa = PBXBuildFile; productRef = A678E40E917620059695F067 /* MatrixRustSDK */; };
		1AE4AEA0FA8DEF52671832E0 /* RoomTimelineItemProtocol.swift in Sources */ = {isa = PBXBuildFile; fileRef = ED1D792EB82506A19A72C8DE /* RoomTimelineItemProtocol.swift */; };
<<<<<<< HEAD
		1B4B3E847BF944DB2C1C217F /* BackgroundTaskServiceProtocol.swift in Sources */ = {isa = PBXBuildFile; fileRef = AAE73D571D4F9C36DD45255A /* BackgroundTaskServiceProtocol.swift */; };
		1CA5FC60B93D5AA60972ACFE /* UserSessionFlowCoordinatorStateMachine.swift in Sources */ = {isa = PBXBuildFile; fileRef = C04A526B2825F72617D57461 /* UserSessionFlowCoordinatorStateMachine.swift */; };
=======
>>>>>>> 05986cd7
		1E59B77A0B2CE83DCC1B203C /* LoginViewModelTests.swift in Sources */ = {isa = PBXBuildFile; fileRef = A05707BF550D770168A406DB /* LoginViewModelTests.swift */; };
		1F3232BD368DF430AB433907 /* DesignKit in Frameworks */ = {isa = PBXBuildFile; productRef = A5A56C4F47C368EBE5C5E870 /* DesignKit */; };
		1FE593ECEC40A43789105D80 /* KeychainController.swift in Sources */ = {isa = PBXBuildFile; fileRef = E36CB905A2B9EC2C92A2DA7C /* KeychainController.swift */; };
		1FEC0A4EC6E6DF693C16B32A /* StringTests.swift in Sources */ = {isa = PBXBuildFile; fileRef = 2CEBCB9676FCD1D0F13188DD /* StringTests.swift */; };
		206F0DBAB6AF042CA1FF2C0D /* SettingsViewModelTests.swift in Sources */ = {isa = PBXBuildFile; fileRef = 3D487C1185D658F8B15B8F55 /* SettingsViewModelTests.swift */; };
		214C6B416609E58CCBF6DCEE /* SoftLogoutModels.swift in Sources */ = {isa = PBXBuildFile; fileRef = DC77FC5C4F2000133047AA27 /* SoftLogoutModels.swift */; };
		214CDBF0C783155242FFE4A0 /* NotificationItemProxy+NSE.swift in Sources */ = {isa = PBXBuildFile; fileRef = 9B1FBF8CA40199B8058B1F08 /* NotificationItemProxy+NSE.swift */; };
		2276870A19F34B3FFFDA690F /* SoftLogoutCoordinator.swift in Sources */ = {isa = PBXBuildFile; fileRef = 2AEA20A6B4883E60469ACF8F /* SoftLogoutCoordinator.swift */; };
		22DADD537401E79D66132134 /* NavigationRouter.swift in Sources */ = {isa = PBXBuildFile; fileRef = B4173A48FD8542CD4AD3645C /* NavigationRouter.swift */; };
		2352C541AF857241489756FF /* MockRoomSummaryProvider.swift in Sources */ = {isa = PBXBuildFile; fileRef = 8F7D42E66E939B709C1EC390 /* MockRoomSummaryProvider.swift */; };
		237FC70AA257B935F53316BA /* SessionVerificationControllerProxy.swift in Sources */ = {isa = PBXBuildFile; fileRef = C55D7E514F9DE4E3D72FDCAD /* SessionVerificationControllerProxy.swift */; };
		23B2CD5A06B16055BDDD0994 /* ApplicationTests.swift in Sources */ = {isa = PBXBuildFile; fileRef = 44D8C8431416EB8DFEC7E235 /* ApplicationTests.swift */; };
		24906A1E82D0046655958536 /* MessageComposer.swift in Sources */ = {isa = PBXBuildFile; fileRef = E18CF12478983A5EB390FB26 /* MessageComposer.swift */; };
		24BDDD09A90B8BFE3793F3AA /* ClientProxyProtocol.swift in Sources */ = {isa = PBXBuildFile; fileRef = 6033779EB37259F27F938937 /* ClientProxyProtocol.swift */; };
		2797C9D9BA642370F1C85D78 /* Untranslated.stringsdict in Resources */ = {isa = PBXBuildFile; fileRef = F75DF9500D69A3AAF8339E69 /* Untranslated.stringsdict */; };
		27E9263DA75E266690A37EB1 /* PermalinkBuilderTests.swift in Sources */ = {isa = PBXBuildFile; fileRef = 6FB31A32C93D94930B253FBF /* PermalinkBuilderTests.swift */; };
		28410F3DE89C2C44E4F75C92 /* MockBugReportService.swift in Sources */ = {isa = PBXBuildFile; fileRef = F0E7BF8F7BB1021F889C6483 /* MockBugReportService.swift */; };
		290FDB0FFDC2F1DDF660343E /* TestMeasurementParser.swift in Sources */ = {isa = PBXBuildFile; fileRef = 9C4048041C1A6B20CB97FD18 /* TestMeasurementParser.swift */; };
		297CD0A27C87B0C50FF192EE /* RoomTimelineViewFactoryProtocol.swift in Sources */ = {isa = PBXBuildFile; fileRef = EEE384418EB1FEDFA62C9CD0 /* RoomTimelineViewFactoryProtocol.swift */; };
		29E20505F321071E8375F99B /* BuildSettings.swift in Sources */ = {isa = PBXBuildFile; fileRef = 263B3B811C2B900F12C6F695 /* BuildSettings.swift */; };
		29EE1791E0AFA1ABB7F23D2F /* SwiftyBeaver in Frameworks */ = {isa = PBXBuildFile; productRef = A981A4CA233FB5C13B9CA690 /* SwiftyBeaver */; };
		2A90D9F91A836E30B7D78838 /* MXLogObjcWrapper.m in Sources */ = {isa = PBXBuildFile; fileRef = 54E438DBCBDC7A41B95DDDD9 /* MXLogObjcWrapper.m */; };
		2B9AEEC12B1BBE5BD61D0F5E /* UserSessionFlowCoordinatorStateMachine.swift in Sources */ = {isa = PBXBuildFile; fileRef = 3429142FE11930422E7CC1A0 /* UserSessionFlowCoordinatorStateMachine.swift */; };
		2BA59D0AEFB4B82A2EC2A326 /* KeychainAccess in Frameworks */ = {isa = PBXBuildFile; productRef = 78A5A8DE1E2B09C978C7F3B0 /* KeychainAccess */; };
		2BAA5B222856068158D0B3C6 /* MatrixRustSDK in Frameworks */ = {isa = PBXBuildFile; productRef = B1E8B697DF78FE7F61FC6CA4 /* MatrixRustSDK */; };
		2C0CE61E5DC177938618E0B1 /* RootRouterType.swift in Sources */ = {isa = PBXBuildFile; fileRef = 90733775209F4D4D366A268F /* RootRouterType.swift */; };
		2C259F7276C13545A01AFF9C /* MXLogObjcWrapper.m in Sources */ = {isa = PBXBuildFile; fileRef = 54E438DBCBDC7A41B95DDDD9 /* MXLogObjcWrapper.m */; };
		2CA8AD07773A38BA4662098B /* MediaProxyProtocol.swift in Sources */ = {isa = PBXBuildFile; fileRef = FC3D31C2DA6910AA0079678A /* MediaProxyProtocol.swift */; };
		2D794361CFE790C8FB3C9C0F /* message.caf in Resources */ = {isa = PBXBuildFile; fileRef = ED482057AE39D5C6D9C5F3D8 /* message.caf */; };
		2F1CF90A3460C153154427F0 /* RoomScreenUITests.swift in Sources */ = {isa = PBXBuildFile; fileRef = 086B997409328F091EBA43CE /* RoomScreenUITests.swift */; };
		2F30EFEB7BD39242D1AD96F3 /* LoginViewModelProtocol.swift in Sources */ = {isa = PBXBuildFile; fileRef = 1E1FB768A24FDD2A5CA16E3C /* LoginViewModelProtocol.swift */; };
		2F94054F50E312AF30BE07F3 /* String.swift in Sources */ = {isa = PBXBuildFile; fileRef = 40B21E611DADDEF00307E7AC /* String.swift */; };
		30122AB3484AC6C3A7F6A717 /* ActivityIndicatorView.xib in Resources */ = {isa = PBXBuildFile; fileRef = B64F3A3D0DF86ED5A241AB05 /* ActivityIndicatorView.xib */; };
		308BD9343B95657FAA583FB7 /* SwiftyBeaver in Frameworks */ = {isa = PBXBuildFile; productRef = AD2AC190E55B2BD4D0F1D4A7 /* SwiftyBeaver */; };
		3097A0A867D2B19CE32DAE58 /* UIKitBackgroundTaskService.swift in Sources */ = {isa = PBXBuildFile; fileRef = 3DF1FFC3336EB23374BBBFCC /* UIKitBackgroundTaskService.swift */; };
<<<<<<< HEAD
		323F36D880363C473B81A9EA /* MediaProxyProtocol.swift in Sources */ = {isa = PBXBuildFile; fileRef = FC3D31C2DA6910AA0079678A /* MediaProxyProtocol.swift */; };
=======
>>>>>>> 05986cd7
		32BA37B01B05261FCF2D4B45 /* WeakDictionaryKeyReference.swift in Sources */ = {isa = PBXBuildFile; fileRef = 090CA61A835C151CEDF8F372 /* WeakDictionaryKeyReference.swift */; };
		33CAC1226DFB8B5D8447D286 /* SwiftState in Frameworks */ = {isa = PBXBuildFile; productRef = 3853B78FB8531B83936C5DA6 /* SwiftState */; };
		344AF4CBB6D8786214878642 /* NavigationRouterStoreProtocol.swift in Sources */ = {isa = PBXBuildFile; fileRef = 5B9D5F812E5AD6DC786DBC9B /* NavigationRouterStoreProtocol.swift */; };
		34966D4C1C2C6D37FE3F7F50 /* SettingsCoordinator.swift in Sources */ = {isa = PBXBuildFile; fileRef = 3DD2D50A7EAA4FC78417730E /* SettingsCoordinator.swift */; };
		352C439BE0F75E101EF11FB1 /* RoomScreenModels.swift in Sources */ = {isa = PBXBuildFile; fileRef = C2886615BEBAE33A0AA4D5F8 /* RoomScreenModels.swift */; };
		3588F34D05B4D731A73214C6 /* BugReportScreen.swift in Sources */ = {isa = PBXBuildFile; fileRef = DED59F9EFF273BFA2055FFDF /* BugReportScreen.swift */; };
		35C57543D245E82CBFE15DF0 /* URL.swift in Sources */ = {isa = PBXBuildFile; fileRef = 227AC5D71A4CE43512062243 /* URL.swift */; };
		35E975CFDA60E05362A7CF79 /* target.yml in Resources */ = {isa = PBXBuildFile; fileRef = 1222DB76B917EB8A55365BA5 /* target.yml */; };
		368C8758FCD079E6AAA18C2C /* NoticeRoomTimelineView.swift in Sources */ = {isa = PBXBuildFile; fileRef = B5B243E7818E5E9F6A4EDC7A /* NoticeRoomTimelineView.swift */; };
		36AC963F2F04069B7FF1AA0C /* UIConstants.swift in Sources */ = {isa = PBXBuildFile; fileRef = 9E6D88E8AFFBF2C1D589C0FA /* UIConstants.swift */; };
		38546A6010A2CF240EC9AF73 /* BindableState.swift in Sources */ = {isa = PBXBuildFile; fileRef = 6EA1D2CBAEA5D0BD00B90D1B /* BindableState.swift */; };
		388FD50AC66E9E684DDFA9D8 /* ServerSelectionScreen.swift in Sources */ = {isa = PBXBuildFile; fileRef = E5D2C0950F8196232D88045C /* ServerSelectionScreen.swift */; };
		38C76D586404C1FDED095F3A /* LoginModels.swift in Sources */ = {isa = PBXBuildFile; fileRef = 31B01468022EC826CB2FD2C0 /* LoginModels.swift */; };
		39929D29B265C3F6606047DE /* AlignedScrollView.swift in Sources */ = {isa = PBXBuildFile; fileRef = 8872E9C5E91E9F2BFC4EBCCA /* AlignedScrollView.swift */; };
		3A64A93A651A3CB8774ADE8E /* SnapshotTesting in Frameworks */ = {isa = PBXBuildFile; productRef = 21C83087604B154AA30E9A8F /* SnapshotTesting */; };
		3B770CB4DED51CC362C66D47 /* SettingsModels.swift in Sources */ = {isa = PBXBuildFile; fileRef = 4990FDBDA96B88E214F92F48 /* SettingsModels.swift */; };
		3C549A0BF39F8A854D45D9FD /* PostHog in Frameworks */ = {isa = PBXBuildFile; productRef = 4278261E147DB2DE5CFB7FC5 /* PostHog */; };
		3C73442084BF8A6939F0F80B /* AnalyticsService.swift in Sources */ = {isa = PBXBuildFile; fileRef = 5445FCE0CE15E634FDC1A2E2 /* AnalyticsService.swift */; };
		3DA57CA0D609A6B37CA1DC2F /* BugReportService.swift in Sources */ = {isa = PBXBuildFile; fileRef = D6DC38E64A5ED3FDB201029A /* BugReportService.swift */; };
		3ED2725734568F6B8CC87544 /* AttributedStringBuilder.swift in Sources */ = {isa = PBXBuildFile; fileRef = 2A5C6FBF97B6EED3D4FA5EFF /* AttributedStringBuilder.swift */; };
		3F2148F11164C7C5609984EB /* SwiftState in Frameworks */ = {isa = PBXBuildFile; productRef = 19CD5B074D7DD44AF4C58BB6 /* SwiftState */; };
		3F70E237CE4C3FAB02FC227F /* NotificationConstants.swift in Sources */ = {isa = PBXBuildFile; fileRef = C830A64609CBD152F06E0457 /* NotificationConstants.swift */; };
		407DCE030E0F9B7C9861D38A /* GZIP in Frameworks */ = {isa = PBXBuildFile; productRef = 997C7385E1A07E061D7E2100 /* GZIP */; };
		41DFDD212D1BE57CA50D783B /* SwiftyBeaver in Frameworks */ = {isa = PBXBuildFile; productRef = FD43A50D9B75C9D6D30F006B /* SwiftyBeaver */; };
		438FB9BC535BC95948AA5F34 /* SettingsViewModelProtocol.swift in Sources */ = {isa = PBXBuildFile; fileRef = 5B2F9D5C39A4494D19F33E38 /* SettingsViewModelProtocol.swift */; };
		43BD17BC8794BB9B04F2A26B /* MediaSourceProxy.swift in Sources */ = {isa = PBXBuildFile; fileRef = 179423E34EE846E048E49CBF /* MediaSourceProxy.swift */; };
		43FD77998F33C32718C51450 /* TemplateCoordinator.swift in Sources */ = {isa = PBXBuildFile; fileRef = DBD460ED7ED1E03B85DEA25C /* TemplateCoordinator.swift */; };
		440123E29E2F9B001A775BBE /* TimelineItemProxy.swift in Sources */ = {isa = PBXBuildFile; fileRef = 2D505843AB66822EB91F0DF0 /* TimelineItemProxy.swift */; };
		447E8580A0A2569E32529E17 /* MockRoomTimelineProvider.swift in Sources */ = {isa = PBXBuildFile; fileRef = 8D6094DEAAEB388E1AE118C6 /* MockRoomTimelineProvider.swift */; };
		457465EC436703E8C76133A4 /* WeakDictionaryReference.swift in Sources */ = {isa = PBXBuildFile; fileRef = C7955B20E2E6DA68E5BC0AB9 /* WeakDictionaryReference.swift */; };
		462813B93C39DF93B1249403 /* RoundedToastView.swift in Sources */ = {isa = PBXBuildFile; fileRef = AFABDF2E19D349DAAAC18C65 /* RoundedToastView.swift */; };
		46562110EE202E580A5FFD9C /* RoomScreenViewModelTests.swift in Sources */ = {isa = PBXBuildFile; fileRef = 93CF7B19FFCF8EFBE0A8696A /* RoomScreenViewModelTests.swift */; };
		4669804D0369FBED4E8625D1 /* ToastViewPresenter.swift in Sources */ = {isa = PBXBuildFile; fileRef = 4470B8CB654B097D807AA713 /* ToastViewPresenter.swift */; };
		490E606044B18985055FF690 /* SettingsUITests.swift in Sources */ = {isa = PBXBuildFile; fileRef = E3E29F98CF0E960689A410E3 /* SettingsUITests.swift */; };
		492274DA6691EE985C2FCCAA /* GZIP in Frameworks */ = {isa = PBXBuildFile; productRef = 1BCD21310B997A6837B854D6 /* GZIP */; };
		49E9B99CB6A275C7744351F0 /* LoginViewModel.swift in Sources */ = {isa = PBXBuildFile; fileRef = F2D58333B377888012740101 /* LoginViewModel.swift */; };
		49F2E7DD8CAACE09CEECE3E6 /* SeparatorRoomTimelineView.swift in Sources */ = {isa = PBXBuildFile; fileRef = 6390A6DC140CA3D6865A66FF /* SeparatorRoomTimelineView.swift */; };
		4A2E0DBB63919AC8309B6D40 /* SettingsViewModel.swift in Sources */ = {isa = PBXBuildFile; fileRef = 0A191D3FDB995309C7E2DE7D /* SettingsViewModel.swift */; };
		4B8A2C45FF906ADBB1F5C3B4 /* UserIndicatorQueueTests.swift in Sources */ = {isa = PBXBuildFile; fileRef = 04E1273CC3BC3E471AF87BE5 /* UserIndicatorQueueTests.swift */; };
		4CDCC16AA2A65EF7AC3B89E3 /* MXLogger.m in Sources */ = {isa = PBXBuildFile; fileRef = EF188681D6B6068CFAEAFC3F /* MXLogger.m */; };
		4D23C56053013437C35E511E /* ActivityIndicatorPresenterType.swift in Sources */ = {isa = PBXBuildFile; fileRef = 85C2318DF4C0E601EEE31F84 /* ActivityIndicatorPresenterType.swift */; };
		4D970CB606276717B43E2332 /* TimelineItemList.swift in Sources */ = {isa = PBXBuildFile; fileRef = 804F9B0FABE093C7284CD09B /* TimelineItemList.swift */; };
		4E945AD6862C403F74E57755 /* RoomTimelineItemFactory.swift in Sources */ = {isa = PBXBuildFile; fileRef = 105B2A8426404EF66F00CFDB /* RoomTimelineItemFactory.swift */; };
		4ED453A61AF45EBE18D8BC69 /* NavigationModule.swift in Sources */ = {isa = PBXBuildFile; fileRef = 5F77E8010D41AA3F5F9A1FCA /* NavigationModule.swift */; };
		4FC1EFE4968A259CBBACFAFB /* RoomProxy.swift in Sources */ = {isa = PBXBuildFile; fileRef = A65F140F9FE5E8D4DAEFF354 /* RoomProxy.swift */; };
		4FF90E2242DBD596E1ED2E27 /* AppCoordinatorStateMachine.swift in Sources */ = {isa = PBXBuildFile; fileRef = 077D7C3BE199B6E5DDEC07EC /* AppCoordinatorStateMachine.swift */; };
		500CB65ED116B81DA52FDAEE /* TimelineView.swift in Sources */ = {isa = PBXBuildFile; fileRef = 874A1842477895F199567BD7 /* TimelineView.swift */; };
		51DB67C5B5BC68B0A6FF54D4 /* MockRoomProxy.swift in Sources */ = {isa = PBXBuildFile; fileRef = 3ACBDC1D28EFB7789EB467E0 /* MockRoomProxy.swift */; };
		524C9C31EF8D58C2249F8A10 /* sample_screenshot.png in Resources */ = {isa = PBXBuildFile; fileRef = 9414DCADBDF9D6C4B806F61E /* sample_screenshot.png */; };
		53504DF61DBC81ACC9B4D275 /* SplashScreenViewModel.swift in Sources */ = {isa = PBXBuildFile; fileRef = CF847B3C1873B8E81CEE7FAC /* SplashScreenViewModel.swift */; };
		5375902175B2FEA2949D7D74 /* LoginScreen.swift in Sources */ = {isa = PBXBuildFile; fileRef = 4CDDDDD9FE1A699D23A5E096 /* LoginScreen.swift */; };
		53B9C2240C2F5533246EE230 /* RectangleToastView.swift in Sources */ = {isa = PBXBuildFile; fileRef = 6235E1CE00A6D989D7DB6D47 /* RectangleToastView.swift */; };
		53DEF39F0C4DE02E3FC56D91 /* SwiftyBeaver in Frameworks */ = {isa = PBXBuildFile; productRef = AC5D19D7A65EB05A9704FB44 /* SwiftyBeaver */; };
		541374590CA7E8318BD480FD /* Localizable.stringsdict in Resources */ = {isa = PBXBuildFile; fileRef = 187853A7E643995EE49FAD43 /* Localizable.stringsdict */; };
		5455147CAC63F71E48F7D699 /* NSELogger.swift in Sources */ = {isa = PBXBuildFile; fileRef = D3D455BC2423D911A62ACFB2 /* NSELogger.swift */; };
		54C774874BED4A8FAD1F22FE /* AnalyticsConfiguration.swift in Sources */ = {isa = PBXBuildFile; fileRef = D77B3D4950F1707E66E4A45A /* AnalyticsConfiguration.swift */; };
		563A05B43207D00A6B698211 /* OIDCService.swift in Sources */ = {isa = PBXBuildFile; fileRef = 9010EE0CC913D095887EF36E /* OIDCService.swift */; };
		56F0A22972A3BB519DA2261C /* HomeScreenViewModelProtocol.swift in Sources */ = {isa = PBXBuildFile; fileRef = 24F5530B2212862FA4BEFF2D /* HomeScreenViewModelProtocol.swift */; };
		5B2C4C17888FC095ED6880B2 /* SplashViewController.xib in Resources */ = {isa = PBXBuildFile; fileRef = 48971F1FFD7FC5C466889FC7 /* SplashViewController.xib */; };
		5B8B51CEC4717AF487794685 /* NotificationServiceProxy.swift in Sources */ = {isa = PBXBuildFile; fileRef = 0B490675B8E31423AF116BDA /* NotificationServiceProxy.swift */; };
		5C02841B2A86327B2C377682 /* NotificationConstants.swift in Sources */ = {isa = PBXBuildFile; fileRef = C830A64609CBD152F06E0457 /* NotificationConstants.swift */; };
		5C8AFBF168A41E20835F3B86 /* LoginScreenUITests.swift in Sources */ = {isa = PBXBuildFile; fileRef = 1DB34B0C74CD242FED9DD069 /* LoginScreenUITests.swift */; };
		5D430CDE11EAC3E8E6B80A66 /* RoomTimelineViewFactory.swift in Sources */ = {isa = PBXBuildFile; fileRef = 3FEE631F3A4AFDC6652DD9DA /* RoomTimelineViewFactory.swift */; };
		5D70FAE4D2BF4553AFFFFE41 /* NotificationItemProxy.swift in Sources */ = {isa = PBXBuildFile; fileRef = 25F7FE40EF7490A7E09D7BE6 /* NotificationItemProxy.swift */; };
		5E0F2E612718BB4397A6D40A /* TextRoomTimelineView.swift in Sources */ = {isa = PBXBuildFile; fileRef = F9E785D5137510481733A3E8 /* TextRoomTimelineView.swift */; };
		5E1FCC43B738941D5A5F1794 /* SplashScreenViewModelProtocol.swift in Sources */ = {isa = PBXBuildFile; fileRef = 6B73A8C3118EAC7BF3F3EE7A /* SplashScreenViewModelProtocol.swift */; };
		5E25568E1CDAD983517E58B5 /* MediaSourceProxy.swift in Sources */ = {isa = PBXBuildFile; fileRef = 179423E34EE846E048E49CBF /* MediaSourceProxy.swift */; };
		5F06AD3C66884CE793AE6119 /* FileManager.swift in Sources */ = {isa = PBXBuildFile; fileRef = 04DF593C3F7AF4B2FBAEB05D /* FileManager.swift */; };
		5F1FDE49DFD0C680386E48F9 /* TemplateViewModelProtocol.swift in Sources */ = {isa = PBXBuildFile; fileRef = 2B80895CE021B49847BD7D74 /* TemplateViewModelProtocol.swift */; };
		5F5488FBC9CFEB6F433D74A4 /* Localizable.strings in Resources */ = {isa = PBXBuildFile; fileRef = 7109E709A7738E6BCC4553E6 /* Localizable.strings */; };
		60ED66E63A169E47489348A8 /* GZIP in Frameworks */ = {isa = PBXBuildFile; productRef = 2B788C81F6369D164ADEB917 /* GZIP */; };
		6126CC51654E159804999E6A /* UNMutableNotificationContent.swift in Sources */ = {isa = PBXBuildFile; fileRef = 5741CD0691019B32FE74CE9E /* UNMutableNotificationContent.swift */; };
		617624A97BDBB75ED3DD8156 /* RoomScreenViewModelProtocol.swift in Sources */ = {isa = PBXBuildFile; fileRef = A00C7A331B72C0F05C00392F /* RoomScreenViewModelProtocol.swift */; };
		6298AB0906DDD3525CD78C6B /* SwiftState in Frameworks */ = {isa = PBXBuildFile; productRef = 9573B94B1C86C6DF751AF3FD /* SwiftState */; };
		63C9AF0FB8278AF1C0388A0C /* TemplateModels.swift in Sources */ = {isa = PBXBuildFile; fileRef = FAB10E673916D2B8D21FD197 /* TemplateModels.swift */; };
		64FF5CB4E35971255872E1BB /* AuthenticationServiceProxyProtocol.swift in Sources */ = {isa = PBXBuildFile; fileRef = 4F0CB536D1C3CC15AA740CC6 /* AuthenticationServiceProxyProtocol.swift */; };
		652ACCF104A8CEF30788963C /* NotificationManager.swift in Sources */ = {isa = PBXBuildFile; fileRef = 1423AB065857FA546444DB15 /* NotificationManager.swift */; };
		663E198678778F7426A9B27D /* Collection.swift in Sources */ = {isa = PBXBuildFile; fileRef = A9FAFE1C2149E6AC8156ED2B /* Collection.swift */; };
		6647430A45B4A8E692909A8F /* EmoteRoomTimelineItem.swift in Sources */ = {isa = PBXBuildFile; fileRef = F77C060C2ACC4CB7336A29E7 /* EmoteRoomTimelineItem.swift */; };
		67C05C50AD734283374605E3 /* MatrixEntityRegex.swift in Sources */ = {isa = PBXBuildFile; fileRef = 6AD1A853D605C2146B0DC028 /* MatrixEntityRegex.swift */; };
		67E391A2E00709FB41903B36 /* MockMediaProvider.swift in Sources */ = {isa = PBXBuildFile; fileRef = 6920A4869821BF72FFC58842 /* MockMediaProvider.swift */; };
		6832733838C57A7D3FE8FEB5 /* DTCoreText in Frameworks */ = {isa = PBXBuildFile; productRef = 36B7FC232711031AA2B0D188 /* DTCoreText */; };
		684BDE198AE5AA1392288A73 /* SplashScreen.swift in Sources */ = {isa = PBXBuildFile; fileRef = 32CE6D4FF64C9A3C18619224 /* SplashScreen.swift */; };
		68AC3C84E2B438036B174E30 /* EmoteRoomTimelineView.swift in Sources */ = {isa = PBXBuildFile; fileRef = 471EB7D96AFEA8D787659686 /* EmoteRoomTimelineView.swift */; };
		690ED5315B401238A3249DCB /* README.md in Resources */ = {isa = PBXBuildFile; fileRef = 3FDFF4C1153D263BAB93C1F3 /* README.md */; };
		69BCBB4FB2DC3D61A28D3FD8 /* TimelineStyle.swift in Sources */ = {isa = PBXBuildFile; fileRef = 8DC2C9E0E15C79BBDA80F0A2 /* TimelineStyle.swift */; };
		6A0E7551E0D1793245F34CDD /* ClientError.swift in Sources */ = {isa = PBXBuildFile; fileRef = D09A267106B9585D3D0CFC0D /* ClientError.swift */; };
		6A367F3D7A437A79B7D9A31C /* FullscreenLoadingViewPresenter.swift in Sources */ = {isa = PBXBuildFile; fileRef = 4112D04077F6709C5CA0A13E /* FullscreenLoadingViewPresenter.swift */; };
		6A8BCFCBBCFE5E57FE9BEF12 /* Bundle.swift in Sources */ = {isa = PBXBuildFile; fileRef = B6E89E530A8E92EC44301CA1 /* Bundle.swift */; };
		6AC1DC1EAD9F7568360DA1BA /* ServerSelectionModels.swift in Sources */ = {isa = PBXBuildFile; fileRef = A30A1758E2B73EF38E7C42F8 /* ServerSelectionModels.swift */; };
		6D046D653DA28ADF1E6E59A4 /* BackgroundTaskServiceProtocol.swift in Sources */ = {isa = PBXBuildFile; fileRef = AAE73D571D4F9C36DD45255A /* BackgroundTaskServiceProtocol.swift */; };
		6DF37000571B1BC6D134CC9E /* WeakDictionary.swift in Sources */ = {isa = PBXBuildFile; fileRef = 304FFD608DB6E612075AB1B4 /* WeakDictionary.swift */; };
		6EA61FCA55D950BDE326A1A7 /* ImageAnonymizer.swift in Sources */ = {isa = PBXBuildFile; fileRef = 12A626D74BBE9F4A60763B45 /* ImageAnonymizer.swift */; };
		6F2AB43A1EFAD8A97AF41A15 /* DeviceKit in Frameworks */ = {isa = PBXBuildFile; productRef = A7CA6F33C553805035C3B114 /* DeviceKit */; };
		6FC10A00D268FCD48B631E37 /* ViewFrameReader.swift in Sources */ = {isa = PBXBuildFile; fileRef = EFF7BF82A950B91BC5469E91 /* ViewFrameReader.swift */; };
		7002C55A4C917F3715765127 /* MediaProviderProtocol.swift in Sources */ = {isa = PBXBuildFile; fileRef = C888BCD78E2A55DCE364F160 /* MediaProviderProtocol.swift */; };
		706F79A39BDB32F592B8C2C7 /* UIKitBackgroundTask.swift in Sources */ = {isa = PBXBuildFile; fileRef = 92FCD9116ADDE820E4E30F92 /* UIKitBackgroundTask.swift */; };
		7096FA3AC218D914E88BFB70 /* AggregratedReaction.swift in Sources */ = {isa = PBXBuildFile; fileRef = F15BE37BE2FB86E00C8D150A /* AggregratedReaction.swift */; };
		719E7AAD1F8E68F68F30FECD /* Task.swift in Sources */ = {isa = PBXBuildFile; fileRef = A40C19719687984FD9478FBE /* Task.swift */; };
		72F6E890820FF606A7E276C8 /* SplashScreenPageView.swift in Sources */ = {isa = PBXBuildFile; fileRef = 24A534A4619D8FEFB6439FCC /* SplashScreenPageView.swift */; };
		7405B4824D45BA7C3D943E76 /* Application.swift in Sources */ = {isa = PBXBuildFile; fileRef = 7D0CBC76C80E04345E11F2DB /* Application.swift */; };
		744C029EB6C43429926A0499 /* AnalyticsPromptViewModelProtocol.swift in Sources */ = {isa = PBXBuildFile; fileRef = C9A86C95340248A8B7BA9A43 /* AnalyticsPromptViewModelProtocol.swift */; };
		74604ACFDBE7F54260E7B617 /* ApplicationProtocol.swift in Sources */ = {isa = PBXBuildFile; fileRef = A8903A9F615BBD0E6D7CD133 /* ApplicationProtocol.swift */; };
		755727E0B756430DFFEC4732 /* SessionVerificationViewModelTests.swift in Sources */ = {isa = PBXBuildFile; fileRef = DF05DA24F71B455E8EFEBC3B /* SessionVerificationViewModelTests.swift */; };
		758BF44CA565AB0AB84F2185 /* Localizable.strings in Resources */ = {isa = PBXBuildFile; fileRef = 7109E709A7738E6BCC4553E6 /* Localizable.strings */; };
		75EA4ABBFAA810AFF289D6F4 /* TemplateViewModel.swift in Sources */ = {isa = PBXBuildFile; fileRef = EDB6E40BAD4504D899FAAC9A /* TemplateViewModel.swift */; };
		7756C4E90CABE6F14F7920A0 /* BugReportUITests.swift in Sources */ = {isa = PBXBuildFile; fileRef = C6FEA87EA3752203065ECE27 /* BugReportUITests.swift */; };
		77D7DAA41AAB36800C1F2E2D /* RoomTimelineProviderProtocol.swift in Sources */ = {isa = PBXBuildFile; fileRef = 095AED4CF56DFF3EB7BB84C8 /* RoomTimelineProviderProtocol.swift */; };
		77FACC29F98FE2E65BBB6A5F /* ServerSelectionUITests.swift in Sources */ = {isa = PBXBuildFile; fileRef = 054F469E433864CC6FE6EE8E /* ServerSelectionUITests.swift */; };
		78B71D53C1FC55FB7A9B75F0 /* RoomTimelineController.swift in Sources */ = {isa = PBXBuildFile; fileRef = 24B0C97D2F560BCB72BE73B1 /* RoomTimelineController.swift */; };
		78BF60C696FFED63AAF58D10 /* SoftLogoutViewModel.swift in Sources */ = {isa = PBXBuildFile; fileRef = 22D46DB0CC6C55EBA7AE67A3 /* SoftLogoutViewModel.swift */; };
		7963F98CDFDEAC75E072BD81 /* TextRoomTimelineItem.swift in Sources */ = {isa = PBXBuildFile; fileRef = F6A8C632CEF4600107792899 /* TextRoomTimelineItem.swift */; };
		7A54700193DC1F264368746A /* UserIndicatorPresenter.swift in Sources */ = {isa = PBXBuildFile; fileRef = E077F76026C85ED96FEBB810 /* UserIndicatorPresenter.swift */; };
		7A71AEF419904209BB8C2833 /* UserAgentBuilder.swift in Sources */ = {isa = PBXBuildFile; fileRef = 1F2529D434C750ED78ADF1ED /* UserAgentBuilder.swift */; };
		7AE1FFB132F2B84EB8A2AEBC /* TemplateViewModelTests.swift in Sources */ = {isa = PBXBuildFile; fileRef = 3340ABAE3A4647E80163AE18 /* TemplateViewModelTests.swift */; };
		7BB31E67648CF32D2AB5E502 /* RoomScreenViewModel.swift in Sources */ = {isa = PBXBuildFile; fileRef = 9CE3C90E487B255B735D73C8 /* RoomScreenViewModel.swift */; };
		7C1A7B594B2F8143F0DD0005 /* ElementXAttributeScope.swift in Sources */ = {isa = PBXBuildFile; fileRef = C024C151639C4E1B91FCC68B /* ElementXAttributeScope.swift */; };
		7D1DAAA364A9A29D554BD24E /* PlaceholderAvatarImage.swift in Sources */ = {isa = PBXBuildFile; fileRef = 0950733DD4BA83EEE752E259 /* PlaceholderAvatarImage.swift */; };
<<<<<<< HEAD
		7E3B1F8D72573ED2FCB2D94B /* NotificationServiceProxyProtocol.swift in Sources */ = {isa = PBXBuildFile; fileRef = DCD5FEE195446A9E458DDDAF /* NotificationServiceProxyProtocol.swift */; };
=======
		7E91BAC17963ED41208F489B /* UserSessionStore.swift in Sources */ = {isa = PBXBuildFile; fileRef = 0E8BDC092D817B68CD9040C5 /* UserSessionStore.swift */; };
>>>>>>> 05986cd7
		7F08F4BC1312075E2B5EAEFA /* AuthenticationServiceProxy.swift in Sources */ = {isa = PBXBuildFile; fileRef = CF48AF076424DBC1615C74AD /* AuthenticationServiceProxy.swift */; };
		7F19E97E7985F518C9018B83 /* RootRouter.swift in Sources */ = {isa = PBXBuildFile; fileRef = CF47564C584F614B7287F3EB /* RootRouter.swift */; };
		7F61F9ACD5EC9E845EF3EFBF /* BugReportServiceTests.swift in Sources */ = {isa = PBXBuildFile; fileRef = EFFD3200F9960D4996159F10 /* BugReportServiceTests.swift */; };
		7FA4227B2BAAA71560252866 /* UserIndicatorDismissal.swift in Sources */ = {isa = PBXBuildFile; fileRef = B1D1532B5D9FB0C8461A1453 /* UserIndicatorDismissal.swift */; };
		7FED310F6AB7A70CBFB7C8A3 /* SettingsScreen.swift in Sources */ = {isa = PBXBuildFile; fileRef = C483956FA3D665E3842E319A /* SettingsScreen.swift */; };
		8024BE37156FF0A95A7A3465 /* AnalyticsPromptUITests.swift in Sources */ = {isa = PBXBuildFile; fileRef = AF11DD57D9FACF2A757AB024 /* AnalyticsPromptUITests.swift */; };
		80D00A7C62AAB44F54725C43 /* PermalinkBuilder.swift in Sources */ = {isa = PBXBuildFile; fileRef = F754E66A8970963B15B2A41E /* PermalinkBuilder.swift */; };
		80E04BE80A89A78FBB4863BB /* UserIndicatorViewPresentable.swift in Sources */ = {isa = PBXBuildFile; fileRef = 193FB285430D3956B6E61E4D /* UserIndicatorViewPresentable.swift */; };
		83E5054739949181CA981193 /* LoginCoordinator.swift in Sources */ = {isa = PBXBuildFile; fileRef = DD667C4BB98CF4F3FE2CE3B0 /* LoginCoordinator.swift */; };
		841172E1576A863F4450132D /* WeakKeyDictionary.swift in Sources */ = {isa = PBXBuildFile; fileRef = D0ADFDC712027931F2216668 /* WeakKeyDictionary.swift */; };
		85AFBB433AD56704A880F8A0 /* FramePreferenceKey.swift in Sources */ = {isa = PBXBuildFile; fileRef = 4798B3B7A1E8AE3901CEE8C6 /* FramePreferenceKey.swift */; };
		86675910612A12409262DFBD /* SessionVerificationStateMachineTests.swift in Sources */ = {isa = PBXBuildFile; fileRef = A1C22B1B5FA3A765EADB2CC9 /* SessionVerificationStateMachineTests.swift */; };
		8691186F9B99BCDDB7CACDD8 /* KeychainController.swift in Sources */ = {isa = PBXBuildFile; fileRef = E36CB905A2B9EC2C92A2DA7C /* KeychainController.swift */; };
		86C2E93920FD15AD17E193A9 /* BugReportViewModel.swift in Sources */ = {isa = PBXBuildFile; fileRef = 7E532D95330139D118A9BF88 /* BugReportViewModel.swift */; };
		872A6457DF573AF8CEAE927A /* LoginHomeserver.swift in Sources */ = {isa = PBXBuildFile; fileRef = 9349F590E35CE514A71E6764 /* LoginHomeserver.swift */; };
		87756CA950ED55870A1AAE8F /* ServerSelectionCoordinator.swift in Sources */ = {isa = PBXBuildFile; fileRef = 9D7D706FFF438CAF16F44D8C /* ServerSelectionCoordinator.swift */; };
		8775F46AE3234A5A5688C19D /* UserIndicator.swift in Sources */ = {isa = PBXBuildFile; fileRef = DD73FAAA4A76CE4A1F3014D9 /* UserIndicator.swift */; };
		8810A2A30A68252EBB54EE05 /* HomeScreenModels.swift in Sources */ = {isa = PBXBuildFile; fileRef = 71BC7CA1BC1041E93077BBA1 /* HomeScreenModels.swift */; };
		890F0D453FE388756479AC97 /* AnalyticsTests.swift in Sources */ = {isa = PBXBuildFile; fileRef = C687844F60BFF532D49A994C /* AnalyticsTests.swift */; };
		8AB8ED1051216546CB35FA0E /* UserSession.swift in Sources */ = {isa = PBXBuildFile; fileRef = 6E5E9C044BEB7C70B1378E91 /* UserSession.swift */; };
		8B807DC963D1D4155A241BCC /* UserSessionFlowCoordinator.swift in Sources */ = {isa = PBXBuildFile; fileRef = 3F9E67AAB66638C69626866C /* UserSessionFlowCoordinator.swift */; };
		8BBD3AA589DEE02A1B0923B2 /* NoticeRoomTimelineItem.swift in Sources */ = {isa = PBXBuildFile; fileRef = 4F49CDE349C490D617332770 /* NoticeRoomTimelineItem.swift */; };
		8CC12086CBF91A7E10CDC205 /* HomeScreenCoordinator.swift in Sources */ = {isa = PBXBuildFile; fileRef = D653265D006E708E4E51AD64 /* HomeScreenCoordinator.swift */; };
		8D3E1FADD78E72504DE0E402 /* UserAgentBuilderTests.swift in Sources */ = {isa = PBXBuildFile; fileRef = EB3B237387B8288A5A938F1B /* UserAgentBuilderTests.swift */; };
		8D9F646387DF656EF91EE4CB /* RoomMessageFactoryProtocol.swift in Sources */ = {isa = PBXBuildFile; fileRef = 96F37AB24AF5A006521D38D1 /* RoomMessageFactoryProtocol.swift */; };
		8F2FAA98457750D9D664136F /* Sentry in Frameworks */ = {isa = PBXBuildFile; productRef = 7731767AE437BA3BD2CC14A8 /* Sentry */; };
		90DF83A6A347F7EE7EDE89EE /* AttributedStringBuilderTests.swift in Sources */ = {isa = PBXBuildFile; fileRef = AF25E364AE85090A70AE4644 /* AttributedStringBuilderTests.swift */; };
		90EB25D13AE6EEF034BDE9D2 /* Assets.swift in Sources */ = {isa = PBXBuildFile; fileRef = 71D52BAA5BADB06E5E8C295D /* Assets.swift */; };
		9219640F4D980CFC5FE855AD /* target.yml in Resources */ = {isa = PBXBuildFile; fileRef = 536E72DCBEEC4A1FE66CFDCE /* target.yml */; };
		93875ADD456142D20823ED24 /* ServerSelectionViewModelTests.swift in Sources */ = {isa = PBXBuildFile; fileRef = EDAA4472821985BF868CC21C /* ServerSelectionViewModelTests.swift */; };
		93BA4A81B6D893271101F9F0 /* DTCoreText in Frameworks */ = {isa = PBXBuildFile; productRef = 531CE4334AC5CA8DFF6AEB84 /* DTCoreText */; };
		94A65DD8A353DF112EBEF67A /* SessionVerificationControllerProxyProtocol.swift in Sources */ = {isa = PBXBuildFile; fileRef = 1D56469A9EE0CFA2B7BA9760 /* SessionVerificationControllerProxyProtocol.swift */; };
		94D0F36A87E596A93C0C178A /* Bundle.swift in Sources */ = {isa = PBXBuildFile; fileRef = B6E89E530A8E92EC44301CA1 /* Bundle.swift */; };
		94E062D08E27B0387658E364 /* SplashScreenViewModelTests.swift in Sources */ = {isa = PBXBuildFile; fileRef = 7B5CF94E124616FD89424B73 /* SplashScreenViewModelTests.swift */; };
		964B9D2EC38C488C360CE0C9 /* HomeScreen.swift in Sources */ = {isa = PBXBuildFile; fileRef = B902EA6CD3296B0E10EE432B /* HomeScreen.swift */; };
		968A5B890004526AB58A217C /* AvatarSize.swift in Sources */ = {isa = PBXBuildFile; fileRef = E24B88AD3D1599E8CB1376E0 /* AvatarSize.swift */; };
		97189E495F0E47805D1868DB /* DTCoreText in Frameworks */ = {isa = PBXBuildFile; productRef = 527578916BD388A09F5A8036 /* DTCoreText */; };
		9738F894DB1BD383BE05767A /* ElementSettings.swift in Sources */ = {isa = PBXBuildFile; fileRef = 1027BB9A852F445B7623897F /* ElementSettings.swift */; };
		978BB24F2A5D31EE59EEC249 /* UserSessionProtocol.swift in Sources */ = {isa = PBXBuildFile; fileRef = 5F4134FEFE4EB55759017408 /* UserSessionProtocol.swift */; };
		97CECF91D68235F1D13598D7 /* AnalyticsConfiguration.swift in Sources */ = {isa = PBXBuildFile; fileRef = D77B3D4950F1707E66E4A45A /* AnalyticsConfiguration.swift */; };
		983896D611ABF52A5C37498D /* RoomSummaryProvider.swift in Sources */ = {isa = PBXBuildFile; fileRef = CDB3227C7A74B734924942E9 /* RoomSummaryProvider.swift */; };
		989029A28C9E2F828AD6658A /* AppIcon.pdf in Resources */ = {isa = PBXBuildFile; fileRef = 16DC8C5B2991724903F1FA6A /* AppIcon.pdf */; };
		992F5E750F5030C4BA2D0D03 /* Assets.xcassets in Resources */ = {isa = PBXBuildFile; fileRef = 01C4C7DB37597D7D8379511A /* Assets.xcassets */; };
		99ED42B8F8D6BFB1DBCF4C45 /* AnalyticsEvents in Frameworks */ = {isa = PBXBuildFile; productRef = D661CAB418C075A94306A792 /* AnalyticsEvents */; };
		9A3B0CDF097E3838FB1B9595 /* Bundle.swift in Sources */ = {isa = PBXBuildFile; fileRef = B6E89E530A8E92EC44301CA1 /* Bundle.swift */; };
		9A47B7EFE3793760EEF68FFE /* UITestScreenIdentifier.swift in Sources */ = {isa = PBXBuildFile; fileRef = CC6FE34A0A47D010BBB4D4D4 /* UITestScreenIdentifier.swift */; };
		9AC5F8142413862A9E3A2D98 /* KeychainAccess in Frameworks */ = {isa = PBXBuildFile; productRef = 020597E28A4BC8E1BE8EDF6E /* KeychainAccess */; };
		9B582B3EEFEA615D4A6FBF1A /* TimelineReactionsView.swift in Sources */ = {isa = PBXBuildFile; fileRef = 351E89CE2ED9B73C5CC47955 /* TimelineReactionsView.swift */; };
		9B8DE1D424E37581C7D99CCC /* RoomTimelineControllerProtocol.swift in Sources */ = {isa = PBXBuildFile; fileRef = CC7CCC6DE5FA623E31BA8546 /* RoomTimelineControllerProtocol.swift */; };
		9BD3A773186291560DF92B62 /* RoomTimelineProvider.swift in Sources */ = {isa = PBXBuildFile; fileRef = 66F2402D738694F98729A441 /* RoomTimelineProvider.swift */; };
		9BE7A9CF6C593251D734B461 /* MockServerSelectionScreenState.swift in Sources */ = {isa = PBXBuildFile; fileRef = A0A20AE75FF4FF35B1FF6CA7 /* MockServerSelectionScreenState.swift */; };
		9C45CE85325CD591DADBC4CA /* ElementXTests.swift in Sources */ = {isa = PBXBuildFile; fileRef = DBFEAC3AC691CBB84983E275 /* ElementXTests.swift */; };
		9C9E48A627C7C166084E3F5B /* LabelledActivityIndicatorView.swift in Sources */ = {isa = PBXBuildFile; fileRef = 56F01DD1BBD4450E18115916 /* LabelledActivityIndicatorView.swift */; };
		9CB5129C83F75921E5E28028 /* ToastViewState.swift in Sources */ = {isa = PBXBuildFile; fileRef = 4C82DAE0B8EB28234E84E6CF /* ToastViewState.swift */; };
		9CCC77C31CB399661A034739 /* UserProperties+Element.swift in Sources */ = {isa = PBXBuildFile; fileRef = 6A6C4BE591FE5C38CE9C7EF3 /* UserProperties+Element.swift */; };
		9D2E03DB175A6AB14589076D /* AppAuth in Frameworks */ = {isa = PBXBuildFile; productRef = AA4E1BEB4E9BC2467006E12B /* AppAuth */; };
		9D9690D2FD4CD26FF670620F /* AppDelegate.swift in Sources */ = {isa = PBXBuildFile; fileRef = C75EF87651B00A176AB08E97 /* AppDelegate.swift */; };
		9DC5FB22B8F86C3B51E907C1 /* HomeScreenUITests.swift in Sources */ = {isa = PBXBuildFile; fileRef = 4D6E4C37E9F0E53D3DF951AC /* HomeScreenUITests.swift */; };
		9E8AE387FD03E4F1C1B8815A /* SessionVerificationStateMachine.swift in Sources */ = {isa = PBXBuildFile; fileRef = C06FCD42EEFEFC220F14EAC5 /* SessionVerificationStateMachine.swift */; };
		A00DFC1DD3567B1EDC9F8D16 /* SplashScreenUITests.swift in Sources */ = {isa = PBXBuildFile; fileRef = 325A2B3278875554DDEB8A9B /* SplashScreenUITests.swift */; };
		A021827B528F1EDC9101CA58 /* AppCoordinatorProtocol.swift in Sources */ = {isa = PBXBuildFile; fileRef = FBC776F301D374A3298C69DA /* AppCoordinatorProtocol.swift */; };
		A0A0D2A9564BDA3FDE2E360F /* FormattedBodyText.swift in Sources */ = {isa = PBXBuildFile; fileRef = F73FF1A33198F5FAE9D34B1F /* FormattedBodyText.swift */; };
		A32517FB1CA0BBCE2BC75249 /* BugReportCoordinator.swift in Sources */ = {isa = PBXBuildFile; fileRef = AD6C07DA7D3FF193F7419F55 /* BugReportCoordinator.swift */; };
		A33784831AD880A670CAA9F9 /* FileManager.swift in Sources */ = {isa = PBXBuildFile; fileRef = 04DF593C3F7AF4B2FBAEB05D /* FileManager.swift */; };
		A371629728E597C5FCA3C2B2 /* Analytics.swift in Sources */ = {isa = PBXBuildFile; fileRef = 73FC861755C6388F62B9280A /* Analytics.swift */; };
		A37EED79941AD3B7140B3822 /* UIDevice.swift in Sources */ = {isa = PBXBuildFile; fileRef = 287FC98AF2664EAD79C0D902 /* UIDevice.swift */; };
<<<<<<< HEAD
		A440D4BC02088482EC633A88 /* KeychainControllerProtocol.swift in Sources */ = {isa = PBXBuildFile; fileRef = E5E94DCFEE803E5ABAE8ACCE /* KeychainControllerProtocol.swift */; };
=======
		A494741843F087881299ACF0 /* RestorationToken.swift in Sources */ = {isa = PBXBuildFile; fileRef = 3558A15CFB934F9229301527 /* RestorationToken.swift */; };
>>>>>>> 05986cd7
		A4E885358D7DD5A072A06824 /* PostHog in Frameworks */ = {isa = PBXBuildFile; productRef = CCE5BF78B125320CBF3BB834 /* PostHog */; };
		A50849766F056FD1DB942DEA /* AlertInfo.swift in Sources */ = {isa = PBXBuildFile; fileRef = 2EEB64CC6F3DF5B68736A6B4 /* AlertInfo.swift */; };
		A5C8F013ED9FB8AA6FEE18A7 /* InfoPlist.swift in Sources */ = {isa = PBXBuildFile; fileRef = 6A901D95158B02CA96C79C7F /* InfoPlist.swift */; };
		A663FE6704CB500EBE782AE1 /* AnalyticsPromptCoordinator.swift in Sources */ = {isa = PBXBuildFile; fileRef = B4DE1CF8F5EFD353B1A5E36F /* AnalyticsPromptCoordinator.swift */; };
		A69A54FF11A3F9EA0660E6BF /* NSE.appex in Embed App Extensions */ = {isa = PBXBuildFile; fileRef = 0D8F620C8B314840D8602E3F /* NSE.appex */; settings = {ATTRIBUTES = (RemoveHeadersOnCopy, ); }; };
		A6DEC1ADEC8FEEC206A0FA37 /* AttributedStringBuilderProtocol.swift in Sources */ = {isa = PBXBuildFile; fileRef = 72F37B5DA798C9AE436F2C2C /* AttributedStringBuilderProtocol.swift */; };
		A7D48E44D485B143AADDB77D /* Strings+Untranslated.swift in Sources */ = {isa = PBXBuildFile; fileRef = 1A18F6CE4D694D21E4EA9B25 /* Strings+Untranslated.swift */; };
		A7FD7B992E6EE6E5A8429197 /* RoomSummaryDetails.swift in Sources */ = {isa = PBXBuildFile; fileRef = 142808B69851451AC32A2CEA /* RoomSummaryDetails.swift */; };
		A851635B3255C6DC07034A12 /* RoomScreenCoordinator.swift in Sources */ = {isa = PBXBuildFile; fileRef = B8108C8F0ACF6A7EB72D0117 /* RoomScreenCoordinator.swift */; };
		A8EC7C9D886244DAE9433E37 /* SessionVerificationViewModel.swift in Sources */ = {isa = PBXBuildFile; fileRef = B4C18FAAD59AE7F1462D817E /* SessionVerificationViewModel.swift */; };
		AA050DF4AEE54A641BA7CA22 /* RoomSummaryProviderProtocol.swift in Sources */ = {isa = PBXBuildFile; fileRef = 10CC626F97AD70FF0420C115 /* RoomSummaryProviderProtocol.swift */; };
		AAF0BBED840DF4A53EE85E77 /* MatrixRustSDK in Frameworks */ = {isa = PBXBuildFile; productRef = C2C69B8BA5A9702E7A8BC08F /* MatrixRustSDK */; };
		AB34401E4E1CAD5D2EC3072B /* LaunchScreen.storyboard in Resources */ = {isa = PBXBuildFile; fileRef = 9760103CF316DF68698BCFE6 /* LaunchScreen.storyboard */; };
		AB4C5D62A21AD712811CE8CD /* XCUIElement.swift in Sources */ = {isa = PBXBuildFile; fileRef = 68232D336E2B546AD95B78B5 /* XCUIElement.swift */; };
		ABF3FAB234AD3565B214309B /* TimelineSenderAvatarView.swift in Sources */ = {isa = PBXBuildFile; fileRef = 0BC588051E6572A1AF51D738 /* TimelineSenderAvatarView.swift */; };
		AC69B6DF15FC451AB2945036 /* UserSessionStoreProtocol.swift in Sources */ = {isa = PBXBuildFile; fileRef = BEBA759D1347CFFB3D84ED1F /* UserSessionStoreProtocol.swift */; };
		ACF094CF3BF02DBFA6DFDE60 /* AuthenticationCoordinatorUITests.swift in Sources */ = {isa = PBXBuildFile; fileRef = 5D2D0A6F1ABC99D29462FB84 /* AuthenticationCoordinatorUITests.swift */; };
<<<<<<< HEAD
		AD2A81B65A9F6163012086F1 /* MXLog.swift in Sources */ = {isa = PBXBuildFile; fileRef = 111B698739E3410E2CDB7144 /* MXLog.swift */; };
		AE9EDA4805FCD42553255807 /* UserSessionFlowCoordinator.swift in Sources */ = {isa = PBXBuildFile; fileRef = 562B0F8048BB22FB0C086CB8 /* UserSessionFlowCoordinator.swift */; };
		AEE3981A0F090208E4445808 /* MockNotificationServiceProxy.swift in Sources */ = {isa = PBXBuildFile; fileRef = 2B37DCC9025452F46F91340E /* MockNotificationServiceProxy.swift */; };
=======
>>>>>>> 05986cd7
		B037C365CF8A58A0D149A2DB /* AuthenticationIconImage.swift in Sources */ = {isa = PBXBuildFile; fileRef = 97755C01C3971474EFAD5367 /* AuthenticationIconImage.swift */; };
		B064D42BA087649ACAE462E8 /* SoftLogoutUITests.swift in Sources */ = {isa = PBXBuildFile; fileRef = 55F30E764BED111C81739844 /* SoftLogoutUITests.swift */; };
		B09514A0A3EB3C19A4FD0B71 /* SoftLogoutScreen.swift in Sources */ = {isa = PBXBuildFile; fileRef = 2CCBDE671A613B3EB70794C4 /* SoftLogoutScreen.swift */; };
		B14BC354E56616B6B7D9A3D7 /* NotificationServiceExtension.swift in Sources */ = {isa = PBXBuildFile; fileRef = 27A1AD6389A4659AF0CEAE62 /* NotificationServiceExtension.swift */; };
		B245583C63F8F90357B87FAE /* Kingfisher in Frameworks */ = {isa = PBXBuildFile; productRef = 50009897F60FAE7D63EF5E5B /* Kingfisher */; };
		B2F8E01ABA1BA30265B4ECBE /* RoundedCornerShape.swift in Sources */ = {isa = PBXBuildFile; fileRef = 839E2C35DF3F9C7B54C3CE49 /* RoundedCornerShape.swift */; };
		B3357B00F1AA930E54F76609 /* Strings.swift in Sources */ = {isa = PBXBuildFile; fileRef = 47EBB5D698CE9A25BB553A2D /* Strings.swift */; };
		B4AAB3257A83B73F53FB2689 /* StateStoreViewModel.swift in Sources */ = {isa = PBXBuildFile; fileRef = 6F3DFE5B444F131648066F05 /* StateStoreViewModel.swift */; };
		B5111BAF5F601C139EBBD8BB /* Assets.xcassets in Resources */ = {isa = PBXBuildFile; fileRef = 01C4C7DB37597D7D8379511A /* Assets.xcassets */; };
		B6DA66EFC13A90846B625836 /* InfoPlist.strings in Resources */ = {isa = PBXBuildFile; fileRef = 91DE43B8815918E590912DDA /* InfoPlist.strings */; };
		B6DF6B6FA8734B70F9BF261E /* BlurHashDecode.swift in Sources */ = {isa = PBXBuildFile; fileRef = E5272BC4A60B6AD7553BACA1 /* BlurHashDecode.swift */; };
		B6F92EBE04D4AABF30B9E73A /* AnalyticsPromptModels.swift in Sources */ = {isa = PBXBuildFile; fileRef = AA8BA82CF99D843FEF680E91 /* AnalyticsPromptModels.swift */; };
		B80C4FABB5529DF12436FFDA /* AppIcon.pdf in Resources */ = {isa = PBXBuildFile; fileRef = 16DC8C5B2991724903F1FA6A /* AppIcon.pdf */; };
		B94368839BDB69172E28E245 /* MXLog.swift in Sources */ = {isa = PBXBuildFile; fileRef = 111B698739E3410E2CDB7144 /* MXLog.swift */; };
		BA074E9812F96FFA3200ED1D /* TimelineItemProxy.swift in Sources */ = {isa = PBXBuildFile; fileRef = 2D505843AB66822EB91F0DF0 /* TimelineItemProxy.swift */; };
		BA31448FBD9697F8CB9A83CD /* ImageCache.swift in Sources */ = {isa = PBXBuildFile; fileRef = 4E2245243369B99216C7D84E /* ImageCache.swift */; };
		BB01CC19C3D3322308D1B2CF /* ServerSelectionViewModel.swift in Sources */ = {isa = PBXBuildFile; fileRef = 167521635A1CC27624FCEB7F /* ServerSelectionViewModel.swift */; };
		BB4C6F362F75933DDDE30F3E /* InfoPlist.swift in Sources */ = {isa = PBXBuildFile; fileRef = 6A901D95158B02CA96C79C7F /* InfoPlist.swift */; };
		BB6B0B91CE11E06330017000 /* SessionVerificationScreen.swift in Sources */ = {isa = PBXBuildFile; fileRef = 8AC1A01C3A745BDF1D3697D3 /* SessionVerificationScreen.swift */; };
		BCC3EDB7AD0902797CB4BBC2 /* MXLogger.m in Sources */ = {isa = PBXBuildFile; fileRef = EF188681D6B6068CFAEAFC3F /* MXLogger.m */; };
		BCEC41FB1F2BB663183863E4 /* LoginServerInfoSection.swift in Sources */ = {isa = PBXBuildFile; fileRef = 7D379E13DD9D987470A3C70C /* LoginServerInfoSection.swift */; };
		BEEC06EFD30BFCA02F0FD559 /* UserIndicatorTests.swift in Sources */ = {isa = PBXBuildFile; fileRef = 5D8EA85D4F10D7445BB6368A /* UserIndicatorTests.swift */; };
		BF35062D06888FA80BD139FF /* Presentable.swift in Sources */ = {isa = PBXBuildFile; fileRef = 5CB7F9D6FC121204D59E18DF /* Presentable.swift */; };
		BFB534E338A3D949944FB2F5 /* NotificationServiceProxy.swift in Sources */ = {isa = PBXBuildFile; fileRef = 0B490675B8E31423AF116BDA /* NotificationServiceProxy.swift */; };
		BFD1AC03B6F8C5F5897D5B55 /* ReversedScrollView.swift in Sources */ = {isa = PBXBuildFile; fileRef = C2DE30233B57761F8AFEB415 /* ReversedScrollView.swift */; };
		C052A8CDC7A8E7A2D906674F /* UserIndicatorStore.swift in Sources */ = {isa = PBXBuildFile; fileRef = 3FAA6438B00FDB130F404E31 /* UserIndicatorStore.swift */; };
		C2CF93B067FD935E4F82FE44 /* SplashScreenPageIndicator.swift in Sources */ = {isa = PBXBuildFile; fileRef = 850064FF8D7DB9C875E7AA1A /* SplashScreenPageIndicator.swift */; };
		C35CF4DAB1467FE1BBDC204B /* MessageTimelineItem.swift in Sources */ = {isa = PBXBuildFile; fileRef = EEAF1C75771D9DC75877F4B4 /* MessageTimelineItem.swift */; };
		C4180F418235DAD9DD173951 /* TemplateScreenUITests.swift in Sources */ = {isa = PBXBuildFile; fileRef = 9873076F224E4CE09D8BD47D /* TemplateScreenUITests.swift */; };
		C4F69156C31A447FEFF2A47C /* DTHTMLElement+AttributedStringBuilder.swift in Sources */ = {isa = PBXBuildFile; fileRef = 1E508AB0EDEE017FF4F6F8D1 /* DTHTMLElement+AttributedStringBuilder.swift */; };
		C55A44C99F64A479ABA85B46 /* RoomScreen.swift in Sources */ = {isa = PBXBuildFile; fileRef = 5221DFDF809142A2D6AC82B9 /* RoomScreen.swift */; };
		C74EE50257ED925C2B8EFCE6 /* MockSoftLogoutScreenState.swift in Sources */ = {isa = PBXBuildFile; fileRef = 0B869438A1B52836F912A702 /* MockSoftLogoutScreenState.swift */; };
		C76892321558E75101E68ED6 /* ReadableFrameModifier.swift in Sources */ = {isa = PBXBuildFile; fileRef = 398817652FA8ABAE0A31AC6D /* ReadableFrameModifier.swift */; };
		C7B251DC896C0867C51B616D /* AnalyticsPrompt.swift in Sources */ = {isa = PBXBuildFile; fileRef = 541542F5AC323709D8563458 /* AnalyticsPrompt.swift */; };
		C7CFDB4929DDD9A3B5BA085D /* BugReportViewModelTests.swift in Sources */ = {isa = PBXBuildFile; fileRef = 7AB7ED3A898B07976F3AA90F /* BugReportViewModelTests.swift */; };
		C8E82786DE1B6A400DA9BA25 /* RoomTimelineItemProperties.swift in Sources */ = {isa = PBXBuildFile; fileRef = 289FA233E896FBC5956C67E0 /* RoomTimelineItemProperties.swift */; };
		CA9558C0B40C1EE2AD00124A /* BuildSettings.swift in Sources */ = {isa = PBXBuildFile; fileRef = 263B3B811C2B900F12C6F695 /* BuildSettings.swift */; };
		CB137BFB3E083C33E398A6CB /* Kingfisher in Frameworks */ = {isa = PBXBuildFile; productRef = 0DD568A494247444A4B56031 /* Kingfisher */; };
		CB326BAB54E9B68658909E36 /* Benchmark.swift in Sources */ = {isa = PBXBuildFile; fileRef = 49EAD710A2C16EFF7C3EA16F /* Benchmark.swift */; };
		CB498F4E27AA0545DCEF0F6F /* DeviceKit in Frameworks */ = {isa = PBXBuildFile; productRef = 4003BC24B24C9E63D3304177 /* DeviceKit */; };
		CB99B0FA38A4AC596F38CC13 /* KeychainControllerProtocol.swift in Sources */ = {isa = PBXBuildFile; fileRef = E5E94DCFEE803E5ABAE8ACCE /* KeychainControllerProtocol.swift */; };
		CC736DA1AA8F8B9FD8785009 /* ScreenshotDetector.swift in Sources */ = {isa = PBXBuildFile; fileRef = F5C4AF6E3885730CD560311C /* ScreenshotDetector.swift */; };
		CD6A72B65D3B6076F4045C30 /* PHGPostHogConfiguration.swift in Sources */ = {isa = PBXBuildFile; fileRef = A6B891A6DA826E2461DBB40F /* PHGPostHogConfiguration.swift */; };
		CE1694C7BB93C3311524EF28 /* Untranslated.strings in Resources */ = {isa = PBXBuildFile; fileRef = D2F7194F440375338F8E2487 /* Untranslated.strings */; };
		CE7A715947ABAB1DEB5C21D7 /* SplashScreenCoordinator.swift in Sources */ = {isa = PBXBuildFile; fileRef = 0F7A812F160E75B69A9181A2 /* SplashScreenCoordinator.swift */; };
		CE9530A4CA661E090635C2F2 /* NotificationItemProxy.swift in Sources */ = {isa = PBXBuildFile; fileRef = 25F7FE40EF7490A7E09D7BE6 /* NotificationItemProxy.swift */; };
		CEB8FB1269DE20536608B957 /* LoginMode.swift in Sources */ = {isa = PBXBuildFile; fileRef = 4B41FABA2B0AEF4389986495 /* LoginMode.swift */; };
		CF82143AA4A4F7BD11D22946 /* RoomTimelineViewProvider.swift in Sources */ = {isa = PBXBuildFile; fileRef = ACB6C5E4950B6C9842F35A38 /* RoomTimelineViewProvider.swift */; };
		D034A195A3494E38BF060485 /* MockSessionVerificationControllerProxy.swift in Sources */ = {isa = PBXBuildFile; fileRef = D1A9CCCF53495CF3D7B19FCE /* MockSessionVerificationControllerProxy.swift */; };
		D05A193AE63030F2CFCE2E9C /* UITestScreenIdentifier.swift in Sources */ = {isa = PBXBuildFile; fileRef = CC6FE34A0A47D010BBB4D4D4 /* UITestScreenIdentifier.swift */; };
		D0619D2E6B9C511190FBEB95 /* RoomMessageProtocol.swift in Sources */ = {isa = PBXBuildFile; fileRef = 607974D08BD2AF83725D817A /* RoomMessageProtocol.swift */; };
		D2D70B5DB1A5E4AF0CD88330 /* target.yml in Resources */ = {isa = PBXBuildFile; fileRef = 033DB41C51865A2E83174E87 /* target.yml */; };
		D5EA4C6C80579279770D5804 /* ImageRoomTimelineView.swift in Sources */ = {isa = PBXBuildFile; fileRef = D0A45283CF1DB96E583BECA6 /* ImageRoomTimelineView.swift */; };
		D6417E5A799C3C7F14F9EC0A /* SessionVerificationViewModelProtocol.swift in Sources */ = {isa = PBXBuildFile; fileRef = B3069ADED46D063202FE7698 /* SessionVerificationViewModelProtocol.swift */; };
		D8359F67AF3A83516E9083C1 /* MockUserSession.swift in Sources */ = {isa = PBXBuildFile; fileRef = A4756C5A8C8649AD6C10C615 /* MockUserSession.swift */; };
		D85D4FA590305180B4A41795 /* Tests.swift in Sources */ = {isa = PBXBuildFile; fileRef = BB3073CCD77D906B330BC1D6 /* Tests.swift */; };
		D876EC0FED3B6D46C806912A /* AvatarSize.swift in Sources */ = {isa = PBXBuildFile; fileRef = E24B88AD3D1599E8CB1376E0 /* AvatarSize.swift */; };
		D8CFF02C2730EE5BC4F17ABF /* ElementToggleStyle.swift in Sources */ = {isa = PBXBuildFile; fileRef = 0960A7F5C1B0B6679BDF26F9 /* ElementToggleStyle.swift */; };
		D94F664677C380A3CAB8D7F6 /* ActivityIndicatorPresenter.swift in Sources */ = {isa = PBXBuildFile; fileRef = 68706A66BBA04268F7747A2F /* ActivityIndicatorPresenter.swift */; };
		DCB781BD227CA958809AFADF /* Coordinator.swift in Sources */ = {isa = PBXBuildFile; fileRef = 95CC95CD75B688E946438165 /* Coordinator.swift */; };
		DD9B70DE54B24E0694A35D8A /* Strings+Untranslated.swift in Sources */ = {isa = PBXBuildFile; fileRef = 1A18F6CE4D694D21E4EA9B25 /* Strings+Untranslated.swift */; };
		DDB80FD2753FEAAE43CC2AAE /* ImageRoomTimelineItem.swift in Sources */ = {isa = PBXBuildFile; fileRef = 1A63815AD6A5C306453342F2 /* ImageRoomTimelineItem.swift */; };
		DE4F8C4E0F1DB4832F09DE97 /* HomeScreenViewModel.swift in Sources */ = {isa = PBXBuildFile; fileRef = 31D6764D6976D235926FE5FC /* HomeScreenViewModel.swift */; };
		DF504B10A4918F971A57BEF2 /* PostHogAnalyticsClient.swift in Sources */ = {isa = PBXBuildFile; fileRef = 1715E3D7F53C0748AA50C91C /* PostHogAnalyticsClient.swift */; };
<<<<<<< HEAD
		DFCA89C4EC2A5332ED6B441F /* DataProtectionManager.swift in Sources */ = {isa = PBXBuildFile; fileRef = 4959CECEC984B3995616F427 /* DataProtectionManager.swift */; };
=======
		DF790EF2E4D41D1091AEB263 /* KeychainController.swift in Sources */ = {isa = PBXBuildFile; fileRef = 317F02B15921BF5CC8486990 /* KeychainController.swift */; };
>>>>>>> 05986cd7
		DFF7D6A6C26DDD40D00AE579 /* target.yml in Resources */ = {isa = PBXBuildFile; fileRef = F012CB5EE3F2B67359F6CC52 /* target.yml */; };
		E01373F2043E76393A0CE073 /* AnalyticsPromptViewModel.swift in Sources */ = {isa = PBXBuildFile; fileRef = A11B74ACE8D71747E1044A9C /* AnalyticsPromptViewModel.swift */; };
		E0A4DCA633D174EB43AD599F /* BackgroundTaskProtocol.swift in Sources */ = {isa = PBXBuildFile; fileRef = 2CA028DCD4157F9A1F999827 /* BackgroundTaskProtocol.swift */; };
		E1DF24D085572A55C9758A2D /* Bundle.swift in Sources */ = {isa = PBXBuildFile; fileRef = B6E89E530A8E92EC44301CA1 /* Bundle.swift */; };
		E290C78E7F09F47FD2662986 /* Task.swift in Sources */ = {isa = PBXBuildFile; fileRef = A40C19719687984FD9478FBE /* Task.swift */; };
		E3CA565A4B9704F191B191F0 /* JoinedRoomSize+MemberCount.swift in Sources */ = {isa = PBXBuildFile; fileRef = CBF9AEA706926DD0DA2B954C /* JoinedRoomSize+MemberCount.swift */; };
		E47CD939D8480657D4B706C6 /* AnalyticsPromptCheckmarkItem.swift in Sources */ = {isa = PBXBuildFile; fileRef = BA7B2E9CC5DC3B76ADC35A43 /* AnalyticsPromptCheckmarkItem.swift */; };
		E481C8FDCB6C089963C95344 /* DeviceKit in Frameworks */ = {isa = PBXBuildFile; productRef = BC01130651CB23340B899032 /* DeviceKit */; };
		E58850E29EBC44980FE1634F /* UNNotificationAttachment.swift in Sources */ = {isa = PBXBuildFile; fileRef = 02A942134E3F375E875D330A /* UNNotificationAttachment.swift */; };
		E5895C74615CBE8462FB840F /* SessionVerificationCoordinator.swift in Sources */ = {isa = PBXBuildFile; fileRef = CCF86010A0A719A9A50EEC59 /* SessionVerificationCoordinator.swift */; };
		E67418DACEDBC29E988E6ACD /* message.caf in Resources */ = {isa = PBXBuildFile; fileRef = ED482057AE39D5C6D9C5F3D8 /* message.caf */; };
		E81EEC1675F2371D12A880A3 /* MockRoomTimelineController.swift in Sources */ = {isa = PBXBuildFile; fileRef = 61ADFB893DEF81E58DF3FAB9 /* MockRoomTimelineController.swift */; };
		E96005321849DBD7C72A28F2 /* UITestsAppCoordinator.swift in Sources */ = {isa = PBXBuildFile; fileRef = 46C208DA43CE25D13E670F40 /* UITestsAppCoordinator.swift */; };
		EA1E7949533E19C6D862680A /* MediaProvider.swift in Sources */ = {isa = PBXBuildFile; fileRef = 885D8C42DD17625B5261BEFF /* MediaProvider.swift */; };
		EA31DD9043B91ECB8E45A9A6 /* ScreenshotDetectorTests.swift in Sources */ = {isa = PBXBuildFile; fileRef = F03C9D319676F3C0DC6B0203 /* ScreenshotDetectorTests.swift */; };
		EA65360A0EC026DD83AC0CF5 /* AuthenticationCoordinator.swift in Sources */ = {isa = PBXBuildFile; fileRef = D6CA5F386C7701C129398945 /* AuthenticationCoordinator.swift */; };
		EC280623A42904341363EAAF /* Sentry in Frameworks */ = {isa = PBXBuildFile; productRef = 886A0A498FA01E8EDD451D05 /* Sentry */; };
		EC4C31963E755EEC77BD778C /* AnalyticsSettings.swift in Sources */ = {isa = PBXBuildFile; fileRef = 4B362E695A7103C11F64B185 /* AnalyticsSettings.swift */; };
		EE4F5601356228FF72FC56B6 /* MockClientProxy.swift in Sources */ = {isa = PBXBuildFile; fileRef = 3F40F48279322E504153AB0D /* MockClientProxy.swift */; };
		EE8491AD81F47DF3C192497B /* DecorationTimelineItemProtocol.swift in Sources */ = {isa = PBXBuildFile; fileRef = 184CF8C196BE143AE226628D /* DecorationTimelineItemProtocol.swift */; };
		EEC40663922856C65D1E0DF5 /* KeychainControllerTests.swift in Sources */ = {isa = PBXBuildFile; fileRef = FDB9C37196A4C79F24CE80C6 /* KeychainControllerTests.swift */; };
		EF7924005216B8189898F370 /* BackgroundTaskProtocol.swift in Sources */ = {isa = PBXBuildFile; fileRef = 2CA028DCD4157F9A1F999827 /* BackgroundTaskProtocol.swift */; };
		EF99A92701E401C4CD5ADC50 /* SplashScreenModels.swift in Sources */ = {isa = PBXBuildFile; fileRef = DCE978A6118C131D7F2A04B3 /* SplashScreenModels.swift */; };
		F040ABFEB0A2B142D948BA12 /* Untranslated.stringsdict in Resources */ = {isa = PBXBuildFile; fileRef = F75DF9500D69A3AAF8339E69 /* Untranslated.stringsdict */; };
		F06CE9132855E81EBB6DDC32 /* KeychainAccess in Frameworks */ = {isa = PBXBuildFile; productRef = 800631D7250B7F93195035F1 /* KeychainAccess */; };
		F0F82C3C848C865C3098AA52 /* Sentry in Frameworks */ = {isa = PBXBuildFile; productRef = 67E7A6F388D3BF85767609D9 /* Sentry */; };
<<<<<<< HEAD
		F425C3F85BFF28C9AC593F52 /* MockNotificationManager.swift in Sources */ = {isa = PBXBuildFile; fileRef = 96561CC53F7C1E24D4C292E4 /* MockNotificationManager.swift */; };
=======
>>>>>>> 05986cd7
		F508683B76EF7B23BB2CBD6D /* TimelineItemPlainStylerView.swift in Sources */ = {isa = PBXBuildFile; fileRef = 94BCC8A9C73C1F838122C645 /* TimelineItemPlainStylerView.swift */; };
		F56261126E368C831B3DE976 /* NavigationRouterType.swift in Sources */ = {isa = PBXBuildFile; fileRef = 752DEC02D93AFF46BC13313A /* NavigationRouterType.swift */; };
		F61AFA8BF2E739FBC30472F5 /* NotificationServiceProxyProtocol.swift in Sources */ = {isa = PBXBuildFile; fileRef = DCD5FEE195446A9E458DDDAF /* NotificationServiceProxyProtocol.swift */; };
		F656F92A63D3DC1978D79427 /* AnalyticsEvents in Frameworks */ = {isa = PBXBuildFile; productRef = 2A3F7BCCB18C15B30CCA39A9 /* AnalyticsEvents */; };
		F6F49E37272AD7397CD29A01 /* HomeScreenViewModelTests.swift in Sources */ = {isa = PBXBuildFile; fileRef = 505208F28007C0FEC14E1FF0 /* HomeScreenViewModelTests.swift */; };
		F7567DD6635434E8C563BF85 /* AnalyticsClientProtocol.swift in Sources */ = {isa = PBXBuildFile; fileRef = E3B97591B2D3D4D67553506D /* AnalyticsClientProtocol.swift */; };
		F75C4222D52B643214D5E623 /* UITestsRootView.swift in Sources */ = {isa = PBXBuildFile; fileRef = 81740EEAFDF0D34C5E10D0DF /* UITestsRootView.swift */; };
		F9981191DC408AED537C1749 /* MediaProxy.swift in Sources */ = {isa = PBXBuildFile; fileRef = E12C9E0B61A77C7F0EE7918C /* MediaProxy.swift */; };
		F99FB21EFC6D99D247FE7CBE /* Kingfisher in Frameworks */ = {isa = PBXBuildFile; productRef = DE8DC9B3FBA402117DC4C49F /* Kingfisher */; };
		FA9C427FFB11B1AA2DCC5602 /* RoomProxyProtocol.swift in Sources */ = {isa = PBXBuildFile; fileRef = 47111410B6E659A697D472B5 /* RoomProxyProtocol.swift */; };
		FBCD77D557AACBE9B445133A /* MediaProxy.swift in Sources */ = {isa = PBXBuildFile; fileRef = E12C9E0B61A77C7F0EE7918C /* MediaProxy.swift */; };
		FC6B7436C3A5B3D0565227D5 /* ActivityIndicatorView.swift in Sources */ = {isa = PBXBuildFile; fileRef = AF05352F28D4E7336228E9F4 /* ActivityIndicatorView.swift */; };
		FCB640C576292BEAF7FA3B2E /* SplashViewController.swift in Sources */ = {isa = PBXBuildFile; fileRef = C9F395A2E917115C7AAF7F34 /* SplashViewController.swift */; };
		FCD3F2B82CAB29A07887A127 /* KeychainAccess in Frameworks */ = {isa = PBXBuildFile; productRef = 2B43F2AF7456567FE37270A7 /* KeychainAccess */; };
		FD4706DC752744A0C91ED6FE /* FileManager.swift in Sources */ = {isa = PBXBuildFile; fileRef = 6B275C686F8253E655E42BA3 /* FileManager.swift */; };
		FE4593FC2A02AAF92E089565 /* ElementAnimations.swift in Sources */ = {isa = PBXBuildFile; fileRef = EF1593DD87F974F8509BB619 /* ElementAnimations.swift */; };
		FE79E2BCCF69E8BF4D21E15A /* RoomMessageFactory.swift in Sources */ = {isa = PBXBuildFile; fileRef = FA154570F693D93513E584C1 /* RoomMessageFactory.swift */; };
		FFD3E4FF948E06C7585317FC /* TimelineStyler.swift in Sources */ = {isa = PBXBuildFile; fileRef = 892E29C98C4E8182C9037F84 /* TimelineStyler.swift */; };
/* End PBXBuildFile section */

/* Begin PBXContainerItemProxy section */
		4448BD77D7203616C4FAD26A /* PBXContainerItemProxy */ = {
			isa = PBXContainerItemProxy;
			containerPortal = AC22997D58D612146053154D /* Project object */;
			proxyType = 1;
			remoteGlobalIDString = C0FAEB81CFD9776CD78CE489;
			remoteInfo = ElementX;
		};
		4D8DD8FE84794CA168A8499A /* PBXContainerItemProxy */ = {
			isa = PBXContainerItemProxy;
			containerPortal = AC22997D58D612146053154D /* Project object */;
			proxyType = 1;
			remoteGlobalIDString = C0FAEB81CFD9776CD78CE489;
			remoteInfo = ElementX;
		};
		6848AF4480814C5F810FB7EB /* PBXContainerItemProxy */ = {
			isa = PBXContainerItemProxy;
			containerPortal = AC22997D58D612146053154D /* Project object */;
			proxyType = 1;
			remoteGlobalIDString = C0FAEB81CFD9776CD78CE489;
			remoteInfo = ElementX;
		};
		AE0C21E7E01A23610E54DF9D /* PBXContainerItemProxy */ = {
			isa = PBXContainerItemProxy;
			containerPortal = AC22997D58D612146053154D /* Project object */;
			proxyType = 1;
			remoteGlobalIDString = FEB53A5BC378C913769656D8;
			remoteInfo = NSE;
		};
/* End PBXContainerItemProxy section */

/* Begin PBXCopyFilesBuildPhase section */
		32FD0140DF485A66F1B788D1 /* Embed App Extensions */ = {
			isa = PBXCopyFilesBuildPhase;
			buildActionMask = 2147483647;
			dstPath = "";
			dstSubfolderSpec = 13;
			files = (
				A69A54FF11A3F9EA0660E6BF /* NSE.appex in Embed App Extensions */,
			);
			name = "Embed App Extensions";
			runOnlyForDeploymentPostprocessing = 0;
		};
/* End PBXCopyFilesBuildPhase section */

/* Begin PBXFileReference section */
		01C4C7DB37597D7D8379511A /* Assets.xcassets */ = {isa = PBXFileReference; lastKnownFileType = folder.assetcatalog; path = Assets.xcassets; sourceTree = "<group>"; };
		02A07FF019724B6ACEA73076 /* szl */ = {isa = PBXFileReference; lastKnownFileType = text.plist.strings; name = szl; path = szl.lproj/Localizable.strings; sourceTree = "<group>"; };
		02A942134E3F375E875D330A /* UNNotificationAttachment.swift */ = {isa = PBXFileReference; lastKnownFileType = sourcecode.swift; path = UNNotificationAttachment.swift; sourceTree = "<group>"; };
		033DB41C51865A2E83174E87 /* target.yml */ = {isa = PBXFileReference; lastKnownFileType = text.yaml; path = target.yml; sourceTree = "<group>"; };
		04BBC9E08250EF92ADE89CFD /* sr-Latn */ = {isa = PBXFileReference; lastKnownFileType = text.plist.strings; name = "sr-Latn"; path = "sr-Latn.lproj/Localizable.strings"; sourceTree = "<group>"; };
		04DF593C3F7AF4B2FBAEB05D /* FileManager.swift */ = {isa = PBXFileReference; lastKnownFileType = sourcecode.swift; path = FileManager.swift; sourceTree = "<group>"; };
		04E1273CC3BC3E471AF87BE5 /* UserIndicatorQueueTests.swift */ = {isa = PBXFileReference; lastKnownFileType = sourcecode.swift; path = UserIndicatorQueueTests.swift; sourceTree = "<group>"; };
		054F469E433864CC6FE6EE8E /* ServerSelectionUITests.swift */ = {isa = PBXFileReference; lastKnownFileType = sourcecode.swift; path = ServerSelectionUITests.swift; sourceTree = "<group>"; };
		057B747CF045D3C6C30EAB2C /* fi */ = {isa = PBXFileReference; lastKnownFileType = text.plist.stringsdict; name = fi; path = fi.lproj/Localizable.stringsdict; sourceTree = "<group>"; };
		0776771332259AB1C9661430 /* MXLog.h */ = {isa = PBXFileReference; lastKnownFileType = sourcecode.c.h; path = MXLog.h; sourceTree = "<group>"; };
		077D7C3BE199B6E5DDEC07EC /* AppCoordinatorStateMachine.swift */ = {isa = PBXFileReference; lastKnownFileType = sourcecode.swift; path = AppCoordinatorStateMachine.swift; sourceTree = "<group>"; };
		086B997409328F091EBA43CE /* RoomScreenUITests.swift */ = {isa = PBXFileReference; lastKnownFileType = sourcecode.swift; path = RoomScreenUITests.swift; sourceTree = "<group>"; };
		08F64963396A6A23538EFCEC /* is */ = {isa = PBXFileReference; lastKnownFileType = text.plist.stringsdict; name = is; path = is.lproj/Localizable.stringsdict; sourceTree = "<group>"; };
		090CA61A835C151CEDF8F372 /* WeakDictionaryKeyReference.swift */ = {isa = PBXFileReference; lastKnownFileType = sourcecode.swift; path = WeakDictionaryKeyReference.swift; sourceTree = "<group>"; };
		0950733DD4BA83EEE752E259 /* PlaceholderAvatarImage.swift */ = {isa = PBXFileReference; lastKnownFileType = sourcecode.swift; path = PlaceholderAvatarImage.swift; sourceTree = "<group>"; };
		095AED4CF56DFF3EB7BB84C8 /* RoomTimelineProviderProtocol.swift */ = {isa = PBXFileReference; lastKnownFileType = sourcecode.swift; path = RoomTimelineProviderProtocol.swift; sourceTree = "<group>"; };
		0960A7F5C1B0B6679BDF26F9 /* ElementToggleStyle.swift */ = {isa = PBXFileReference; lastKnownFileType = sourcecode.swift; path = ElementToggleStyle.swift; sourceTree = "<group>"; };
		0A191D3FDB995309C7E2DE7D /* SettingsViewModel.swift */ = {isa = PBXFileReference; lastKnownFileType = sourcecode.swift; path = SettingsViewModel.swift; sourceTree = "<group>"; };
		0AB7A0C06CB527A1095DEB33 /* da */ = {isa = PBXFileReference; lastKnownFileType = text.plist.stringsdict; name = da; path = da.lproj/Localizable.stringsdict; sourceTree = "<group>"; };
		0B490675B8E31423AF116BDA /* NotificationServiceProxy.swift */ = {isa = PBXFileReference; lastKnownFileType = sourcecode.swift; path = NotificationServiceProxy.swift; sourceTree = "<group>"; };
		0B869438A1B52836F912A702 /* MockSoftLogoutScreenState.swift */ = {isa = PBXFileReference; lastKnownFileType = sourcecode.swift; path = MockSoftLogoutScreenState.swift; sourceTree = "<group>"; };
		0BC588051E6572A1AF51D738 /* TimelineSenderAvatarView.swift */ = {isa = PBXFileReference; lastKnownFileType = sourcecode.swift; path = TimelineSenderAvatarView.swift; sourceTree = "<group>"; };
		0C13A92C1E9C79F055B8133D /* ar */ = {isa = PBXFileReference; lastKnownFileType = text.plist.stringsdict; name = ar; path = ar.lproj/Localizable.stringsdict; sourceTree = "<group>"; };
		0CB569EAA5017B5B23970655 /* pt */ = {isa = PBXFileReference; lastKnownFileType = text.plist.strings; name = pt; path = pt.lproj/Localizable.strings; sourceTree = "<group>"; };
<<<<<<< HEAD
		0D8F620C8B314840D8602E3F /* NSE.appex */ = {isa = PBXFileReference; includeInIndex = 0; lastKnownFileType = "wrapper.app-extension"; path = NSE.appex; sourceTree = BUILT_PRODUCTS_DIR; };
=======
>>>>>>> 05986cd7
		0DD16CE9A66C9040B066AD60 /* vi */ = {isa = PBXFileReference; lastKnownFileType = text.plist.stringsdict; name = vi; path = vi.lproj/Localizable.stringsdict; sourceTree = "<group>"; };
		0E7062F88E9D5F79C8A80524 /* th */ = {isa = PBXFileReference; lastKnownFileType = text.plist.stringsdict; name = th; path = th.lproj/Localizable.stringsdict; sourceTree = "<group>"; };
		0E8BDC092D817B68CD9040C5 /* UserSessionStore.swift */ = {isa = PBXFileReference; lastKnownFileType = sourcecode.swift; path = UserSessionStore.swift; sourceTree = "<group>"; };
		0EE9EAF0309A2A1D67D8FAF5 /* sv */ = {isa = PBXFileReference; lastKnownFileType = text.plist.stringsdict; name = sv; path = sv.lproj/Localizable.stringsdict; sourceTree = "<group>"; };
		0F52BF30D12BA3BD3D3DBB8F /* ServerSelectionViewModelProtocol.swift */ = {isa = PBXFileReference; lastKnownFileType = sourcecode.swift; path = ServerSelectionViewModelProtocol.swift; sourceTree = "<group>"; };
		0F7A812F160E75B69A9181A2 /* SplashScreenCoordinator.swift */ = {isa = PBXFileReference; lastKnownFileType = sourcecode.swift; path = SplashScreenCoordinator.swift; sourceTree = "<group>"; };
		1027BB9A852F445B7623897F /* ElementSettings.swift */ = {isa = PBXFileReference; lastKnownFileType = sourcecode.swift; path = ElementSettings.swift; sourceTree = "<group>"; };
		1059E2AE7878CF7820592637 /* Info.plist */ = {isa = PBXFileReference; lastKnownFileType = text.plist; path = Info.plist; sourceTree = "<group>"; };
		105B2A8426404EF66F00CFDB /* RoomTimelineItemFactory.swift */ = {isa = PBXFileReference; lastKnownFileType = sourcecode.swift; path = RoomTimelineItemFactory.swift; sourceTree = "<group>"; };
		105D16E7DB0CCE9526612BDD /* bn-IN */ = {isa = PBXFileReference; lastKnownFileType = text.plist.strings; name = "bn-IN"; path = "bn-IN.lproj/Localizable.strings"; sourceTree = "<group>"; };
		10CC626F97AD70FF0420C115 /* RoomSummaryProviderProtocol.swift */ = {isa = PBXFileReference; lastKnownFileType = sourcecode.swift; path = RoomSummaryProviderProtocol.swift; sourceTree = "<group>"; };
		111B698739E3410E2CDB7144 /* MXLog.swift */ = {isa = PBXFileReference; lastKnownFileType = sourcecode.swift; path = MXLog.swift; sourceTree = "<group>"; };
		113356152C099951A6D17D85 /* el */ = {isa = PBXFileReference; lastKnownFileType = text.plist.strings; name = el; path = el.lproj/Localizable.strings; sourceTree = "<group>"; };
		1215A4FC53D2319E81AE8970 /* en */ = {isa = PBXFileReference; lastKnownFileType = text.plist.strings; name = en; path = en.lproj/InfoPlist.strings; sourceTree = "<group>"; };
		1222DB76B917EB8A55365BA5 /* target.yml */ = {isa = PBXFileReference; lastKnownFileType = text.yaml; path = target.yml; sourceTree = "<group>"; };
		124D85E85505B6B81845235F /* fy */ = {isa = PBXFileReference; lastKnownFileType = text.plist.stringsdict; name = fy; path = fy.lproj/Localizable.stringsdict; sourceTree = "<group>"; };
		12A626D74BBE9F4A60763B45 /* ImageAnonymizer.swift */ = {isa = PBXFileReference; lastKnownFileType = sourcecode.swift; path = ImageAnonymizer.swift; sourceTree = "<group>"; };
		13802897C7AFA360EA74C0B0 /* en */ = {isa = PBXFileReference; lastKnownFileType = text.plist.stringsdict; name = en; path = en.lproj/Localizable.stringsdict; sourceTree = "<group>"; };
		1423AB065857FA546444DB15 /* NotificationManager.swift */ = {isa = PBXFileReference; lastKnownFileType = sourcecode.swift; path = NotificationManager.swift; sourceTree = "<group>"; };
		142808B69851451AC32A2CEA /* RoomSummaryDetails.swift */ = {isa = PBXFileReference; lastKnownFileType = sourcecode.swift; path = RoomSummaryDetails.swift; sourceTree = "<group>"; };
		167521635A1CC27624FCEB7F /* ServerSelectionViewModel.swift */ = {isa = PBXFileReference; lastKnownFileType = sourcecode.swift; path = ServerSelectionViewModel.swift; sourceTree = "<group>"; };
		16DC8C5B2991724903F1FA6A /* AppIcon.pdf */ = {isa = PBXFileReference; lastKnownFileType = image.pdf; path = AppIcon.pdf; sourceTree = "<group>"; };
		1715E3D7F53C0748AA50C91C /* PostHogAnalyticsClient.swift */ = {isa = PBXFileReference; lastKnownFileType = sourcecode.swift; path = PostHogAnalyticsClient.swift; sourceTree = "<group>"; };
		179423E34EE846E048E49CBF /* MediaSourceProxy.swift */ = {isa = PBXFileReference; lastKnownFileType = sourcecode.swift; path = MediaSourceProxy.swift; sourceTree = "<group>"; };
		184CF8C196BE143AE226628D /* DecorationTimelineItemProtocol.swift */ = {isa = PBXFileReference; lastKnownFileType = sourcecode.swift; path = DecorationTimelineItemProtocol.swift; sourceTree = "<group>"; };
		18F2958E6D247AE2516BEEE8 /* ClientProxy.swift */ = {isa = PBXFileReference; lastKnownFileType = sourcecode.swift; path = ClientProxy.swift; sourceTree = "<group>"; };
		193FB285430D3956B6E61E4D /* UserIndicatorViewPresentable.swift */ = {isa = PBXFileReference; lastKnownFileType = sourcecode.swift; path = UserIndicatorViewPresentable.swift; sourceTree = "<group>"; };
		1A18F6CE4D694D21E4EA9B25 /* Strings+Untranslated.swift */ = {isa = PBXFileReference; lastKnownFileType = sourcecode.swift; path = "Strings+Untranslated.swift"; sourceTree = "<group>"; };
		1A63815AD6A5C306453342F2 /* ImageRoomTimelineItem.swift */ = {isa = PBXFileReference; lastKnownFileType = sourcecode.swift; path = ImageRoomTimelineItem.swift; sourceTree = "<group>"; };
		1C429043E986008B97736636 /* ab */ = {isa = PBXFileReference; lastKnownFileType = text.plist.strings; name = ab; path = ab.lproj/Localizable.strings; sourceTree = "<group>"; };
		1D56469A9EE0CFA2B7BA9760 /* SessionVerificationControllerProxyProtocol.swift */ = {isa = PBXFileReference; lastKnownFileType = sourcecode.swift; path = SessionVerificationControllerProxyProtocol.swift; sourceTree = "<group>"; };
		1DB34B0C74CD242FED9DD069 /* LoginScreenUITests.swift */ = {isa = PBXFileReference; lastKnownFileType = sourcecode.swift; path = LoginScreenUITests.swift; sourceTree = "<group>"; };
		1E1FB768A24FDD2A5CA16E3C /* LoginViewModelProtocol.swift */ = {isa = PBXFileReference; lastKnownFileType = sourcecode.swift; path = LoginViewModelProtocol.swift; sourceTree = "<group>"; };
		1E508AB0EDEE017FF4F6F8D1 /* DTHTMLElement+AttributedStringBuilder.swift */ = {isa = PBXFileReference; lastKnownFileType = sourcecode.swift; path = "DTHTMLElement+AttributedStringBuilder.swift"; sourceTree = "<group>"; };
		1F2529D434C750ED78ADF1ED /* UserAgentBuilder.swift */ = {isa = PBXFileReference; lastKnownFileType = sourcecode.swift; path = UserAgentBuilder.swift; sourceTree = "<group>"; };
		2069C264213B9F381DF9F876 /* ta */ = {isa = PBXFileReference; lastKnownFileType = text.plist.stringsdict; name = ta; path = ta.lproj/Localizable.stringsdict; sourceTree = "<group>"; };
		2112A6CFEA46E672D90EBF54 /* kab */ = {isa = PBXFileReference; lastKnownFileType = text.plist.strings; name = kab; path = kab.lproj/Localizable.strings; sourceTree = "<group>"; };
		218AB05B4E3889731959C5F1 /* EventBasedTimelineItemProtocol.swift */ = {isa = PBXFileReference; lastKnownFileType = sourcecode.swift; path = EventBasedTimelineItemProtocol.swift; sourceTree = "<group>"; };
		21BA866267F84BF4350B0CB7 /* pt-BR */ = {isa = PBXFileReference; lastKnownFileType = text.plist.stringsdict; name = "pt-BR"; path = "pt-BR.lproj/Localizable.stringsdict"; sourceTree = "<group>"; };
		227AC5D71A4CE43512062243 /* URL.swift */ = {isa = PBXFileReference; lastKnownFileType = sourcecode.swift; path = URL.swift; sourceTree = "<group>"; };
		22B384D54464FA39C6C7F6E7 /* ca */ = {isa = PBXFileReference; lastKnownFileType = text.plist.stringsdict; name = ca; path = ca.lproj/Localizable.stringsdict; sourceTree = "<group>"; };
		22D46DB0CC6C55EBA7AE67A3 /* SoftLogoutViewModel.swift */ = {isa = PBXFileReference; lastKnownFileType = sourcecode.swift; path = SoftLogoutViewModel.swift; sourceTree = "<group>"; };
		233D5F7E5E9F49ABF3413291 /* hr */ = {isa = PBXFileReference; lastKnownFileType = text.plist.stringsdict; name = hr; path = hr.lproj/Localizable.stringsdict; sourceTree = "<group>"; };
		24A534A4619D8FEFB6439FCC /* SplashScreenPageView.swift */ = {isa = PBXFileReference; lastKnownFileType = sourcecode.swift; path = SplashScreenPageView.swift; sourceTree = "<group>"; };
		24B0C97D2F560BCB72BE73B1 /* RoomTimelineController.swift */ = {isa = PBXFileReference; lastKnownFileType = sourcecode.swift; path = RoomTimelineController.swift; sourceTree = "<group>"; };
		24F5530B2212862FA4BEFF2D /* HomeScreenViewModelProtocol.swift */ = {isa = PBXFileReference; lastKnownFileType = sourcecode.swift; path = HomeScreenViewModelProtocol.swift; sourceTree = "<group>"; };
		2583416C8974272ADBADDBE1 /* zh-TW */ = {isa = PBXFileReference; lastKnownFileType = text.plist.stringsdict; name = "zh-TW"; path = "zh-TW.lproj/Localizable.stringsdict"; sourceTree = "<group>"; };
		25F7FE40EF7490A7E09D7BE6 /* NotificationItemProxy.swift */ = {isa = PBXFileReference; lastKnownFileType = sourcecode.swift; path = NotificationItemProxy.swift; sourceTree = "<group>"; };
		263B3B811C2B900F12C6F695 /* BuildSettings.swift */ = {isa = PBXFileReference; lastKnownFileType = sourcecode.swift; path = BuildSettings.swift; sourceTree = "<group>"; };
		26C4D226FCD20BAC53F1E092 /* ml */ = {isa = PBXFileReference; lastKnownFileType = text.plist.strings; name = ml; path = ml.lproj/Localizable.strings; sourceTree = "<group>"; };
		27A1AD6389A4659AF0CEAE62 /* NotificationServiceExtension.swift */ = {isa = PBXFileReference; lastKnownFileType = sourcecode.swift; path = NotificationServiceExtension.swift; sourceTree = "<group>"; };
		287FC98AF2664EAD79C0D902 /* UIDevice.swift */ = {isa = PBXFileReference; lastKnownFileType = sourcecode.swift; path = UIDevice.swift; sourceTree = "<group>"; };
		28959C7DB36C7688A01D4045 /* BugReportViewModelProtocol.swift */ = {isa = PBXFileReference; lastKnownFileType = sourcecode.swift; path = BugReportViewModelProtocol.swift; sourceTree = "<group>"; };
		289FA233E896FBC5956C67E0 /* RoomTimelineItemProperties.swift */ = {isa = PBXFileReference; lastKnownFileType = sourcecode.swift; path = RoomTimelineItemProperties.swift; sourceTree = "<group>"; };
		28EA8BE9EEDBD17555141C7E /* el */ = {isa = PBXFileReference; lastKnownFileType = text.plist.stringsdict; name = el; path = el.lproj/Localizable.stringsdict; sourceTree = "<group>"; };
		2A5C6FBF97B6EED3D4FA5EFF /* AttributedStringBuilder.swift */ = {isa = PBXFileReference; lastKnownFileType = sourcecode.swift; path = AttributedStringBuilder.swift; sourceTree = "<group>"; };
		2AE83A3DD63BCFBB956FE5CB /* nl */ = {isa = PBXFileReference; lastKnownFileType = text.plist.stringsdict; name = nl; path = nl.lproj/Localizable.stringsdict; sourceTree = "<group>"; };
		2AEA20A6B4883E60469ACF8F /* SoftLogoutCoordinator.swift */ = {isa = PBXFileReference; lastKnownFileType = sourcecode.swift; path = SoftLogoutCoordinator.swift; sourceTree = "<group>"; };
		2AFEF3AC64B1358083F76B8B /* List.swift */ = {isa = PBXFileReference; lastKnownFileType = sourcecode.swift; path = List.swift; sourceTree = "<group>"; };
		2B37DCC9025452F46F91340E /* MockNotificationServiceProxy.swift */ = {isa = PBXFileReference; lastKnownFileType = sourcecode.swift; path = MockNotificationServiceProxy.swift; sourceTree = "<group>"; };
		2B80895CE021B49847BD7D74 /* TemplateViewModelProtocol.swift */ = {isa = PBXFileReference; lastKnownFileType = sourcecode.swift; path = TemplateViewModelProtocol.swift; sourceTree = "<group>"; };
		2B9BCACD0CC4CB8E37F17732 /* lt */ = {isa = PBXFileReference; lastKnownFileType = text.plist.stringsdict; name = lt; path = lt.lproj/Localizable.stringsdict; sourceTree = "<group>"; };
		2CA028DCD4157F9A1F999827 /* BackgroundTaskProtocol.swift */ = {isa = PBXFileReference; lastKnownFileType = sourcecode.swift; path = BackgroundTaskProtocol.swift; sourceTree = "<group>"; };
		2CCBDE671A613B3EB70794C4 /* SoftLogoutScreen.swift */ = {isa = PBXFileReference; lastKnownFileType = sourcecode.swift; path = SoftLogoutScreen.swift; sourceTree = "<group>"; };
		2CEBCB9676FCD1D0F13188DD /* StringTests.swift */ = {isa = PBXFileReference; lastKnownFileType = sourcecode.swift; path = StringTests.swift; sourceTree = "<group>"; };
		2CF9FE7E0CF9F40D1509E63A /* bg */ = {isa = PBXFileReference; lastKnownFileType = text.plist.stringsdict; name = bg; path = bg.lproj/Localizable.stringsdict; sourceTree = "<group>"; };
		2D256FEE2F1AF1E51D39B622 /* LoginTests.swift */ = {isa = PBXFileReference; lastKnownFileType = sourcecode.swift; path = LoginTests.swift; sourceTree = "<group>"; };
		2D505843AB66822EB91F0DF0 /* TimelineItemProxy.swift */ = {isa = PBXFileReference; lastKnownFileType = sourcecode.swift; path = TimelineItemProxy.swift; sourceTree = "<group>"; };
		2EEB64CC6F3DF5B68736A6B4 /* AlertInfo.swift */ = {isa = PBXFileReference; lastKnownFileType = sourcecode.swift; path = AlertInfo.swift; sourceTree = "<group>"; };
		2F1B28C596DE541DA0AFD16C /* lo */ = {isa = PBXFileReference; lastKnownFileType = text.plist.stringsdict; name = lo; path = lo.lproj/Localizable.stringsdict; sourceTree = "<group>"; };
		304FFD608DB6E612075AB1B4 /* WeakDictionary.swift */ = {isa = PBXFileReference; lastKnownFileType = sourcecode.swift; path = WeakDictionary.swift; sourceTree = "<group>"; };
		317F02B15921BF5CC8486990 /* KeychainController.swift */ = {isa = PBXFileReference; lastKnownFileType = sourcecode.swift; path = KeychainController.swift; sourceTree = "<group>"; };
		31B01468022EC826CB2FD2C0 /* LoginModels.swift */ = {isa = PBXFileReference; lastKnownFileType = sourcecode.swift; path = LoginModels.swift; sourceTree = "<group>"; };
		31D6764D6976D235926FE5FC /* HomeScreenViewModel.swift */ = {isa = PBXFileReference; lastKnownFileType = sourcecode.swift; path = HomeScreenViewModel.swift; sourceTree = "<group>"; };
		325A2B3278875554DDEB8A9B /* SplashScreenUITests.swift */ = {isa = PBXFileReference; lastKnownFileType = sourcecode.swift; path = SplashScreenUITests.swift; sourceTree = "<group>"; };
		32C5DAA1773F57653BF1C4F9 /* SoftLogoutViewModelTests.swift */ = {isa = PBXFileReference; lastKnownFileType = sourcecode.swift; path = SoftLogoutViewModelTests.swift; sourceTree = "<group>"; };
		32CE6D4FF64C9A3C18619224 /* SplashScreen.swift */ = {isa = PBXFileReference; lastKnownFileType = sourcecode.swift; path = SplashScreen.swift; sourceTree = "<group>"; };
		3340ABAE3A4647E80163AE18 /* TemplateViewModelTests.swift */ = {isa = PBXFileReference; lastKnownFileType = sourcecode.swift; path = TemplateViewModelTests.swift; sourceTree = "<group>"; };
		33E49C5C6F802B4D94CA78D1 /* ro */ = {isa = PBXFileReference; lastKnownFileType = text.plist.strings; name = ro; path = ro.lproj/Localizable.strings; sourceTree = "<group>"; };
		3429142FE11930422E7CC1A0 /* UserSessionFlowCoordinatorStateMachine.swift */ = {isa = PBXFileReference; lastKnownFileType = sourcecode.swift; path = UserSessionFlowCoordinatorStateMachine.swift; sourceTree = "<group>"; };
		351E89CE2ED9B73C5CC47955 /* TimelineReactionsView.swift */ = {isa = PBXFileReference; lastKnownFileType = sourcecode.swift; path = TimelineReactionsView.swift; sourceTree = "<group>"; };
		3558A15CFB934F9229301527 /* RestorationToken.swift */ = {isa = PBXFileReference; lastKnownFileType = sourcecode.swift; path = RestorationToken.swift; sourceTree = "<group>"; };
		35AFCF4C05DEED04E3DB1A16 /* de */ = {isa = PBXFileReference; lastKnownFileType = text.plist.strings; name = de; path = de.lproj/Localizable.strings; sourceTree = "<group>"; };
		3689E6F87850DD65DAA45428 /* KeychainControllerProtocol.swift */ = {isa = PBXFileReference; lastKnownFileType = sourcecode.swift; path = KeychainControllerProtocol.swift; sourceTree = "<group>"; };
		3747C96188856006F784BF49 /* ko */ = {isa = PBXFileReference; lastKnownFileType = text.plist.stringsdict; name = ko; path = ko.lproj/Localizable.stringsdict; sourceTree = "<group>"; };
		3782C506F4FF1AADF61B6212 /* tlh */ = {isa = PBXFileReference; lastKnownFileType = text.plist.strings; name = tlh; path = tlh.lproj/Localizable.strings; sourceTree = "<group>"; };
		398817652FA8ABAE0A31AC6D /* ReadableFrameModifier.swift */ = {isa = PBXFileReference; lastKnownFileType = sourcecode.swift; path = ReadableFrameModifier.swift; sourceTree = "<group>"; };
		399427358A80BA2848E698A2 /* es-MX */ = {isa = PBXFileReference; lastKnownFileType = text.plist.strings; name = "es-MX"; path = "es-MX.lproj/Localizable.strings"; sourceTree = "<group>"; };
		39EBB6903EFD4236B8D11A42 /* fr-CA */ = {isa = PBXFileReference; lastKnownFileType = text.plist.stringsdict; name = "fr-CA"; path = "fr-CA.lproj/Localizable.stringsdict"; sourceTree = "<group>"; };
		3ACBDC1D28EFB7789EB467E0 /* MockRoomProxy.swift */ = {isa = PBXFileReference; lastKnownFileType = sourcecode.swift; path = MockRoomProxy.swift; sourceTree = "<group>"; };
		3B5B535DA49C54523FF7A412 /* nn */ = {isa = PBXFileReference; lastKnownFileType = text.plist.strings; name = nn; path = nn.lproj/Localizable.strings; sourceTree = "<group>"; };
		3BFEC43A1A0769F1EAC62873 /* MXLogObjcWrapper.h */ = {isa = PBXFileReference; lastKnownFileType = sourcecode.c.h; path = MXLogObjcWrapper.h; sourceTree = "<group>"; };
		3CDF9E55650D6035D6536538 /* nb-NO */ = {isa = PBXFileReference; lastKnownFileType = text.plist.stringsdict; name = "nb-NO"; path = "nb-NO.lproj/Localizable.stringsdict"; sourceTree = "<group>"; };
		3D487C1185D658F8B15B8F55 /* SettingsViewModelTests.swift */ = {isa = PBXFileReference; lastKnownFileType = sourcecode.swift; path = SettingsViewModelTests.swift; sourceTree = "<group>"; };
		3D4DD336905C72F95EAF34B7 /* ElementX-Bridging-Header.h */ = {isa = PBXFileReference; lastKnownFileType = sourcecode.c.h; path = "ElementX-Bridging-Header.h"; sourceTree = "<group>"; };
		3DC1943ADE6A62ED5129D7C8 /* LoggingTests.swift */ = {isa = PBXFileReference; lastKnownFileType = sourcecode.swift; path = LoggingTests.swift; sourceTree = "<group>"; };
		3DD2D50A7EAA4FC78417730E /* SettingsCoordinator.swift */ = {isa = PBXFileReference; lastKnownFileType = sourcecode.swift; path = SettingsCoordinator.swift; sourceTree = "<group>"; };
		3DD6E7C1D8B53F47789778CD /* fr-CA */ = {isa = PBXFileReference; lastKnownFileType = text.plist.strings; name = "fr-CA"; path = "fr-CA.lproj/Localizable.strings"; sourceTree = "<group>"; };
		3DF1FFC3336EB23374BBBFCC /* UIKitBackgroundTaskService.swift */ = {isa = PBXFileReference; lastKnownFileType = sourcecode.swift; path = UIKitBackgroundTaskService.swift; sourceTree = "<group>"; };
		3F40F48279322E504153AB0D /* MockClientProxy.swift */ = {isa = PBXFileReference; lastKnownFileType = sourcecode.swift; path = MockClientProxy.swift; sourceTree = "<group>"; };
		3F9E67AAB66638C69626866C /* UserSessionFlowCoordinator.swift */ = {isa = PBXFileReference; lastKnownFileType = sourcecode.swift; path = UserSessionFlowCoordinator.swift; sourceTree = "<group>"; };
		3FAA6438B00FDB130F404E31 /* UserIndicatorStore.swift */ = {isa = PBXFileReference; lastKnownFileType = sourcecode.swift; path = UserIndicatorStore.swift; sourceTree = "<group>"; };
		3FDFF4C1153D263BAB93C1F3 /* README.md */ = {isa = PBXFileReference; lastKnownFileType = net.daringfireball.markdown; path = README.md; sourceTree = "<group>"; };
		3FEE631F3A4AFDC6652DD9DA /* RoomTimelineViewFactory.swift */ = {isa = PBXFileReference; lastKnownFileType = sourcecode.swift; path = RoomTimelineViewFactory.swift; sourceTree = "<group>"; };
		40B21E611DADDEF00307E7AC /* String.swift */ = {isa = PBXFileReference; lastKnownFileType = sourcecode.swift; path = String.swift; sourceTree = "<group>"; };
		4112D04077F6709C5CA0A13E /* FullscreenLoadingViewPresenter.swift */ = {isa = PBXFileReference; lastKnownFileType = sourcecode.swift; path = FullscreenLoadingViewPresenter.swift; sourceTree = "<group>"; };
		422724361B6555364C43281E /* RoomHeaderView.swift */ = {isa = PBXFileReference; lastKnownFileType = sourcecode.swift; path = RoomHeaderView.swift; sourceTree = "<group>"; };
		434522ED2BDED08759048077 /* fi */ = {isa = PBXFileReference; lastKnownFileType = text.plist.strings; name = fi; path = fi.lproj/Localizable.strings; sourceTree = "<group>"; };
		4470B8CB654B097D807AA713 /* ToastViewPresenter.swift */ = {isa = PBXFileReference; lastKnownFileType = sourcecode.swift; path = ToastViewPresenter.swift; sourceTree = "<group>"; };
		4488F5F92A64A137665C96CD /* pa */ = {isa = PBXFileReference; lastKnownFileType = text.plist.strings; name = pa; path = pa.lproj/Localizable.strings; sourceTree = "<group>"; };
		44AEEE13AC1BF303AE48CBF8 /* eu */ = {isa = PBXFileReference; lastKnownFileType = text.plist.strings; name = eu; path = eu.lproj/Localizable.strings; sourceTree = "<group>"; };
		44D8C8431416EB8DFEC7E235 /* ApplicationTests.swift */ = {isa = PBXFileReference; lastKnownFileType = sourcecode.swift; path = ApplicationTests.swift; sourceTree = "<group>"; };
		453E722A43D092C06FB8E3FA /* tzm */ = {isa = PBXFileReference; lastKnownFileType = text.plist.strings; name = tzm; path = tzm.lproj/Localizable.strings; sourceTree = "<group>"; };
		4549FCB53F43DB0B278374BC /* TemplateScreen.swift */ = {isa = PBXFileReference; lastKnownFileType = sourcecode.swift; path = TemplateScreen.swift; sourceTree = "<group>"; };
		46C208DA43CE25D13E670F40 /* UITestsAppCoordinator.swift */ = {isa = PBXFileReference; lastKnownFileType = sourcecode.swift; path = UITestsAppCoordinator.swift; sourceTree = "<group>"; };
		47111410B6E659A697D472B5 /* RoomProxyProtocol.swift */ = {isa = PBXFileReference; lastKnownFileType = sourcecode.swift; path = RoomProxyProtocol.swift; sourceTree = "<group>"; };
		471EB7D96AFEA8D787659686 /* EmoteRoomTimelineView.swift */ = {isa = PBXFileReference; lastKnownFileType = sourcecode.swift; path = EmoteRoomTimelineView.swift; sourceTree = "<group>"; };
		475EB595D7527E9A8A14043E /* uz */ = {isa = PBXFileReference; lastKnownFileType = text.plist.strings; name = uz; path = uz.lproj/Localizable.strings; sourceTree = "<group>"; };
		4798B3B7A1E8AE3901CEE8C6 /* FramePreferenceKey.swift */ = {isa = PBXFileReference; lastKnownFileType = sourcecode.swift; path = FramePreferenceKey.swift; sourceTree = "<group>"; };
		47EBB5D698CE9A25BB553A2D /* Strings.swift */ = {isa = PBXFileReference; lastKnownFileType = sourcecode.swift; path = Strings.swift; sourceTree = "<group>"; };
		48971F1FFD7FC5C466889FC7 /* SplashViewController.xib */ = {isa = PBXFileReference; lastKnownFileType = file.xib; path = SplashViewController.xib; sourceTree = "<group>"; };
		48CE6BF18E542B32FA52CE06 /* fa */ = {isa = PBXFileReference; lastKnownFileType = text.plist.stringsdict; name = fa; path = fa.lproj/Localizable.stringsdict; sourceTree = "<group>"; };
		49193CB0C248D621A96FB2AA /* bg */ = {isa = PBXFileReference; lastKnownFileType = text.plist.strings; name = bg; path = bg.lproj/Localizable.strings; sourceTree = "<group>"; };
		4959CECEC984B3995616F427 /* DataProtectionManager.swift */ = {isa = PBXFileReference; lastKnownFileType = sourcecode.swift; path = DataProtectionManager.swift; sourceTree = "<group>"; };
		4990FDBDA96B88E214F92F48 /* SettingsModels.swift */ = {isa = PBXFileReference; lastKnownFileType = sourcecode.swift; path = SettingsModels.swift; sourceTree = "<group>"; };
		49D2C8E66E83EA578A7F318A /* Info.plist */ = {isa = PBXFileReference; lastKnownFileType = text.plist; path = Info.plist; sourceTree = "<group>"; };
		49EAD710A2C16EFF7C3EA16F /* Benchmark.swift */ = {isa = PBXFileReference; lastKnownFileType = sourcecode.swift; path = Benchmark.swift; sourceTree = "<group>"; };
		4B362E695A7103C11F64B185 /* AnalyticsSettings.swift */ = {isa = PBXFileReference; lastKnownFileType = sourcecode.swift; path = AnalyticsSettings.swift; sourceTree = "<group>"; };
		4B40B7F6FCCE2D8C242492D9 /* ga */ = {isa = PBXFileReference; lastKnownFileType = text.plist.strings; name = ga; path = ga.lproj/Localizable.strings; sourceTree = "<group>"; };
		4B41FABA2B0AEF4389986495 /* LoginMode.swift */ = {isa = PBXFileReference; lastKnownFileType = sourcecode.swift; path = LoginMode.swift; sourceTree = "<group>"; };
		4C82DAE0B8EB28234E84E6CF /* ToastViewState.swift */ = {isa = PBXFileReference; lastKnownFileType = sourcecode.swift; path = ToastViewState.swift; sourceTree = "<group>"; };
		4C8D988E82A8DFA13BE46F7C /* pl */ = {isa = PBXFileReference; lastKnownFileType = text.plist.stringsdict; name = pl; path = pl.lproj/Localizable.stringsdict; sourceTree = "<group>"; };
		4CD6AC7546E8D7E5C73CEA48 /* ElementX.app */ = {isa = PBXFileReference; includeInIndex = 0; lastKnownFileType = wrapper.application; path = ElementX.app; sourceTree = BUILT_PRODUCTS_DIR; };
		4CDDDDD9FE1A699D23A5E096 /* LoginScreen.swift */ = {isa = PBXFileReference; lastKnownFileType = sourcecode.swift; path = LoginScreen.swift; sourceTree = "<group>"; };
		4D6E4C37E9F0E53D3DF951AC /* HomeScreenUITests.swift */ = {isa = PBXFileReference; lastKnownFileType = sourcecode.swift; path = HomeScreenUITests.swift; sourceTree = "<group>"; };
		4DF56C3239EA3C16951E1E66 /* is */ = {isa = PBXFileReference; lastKnownFileType = text.plist.strings; name = is; path = is.lproj/Localizable.strings; sourceTree = "<group>"; };
		4E2245243369B99216C7D84E /* ImageCache.swift */ = {isa = PBXFileReference; lastKnownFileType = sourcecode.swift; path = ImageCache.swift; sourceTree = "<group>"; };
		4F0CB536D1C3CC15AA740CC6 /* AuthenticationServiceProxyProtocol.swift */ = {isa = PBXFileReference; lastKnownFileType = sourcecode.swift; path = AuthenticationServiceProxyProtocol.swift; sourceTree = "<group>"; };
		4F49CDE349C490D617332770 /* NoticeRoomTimelineItem.swift */ = {isa = PBXFileReference; lastKnownFileType = sourcecode.swift; path = NoticeRoomTimelineItem.swift; sourceTree = "<group>"; };
		4F5F0662483ED69791D63B16 /* et */ = {isa = PBXFileReference; lastKnownFileType = text.plist.stringsdict; name = et; path = et.lproj/Localizable.stringsdict; sourceTree = "<group>"; };
		505208F28007C0FEC14E1FF0 /* HomeScreenViewModelTests.swift */ = {isa = PBXFileReference; lastKnownFileType = sourcecode.swift; path = HomeScreenViewModelTests.swift; sourceTree = "<group>"; };
		51DF91C374901E94D93276F1 /* es-MX */ = {isa = PBXFileReference; lastKnownFileType = text.plist.stringsdict; name = "es-MX"; path = "es-MX.lproj/Localizable.stringsdict"; sourceTree = "<group>"; };
		5221DFDF809142A2D6AC82B9 /* RoomScreen.swift */ = {isa = PBXFileReference; lastKnownFileType = sourcecode.swift; path = RoomScreen.swift; sourceTree = "<group>"; };
		529513218340CC8419273165 /* tr */ = {isa = PBXFileReference; lastKnownFileType = text.plist.strings; name = tr; path = tr.lproj/Localizable.strings; sourceTree = "<group>"; };
		534A5C8FCDE2CBC50266B9F2 /* gl */ = {isa = PBXFileReference; lastKnownFileType = text.plist.stringsdict; name = gl; path = gl.lproj/Localizable.stringsdict; sourceTree = "<group>"; };
		536E72DCBEEC4A1FE66CFDCE /* target.yml */ = {isa = PBXFileReference; lastKnownFileType = text.yaml; path = target.yml; sourceTree = "<group>"; };
		541542F5AC323709D8563458 /* AnalyticsPrompt.swift */ = {isa = PBXFileReference; lastKnownFileType = sourcecode.swift; path = AnalyticsPrompt.swift; sourceTree = "<group>"; };
		5445FCE0CE15E634FDC1A2E2 /* AnalyticsService.swift */ = {isa = PBXFileReference; lastKnownFileType = sourcecode.swift; path = AnalyticsService.swift; sourceTree = "<group>"; };
		54E438DBCBDC7A41B95DDDD9 /* MXLogObjcWrapper.m */ = {isa = PBXFileReference; lastKnownFileType = sourcecode.c.objc; path = MXLogObjcWrapper.m; sourceTree = "<group>"; };
		55BC11560C8A2598964FFA4C /* bs */ = {isa = PBXFileReference; lastKnownFileType = text.plist.strings; name = bs; path = bs.lproj/Localizable.strings; sourceTree = "<group>"; };
		55D7187F6B0C0A651AC3DFFA /* in */ = {isa = PBXFileReference; lastKnownFileType = text.plist.strings; name = in; path = in.lproj/Localizable.strings; sourceTree = "<group>"; };
		55F30E764BED111C81739844 /* SoftLogoutUITests.swift */ = {isa = PBXFileReference; lastKnownFileType = sourcecode.swift; path = SoftLogoutUITests.swift; sourceTree = "<group>"; };
		56F01DD1BBD4450E18115916 /* LabelledActivityIndicatorView.swift */ = {isa = PBXFileReference; lastKnownFileType = sourcecode.swift; path = LabelledActivityIndicatorView.swift; sourceTree = "<group>"; };
		5741CD0691019B32FE74CE9E /* UNMutableNotificationContent.swift */ = {isa = PBXFileReference; lastKnownFileType = sourcecode.swift; path = UNMutableNotificationContent.swift; sourceTree = "<group>"; };
		5773C86AF04AEF26515AD00C /* sl */ = {isa = PBXFileReference; lastKnownFileType = text.plist.strings; name = sl; path = sl.lproj/Localizable.strings; sourceTree = "<group>"; };
		5872785B9C7934940146BFBA /* MXLogger.h */ = {isa = PBXFileReference; lastKnownFileType = sourcecode.c.h; path = MXLogger.h; sourceTree = "<group>"; };
		5B2F9D5C39A4494D19F33E38 /* SettingsViewModelProtocol.swift */ = {isa = PBXFileReference; lastKnownFileType = sourcecode.swift; path = SettingsViewModelProtocol.swift; sourceTree = "<group>"; };
		5B9D5F812E5AD6DC786DBC9B /* NavigationRouterStoreProtocol.swift */ = {isa = PBXFileReference; lastKnownFileType = sourcecode.swift; path = NavigationRouterStoreProtocol.swift; sourceTree = "<group>"; };
		5CB7F9D6FC121204D59E18DF /* Presentable.swift */ = {isa = PBXFileReference; lastKnownFileType = sourcecode.swift; path = Presentable.swift; sourceTree = "<group>"; };
		5D26A086A8278D39B5756D6F /* project.yml */ = {isa = PBXFileReference; lastKnownFileType = text.yaml; path = project.yml; sourceTree = "<group>"; };
		5D2D0A6F1ABC99D29462FB84 /* AuthenticationCoordinatorUITests.swift */ = {isa = PBXFileReference; lastKnownFileType = sourcecode.swift; path = AuthenticationCoordinatorUITests.swift; sourceTree = "<group>"; };
		5D8EA85D4F10D7445BB6368A /* UserIndicatorTests.swift */ = {isa = PBXFileReference; lastKnownFileType = sourcecode.swift; path = UserIndicatorTests.swift; sourceTree = "<group>"; };
		5F12E996BFBEB43815189ABF /* uk */ = {isa = PBXFileReference; lastKnownFileType = text.plist.stringsdict; name = uk; path = uk.lproj/Localizable.stringsdict; sourceTree = "<group>"; };
		5F4134FEFE4EB55759017408 /* UserSessionProtocol.swift */ = {isa = PBXFileReference; lastKnownFileType = sourcecode.swift; path = UserSessionProtocol.swift; sourceTree = "<group>"; };
		5F77E8010D41AA3F5F9A1FCA /* NavigationModule.swift */ = {isa = PBXFileReference; lastKnownFileType = sourcecode.swift; path = NavigationModule.swift; sourceTree = "<group>"; };
		5FF214969B25BFCBF87B908B /* bn-BD */ = {isa = PBXFileReference; lastKnownFileType = text.plist.stringsdict; name = "bn-BD"; path = "bn-BD.lproj/Localizable.stringsdict"; sourceTree = "<group>"; };
		6033779EB37259F27F938937 /* ClientProxyProtocol.swift */ = {isa = PBXFileReference; lastKnownFileType = sourcecode.swift; path = ClientProxyProtocol.swift; sourceTree = "<group>"; };
		6045E825AE900A92D61FEFF0 /* ImageAnonymizerTests.swift */ = {isa = PBXFileReference; lastKnownFileType = sourcecode.swift; path = ImageAnonymizerTests.swift; sourceTree = "<group>"; };
		607974D08BD2AF83725D817A /* RoomMessageProtocol.swift */ = {isa = PBXFileReference; lastKnownFileType = sourcecode.swift; path = RoomMessageProtocol.swift; sourceTree = "<group>"; };
		616197D81103330BF2ADD559 /* gl */ = {isa = PBXFileReference; lastKnownFileType = text.plist.strings; name = gl; path = gl.lproj/Localizable.strings; sourceTree = "<group>"; };
		61ADFB893DEF81E58DF3FAB9 /* MockRoomTimelineController.swift */ = {isa = PBXFileReference; lastKnownFileType = sourcecode.swift; path = MockRoomTimelineController.swift; sourceTree = "<group>"; };
		61B73D5E21F524A9BE44448D /* UserIndicatorRequest.swift */ = {isa = PBXFileReference; lastKnownFileType = sourcecode.swift; path = UserIndicatorRequest.swift; sourceTree = "<group>"; };
		6235E1CE00A6D989D7DB6D47 /* RectangleToastView.swift */ = {isa = PBXFileReference; lastKnownFileType = sourcecode.swift; path = RectangleToastView.swift; sourceTree = "<group>"; };
		624244C398804ADC885239AA /* hu */ = {isa = PBXFileReference; lastKnownFileType = text.plist.strings; name = hu; path = hu.lproj/Localizable.strings; sourceTree = "<group>"; };
		6390A6DC140CA3D6865A66FF /* SeparatorRoomTimelineView.swift */ = {isa = PBXFileReference; lastKnownFileType = sourcecode.swift; path = SeparatorRoomTimelineView.swift; sourceTree = "<group>"; };
		653610CB5F9776EAAAB98155 /* fr */ = {isa = PBXFileReference; lastKnownFileType = text.plist.stringsdict; name = fr; path = fr.lproj/Localizable.stringsdict; sourceTree = "<group>"; };
		65C2B80DD0BF6F10BB5FA922 /* MockAuthenticationServiceProxy.swift */ = {isa = PBXFileReference; lastKnownFileType = sourcecode.swift; path = MockAuthenticationServiceProxy.swift; sourceTree = "<group>"; };
		6654859746B0BE9611459391 /* cs */ = {isa = PBXFileReference; lastKnownFileType = text.plist.stringsdict; name = cs; path = cs.lproj/Localizable.stringsdict; sourceTree = "<group>"; };
		667DD3A9D932D7D9EB380CAA /* sk */ = {isa = PBXFileReference; lastKnownFileType = text.plist.stringsdict; name = sk; path = sk.lproj/Localizable.stringsdict; sourceTree = "<group>"; };
		66F2402D738694F98729A441 /* RoomTimelineProvider.swift */ = {isa = PBXFileReference; lastKnownFileType = sourcecode.swift; path = RoomTimelineProvider.swift; sourceTree = "<group>"; };
		68232D336E2B546AD95B78B5 /* XCUIElement.swift */ = {isa = PBXFileReference; lastKnownFileType = sourcecode.swift; path = XCUIElement.swift; sourceTree = "<group>"; };
		68706A66BBA04268F7747A2F /* ActivityIndicatorPresenter.swift */ = {isa = PBXFileReference; lastKnownFileType = sourcecode.swift; path = ActivityIndicatorPresenter.swift; sourceTree = "<group>"; };
		6920A4869821BF72FFC58842 /* MockMediaProvider.swift */ = {isa = PBXFileReference; lastKnownFileType = sourcecode.swift; path = MockMediaProvider.swift; sourceTree = "<group>"; };
		6A1AAC8EB2992918D01874AC /* rue */ = {isa = PBXFileReference; lastKnownFileType = text.plist.strings; name = rue; path = rue.lproj/Localizable.strings; sourceTree = "<group>"; };
		6A6C4BE591FE5C38CE9C7EF3 /* UserProperties+Element.swift */ = {isa = PBXFileReference; lastKnownFileType = sourcecode.swift; path = "UserProperties+Element.swift"; sourceTree = "<group>"; };
		6A901D95158B02CA96C79C7F /* InfoPlist.swift */ = {isa = PBXFileReference; lastKnownFileType = sourcecode.swift; path = InfoPlist.swift; sourceTree = "<group>"; };
		6AD1A853D605C2146B0DC028 /* MatrixEntityRegex.swift */ = {isa = PBXFileReference; lastKnownFileType = sourcecode.swift; path = MatrixEntityRegex.swift; sourceTree = "<group>"; };
		6B275C686F8253E655E42BA3 /* FileManager.swift */ = {isa = PBXFileReference; lastKnownFileType = sourcecode.swift; path = FileManager.swift; sourceTree = "<group>"; };
		6B73A8C3118EAC7BF3F3EE7A /* SplashScreenViewModelProtocol.swift */ = {isa = PBXFileReference; lastKnownFileType = sourcecode.swift; path = SplashScreenViewModelProtocol.swift; sourceTree = "<group>"; };
		6BC38904A9663F7FAFD47457 /* SoftLogoutViewModelProtocol.swift */ = {isa = PBXFileReference; lastKnownFileType = sourcecode.swift; path = SoftLogoutViewModelProtocol.swift; sourceTree = "<group>"; };
		6D4777F0142E330A75C46FE4 /* SessionVerificationUITests.swift */ = {isa = PBXFileReference; lastKnownFileType = sourcecode.swift; path = SessionVerificationUITests.swift; sourceTree = "<group>"; };
		6DB53055CB130F0651C70763 /* da */ = {isa = PBXFileReference; lastKnownFileType = text.plist.strings; name = da; path = da.lproj/Localizable.strings; sourceTree = "<group>"; };
		6DFCAA239095A116976E32C4 /* BackgroundTaskTests.swift */ = {isa = PBXFileReference; lastKnownFileType = sourcecode.swift; path = BackgroundTaskTests.swift; sourceTree = "<group>"; };
		6E5E9C044BEB7C70B1378E91 /* UserSession.swift */ = {isa = PBXFileReference; lastKnownFileType = sourcecode.swift; path = UserSession.swift; sourceTree = "<group>"; };
		6EA1D2CBAEA5D0BD00B90D1B /* BindableState.swift */ = {isa = PBXFileReference; lastKnownFileType = sourcecode.swift; path = BindableState.swift; sourceTree = "<group>"; };
		6F3DFE5B444F131648066F05 /* StateStoreViewModel.swift */ = {isa = PBXFileReference; lastKnownFileType = sourcecode.swift; path = StateStoreViewModel.swift; sourceTree = "<group>"; };
		6FA072E995316CD18BC29313 /* UserIndicatorPresentationContext.swift */ = {isa = PBXFileReference; lastKnownFileType = sourcecode.swift; path = UserIndicatorPresentationContext.swift; sourceTree = "<group>"; };
		6FB31A32C93D94930B253FBF /* PermalinkBuilderTests.swift */ = {isa = PBXFileReference; lastKnownFileType = sourcecode.swift; path = PermalinkBuilderTests.swift; sourceTree = "<group>"; };
		6FC5015B9634698BDB8701AF /* it */ = {isa = PBXFileReference; lastKnownFileType = text.plist.stringsdict; name = it; path = it.lproj/Localizable.stringsdict; sourceTree = "<group>"; };
		71BC7CA1BC1041E93077BBA1 /* HomeScreenModels.swift */ = {isa = PBXFileReference; lastKnownFileType = sourcecode.swift; path = HomeScreenModels.swift; sourceTree = "<group>"; };
		71D52BAA5BADB06E5E8C295D /* Assets.swift */ = {isa = PBXFileReference; lastKnownFileType = sourcecode.swift; path = Assets.swift; sourceTree = "<group>"; };
		72D03D36422177EF01905D20 /* ca */ = {isa = PBXFileReference; lastKnownFileType = text.plist.strings; name = ca; path = ca.lproj/Localizable.strings; sourceTree = "<group>"; };
		72F37B5DA798C9AE436F2C2C /* AttributedStringBuilderProtocol.swift */ = {isa = PBXFileReference; lastKnownFileType = sourcecode.swift; path = AttributedStringBuilderProtocol.swift; sourceTree = "<group>"; };
		73FC861755C6388F62B9280A /* Analytics.swift */ = {isa = PBXFileReference; lastKnownFileType = sourcecode.swift; path = Analytics.swift; sourceTree = "<group>"; };
		748AE77AC3B0A01223033B87 /* Info.plist */ = {isa = PBXFileReference; lastKnownFileType = text.plist; path = Info.plist; sourceTree = "<group>"; };
		752DEC02D93AFF46BC13313A /* NavigationRouterType.swift */ = {isa = PBXFileReference; lastKnownFileType = sourcecode.swift; path = NavigationRouterType.swift; sourceTree = "<group>"; };
		799A3A11C434296ED28F87C8 /* iw */ = {isa = PBXFileReference; lastKnownFileType = text.plist.strings; name = iw; path = iw.lproj/Localizable.strings; sourceTree = "<group>"; };
		7AB7ED3A898B07976F3AA90F /* BugReportViewModelTests.swift */ = {isa = PBXFileReference; lastKnownFileType = sourcecode.swift; path = BugReportViewModelTests.swift; sourceTree = "<group>"; };
		7B04BD3874D736127A8156B8 /* it */ = {isa = PBXFileReference; lastKnownFileType = text.plist.strings; name = it; path = it.lproj/Localizable.strings; sourceTree = "<group>"; };
		7B5CF94E124616FD89424B73 /* SplashScreenViewModelTests.swift */ = {isa = PBXFileReference; lastKnownFileType = sourcecode.swift; path = SplashScreenViewModelTests.swift; sourceTree = "<group>"; };
		7BDF6A69C2BB99535193E554 /* si */ = {isa = PBXFileReference; lastKnownFileType = text.plist.strings; name = si; path = si.lproj/Localizable.strings; sourceTree = "<group>"; };
		7D0CBC76C80E04345E11F2DB /* Application.swift */ = {isa = PBXFileReference; lastKnownFileType = sourcecode.swift; path = Application.swift; sourceTree = "<group>"; };
		7D25A35764C7B3DB78954AB5 /* RoomTimelineItemFactoryProtocol.swift */ = {isa = PBXFileReference; lastKnownFileType = sourcecode.swift; path = RoomTimelineItemFactoryProtocol.swift; sourceTree = "<group>"; };
		7D379E13DD9D987470A3C70C /* LoginServerInfoSection.swift */ = {isa = PBXFileReference; lastKnownFileType = sourcecode.swift; path = LoginServerInfoSection.swift; sourceTree = "<group>"; };
		7DA80FADE73CDF01E96F5B8E /* sq */ = {isa = PBXFileReference; lastKnownFileType = text.plist.strings; name = sq; path = sq.lproj/Localizable.strings; sourceTree = "<group>"; };
		7DDBF99755A9008CF8C8499E /* Info.plist */ = {isa = PBXFileReference; lastKnownFileType = text.plist; path = Info.plist; sourceTree = "<group>"; };
		7E154FEA1E6FE964D3DF7859 /* fy */ = {isa = PBXFileReference; lastKnownFileType = text.plist.strings; name = fy; path = fy.lproj/Localizable.strings; sourceTree = "<group>"; };
		7E532D95330139D118A9BF88 /* BugReportViewModel.swift */ = {isa = PBXFileReference; lastKnownFileType = sourcecode.swift; path = BugReportViewModel.swift; sourceTree = "<group>"; };
		804F9B0FABE093C7284CD09B /* TimelineItemList.swift */ = {isa = PBXFileReference; lastKnownFileType = sourcecode.swift; path = TimelineItemList.swift; sourceTree = "<group>"; };
		8140010A796DB2C7977B6643 /* pl */ = {isa = PBXFileReference; lastKnownFileType = text.plist.strings; name = pl; path = pl.lproj/Localizable.strings; sourceTree = "<group>"; };
		8166F121C79C7B62BF01D508 /* pt */ = {isa = PBXFileReference; lastKnownFileType = text.plist.stringsdict; name = pt; path = pt.lproj/Localizable.stringsdict; sourceTree = "<group>"; };
		81740EEAFDF0D34C5E10D0DF /* UITestsRootView.swift */ = {isa = PBXFileReference; lastKnownFileType = sourcecode.swift; path = UITestsRootView.swift; sourceTree = "<group>"; };
		81B17DB1BC3B0C62AF84D230 /* Info.plist */ = {isa = PBXFileReference; lastKnownFileType = text.plist; path = Info.plist; sourceTree = "<group>"; };
		839E2C35DF3F9C7B54C3CE49 /* RoundedCornerShape.swift */ = {isa = PBXFileReference; lastKnownFileType = sourcecode.swift; path = RoundedCornerShape.swift; sourceTree = "<group>"; };
		84E92FF38EBC12EC2452C79C /* zh-TW */ = {isa = PBXFileReference; lastKnownFileType = text.plist.strings; name = "zh-TW"; path = "zh-TW.lproj/Localizable.strings"; sourceTree = "<group>"; };
		850064FF8D7DB9C875E7AA1A /* SplashScreenPageIndicator.swift */ = {isa = PBXFileReference; lastKnownFileType = sourcecode.swift; path = SplashScreenPageIndicator.swift; sourceTree = "<group>"; };
		858F8D0B0D51CC41BAA18E24 /* vi */ = {isa = PBXFileReference; lastKnownFileType = text.plist.strings; name = vi; path = vi.lproj/Localizable.strings; sourceTree = "<group>"; };
		85C2318DF4C0E601EEE31F84 /* ActivityIndicatorPresenterType.swift */ = {isa = PBXFileReference; lastKnownFileType = sourcecode.swift; path = ActivityIndicatorPresenterType.swift; sourceTree = "<group>"; };
		85CB1DDCEE53B946D09DF4F6 /* bn-BD */ = {isa = PBXFileReference; lastKnownFileType = text.plist.strings; name = "bn-BD"; path = "bn-BD.lproj/Localizable.strings"; sourceTree = "<group>"; };
		873718F8BD17B778C5141C45 /* ta */ = {isa = PBXFileReference; lastKnownFileType = text.plist.strings; name = ta; path = ta.lproj/Localizable.strings; sourceTree = "<group>"; };
		874A1842477895F199567BD7 /* TimelineView.swift */ = {isa = PBXFileReference; lastKnownFileType = sourcecode.swift; path = TimelineView.swift; sourceTree = "<group>"; };
		878B7C1885486FB4BE41631D /* iw */ = {isa = PBXFileReference; lastKnownFileType = text.plist.stringsdict; name = iw; path = iw.lproj/Localizable.stringsdict; sourceTree = "<group>"; };
		885D8C42DD17625B5261BEFF /* MediaProvider.swift */ = {isa = PBXFileReference; lastKnownFileType = sourcecode.swift; path = MediaProvider.swift; sourceTree = "<group>"; };
		8872E9C5E91E9F2BFC4EBCCA /* AlignedScrollView.swift */ = {isa = PBXFileReference; lastKnownFileType = sourcecode.swift; path = AlignedScrollView.swift; sourceTree = "<group>"; };
		8888D13645C04AC9818F5778 /* Base */ = {isa = PBXFileReference; lastKnownFileType = file.storyboard; name = Base; path = Base.lproj/LaunchScreen.storyboard; sourceTree = "<group>"; };
		892E29C98C4E8182C9037F84 /* TimelineStyler.swift */ = {isa = PBXFileReference; lastKnownFileType = sourcecode.swift; path = TimelineStyler.swift; sourceTree = "<group>"; };
		8A9AE4967817E9608E22EB44 /* pt-BR */ = {isa = PBXFileReference; lastKnownFileType = text.plist.strings; name = "pt-BR"; path = "pt-BR.lproj/Localizable.strings"; sourceTree = "<group>"; };
		8AC1A01C3A745BDF1D3697D3 /* SessionVerificationScreen.swift */ = {isa = PBXFileReference; lastKnownFileType = sourcecode.swift; path = SessionVerificationScreen.swift; sourceTree = "<group>"; };
		8B9A55AC2FB0FE0AEAA3DF1F /* LICENSE */ = {isa = PBXFileReference; path = LICENSE; sourceTree = "<group>"; };
		8C0AA893D6F8A2F563E01BB9 /* in */ = {isa = PBXFileReference; lastKnownFileType = text.plist.stringsdict; name = in; path = in.lproj/Localizable.stringsdict; sourceTree = "<group>"; };
		8D6094DEAAEB388E1AE118C6 /* MockRoomTimelineProvider.swift */ = {isa = PBXFileReference; lastKnownFileType = sourcecode.swift; path = MockRoomTimelineProvider.swift; sourceTree = "<group>"; };
		8D8169443E5AC5FF71BFB3DB /* cs */ = {isa = PBXFileReference; lastKnownFileType = text.plist.strings; name = cs; path = cs.lproj/Localizable.strings; sourceTree = "<group>"; };
		8DC2C9E0E15C79BBDA80F0A2 /* TimelineStyle.swift */ = {isa = PBXFileReference; lastKnownFileType = sourcecode.swift; path = TimelineStyle.swift; sourceTree = "<group>"; };
		8E088F2A1B9EC529D3221931 /* UITests.xctestplan */ = {isa = PBXFileReference; path = UITests.xctestplan; sourceTree = "<group>"; };
		8F7D42E66E939B709C1EC390 /* MockRoomSummaryProvider.swift */ = {isa = PBXFileReference; lastKnownFileType = sourcecode.swift; path = MockRoomSummaryProvider.swift; sourceTree = "<group>"; };
		8FC803282F9268D49F4ABF14 /* AppCoordinator.swift */ = {isa = PBXFileReference; lastKnownFileType = sourcecode.swift; path = AppCoordinator.swift; sourceTree = "<group>"; };
		9010EE0CC913D095887EF36E /* OIDCService.swift */ = {isa = PBXFileReference; lastKnownFileType = sourcecode.swift; path = OIDCService.swift; sourceTree = "<group>"; };
		90733775209F4D4D366A268F /* RootRouterType.swift */ = {isa = PBXFileReference; lastKnownFileType = sourcecode.swift; path = RootRouterType.swift; sourceTree = "<group>"; };
		92FCD9116ADDE820E4E30F92 /* UIKitBackgroundTask.swift */ = {isa = PBXFileReference; lastKnownFileType = sourcecode.swift; path = UIKitBackgroundTask.swift; sourceTree = "<group>"; };
		9349F590E35CE514A71E6764 /* LoginHomeserver.swift */ = {isa = PBXFileReference; lastKnownFileType = sourcecode.swift; path = LoginHomeserver.swift; sourceTree = "<group>"; };
		938BD1FCD9E6FF3FCFA7AB4C /* zh-CN */ = {isa = PBXFileReference; lastKnownFileType = text.plist.stringsdict; name = "zh-CN"; path = "zh-CN.lproj/Localizable.stringsdict"; sourceTree = "<group>"; };
		93B21E72926FACB13A186689 /* ml */ = {isa = PBXFileReference; lastKnownFileType = text.plist.stringsdict; name = ml; path = ml.lproj/Localizable.stringsdict; sourceTree = "<group>"; };
		93CF7B19FFCF8EFBE0A8696A /* RoomScreenViewModelTests.swift */ = {isa = PBXFileReference; lastKnownFileType = sourcecode.swift; path = RoomScreenViewModelTests.swift; sourceTree = "<group>"; };
		9414DCADBDF9D6C4B806F61E /* sample_screenshot.png */ = {isa = PBXFileReference; lastKnownFileType = image.png; path = sample_screenshot.png; sourceTree = "<group>"; };
		94BCC8A9C73C1F838122C645 /* TimelineItemPlainStylerView.swift */ = {isa = PBXFileReference; lastKnownFileType = sourcecode.swift; path = TimelineItemPlainStylerView.swift; sourceTree = "<group>"; };
		95CC95CD75B688E946438165 /* Coordinator.swift */ = {isa = PBXFileReference; lastKnownFileType = sourcecode.swift; path = Coordinator.swift; sourceTree = "<group>"; };
		96561CC53F7C1E24D4C292E4 /* MockNotificationManager.swift */ = {isa = PBXFileReference; lastKnownFileType = sourcecode.swift; path = MockNotificationManager.swift; sourceTree = "<group>"; };
		96F37AB24AF5A006521D38D1 /* RoomMessageFactoryProtocol.swift */ = {isa = PBXFileReference; lastKnownFileType = sourcecode.swift; path = RoomMessageFactoryProtocol.swift; sourceTree = "<group>"; };
		9772C1D2223108EB3131AEE4 /* zh-CN */ = {isa = PBXFileReference; lastKnownFileType = text.plist.strings; name = "zh-CN"; path = "zh-CN.lproj/Localizable.strings"; sourceTree = "<group>"; };
		97755C01C3971474EFAD5367 /* AuthenticationIconImage.swift */ = {isa = PBXFileReference; lastKnownFileType = sourcecode.swift; path = AuthenticationIconImage.swift; sourceTree = "<group>"; };
		97F893DBB5F88D746C6DCDE5 /* ku */ = {isa = PBXFileReference; lastKnownFileType = text.plist.strings; name = ku; path = ku.lproj/Localizable.strings; sourceTree = "<group>"; };
		98273EE22BC18E85C645329C /* bn */ = {isa = PBXFileReference; lastKnownFileType = text.plist.strings; name = bn; path = bn.lproj/Localizable.strings; sourceTree = "<group>"; };
		9873076F224E4CE09D8BD47D /* TemplateScreenUITests.swift */ = {isa = PBXFileReference; lastKnownFileType = sourcecode.swift; path = TemplateScreenUITests.swift; sourceTree = "<group>"; };
		98A2932515EA11D3DD8A3506 /* TimelineItemBubbledStylerView.swift */ = {isa = PBXFileReference; lastKnownFileType = sourcecode.swift; path = TimelineItemBubbledStylerView.swift; sourceTree = "<group>"; };
		997783054A2E95F9E624217E /* kaa */ = {isa = PBXFileReference; lastKnownFileType = text.plist.strings; name = kaa; path = kaa.lproj/Localizable.strings; sourceTree = "<group>"; };
		99DE232F24EAD72A3DF7EF1A /* kab */ = {isa = PBXFileReference; lastKnownFileType = text.plist.stringsdict; name = kab; path = kab.lproj/Localizable.stringsdict; sourceTree = "<group>"; };
		9A68BCE6438873D2661D93D0 /* BugReportServiceProtocol.swift */ = {isa = PBXFileReference; lastKnownFileType = sourcecode.swift; path = BugReportServiceProtocol.swift; sourceTree = "<group>"; };
		9B1FBF8CA40199B8058B1F08 /* NotificationItemProxy+NSE.swift */ = {isa = PBXFileReference; lastKnownFileType = sourcecode.swift; path = "NotificationItemProxy+NSE.swift"; sourceTree = "<group>"; };
		9B577F829C693B8DFB7014FD /* RedactedRoomTimelineItem.swift */ = {isa = PBXFileReference; lastKnownFileType = sourcecode.swift; path = RedactedRoomTimelineItem.swift; sourceTree = "<group>"; };
		9C4048041C1A6B20CB97FD18 /* TestMeasurementParser.swift */ = {isa = PBXFileReference; lastKnownFileType = sourcecode.swift; path = TestMeasurementParser.swift; sourceTree = "<group>"; };
		9C5E81214D27A6B898FC397D /* ElementX.entitlements */ = {isa = PBXFileReference; lastKnownFileType = text.plist.entitlements; path = ElementX.entitlements; sourceTree = "<group>"; };
		9C7F7DE62D33C6A26CBFCD72 /* IntegrationTests.xctest */ = {isa = PBXFileReference; includeInIndex = 0; lastKnownFileType = wrapper.cfbundle; path = IntegrationTests.xctest; sourceTree = BUILT_PRODUCTS_DIR; };
		9CE3C90E487B255B735D73C8 /* RoomScreenViewModel.swift */ = {isa = PBXFileReference; lastKnownFileType = sourcecode.swift; path = RoomScreenViewModel.swift; sourceTree = "<group>"; };
		9D7D706FFF438CAF16F44D8C /* ServerSelectionCoordinator.swift */ = {isa = PBXFileReference; lastKnownFileType = sourcecode.swift; path = ServerSelectionCoordinator.swift; sourceTree = "<group>"; };
		9E6D88E8AFFBF2C1D589C0FA /* UIConstants.swift */ = {isa = PBXFileReference; lastKnownFileType = sourcecode.swift; path = UIConstants.swift; sourceTree = "<group>"; };
		A00C7A331B72C0F05C00392F /* RoomScreenViewModelProtocol.swift */ = {isa = PBXFileReference; lastKnownFileType = sourcecode.swift; path = RoomScreenViewModelProtocol.swift; sourceTree = "<group>"; };
		A05707BF550D770168A406DB /* LoginViewModelTests.swift */ = {isa = PBXFileReference; lastKnownFileType = sourcecode.swift; path = LoginViewModelTests.swift; sourceTree = "<group>"; };
		A057F2FDC14866C3026A89A4 /* NotificationManagerProtocol.swift */ = {isa = PBXFileReference; lastKnownFileType = sourcecode.swift; path = NotificationManagerProtocol.swift; sourceTree = "<group>"; };
		A0A20AE75FF4FF35B1FF6CA7 /* MockServerSelectionScreenState.swift */ = {isa = PBXFileReference; lastKnownFileType = sourcecode.swift; path = MockServerSelectionScreenState.swift; sourceTree = "<group>"; };
		A11B74ACE8D71747E1044A9C /* AnalyticsPromptViewModel.swift */ = {isa = PBXFileReference; lastKnownFileType = sourcecode.swift; path = AnalyticsPromptViewModel.swift; sourceTree = "<group>"; };
		A1C22B1B5FA3A765EADB2CC9 /* SessionVerificationStateMachineTests.swift */ = {isa = PBXFileReference; lastKnownFileType = sourcecode.swift; path = SessionVerificationStateMachineTests.swift; sourceTree = "<group>"; };
		A1ED7E89865201EE7D53E6DA /* SeparatorRoomTimelineItem.swift */ = {isa = PBXFileReference; lastKnownFileType = sourcecode.swift; path = SeparatorRoomTimelineItem.swift; sourceTree = "<group>"; };
		A2B6433F516F1E6DFA0E2D89 /* vls */ = {isa = PBXFileReference; lastKnownFileType = text.plist.strings; name = vls; path = vls.lproj/Localizable.strings; sourceTree = "<group>"; };
		A30A1758E2B73EF38E7C42F8 /* ServerSelectionModels.swift */ = {isa = PBXFileReference; lastKnownFileType = sourcecode.swift; path = ServerSelectionModels.swift; sourceTree = "<group>"; };
		A40C19719687984FD9478FBE /* Task.swift */ = {isa = PBXFileReference; lastKnownFileType = sourcecode.swift; path = Task.swift; sourceTree = "<group>"; };
		A436057DBEA1A23CA8CB1FD7 /* UIFont+AttributedStringBuilder.h */ = {isa = PBXFileReference; lastKnownFileType = sourcecode.c.h; path = "UIFont+AttributedStringBuilder.h"; sourceTree = "<group>"; };
		A443FAE2EE820A5790C35C8D /* et */ = {isa = PBXFileReference; lastKnownFileType = text.plist.strings; name = et; path = et.lproj/Localizable.strings; sourceTree = "<group>"; };
		A4756C5A8C8649AD6C10C615 /* MockUserSession.swift */ = {isa = PBXFileReference; lastKnownFileType = sourcecode.swift; path = MockUserSession.swift; sourceTree = "<group>"; };
		A64F0DB78E0AC23C91AD89EF /* mk */ = {isa = PBXFileReference; lastKnownFileType = text.plist.strings; name = mk; path = mk.lproj/Localizable.strings; sourceTree = "<group>"; };
		A65F140F9FE5E8D4DAEFF354 /* RoomProxy.swift */ = {isa = PBXFileReference; lastKnownFileType = sourcecode.swift; path = RoomProxy.swift; sourceTree = "<group>"; };
		A6B891A6DA826E2461DBB40F /* PHGPostHogConfiguration.swift */ = {isa = PBXFileReference; lastKnownFileType = sourcecode.swift; path = PHGPostHogConfiguration.swift; sourceTree = "<group>"; };
		A72232816DCE2B76D48E1367 /* nb-NO */ = {isa = PBXFileReference; lastKnownFileType = text.plist.strings; name = "nb-NO"; path = "nb-NO.lproj/Localizable.strings"; sourceTree = "<group>"; };
		A8903A9F615BBD0E6D7CD133 /* ApplicationProtocol.swift */ = {isa = PBXFileReference; lastKnownFileType = sourcecode.swift; path = ApplicationProtocol.swift; sourceTree = "<group>"; };
		A8F48EB9B52E70285A4BCB07 /* ur */ = {isa = PBXFileReference; lastKnownFileType = text.plist.strings; name = ur; path = ur.lproj/Localizable.strings; sourceTree = "<group>"; };
		A9873374E72AA53260AE90A2 /* fa */ = {isa = PBXFileReference; lastKnownFileType = text.plist.strings; name = fa; path = fa.lproj/Localizable.strings; sourceTree = "<group>"; };
		A9FAFE1C2149E6AC8156ED2B /* Collection.swift */ = {isa = PBXFileReference; lastKnownFileType = sourcecode.swift; path = Collection.swift; sourceTree = "<group>"; };
		AA19C32BD97F45847724E09A /* en */ = {isa = PBXFileReference; lastKnownFileType = text.plist.strings; name = en; path = en.lproj/Untranslated.strings; sourceTree = "<group>"; };
		AA8BA82CF99D843FEF680E91 /* AnalyticsPromptModels.swift */ = {isa = PBXFileReference; lastKnownFileType = sourcecode.swift; path = AnalyticsPromptModels.swift; sourceTree = "<group>"; };
		AAC9344689121887B74877AF /* UnitTests.xctest */ = {isa = PBXFileReference; includeInIndex = 0; lastKnownFileType = wrapper.cfbundle; path = UnitTests.xctest; sourceTree = BUILT_PRODUCTS_DIR; };
		AACE9B8E1A4AE79A7E2914F6 /* es */ = {isa = PBXFileReference; lastKnownFileType = text.plist.stringsdict; name = es; path = es.lproj/Localizable.stringsdict; sourceTree = "<group>"; };
		AAE73D571D4F9C36DD45255A /* BackgroundTaskServiceProtocol.swift */ = {isa = PBXFileReference; lastKnownFileType = sourcecode.swift; path = BackgroundTaskServiceProtocol.swift; sourceTree = "<group>"; };
		ACA11F7F50A4A3887A18CA5A /* sv */ = {isa = PBXFileReference; lastKnownFileType = text.plist.strings; name = sv; path = sv.lproj/Localizable.strings; sourceTree = "<group>"; };
		ACB6C5E4950B6C9842F35A38 /* RoomTimelineViewProvider.swift */ = {isa = PBXFileReference; lastKnownFileType = sourcecode.swift; path = RoomTimelineViewProvider.swift; sourceTree = "<group>"; };
		AD378D580A41E42560C60E9C /* sk */ = {isa = PBXFileReference; lastKnownFileType = text.plist.strings; name = sk; path = sk.lproj/Localizable.strings; sourceTree = "<group>"; };
		AD6C07DA7D3FF193F7419F55 /* BugReportCoordinator.swift */ = {isa = PBXFileReference; lastKnownFileType = sourcecode.swift; path = BugReportCoordinator.swift; sourceTree = "<group>"; };
		ADCB8A232D3A8FB3E16A7303 /* uk */ = {isa = PBXFileReference; lastKnownFileType = text.plist.strings; name = uk; path = uk.lproj/Localizable.strings; sourceTree = "<group>"; };
		AE225C66978648AA4AF37B45 /* te */ = {isa = PBXFileReference; lastKnownFileType = text.plist.strings; name = te; path = te.lproj/Localizable.strings; sourceTree = "<group>"; };
		AE5DDBEBBA17973ED4638823 /* de */ = {isa = PBXFileReference; lastKnownFileType = text.plist.stringsdict; name = de; path = de.lproj/Localizable.stringsdict; sourceTree = "<group>"; };
		AF05352F28D4E7336228E9F4 /* ActivityIndicatorView.swift */ = {isa = PBXFileReference; lastKnownFileType = sourcecode.swift; path = ActivityIndicatorView.swift; sourceTree = "<group>"; };
		AF11DD57D9FACF2A757AB024 /* AnalyticsPromptUITests.swift */ = {isa = PBXFileReference; lastKnownFileType = sourcecode.swift; path = AnalyticsPromptUITests.swift; sourceTree = "<group>"; };
		AF25E364AE85090A70AE4644 /* AttributedStringBuilderTests.swift */ = {isa = PBXFileReference; lastKnownFileType = sourcecode.swift; path = AttributedStringBuilderTests.swift; sourceTree = "<group>"; };
		AFABDF2E19D349DAAAC18C65 /* RoundedToastView.swift */ = {isa = PBXFileReference; lastKnownFileType = sourcecode.swift; path = RoundedToastView.swift; sourceTree = "<group>"; };
		B08CBE1E670690ECF11C2C6A /* eu */ = {isa = PBXFileReference; lastKnownFileType = text.plist.stringsdict; name = eu; path = eu.lproj/Localizable.stringsdict; sourceTree = "<group>"; };
		B0C5E5931A668B18D8C09028 /* cy */ = {isa = PBXFileReference; lastKnownFileType = text.plist.strings; name = cy; path = cy.lproj/Localizable.strings; sourceTree = "<group>"; };
		B1183B55FF4B01022DA721CB /* en-GB */ = {isa = PBXFileReference; lastKnownFileType = text.plist.strings; name = "en-GB"; path = "en-GB.lproj/Localizable.strings"; sourceTree = "<group>"; };
		B1D1532B5D9FB0C8461A1453 /* UserIndicatorDismissal.swift */ = {isa = PBXFileReference; lastKnownFileType = sourcecode.swift; path = UserIndicatorDismissal.swift; sourceTree = "<group>"; };
		B3069ADED46D063202FE7698 /* SessionVerificationViewModelProtocol.swift */ = {isa = PBXFileReference; lastKnownFileType = sourcecode.swift; path = SessionVerificationViewModelProtocol.swift; sourceTree = "<group>"; };
		B4173A48FD8542CD4AD3645C /* NavigationRouter.swift */ = {isa = PBXFileReference; lastKnownFileType = sourcecode.swift; path = NavigationRouter.swift; sourceTree = "<group>"; };
		B43AF03660F5FD4FFFA7F1CE /* TimelineItemContextMenu.swift */ = {isa = PBXFileReference; lastKnownFileType = sourcecode.swift; path = TimelineItemContextMenu.swift; sourceTree = "<group>"; };
		B4C18FAAD59AE7F1462D817E /* SessionVerificationViewModel.swift */ = {isa = PBXFileReference; lastKnownFileType = sourcecode.swift; path = SessionVerificationViewModel.swift; sourceTree = "<group>"; };
		B4DE1CF8F5EFD353B1A5E36F /* AnalyticsPromptCoordinator.swift */ = {isa = PBXFileReference; lastKnownFileType = sourcecode.swift; path = AnalyticsPromptCoordinator.swift; sourceTree = "<group>"; };
		B516212D9FE785DDD5E490D1 /* BugReportModels.swift */ = {isa = PBXFileReference; lastKnownFileType = sourcecode.swift; path = BugReportModels.swift; sourceTree = "<group>"; };
		B5B243E7818E5E9F6A4EDC7A /* NoticeRoomTimelineView.swift */ = {isa = PBXFileReference; lastKnownFileType = sourcecode.swift; path = NoticeRoomTimelineView.swift; sourceTree = "<group>"; };
		B64F3A3D0DF86ED5A241AB05 /* ActivityIndicatorView.xib */ = {isa = PBXFileReference; lastKnownFileType = file.xib; path = ActivityIndicatorView.xib; sourceTree = "<group>"; };
		B695D0D12086158BAD1D9859 /* UserIndicatorPresenterSpy.swift */ = {isa = PBXFileReference; lastKnownFileType = sourcecode.swift; path = UserIndicatorPresenterSpy.swift; sourceTree = "<group>"; };
		B6E89E530A8E92EC44301CA1 /* Bundle.swift */ = {isa = PBXFileReference; lastKnownFileType = sourcecode.swift; path = Bundle.swift; sourceTree = "<group>"; };
		B7E035C6AC137C9392D98814 /* lv */ = {isa = PBXFileReference; lastKnownFileType = text.plist.strings; name = lv; path = lv.lproj/Localizable.strings; sourceTree = "<group>"; };
		B80D1901BA0B095E27793EDE /* ko */ = {isa = PBXFileReference; lastKnownFileType = text.plist.strings; name = ko; path = ko.lproj/Localizable.strings; sourceTree = "<group>"; };
		B8108C8F0ACF6A7EB72D0117 /* RoomScreenCoordinator.swift */ = {isa = PBXFileReference; lastKnownFileType = sourcecode.swift; path = RoomScreenCoordinator.swift; sourceTree = "<group>"; };
		B8347789959986B374DB25DD /* sq */ = {isa = PBXFileReference; lastKnownFileType = text.plist.stringsdict; name = sq; path = sq.lproj/Localizable.stringsdict; sourceTree = "<group>"; };
		B83CB897B183BF3C33715F55 /* bn-IN */ = {isa = PBXFileReference; lastKnownFileType = text.plist.stringsdict; name = "bn-IN"; path = "bn-IN.lproj/Localizable.stringsdict"; sourceTree = "<group>"; };
		B8A56EA2A5AE726F445CB2E3 /* eo */ = {isa = PBXFileReference; lastKnownFileType = text.plist.stringsdict; name = eo; path = eo.lproj/Localizable.stringsdict; sourceTree = "<group>"; };
		B902EA6CD3296B0E10EE432B /* HomeScreen.swift */ = {isa = PBXFileReference; lastKnownFileType = sourcecode.swift; path = HomeScreen.swift; sourceTree = "<group>"; };
		BA7B2E9CC5DC3B76ADC35A43 /* AnalyticsPromptCheckmarkItem.swift */ = {isa = PBXFileReference; lastKnownFileType = sourcecode.swift; path = AnalyticsPromptCheckmarkItem.swift; sourceTree = "<group>"; };
		BB3073CCD77D906B330BC1D6 /* Tests.swift */ = {isa = PBXFileReference; lastKnownFileType = sourcecode.swift; path = Tests.swift; sourceTree = "<group>"; };
		BC9B05D6B293A039EB963CA7 /* az */ = {isa = PBXFileReference; lastKnownFileType = text.plist.strings; name = az; path = az.lproj/Localizable.strings; sourceTree = "<group>"; };
		BE6C10032A77AE7DC5AA4C50 /* MessageComposerTextField.swift */ = {isa = PBXFileReference; lastKnownFileType = sourcecode.swift; path = MessageComposerTextField.swift; sourceTree = "<group>"; };
		BEBA759D1347CFFB3D84ED1F /* UserSessionStoreProtocol.swift */ = {isa = PBXFileReference; lastKnownFileType = sourcecode.swift; path = UserSessionStoreProtocol.swift; sourceTree = "<group>"; };
		BEE6BF9BA63FF42F8AF6EEEA /* sr */ = {isa = PBXFileReference; lastKnownFileType = text.plist.stringsdict; name = sr; path = sr.lproj/Localizable.stringsdict; sourceTree = "<group>"; };
		C024C151639C4E1B91FCC68B /* ElementXAttributeScope.swift */ = {isa = PBXFileReference; lastKnownFileType = sourcecode.swift; path = ElementXAttributeScope.swift; sourceTree = "<group>"; };
		C06FCD42EEFEFC220F14EAC5 /* SessionVerificationStateMachine.swift */ = {isa = PBXFileReference; lastKnownFileType = sourcecode.swift; path = SessionVerificationStateMachine.swift; sourceTree = "<group>"; };
		C070FD43DC6BF4E50217965A /* LocalizationTests.swift */ = {isa = PBXFileReference; lastKnownFileType = sourcecode.swift; path = LocalizationTests.swift; sourceTree = "<group>"; };
		C2886615BEBAE33A0AA4D5F8 /* RoomScreenModels.swift */ = {isa = PBXFileReference; lastKnownFileType = sourcecode.swift; path = RoomScreenModels.swift; sourceTree = "<group>"; };
		C2DE30233B57761F8AFEB415 /* ReversedScrollView.swift */ = {isa = PBXFileReference; lastKnownFileType = sourcecode.swift; path = ReversedScrollView.swift; sourceTree = "<group>"; };
		C483956FA3D665E3842E319A /* SettingsScreen.swift */ = {isa = PBXFileReference; lastKnownFileType = sourcecode.swift; path = SettingsScreen.swift; sourceTree = "<group>"; };
		C55D7E514F9DE4E3D72FDCAD /* SessionVerificationControllerProxy.swift */ = {isa = PBXFileReference; lastKnownFileType = sourcecode.swift; path = SessionVerificationControllerProxy.swift; sourceTree = "<group>"; };
		C687844F60BFF532D49A994C /* AnalyticsTests.swift */ = {isa = PBXFileReference; lastKnownFileType = sourcecode.swift; path = AnalyticsTests.swift; sourceTree = "<group>"; };
		C6FEA87EA3752203065ECE27 /* BugReportUITests.swift */ = {isa = PBXFileReference; lastKnownFileType = sourcecode.swift; path = BugReportUITests.swift; sourceTree = "<group>"; };
		C75EF87651B00A176AB08E97 /* AppDelegate.swift */ = {isa = PBXFileReference; lastKnownFileType = sourcecode.swift; path = AppDelegate.swift; sourceTree = "<group>"; };
		C7955B20E2E6DA68E5BC0AB9 /* WeakDictionaryReference.swift */ = {isa = PBXFileReference; lastKnownFileType = sourcecode.swift; path = WeakDictionaryReference.swift; sourceTree = "<group>"; };
		C830A64609CBD152F06E0457 /* NotificationConstants.swift */ = {isa = PBXFileReference; lastKnownFileType = sourcecode.swift; path = NotificationConstants.swift; sourceTree = "<group>"; };
		C88508B6F7974CFABEC4B261 /* ar */ = {isa = PBXFileReference; lastKnownFileType = text.plist.strings; name = ar; path = ar.lproj/Localizable.strings; sourceTree = "<group>"; };
		C888BCD78E2A55DCE364F160 /* MediaProviderProtocol.swift */ = {isa = PBXFileReference; lastKnownFileType = sourcecode.swift; path = MediaProviderProtocol.swift; sourceTree = "<group>"; };
		C8F2A7A4E3F5060F52ACFFB0 /* RedactedRoomTimelineView.swift */ = {isa = PBXFileReference; lastKnownFileType = sourcecode.swift; path = RedactedRoomTimelineView.swift; sourceTree = "<group>"; };
		C91A6BC1A54CDB598EE2A81B /* UserIndicatorQueue.swift */ = {isa = PBXFileReference; lastKnownFileType = sourcecode.swift; path = UserIndicatorQueue.swift; sourceTree = "<group>"; };
		C95ADE8D9527523572532219 /* hu */ = {isa = PBXFileReference; lastKnownFileType = text.plist.stringsdict; name = hu; path = hu.lproj/Localizable.stringsdict; sourceTree = "<group>"; };
		C9A86C95340248A8B7BA9A43 /* AnalyticsPromptViewModelProtocol.swift */ = {isa = PBXFileReference; lastKnownFileType = sourcecode.swift; path = AnalyticsPromptViewModelProtocol.swift; sourceTree = "<group>"; };
		C9F395A2E917115C7AAF7F34 /* SplashViewController.swift */ = {isa = PBXFileReference; lastKnownFileType = sourcecode.swift; path = SplashViewController.swift; sourceTree = "<group>"; };
		CAAE4A709C0A2144C103AA0F /* ang */ = {isa = PBXFileReference; lastKnownFileType = text.plist.strings; name = ang; path = ang.lproj/Localizable.strings; sourceTree = "<group>"; };
		CACA846B3E3E9A521D98B178 /* en */ = {isa = PBXFileReference; lastKnownFileType = text.plist.strings; name = en; path = en.lproj/Localizable.strings; sourceTree = "<group>"; };
		CBA95E52C4C6EE8769A63E57 /* eo */ = {isa = PBXFileReference; lastKnownFileType = text.plist.strings; name = eo; path = eo.lproj/Localizable.strings; sourceTree = "<group>"; };
		CBBCC6E74774E79B599625D0 /* es */ = {isa = PBXFileReference; lastKnownFileType = text.plist.strings; name = es; path = es.lproj/Localizable.strings; sourceTree = "<group>"; };
		CBF9AEA706926DD0DA2B954C /* JoinedRoomSize+MemberCount.swift */ = {isa = PBXFileReference; lastKnownFileType = sourcecode.swift; path = "JoinedRoomSize+MemberCount.swift"; sourceTree = "<group>"; };
		CC680E0E79D818706CB28CF8 /* fr */ = {isa = PBXFileReference; lastKnownFileType = text.plist.strings; name = fr; path = fr.lproj/Localizable.strings; sourceTree = "<group>"; };
		CC6FE34A0A47D010BBB4D4D4 /* UITestScreenIdentifier.swift */ = {isa = PBXFileReference; lastKnownFileType = sourcecode.swift; path = UITestScreenIdentifier.swift; sourceTree = "<group>"; };
		CC7CCC6DE5FA623E31BA8546 /* RoomTimelineControllerProtocol.swift */ = {isa = PBXFileReference; lastKnownFileType = sourcecode.swift; path = RoomTimelineControllerProtocol.swift; sourceTree = "<group>"; };
		CCF86010A0A719A9A50EEC59 /* SessionVerificationCoordinator.swift */ = {isa = PBXFileReference; lastKnownFileType = sourcecode.swift; path = SessionVerificationCoordinator.swift; sourceTree = "<group>"; };
		CDB3227C7A74B734924942E9 /* RoomSummaryProvider.swift */ = {isa = PBXFileReference; lastKnownFileType = sourcecode.swift; path = RoomSummaryProvider.swift; sourceTree = "<group>"; };
		CDE3F3911FF7CC639BDE5844 /* nl */ = {isa = PBXFileReference; lastKnownFileType = text.plist.strings; name = nl; path = nl.lproj/Localizable.strings; sourceTree = "<group>"; };
		CED34C87277BA3CCC6B6EC7A /* th */ = {isa = PBXFileReference; lastKnownFileType = text.plist.strings; name = th; path = th.lproj/Localizable.strings; sourceTree = "<group>"; };
		CF47564C584F614B7287F3EB /* RootRouter.swift */ = {isa = PBXFileReference; lastKnownFileType = sourcecode.swift; path = RootRouter.swift; sourceTree = "<group>"; };
		CF48AF076424DBC1615C74AD /* AuthenticationServiceProxy.swift */ = {isa = PBXFileReference; lastKnownFileType = sourcecode.swift; path = AuthenticationServiceProxy.swift; sourceTree = "<group>"; };
		CF4B39D52CAE7D21D276ABEE /* ElementNavigationController.swift */ = {isa = PBXFileReference; lastKnownFileType = sourcecode.swift; path = ElementNavigationController.swift; sourceTree = "<group>"; };
		CF847B3C1873B8E81CEE7FAC /* SplashScreenViewModel.swift */ = {isa = PBXFileReference; lastKnownFileType = sourcecode.swift; path = SplashScreenViewModel.swift; sourceTree = "<group>"; };
		D06DFD894157A4C93A02D8B5 /* lo */ = {isa = PBXFileReference; lastKnownFileType = text.plist.strings; name = lo; path = lo.lproj/Localizable.strings; sourceTree = "<group>"; };
		D09A267106B9585D3D0CFC0D /* ClientError.swift */ = {isa = PBXFileReference; lastKnownFileType = sourcecode.swift; path = ClientError.swift; sourceTree = "<group>"; };
		D0A45283CF1DB96E583BECA6 /* ImageRoomTimelineView.swift */ = {isa = PBXFileReference; lastKnownFileType = sourcecode.swift; path = ImageRoomTimelineView.swift; sourceTree = "<group>"; };
		D0ADFDC712027931F2216668 /* WeakKeyDictionary.swift */ = {isa = PBXFileReference; lastKnownFileType = sourcecode.swift; path = WeakKeyDictionary.swift; sourceTree = "<group>"; };
		D1A9CCCF53495CF3D7B19FCE /* MockSessionVerificationControllerProxy.swift */ = {isa = PBXFileReference; lastKnownFileType = sourcecode.swift; path = MockSessionVerificationControllerProxy.swift; sourceTree = "<group>"; };
		D263254AFE5B7993FFBBF324 /* NSE.entitlements */ = {isa = PBXFileReference; lastKnownFileType = text.plist.entitlements; path = NSE.entitlements; sourceTree = "<group>"; };
		D29EBCBFEC6FD0941749404D /* NavigationRouterStore.swift */ = {isa = PBXFileReference; lastKnownFileType = sourcecode.swift; path = NavigationRouterStore.swift; sourceTree = "<group>"; };
		D31DC8105C6233E5FFD9B84C /* element-x-ios */ = {isa = PBXFileReference; lastKnownFileType = folder; name = "element-x-ios"; path = .; sourceTree = SOURCE_ROOT; };
		D33116993D54FADC0C721C1F /* Application.swift */ = {isa = PBXFileReference; lastKnownFileType = sourcecode.swift; path = Application.swift; sourceTree = "<group>"; };
		D3D455BC2423D911A62ACFB2 /* NSELogger.swift */ = {isa = PBXFileReference; lastKnownFileType = sourcecode.swift; path = NSELogger.swift; sourceTree = "<group>"; };
		D4DA544B2520BFA65D6DB4BB /* target.yml */ = {isa = PBXFileReference; lastKnownFileType = text.yaml; path = target.yml; sourceTree = "<group>"; };
		D653265D006E708E4E51AD64 /* HomeScreenCoordinator.swift */ = {isa = PBXFileReference; lastKnownFileType = sourcecode.swift; path = HomeScreenCoordinator.swift; sourceTree = "<group>"; };
		D67CBAFA48ED0B6FCE74F88F /* lt */ = {isa = PBXFileReference; lastKnownFileType = text.plist.strings; name = lt; path = lt.lproj/Localizable.strings; sourceTree = "<group>"; };
		D6CA5F386C7701C129398945 /* AuthenticationCoordinator.swift */ = {isa = PBXFileReference; lastKnownFileType = sourcecode.swift; path = AuthenticationCoordinator.swift; sourceTree = "<group>"; };
		D6D094C15E8DB424F1C6FC94 /* hr */ = {isa = PBXFileReference; lastKnownFileType = text.plist.strings; name = hr; path = hr.lproj/Localizable.strings; sourceTree = "<group>"; };
		D6DC38E64A5ED3FDB201029A /* BugReportService.swift */ = {isa = PBXFileReference; lastKnownFileType = sourcecode.swift; path = BugReportService.swift; sourceTree = "<group>"; };
		D77B3D4950F1707E66E4A45A /* AnalyticsConfiguration.swift */ = {isa = PBXFileReference; lastKnownFileType = sourcecode.swift; path = AnalyticsConfiguration.swift; sourceTree = "<group>"; };
		DBD460ED7ED1E03B85DEA25C /* TemplateCoordinator.swift */ = {isa = PBXFileReference; lastKnownFileType = sourcecode.swift; path = TemplateCoordinator.swift; sourceTree = "<group>"; };
		DBFEAC3AC691CBB84983E275 /* ElementXTests.swift */ = {isa = PBXFileReference; lastKnownFileType = sourcecode.swift; path = ElementXTests.swift; sourceTree = "<group>"; };
		DC77FC5C4F2000133047AA27 /* SoftLogoutModels.swift */ = {isa = PBXFileReference; lastKnownFileType = sourcecode.swift; path = SoftLogoutModels.swift; sourceTree = "<group>"; };
		DCD5FEE195446A9E458DDDAF /* NotificationServiceProxyProtocol.swift */ = {isa = PBXFileReference; lastKnownFileType = sourcecode.swift; path = NotificationServiceProxyProtocol.swift; sourceTree = "<group>"; };
		DCE978A6118C131D7F2A04B3 /* SplashScreenModels.swift */ = {isa = PBXFileReference; lastKnownFileType = sourcecode.swift; path = SplashScreenModels.swift; sourceTree = "<group>"; };
		DD667C4BB98CF4F3FE2CE3B0 /* LoginCoordinator.swift */ = {isa = PBXFileReference; lastKnownFileType = sourcecode.swift; path = LoginCoordinator.swift; sourceTree = "<group>"; };
		DD73FAAA4A76CE4A1F3014D9 /* UserIndicator.swift */ = {isa = PBXFileReference; lastKnownFileType = sourcecode.swift; path = UserIndicator.swift; sourceTree = "<group>"; };
		DED59F9EFF273BFA2055FFDF /* BugReportScreen.swift */ = {isa = PBXFileReference; lastKnownFileType = sourcecode.swift; path = BugReportScreen.swift; sourceTree = "<group>"; };
		DF05DA24F71B455E8EFEBC3B /* SessionVerificationViewModelTests.swift */ = {isa = PBXFileReference; lastKnownFileType = sourcecode.swift; path = SessionVerificationViewModelTests.swift; sourceTree = "<group>"; };
		E077F76026C85ED96FEBB810 /* UserIndicatorPresenter.swift */ = {isa = PBXFileReference; lastKnownFileType = sourcecode.swift; path = UserIndicatorPresenter.swift; sourceTree = "<group>"; };
		E0FCA0957FAA0E15A9F5579D /* en */ = {isa = PBXFileReference; lastKnownFileType = text.plist.stringsdict; name = en; path = en.lproj/Untranslated.stringsdict; sourceTree = "<group>"; };
		E12C9E0B61A77C7F0EE7918C /* MediaProxy.swift */ = {isa = PBXFileReference; lastKnownFileType = sourcecode.swift; path = MediaProxy.swift; sourceTree = "<group>"; };
		E157152B11E347F735C3FD6E /* tr */ = {isa = PBXFileReference; lastKnownFileType = text.plist.stringsdict; name = tr; path = tr.lproj/Localizable.stringsdict; sourceTree = "<group>"; };
		E18CF12478983A5EB390FB26 /* MessageComposer.swift */ = {isa = PBXFileReference; lastKnownFileType = sourcecode.swift; path = MessageComposer.swift; sourceTree = "<group>"; };
		E24B88AD3D1599E8CB1376E0 /* AvatarSize.swift */ = {isa = PBXFileReference; lastKnownFileType = sourcecode.swift; path = AvatarSize.swift; sourceTree = "<group>"; };
		E26747B3154A5DBC3A7E24A5 /* Image.swift */ = {isa = PBXFileReference; lastKnownFileType = sourcecode.swift; path = Image.swift; sourceTree = "<group>"; };
		E36CB905A2B9EC2C92A2DA7C /* KeychainController.swift */ = {isa = PBXFileReference; lastKnownFileType = sourcecode.swift; path = KeychainController.swift; sourceTree = "<group>"; };
		E3B97591B2D3D4D67553506D /* AnalyticsClientProtocol.swift */ = {isa = PBXFileReference; lastKnownFileType = sourcecode.swift; path = AnalyticsClientProtocol.swift; sourceTree = "<group>"; };
		E3E29F98CF0E960689A410E3 /* SettingsUITests.swift */ = {isa = PBXFileReference; lastKnownFileType = sourcecode.swift; path = SettingsUITests.swift; sourceTree = "<group>"; };
		E45C57120F28F8D619150219 /* sr */ = {isa = PBXFileReference; lastKnownFileType = text.plist.strings; name = sr; path = sr.lproj/Localizable.strings; sourceTree = "<group>"; };
		E4BB9A17AC512A7EF4B106E5 /* SessionVerificationModels.swift */ = {isa = PBXFileReference; lastKnownFileType = sourcecode.swift; path = SessionVerificationModels.swift; sourceTree = "<group>"; };
		E5272BC4A60B6AD7553BACA1 /* BlurHashDecode.swift */ = {isa = PBXFileReference; lastKnownFileType = sourcecode.swift; path = BlurHashDecode.swift; sourceTree = "<group>"; };
		E579A0DA01F488C97B771EF6 /* lv */ = {isa = PBXFileReference; lastKnownFileType = text.plist.stringsdict; name = lv; path = lv.lproj/Localizable.stringsdict; sourceTree = "<group>"; };
		E5D2C0950F8196232D88045C /* ServerSelectionScreen.swift */ = {isa = PBXFileReference; lastKnownFileType = sourcecode.swift; path = ServerSelectionScreen.swift; sourceTree = "<group>"; };
		E5E94DCFEE803E5ABAE8ACCE /* KeychainControllerProtocol.swift */ = {isa = PBXFileReference; lastKnownFileType = sourcecode.swift; path = KeychainControllerProtocol.swift; sourceTree = "<group>"; };
		E5F2B6443D1ED8602F328539 /* ru */ = {isa = PBXFileReference; lastKnownFileType = text.plist.stringsdict; name = ru; path = ru.lproj/Localizable.stringsdict; sourceTree = "<group>"; };
		E8294DB9E95C0C0630418466 /* ru */ = {isa = PBXFileReference; lastKnownFileType = text.plist.strings; name = ru; path = ru.lproj/Localizable.strings; sourceTree = "<group>"; };
		E8CA187FE656EE5A3F6C7DE5 /* UIFont+AttributedStringBuilder.m */ = {isa = PBXFileReference; lastKnownFileType = sourcecode.c.objc; path = "UIFont+AttributedStringBuilder.m"; sourceTree = "<group>"; };
		E9D059BFE329BE09B6D96A9F /* ro */ = {isa = PBXFileReference; lastKnownFileType = text.plist.stringsdict; name = ro; path = ro.lproj/Localizable.stringsdict; sourceTree = "<group>"; };
		EB02DA10F7372FEB61B68927 /* ElementX-NSE-Bridging-Header.h */ = {isa = PBXFileReference; lastKnownFileType = sourcecode.c.h; path = "ElementX-NSE-Bridging-Header.h"; sourceTree = "<group>"; };
		EB3B237387B8288A5A938F1B /* UserAgentBuilderTests.swift */ = {isa = PBXFileReference; lastKnownFileType = sourcecode.swift; path = UserAgentBuilderTests.swift; sourceTree = "<group>"; };
		EBE5502760CF6CA2D7201883 /* ja */ = {isa = PBXFileReference; lastKnownFileType = text.plist.stringsdict; name = ja; path = ja.lproj/Localizable.stringsdict; sourceTree = "<group>"; };
		ED044D00F2176681CC02CD54 /* HomeScreenRoomCell.swift */ = {isa = PBXFileReference; lastKnownFileType = sourcecode.swift; path = HomeScreenRoomCell.swift; sourceTree = "<group>"; };
		ED1D792EB82506A19A72C8DE /* RoomTimelineItemProtocol.swift */ = {isa = PBXFileReference; lastKnownFileType = sourcecode.swift; path = RoomTimelineItemProtocol.swift; sourceTree = "<group>"; };
		ED482057AE39D5C6D9C5F3D8 /* message.caf */ = {isa = PBXFileReference; path = message.caf; sourceTree = "<group>"; };
		EDAA4472821985BF868CC21C /* ServerSelectionViewModelTests.swift */ = {isa = PBXFileReference; lastKnownFileType = sourcecode.swift; path = ServerSelectionViewModelTests.swift; sourceTree = "<group>"; };
		EDB6E40BAD4504D899FAAC9A /* TemplateViewModel.swift */ = {isa = PBXFileReference; lastKnownFileType = sourcecode.swift; path = TemplateViewModel.swift; sourceTree = "<group>"; };
		EE8BCD14EFED23459A43FDFF /* ja */ = {isa = PBXFileReference; lastKnownFileType = text.plist.strings; name = ja; path = ja.lproj/Localizable.strings; sourceTree = "<group>"; };
		EEAF1C75771D9DC75877F4B4 /* MessageTimelineItem.swift */ = {isa = PBXFileReference; lastKnownFileType = sourcecode.swift; path = MessageTimelineItem.swift; sourceTree = "<group>"; };
		EEE384418EB1FEDFA62C9CD0 /* RoomTimelineViewFactoryProtocol.swift */ = {isa = PBXFileReference; lastKnownFileType = sourcecode.swift; path = RoomTimelineViewFactoryProtocol.swift; sourceTree = "<group>"; };
		EF1593DD87F974F8509BB619 /* ElementAnimations.swift */ = {isa = PBXFileReference; lastKnownFileType = sourcecode.swift; path = ElementAnimations.swift; sourceTree = "<group>"; };
		EF188681D6B6068CFAEAFC3F /* MXLogger.m */ = {isa = PBXFileReference; lastKnownFileType = sourcecode.c.objc; path = MXLogger.m; sourceTree = "<group>"; };
		EFF7BF82A950B91BC5469E91 /* ViewFrameReader.swift */ = {isa = PBXFileReference; lastKnownFileType = sourcecode.swift; path = ViewFrameReader.swift; sourceTree = "<group>"; };
		EFFD3200F9960D4996159F10 /* BugReportServiceTests.swift */ = {isa = PBXFileReference; lastKnownFileType = sourcecode.swift; path = BugReportServiceTests.swift; sourceTree = "<group>"; };
		F012CB5EE3F2B67359F6CC52 /* target.yml */ = {isa = PBXFileReference; lastKnownFileType = text.yaml; path = target.yml; sourceTree = "<group>"; };
		F03C9D319676F3C0DC6B0203 /* ScreenshotDetectorTests.swift */ = {isa = PBXFileReference; lastKnownFileType = sourcecode.swift; path = ScreenshotDetectorTests.swift; sourceTree = "<group>"; };
		F0E7BF8F7BB1021F889C6483 /* MockBugReportService.swift */ = {isa = PBXFileReference; lastKnownFileType = sourcecode.swift; path = MockBugReportService.swift; sourceTree = "<group>"; };
		F15BE37BE2FB86E00C8D150A /* AggregratedReaction.swift */ = {isa = PBXFileReference; lastKnownFileType = sourcecode.swift; path = AggregratedReaction.swift; sourceTree = "<group>"; };
		F23BA6D4842D53C5AC9B7584 /* nn */ = {isa = PBXFileReference; lastKnownFileType = text.plist.stringsdict; name = nn; path = nn.lproj/Localizable.stringsdict; sourceTree = "<group>"; };
		F2D58333B377888012740101 /* LoginViewModel.swift */ = {isa = PBXFileReference; lastKnownFileType = sourcecode.swift; path = LoginViewModel.swift; sourceTree = "<group>"; };
		F506C6ADB1E1DA6638078E11 /* UITests.xctest */ = {isa = PBXFileReference; includeInIndex = 0; lastKnownFileType = wrapper.cfbundle; path = UITests.xctest; sourceTree = BUILT_PRODUCTS_DIR; };
		F5C4AF6E3885730CD560311C /* ScreenshotDetector.swift */ = {isa = PBXFileReference; lastKnownFileType = sourcecode.swift; path = ScreenshotDetector.swift; sourceTree = "<group>"; };
		F6A8C632CEF4600107792899 /* TextRoomTimelineItem.swift */ = {isa = PBXFileReference; lastKnownFileType = sourcecode.swift; path = TextRoomTimelineItem.swift; sourceTree = "<group>"; };
		F73FF1A33198F5FAE9D34B1F /* FormattedBodyText.swift */ = {isa = PBXFileReference; lastKnownFileType = sourcecode.swift; path = FormattedBodyText.swift; sourceTree = "<group>"; };
		F754E66A8970963B15B2A41E /* PermalinkBuilder.swift */ = {isa = PBXFileReference; lastKnownFileType = sourcecode.swift; path = PermalinkBuilder.swift; sourceTree = "<group>"; };
		F77C060C2ACC4CB7336A29E7 /* EmoteRoomTimelineItem.swift */ = {isa = PBXFileReference; lastKnownFileType = sourcecode.swift; path = EmoteRoomTimelineItem.swift; sourceTree = "<group>"; };
		F9E785D5137510481733A3E8 /* TextRoomTimelineView.swift */ = {isa = PBXFileReference; lastKnownFileType = sourcecode.swift; path = TextRoomTimelineView.swift; sourceTree = "<group>"; };
		FA154570F693D93513E584C1 /* RoomMessageFactory.swift */ = {isa = PBXFileReference; lastKnownFileType = sourcecode.swift; path = RoomMessageFactory.swift; sourceTree = "<group>"; };
		FAB10E673916D2B8D21FD197 /* TemplateModels.swift */ = {isa = PBXFileReference; lastKnownFileType = sourcecode.swift; path = TemplateModels.swift; sourceTree = "<group>"; };
		FBC776F301D374A3298C69DA /* AppCoordinatorProtocol.swift */ = {isa = PBXFileReference; lastKnownFileType = sourcecode.swift; path = AppCoordinatorProtocol.swift; sourceTree = "<group>"; };
		FC3D31C2DA6910AA0079678A /* MediaProxyProtocol.swift */ = {isa = PBXFileReference; lastKnownFileType = sourcecode.swift; path = MediaProxyProtocol.swift; sourceTree = "<group>"; };
		FDB9C37196A4C79F24CE80C6 /* KeychainControllerTests.swift */ = {isa = PBXFileReference; lastKnownFileType = sourcecode.swift; path = KeychainControllerTests.swift; sourceTree = "<group>"; };
/* End PBXFileReference section */

/* Begin PBXFrameworksBuildPhase section */
		60823A8E409E27661824D510 /* Frameworks */ = {
			isa = PBXFrameworksBuildPhase;
			buildActionMask = 2147483647;
			files = (
				AAF0BBED840DF4A53EE85E77 /* MatrixRustSDK in Frameworks */,
				E481C8FDCB6C089963C95344 /* DeviceKit in Frameworks */,
				97189E495F0E47805D1868DB /* DTCoreText in Frameworks */,
				FCD3F2B82CAB29A07887A127 /* KeychainAccess in Frameworks */,
				F99FB21EFC6D99D247FE7CBE /* Kingfisher in Frameworks */,
				308BD9343B95657FAA583FB7 /* SwiftyBeaver in Frameworks */,
				3F2148F11164C7C5609984EB /* SwiftState in Frameworks */,
				60ED66E63A169E47489348A8 /* GZIP in Frameworks */,
				EC280623A42904341363EAAF /* Sentry in Frameworks */,
			);
			runOnlyForDeploymentPostprocessing = 0;
		};
		BF59B36A7B2DB184B62826F6 /* Frameworks */ = {
			isa = PBXFrameworksBuildPhase;
			buildActionMask = 2147483647;
			files = (
				09713669577CDA8D012EE380 /* MatrixRustSDK in Frameworks */,
				53DEF39F0C4DE02E3FC56D91 /* SwiftyBeaver in Frameworks */,
				F06CE9132855E81EBB6DDC32 /* KeychainAccess in Frameworks */,
			);
			runOnlyForDeploymentPostprocessing = 0;
		};
		CD30252A70288BD4BF476ED7 /* Frameworks */ = {
			isa = PBXFrameworksBuildPhase;
			buildActionMask = 2147483647;
			files = (
				2BAA5B222856068158D0B3C6 /* MatrixRustSDK in Frameworks */,
				99ED42B8F8D6BFB1DBCF4C45 /* AnalyticsEvents in Frameworks */,
				0E8C480700870BB34A2A360F /* AppAuth in Frameworks */,
				CB498F4E27AA0545DCEF0F6F /* DeviceKit in Frameworks */,
				6832733838C57A7D3FE8FEB5 /* DTCoreText in Frameworks */,
				2BA59D0AEFB4B82A2EC2A326 /* KeychainAccess in Frameworks */,
				B245583C63F8F90357B87FAE /* Kingfisher in Frameworks */,
				A4E885358D7DD5A072A06824 /* PostHog in Frameworks */,
				29EE1791E0AFA1ABB7F23D2F /* SwiftyBeaver in Frameworks */,
				33CAC1226DFB8B5D8447D286 /* SwiftState in Frameworks */,
				492274DA6691EE985C2FCCAA /* GZIP in Frameworks */,
				F0F82C3C848C865C3098AA52 /* Sentry in Frameworks */,
				3A64A93A651A3CB8774ADE8E /* SnapshotTesting in Frameworks */,
			);
			runOnlyForDeploymentPostprocessing = 0;
		};
		EE878EAA342710DB973E0A87 /* Frameworks */ = {
			isa = PBXFrameworksBuildPhase;
			buildActionMask = 2147483647;
			files = (
				1A70A2199394B5EC660934A5 /* MatrixRustSDK in Frameworks */,
				1F3232BD368DF430AB433907 /* DesignKit in Frameworks */,
				F656F92A63D3DC1978D79427 /* AnalyticsEvents in Frameworks */,
				9D2E03DB175A6AB14589076D /* AppAuth in Frameworks */,
				6F2AB43A1EFAD8A97AF41A15 /* DeviceKit in Frameworks */,
				93BA4A81B6D893271101F9F0 /* DTCoreText in Frameworks */,
				9AC5F8142413862A9E3A2D98 /* KeychainAccess in Frameworks */,
				CB137BFB3E083C33E398A6CB /* Kingfisher in Frameworks */,
				3C549A0BF39F8A854D45D9FD /* PostHog in Frameworks */,
				41DFDD212D1BE57CA50D783B /* SwiftyBeaver in Frameworks */,
				6298AB0906DDD3525CD78C6B /* SwiftState in Frameworks */,
				407DCE030E0F9B7C9861D38A /* GZIP in Frameworks */,
				8F2FAA98457750D9D664136F /* Sentry in Frameworks */,
			);
			runOnlyForDeploymentPostprocessing = 0;
		};
/* End PBXFrameworksBuildPhase section */

/* Begin PBXGroup section */
		02175C9269C4632DB6D12C25 /* Splash */ = {
			isa = PBXGroup;
			children = (
				C9F395A2E917115C7AAF7F34 /* SplashViewController.swift */,
				48971F1FFD7FC5C466889FC7 /* SplashViewController.xib */,
			);
			path = Splash;
			sourceTree = "<group>";
		};
		052CC920F473C10B509F9FC1 /* SwiftUI */ = {
			isa = PBXGroup;
			children = (
				E2DA161C142B7AB8CC40F752 /* Animation */,
				595B8797ED6A7489ABDCE384 /* ErrorHandling */,
				CE2FBFD64A89F5DBE4EB30DB /* Layout */,
				10578D9852BA78D309A1CBDF /* ViewModel */,
				328DD5DA1281F758B72006C7 /* Views */,
			);
			path = SwiftUI;
			sourceTree = "<group>";
		};
		06501F0E978B2D5C92771DC7 /* Logging */ = {
			isa = PBXGroup;
			children = (
				0776771332259AB1C9661430 /* MXLog.h */,
				111B698739E3410E2CDB7144 /* MXLog.swift */,
				5872785B9C7934940146BFBA /* MXLogger.h */,
				EF188681D6B6068CFAEAFC3F /* MXLogger.m */,
				3BFEC43A1A0769F1EAC62873 /* MXLogObjcWrapper.h */,
				54E438DBCBDC7A41B95DDDD9 /* MXLogObjcWrapper.m */,
			);
			path = Logging;
			sourceTree = "<group>";
		};
		0787F81684E503024BD0C051 /* Services */ = {
			isa = PBXGroup;
			children = (
				4BF8D11D9ED15CFC373D0119 /* Analytics */,
				AAFDD509929A0CCF8BCE51EB /* Authentication */,
				EBBEB5471737E9D116DF4738 /* Background */,
				0ED3F5C21537519389C07644 /* BugReport */,
				8039515BAA53B7C3275AC64A /* Client */,
				CA555F7C7CA382ACACF0D82B /* Keychain */,
				79E560F5113ED25D172E550C /* Media */,
				6DE13A7AE6587B079F4049D7 /* Notification */,
				40E6246F03D1FE377BC5D963 /* Room */,
				82D5AD3EAE3A5C1068A44A88 /* Session */,
				5329E48968EB951235E83DAE /* SessionVerification */,
				FCDF06BDB123505F0334B4F9 /* Timeline */,
				CBBF6127C313A5412E438BC6 /* UserSession */,
			);
			path = Services;
			sourceTree = "<group>";
		};
		0B7746360C4753B5A014838F /* SupportingFiles */ = {
			isa = PBXGroup;
			children = (
				3D4DD336905C72F95EAF34B7 /* ElementX-Bridging-Header.h */,
				9C5E81214D27A6B898FC397D /* ElementX.entitlements */,
				81B17DB1BC3B0C62AF84D230 /* Info.plist */,
				9760103CF316DF68698BCFE6 /* LaunchScreen.storyboard */,
				F012CB5EE3F2B67359F6CC52 /* target.yml */,
			);
			path = SupportingFiles;
			sourceTree = "<group>";
		};
		0BA8C419737BDA72B553B129 /* View */ = {
			isa = PBXGroup;
			children = (
				8AC1A01C3A745BDF1D3697D3 /* SessionVerificationScreen.swift */,
			);
			path = View;
			sourceTree = "<group>";
		};
		0ED3F5C21537519389C07644 /* BugReport */ = {
			isa = PBXGroup;
			children = (
				D6DC38E64A5ED3FDB201029A /* BugReportService.swift */,
				9A68BCE6438873D2661D93D0 /* BugReportServiceProtocol.swift */,
				F0E7BF8F7BB1021F889C6483 /* MockBugReportService.swift */,
				F5C4AF6E3885730CD560311C /* ScreenshotDetector.swift */,
			);
			path = BugReport;
			sourceTree = "<group>";
		};
		10578D9852BA78D309A1CBDF /* ViewModel */ = {
			isa = PBXGroup;
			children = (
				6EA1D2CBAEA5D0BD00B90D1B /* BindableState.swift */,
				6F3DFE5B444F131648066F05 /* StateStoreViewModel.swift */,
			);
			path = ViewModel;
			sourceTree = "<group>";
		};
		1EEF62E8C0F7826C50264951 /* View */ = {
			isa = PBXGroup;
			children = (
				541542F5AC323709D8563458 /* AnalyticsPrompt.swift */,
				BA7B2E9CC5DC3B76ADC35A43 /* AnalyticsPromptCheckmarkItem.swift */,
			);
			path = View;
			sourceTree = "<group>";
		};
		2064C5712E5DBF0A2D57A833 /* WeakDictionary */ = {
			isa = PBXGroup;
			children = (
				8B9A55AC2FB0FE0AEAA3DF1F /* LICENSE */,
				3FDFF4C1153D263BAB93C1F3 /* README.md */,
				304FFD608DB6E612075AB1B4 /* WeakDictionary.swift */,
				090CA61A835C151CEDF8F372 /* WeakDictionaryKeyReference.swift */,
				C7955B20E2E6DA68E5BC0AB9 /* WeakDictionaryReference.swift */,
				D0ADFDC712027931F2216668 /* WeakKeyDictionary.swift */,
			);
			path = WeakDictionary;
			sourceTree = "<group>";
		};
		24FD174C31912A5FACFEAFB5 /* SupportingFiles */ = {
			isa = PBXGroup;
			children = (
				7DDBF99755A9008CF8C8499E /* Info.plist */,
				1222DB76B917EB8A55365BA5 /* target.yml */,
			);
			path = SupportingFiles;
			sourceTree = "<group>";
		};
		2774D635E78D8B98390EA694 /* Resources */ = {
			isa = PBXGroup;
			children = (
				16DC8C5B2991724903F1FA6A /* AppIcon.pdf */,
				01C4C7DB37597D7D8379511A /* Assets.xcassets */,
				A0C06C0F6A8621B22BFAEB56 /* Localizations */,
				8AEA6A91159FA0D3EAFCCB0D /* Sounds */,
			);
			path = Resources;
			sourceTree = "<group>";
		};
		2ECFF6B05DAA37EB10DBF7E8 /* UITests */ = {
			isa = PBXGroup;
			children = (
				46C208DA43CE25D13E670F40 /* UITestsAppCoordinator.swift */,
				CC6FE34A0A47D010BBB4D4D4 /* UITestScreenIdentifier.swift */,
				81740EEAFDF0D34C5E10D0DF /* UITestsRootView.swift */,
			);
			path = UITests;
			sourceTree = "<group>";
		};
		328DD5DA1281F758B72006C7 /* Views */ = {
			isa = PBXGroup;
			children = (
				0960A7F5C1B0B6679BDF26F9 /* ElementToggleStyle.swift */,
				839E2C35DF3F9C7B54C3CE49 /* RoundedCornerShape.swift */,
			);
			path = Views;
			sourceTree = "<group>";
		};
		337015ADFBA3AB96660DB3A6 /* Generated */ = {
			isa = PBXGroup;
			children = (
				71D52BAA5BADB06E5E8C295D /* Assets.swift */,
				6A901D95158B02CA96C79C7F /* InfoPlist.swift */,
				47EBB5D698CE9A25BB553A2D /* Strings.swift */,
				1A18F6CE4D694D21E4EA9B25 /* Strings+Untranslated.swift */,
			);
			path = Generated;
			sourceTree = "<group>";
		};
		3510020809E49EFA146296AD /* ServerSelection */ = {
			isa = PBXGroup;
			children = (
				A0A20AE75FF4FF35B1FF6CA7 /* MockServerSelectionScreenState.swift */,
				9D7D706FFF438CAF16F44D8C /* ServerSelectionCoordinator.swift */,
				A30A1758E2B73EF38E7C42F8 /* ServerSelectionModels.swift */,
				167521635A1CC27624FCEB7F /* ServerSelectionViewModel.swift */,
				0F52BF30D12BA3BD3D3DBB8F /* ServerSelectionViewModelProtocol.swift */,
				9D54059E4E42176B3ABB729F /* View */,
			);
			path = ServerSelection;
			sourceTree = "<group>";
		};
		3A304097A59704AC9B869EC6 /* Helpers */ = {
			isa = PBXGroup;
			children = (
				CBF9AEA706926DD0DA2B954C /* JoinedRoomSize+MemberCount.swift */,
				6A6C4BE591FE5C38CE9C7EF3 /* UserProperties+Element.swift */,
			);
			path = Helpers;
			sourceTree = "<group>";
		};
		3FDB9ADD4A6456674E748166 /* SupportingFiles */ = {
			isa = PBXGroup;
			children = (
				EB02DA10F7372FEB61B68927 /* ElementX-NSE-Bridging-Header.h */,
				748AE77AC3B0A01223033B87 /* Info.plist */,
				D263254AFE5B7993FFBBF324 /* NSE.entitlements */,
				033DB41C51865A2E83174E87 /* target.yml */,
			);
			path = SupportingFiles;
			sourceTree = "<group>";
		};
		4009BE2E791C16AC6EE39A7E /* BugReport */ = {
			isa = PBXGroup;
			children = (
				AD6C07DA7D3FF193F7419F55 /* BugReportCoordinator.swift */,
				B516212D9FE785DDD5E490D1 /* BugReportModels.swift */,
				7E532D95330139D118A9BF88 /* BugReportViewModel.swift */,
				28959C7DB36C7688A01D4045 /* BugReportViewModelProtocol.swift */,
				58F951CB7BD7F96C37BE5CAD /* View */,
			);
			path = BugReport;
			sourceTree = "<group>";
		};
		405B00F139AEE3994601B36A = {
			isa = PBXGroup;
			children = (
				5D26A086A8278D39B5756D6F /* project.yml */,
				99B9B46F2D621380428E68F7 /* ElementX */,
				A4852B57D55D71EEBFCD931D /* UnitTests */,
				C0FAC17D4DD7D3A502822550 /* UITests */,
				8A9C09B6A392465E03B8D1B1 /* IntegrationTests */,
				823ED0EC3F1B6CF47D284011 /* Tools */,
				B04B538A859CD012755DC19C /* NSE */,
				9413F680ECDFB2B0DDB0DEF2 /* Packages */,
				681566846AF307E9BA4C72C6 /* Products */,
			);
			sourceTree = "<group>";
		};
		40E6246F03D1FE377BC5D963 /* Room */ = {
			isa = PBXGroup;
			children = (
				3ACBDC1D28EFB7789EB467E0 /* MockRoomProxy.swift */,
				FA154570F693D93513E584C1 /* RoomMessageFactory.swift */,
				96F37AB24AF5A006521D38D1 /* RoomMessageFactoryProtocol.swift */,
				A65F140F9FE5E8D4DAEFF354 /* RoomProxy.swift */,
				47111410B6E659A697D472B5 /* RoomProxyProtocol.swift */,
				4658A940E89BC42EE3346A97 /* Messages */,
				70DABA39C844CA931B829395 /* RoomSummary */,
			);
			path = Room;
			sourceTree = "<group>";
		};
		44BBB96FAA2F0D53C507396B /* Extensions */ = {
			isa = PBXGroup;
			children = (
				B6E89E530A8E92EC44301CA1 /* Bundle.swift */,
				A9FAFE1C2149E6AC8156ED2B /* Collection.swift */,
				04DF593C3F7AF4B2FBAEB05D /* FileManager.swift */,
				E26747B3154A5DBC3A7E24A5 /* Image.swift */,
				4E2245243369B99216C7D84E /* ImageCache.swift */,
				2AFEF3AC64B1358083F76B8B /* List.swift */,
				40B21E611DADDEF00307E7AC /* String.swift */,
				A40C19719687984FD9478FBE /* Task.swift */,
				287FC98AF2664EAD79C0D902 /* UIDevice.swift */,
				227AC5D71A4CE43512062243 /* URL.swift */,
			);
			path = Extensions;
			sourceTree = "<group>";
		};
		4541090DFE1A5499BD67BD14 /* View */ = {
			isa = PBXGroup;
			children = (
				C483956FA3D665E3842E319A /* SettingsScreen.swift */,
			);
			path = View;
			sourceTree = "<group>";
		};
		4658A940E89BC42EE3346A97 /* Messages */ = {
			isa = PBXGroup;
			children = (
				607974D08BD2AF83725D817A /* RoomMessageProtocol.swift */,
			);
			path = Messages;
			sourceTree = "<group>";
		};
		490F49F5627FBEF3BB8665A3 /* SimpleScreenExample */ = {
			isa = PBXGroup;
			children = (
				789DD6B31BA8BB4B3A40EF7C /* ElementX */,
				4B5DC42A1DB20ECEB0FF67CB /* Tests */,
			);
			path = SimpleScreenExample;
			sourceTree = "<group>";
		};
		4AC3BA2B379A928301E21004 /* View */ = {
			isa = PBXGroup;
			children = (
				4549FCB53F43DB0B278374BC /* TemplateScreen.swift */,
			);
			path = View;
			sourceTree = "<group>";
		};
		4B5DC42A1DB20ECEB0FF67CB /* Tests */ = {
			isa = PBXGroup;
			children = (
				AD5FCF9340D670C526AD17E4 /* UI */,
				73AB116809AE89292624CD8E /* Unit */,
			);
			path = Tests;
			sourceTree = "<group>";
		};
		4BF8D11D9ED15CFC373D0119 /* Analytics */ = {
			isa = PBXGroup;
			children = (
				73FC861755C6388F62B9280A /* Analytics.swift */,
				E3B97591B2D3D4D67553506D /* AnalyticsClientProtocol.swift */,
				D77B3D4950F1707E66E4A45A /* AnalyticsConfiguration.swift */,
				5445FCE0CE15E634FDC1A2E2 /* AnalyticsService.swift */,
				4B362E695A7103C11F64B185 /* AnalyticsSettings.swift */,
				A6B891A6DA826E2461DBB40F /* PHGPostHogConfiguration.swift */,
				1715E3D7F53C0748AA50C91C /* PostHogAnalyticsClient.swift */,
				3A304097A59704AC9B869EC6 /* Helpers */,
			);
			path = Analytics;
			sourceTree = "<group>";
		};
		4EC4EBBC4F6885775F198875 /* Sources */ = {
			isa = PBXGroup;
			children = (
				D33116993D54FADC0C721C1F /* Application.swift */,
				44D8C8431416EB8DFEC7E235 /* ApplicationTests.swift */,
				2D256FEE2F1AF1E51D39B622 /* LoginTests.swift */,
				9C4048041C1A6B20CB97FD18 /* TestMeasurementParser.swift */,
				68232D336E2B546AD95B78B5 /* XCUIElement.swift */,
			);
			path = Sources;
			sourceTree = "<group>";
		};
		4F43EBE458FBE634996AD7C6 /* View */ = {
			isa = PBXGroup;
			children = (
				B902EA6CD3296B0E10EE432B /* HomeScreen.swift */,
				ED044D00F2176681CC02CD54 /* HomeScreenRoomCell.swift */,
			);
			path = View;
			sourceTree = "<group>";
		};
		52AA75722911233E40A3B366 /* Scripts */ = {
			isa = PBXGroup;
			children = (
				9A5AE840145B5AB195A3B186 /* Templates */,
			);
			path = Scripts;
			sourceTree = "<group>";
		};
		5329E48968EB951235E83DAE /* SessionVerification */ = {
			isa = PBXGroup;
			children = (
				D1A9CCCF53495CF3D7B19FCE /* MockSessionVerificationControllerProxy.swift */,
				C55D7E514F9DE4E3D72FDCAD /* SessionVerificationControllerProxy.swift */,
				1D56469A9EE0CFA2B7BA9760 /* SessionVerificationControllerProxyProtocol.swift */,
			);
			path = SessionVerification;
			sourceTree = "<group>";
		};
		566F2B84465726112B830CF6 /* Other */ = {
			isa = PBXGroup;
			children = (
				4959CECEC984B3995616F427 /* DataProtectionManager.swift */,
				9B1FBF8CA40199B8058B1F08 /* NotificationItemProxy+NSE.swift */,
				D3D455BC2423D911A62ACFB2 /* NSELogger.swift */,
				5741CD0691019B32FE74CE9E /* UNMutableNotificationContent.swift */,
				02A942134E3F375E875D330A /* UNNotificationAttachment.swift */,
			);
			path = Other;
			sourceTree = "<group>";
		};
		58F951CB7BD7F96C37BE5CAD /* View */ = {
			isa = PBXGroup;
			children = (
				DED59F9EFF273BFA2055FFDF /* BugReportScreen.swift */,
			);
			path = View;
			sourceTree = "<group>";
		};
		595B8797ED6A7489ABDCE384 /* ErrorHandling */ = {
			isa = PBXGroup;
			children = (
				2EEB64CC6F3DF5B68736A6B4 /* AlertInfo.swift */,
			);
			path = ErrorHandling;
			sourceTree = "<group>";
		};
		5A7A7D6D373D411C8C48B881 /* TimeLineItemContent */ = {
			isa = PBXGroup;
			children = (
				F15BE37BE2FB86E00C8D150A /* AggregratedReaction.swift */,
				EEAF1C75771D9DC75877F4B4 /* MessageTimelineItem.swift */,
			);
			path = TimeLineItemContent;
			sourceTree = "<group>";
		};
		605F8221E52991786397FCC9 /* View */ = {
			isa = PBXGroup;
			children = (
				4CDDDDD9FE1A699D23A5E096 /* LoginScreen.swift */,
				7D379E13DD9D987470A3C70C /* LoginServerInfoSection.swift */,
			);
			path = View;
			sourceTree = "<group>";
		};
		6765932445C053E15E63C29A /* SupportingFiles */ = {
			isa = PBXGroup;
			children = (
				1059E2AE7878CF7820592637 /* Info.plist */,
				536E72DCBEEC4A1FE66CFDCE /* target.yml */,
			);
			path = SupportingFiles;
			sourceTree = "<group>";
		};
		679E9837ECA8D6776079D16E /* RoomScreen */ = {
			isa = PBXGroup;
			children = (
				B8108C8F0ACF6A7EB72D0117 /* RoomScreenCoordinator.swift */,
				C2886615BEBAE33A0AA4D5F8 /* RoomScreenModels.swift */,
				9CE3C90E487B255B735D73C8 /* RoomScreenViewModel.swift */,
				A00C7A331B72C0F05C00392F /* RoomScreenViewModelProtocol.swift */,
				79023E5904B155E8E2B8B502 /* View */,
			);
			path = RoomScreen;
			sourceTree = "<group>";
		};
		681566846AF307E9BA4C72C6 /* Products */ = {
			isa = PBXGroup;
			children = (
				4CD6AC7546E8D7E5C73CEA48 /* ElementX.app */,
				9C7F7DE62D33C6A26CBFCD72 /* IntegrationTests.xctest */,
				0D8F620C8B314840D8602E3F /* NSE.appex */,
				F506C6ADB1E1DA6638078E11 /* UITests.xctest */,
				AAC9344689121887B74877AF /* UnitTests.xctest */,
			);
			name = Products;
			sourceTree = "<group>";
		};
		6DE13A7AE6587B079F4049D7 /* Notification */ = {
			isa = PBXGroup;
			children = (
				C830A64609CBD152F06E0457 /* NotificationConstants.swift */,
				6EE5E2BBFBC7947CFE789B4D /* Manager */,
				832FC81F760220239E285294 /* Proxy */,
			);
			path = Notification;
			sourceTree = "<group>";
		};
		6EE5E2BBFBC7947CFE789B4D /* Manager */ = {
			isa = PBXGroup;
			children = (
				96561CC53F7C1E24D4C292E4 /* MockNotificationManager.swift */,
				1423AB065857FA546444DB15 /* NotificationManager.swift */,
				A057F2FDC14866C3026A89A4 /* NotificationManagerProtocol.swift */,
			);
			path = Manager;
			sourceTree = "<group>";
		};
		70B74A432C241E56A7ACE610 /* Settings */ = {
			isa = PBXGroup;
			children = (
				3DD2D50A7EAA4FC78417730E /* SettingsCoordinator.swift */,
				4990FDBDA96B88E214F92F48 /* SettingsModels.swift */,
				0A191D3FDB995309C7E2DE7D /* SettingsViewModel.swift */,
				5B2F9D5C39A4494D19F33E38 /* SettingsViewModelProtocol.swift */,
				4541090DFE1A5499BD67BD14 /* View */,
			);
			path = Settings;
			sourceTree = "<group>";
		};
		70DABA39C844CA931B829395 /* RoomSummary */ = {
			isa = PBXGroup;
			children = (
				8F7D42E66E939B709C1EC390 /* MockRoomSummaryProvider.swift */,
				142808B69851451AC32A2CEA /* RoomSummaryDetails.swift */,
				CDB3227C7A74B734924942E9 /* RoomSummaryProvider.swift */,
				10CC626F97AD70FF0420C115 /* RoomSummaryProviderProtocol.swift */,
			);
			path = RoomSummary;
			sourceTree = "<group>";
		};
		73AB116809AE89292624CD8E /* Unit */ = {
			isa = PBXGroup;
			children = (
				3340ABAE3A4647E80163AE18 /* TemplateViewModelTests.swift */,
			);
			path = Unit;
			sourceTree = "<group>";
		};
		73CD9796729EB702B4DFA88C /* Sources */ = {
			isa = PBXGroup;
			children = (
				C687844F60BFF532D49A994C /* AnalyticsTests.swift */,
				AF25E364AE85090A70AE4644 /* AttributedStringBuilderTests.swift */,
				6DFCAA239095A116976E32C4 /* BackgroundTaskTests.swift */,
				EFFD3200F9960D4996159F10 /* BugReportServiceTests.swift */,
				7AB7ED3A898B07976F3AA90F /* BugReportViewModelTests.swift */,
				DBFEAC3AC691CBB84983E275 /* ElementXTests.swift */,
				505208F28007C0FEC14E1FF0 /* HomeScreenViewModelTests.swift */,
				6045E825AE900A92D61FEFF0 /* ImageAnonymizerTests.swift */,
				FDB9C37196A4C79F24CE80C6 /* KeychainControllerTests.swift */,
				C070FD43DC6BF4E50217965A /* LocalizationTests.swift */,
				3DC1943ADE6A62ED5129D7C8 /* LoggingTests.swift */,
				A05707BF550D770168A406DB /* LoginViewModelTests.swift */,
				6FB31A32C93D94930B253FBF /* PermalinkBuilderTests.swift */,
				93CF7B19FFCF8EFBE0A8696A /* RoomScreenViewModelTests.swift */,
				F03C9D319676F3C0DC6B0203 /* ScreenshotDetectorTests.swift */,
				EDAA4472821985BF868CC21C /* ServerSelectionViewModelTests.swift */,
				A1C22B1B5FA3A765EADB2CC9 /* SessionVerificationStateMachineTests.swift */,
				DF05DA24F71B455E8EFEBC3B /* SessionVerificationViewModelTests.swift */,
				3D487C1185D658F8B15B8F55 /* SettingsViewModelTests.swift */,
				32C5DAA1773F57653BF1C4F9 /* SoftLogoutViewModelTests.swift */,
				7B5CF94E124616FD89424B73 /* SplashScreenViewModelTests.swift */,
				2CEBCB9676FCD1D0F13188DD /* StringTests.swift */,
				EB3B237387B8288A5A938F1B /* UserAgentBuilderTests.swift */,
				AF552BB969DC98A4BB8CF8D5 /* UserIndicators */,
			);
			path = Sources;
			sourceTree = "<group>";
		};
		75D1D02F7F3AC1122FCFB4F3 /* Items */ = {
			isa = PBXGroup;
			children = (
				F77C060C2ACC4CB7336A29E7 /* EmoteRoomTimelineItem.swift */,
				1A63815AD6A5C306453342F2 /* ImageRoomTimelineItem.swift */,
				4F49CDE349C490D617332770 /* NoticeRoomTimelineItem.swift */,
				9B577F829C693B8DFB7014FD /* RedactedRoomTimelineItem.swift */,
				289FA233E896FBC5956C67E0 /* RoomTimelineItemProperties.swift */,
				A1ED7E89865201EE7D53E6DA /* SeparatorRoomTimelineItem.swift */,
				F6A8C632CEF4600107792899 /* TextRoomTimelineItem.swift */,
			);
			path = Items;
			sourceTree = "<group>";
		};
		78915D878159D302395D57BF /* SupportingFiles */ = {
			isa = PBXGroup;
			children = (
				49D2C8E66E83EA578A7F318A /* Info.plist */,
				D4DA544B2520BFA65D6DB4BB /* target.yml */,
				8E088F2A1B9EC529D3221931 /* UITests.xctestplan */,
			);
			path = SupportingFiles;
			sourceTree = "<group>";
		};
		789DD6B31BA8BB4B3A40EF7C /* ElementX */ = {
			isa = PBXGroup;
			children = (
				DBD460ED7ED1E03B85DEA25C /* TemplateCoordinator.swift */,
				FAB10E673916D2B8D21FD197 /* TemplateModels.swift */,
				EDB6E40BAD4504D899FAAC9A /* TemplateViewModel.swift */,
				2B80895CE021B49847BD7D74 /* TemplateViewModelProtocol.swift */,
				4AC3BA2B379A928301E21004 /* View */,
			);
			path = ElementX;
			sourceTree = "<group>";
		};
		79023E5904B155E8E2B8B502 /* View */ = {
			isa = PBXGroup;
			children = (
				E18CF12478983A5EB390FB26 /* MessageComposer.swift */,
				BE6C10032A77AE7DC5AA4C50 /* MessageComposerTextField.swift */,
				422724361B6555364C43281E /* RoomHeaderView.swift */,
				5221DFDF809142A2D6AC82B9 /* RoomScreen.swift */,
				B43AF03660F5FD4FFFA7F1CE /* TimelineItemContextMenu.swift */,
				804F9B0FABE093C7284CD09B /* TimelineItemList.swift */,
				0BC588051E6572A1AF51D738 /* TimelineSenderAvatarView.swift */,
				874A1842477895F199567BD7 /* TimelineView.swift */,
				A312471EA62EFB0FD94E60DC /* Style */,
				CCD48459CA34A1928EC7A26A /* Supplementary */,
				B7D3886505ECC85A06DA8258 /* Timeline */,
			);
			path = View;
			sourceTree = "<group>";
		};
		79E560F5113ED25D172E550C /* Media */ = {
			isa = PBXGroup;
			children = (
				885D8C42DD17625B5261BEFF /* MediaProvider.swift */,
				C888BCD78E2A55DCE364F160 /* MediaProviderProtocol.swift */,
				E12C9E0B61A77C7F0EE7918C /* MediaProxy.swift */,
				FC3D31C2DA6910AA0079678A /* MediaProxyProtocol.swift */,
				179423E34EE846E048E49CBF /* MediaSourceProxy.swift */,
				6920A4869821BF72FFC58842 /* MockMediaProvider.swift */,
			);
			path = Media;
			sourceTree = "<group>";
		};
		8039515BAA53B7C3275AC64A /* Client */ = {
			isa = PBXGroup;
			children = (
				D09A267106B9585D3D0CFC0D /* ClientError.swift */,
				18F2958E6D247AE2516BEEE8 /* ClientProxy.swift */,
				6033779EB37259F27F938937 /* ClientProxyProtocol.swift */,
				3F40F48279322E504153AB0D /* MockClientProxy.swift */,
			);
			path = Client;
			sourceTree = "<group>";
		};
		823ED0EC3F1B6CF47D284011 /* Tools */ = {
			isa = PBXGroup;
			children = (
				52AA75722911233E40A3B366 /* Scripts */,
			);
			path = Tools;
			sourceTree = "<group>";
		};
		82D5AD3EAE3A5C1068A44A88 /* Session */ = {
			isa = PBXGroup;
			children = (
				A4756C5A8C8649AD6C10C615 /* MockUserSession.swift */,
				6E5E9C044BEB7C70B1378E91 /* UserSession.swift */,
				5F4134FEFE4EB55759017408 /* UserSessionProtocol.swift */,
			);
			path = Session;
			sourceTree = "<group>";
		};
		832FC81F760220239E285294 /* Proxy */ = {
			isa = PBXGroup;
			children = (
				2B37DCC9025452F46F91340E /* MockNotificationServiceProxy.swift */,
				25F7FE40EF7490A7E09D7BE6 /* NotificationItemProxy.swift */,
				0B490675B8E31423AF116BDA /* NotificationServiceProxy.swift */,
				DCD5FEE195446A9E458DDDAF /* NotificationServiceProxyProtocol.swift */,
			);
			path = Proxy;
			sourceTree = "<group>";
		};
		864330656491EBAADA4901D3 /* Sources */ = {
			isa = PBXGroup;
			children = (
				27A1AD6389A4659AF0CEAE62 /* NotificationServiceExtension.swift */,
				566F2B84465726112B830CF6 /* Other */,
			);
			path = Sources;
			sourceTree = "<group>";
		};
		8A9C09B6A392465E03B8D1B1 /* IntegrationTests */ = {
			isa = PBXGroup;
			children = (
				4EC4EBBC4F6885775F198875 /* Sources */,
				6765932445C053E15E63C29A /* SupportingFiles */,
			);
			path = IntegrationTests;
			sourceTree = "<group>";
		};
		8AEA6A91159FA0D3EAFCCB0D /* Sounds */ = {
			isa = PBXGroup;
			children = (
				ED482057AE39D5C6D9C5F3D8 /* message.caf */,
			);
			path = Sounds;
			sourceTree = "<group>";
		};
		8F9A844EB44B6AD7CA18FD96 /* HTMLParsing */ = {
			isa = PBXGroup;
			children = (
				2A5C6FBF97B6EED3D4FA5EFF /* AttributedStringBuilder.swift */,
				72F37B5DA798C9AE436F2C2C /* AttributedStringBuilderProtocol.swift */,
				1E508AB0EDEE017FF4F6F8D1 /* DTHTMLElement+AttributedStringBuilder.swift */,
				C024C151639C4E1B91FCC68B /* ElementXAttributeScope.swift */,
				A436057DBEA1A23CA8CB1FD7 /* UIFont+AttributedStringBuilder.h */,
				E8CA187FE656EE5A3F6C7DE5 /* UIFont+AttributedStringBuilder.m */,
			);
			path = HTMLParsing;
			sourceTree = "<group>";
		};
<<<<<<< HEAD
		90C85A862720155C0CF63B02 /* UserSessionStore */ = {
			isa = PBXGroup;
			children = (
				8C37FB986891D90BEAA93EAE /* UserSessionStore.swift */,
				BF1B52D0ABBA7091A991CAFE /* UserSessionStoreProtocol.swift */,
			);
			path = UserSessionStore;
			sourceTree = "<group>";
		};
=======
>>>>>>> 05986cd7
		90F48FEF84016ED42A94BA24 /* LoginScreen */ = {
			isa = PBXGroup;
			children = (
				DD667C4BB98CF4F3FE2CE3B0 /* LoginCoordinator.swift */,
				9349F590E35CE514A71E6764 /* LoginHomeserver.swift */,
				4B41FABA2B0AEF4389986495 /* LoginMode.swift */,
				31B01468022EC826CB2FD2C0 /* LoginModels.swift */,
				F2D58333B377888012740101 /* LoginViewModel.swift */,
				1E1FB768A24FDD2A5CA16E3C /* LoginViewModelProtocol.swift */,
				605F8221E52991786397FCC9 /* View */,
			);
			path = LoginScreen;
			sourceTree = "<group>";
		};
		9413F680ECDFB2B0DDB0DEF2 /* Packages */ = {
			isa = PBXGroup;
			children = (
				D31DC8105C6233E5FFD9B84C /* element-x-ios */,
			);
			name = Packages;
			sourceTree = SOURCE_ROOT;
		};
		951A66D15CD44C0EACE4A951 /* Sources */ = {
			isa = PBXGroup;
			children = (
				AF11DD57D9FACF2A757AB024 /* AnalyticsPromptUITests.swift */,
				7D0CBC76C80E04345E11F2DB /* Application.swift */,
				5D2D0A6F1ABC99D29462FB84 /* AuthenticationCoordinatorUITests.swift */,
				C6FEA87EA3752203065ECE27 /* BugReportUITests.swift */,
				4D6E4C37E9F0E53D3DF951AC /* HomeScreenUITests.swift */,
				1DB34B0C74CD242FED9DD069 /* LoginScreenUITests.swift */,
				086B997409328F091EBA43CE /* RoomScreenUITests.swift */,
				054F469E433864CC6FE6EE8E /* ServerSelectionUITests.swift */,
				6D4777F0142E330A75C46FE4 /* SessionVerificationUITests.swift */,
				E3E29F98CF0E960689A410E3 /* SettingsUITests.swift */,
				55F30E764BED111C81739844 /* SoftLogoutUITests.swift */,
				325A2B3278875554DDEB8A9B /* SplashScreenUITests.swift */,
			);
			path = Sources;
			sourceTree = "<group>";
		};
		95BE1C7CB2C80344FF0BE724 /* TimelineItems */ = {
			isa = PBXGroup;
			children = (
				184CF8C196BE143AE226628D /* DecorationTimelineItemProtocol.swift */,
				218AB05B4E3889731959C5F1 /* EventBasedTimelineItemProtocol.swift */,
				105B2A8426404EF66F00CFDB /* RoomTimelineItemFactory.swift */,
				7D25A35764C7B3DB78954AB5 /* RoomTimelineItemFactoryProtocol.swift */,
				ED1D792EB82506A19A72C8DE /* RoomTimelineItemProtocol.swift */,
				3FEE631F3A4AFDC6652DD9DA /* RoomTimelineViewFactory.swift */,
				EEE384418EB1FEDFA62C9CD0 /* RoomTimelineViewFactoryProtocol.swift */,
				ACB6C5E4950B6C9842F35A38 /* RoomTimelineViewProvider.swift */,
				75D1D02F7F3AC1122FCFB4F3 /* Items */,
			);
			path = TimelineItems;
			sourceTree = "<group>";
		};
		99B9B46F2D621380428E68F7 /* ElementX */ = {
			isa = PBXGroup;
			children = (
				E68740F873AB18A5C26844EA /* Sources */,
				2774D635E78D8B98390EA694 /* Resources */,
				0B7746360C4753B5A014838F /* SupportingFiles */,
			);
			path = ElementX;
			sourceTree = "<group>";
		};
		9A5AE840145B5AB195A3B186 /* Templates */ = {
			isa = PBXGroup;
			children = (
				490F49F5627FBEF3BB8665A3 /* SimpleScreenExample */,
			);
			path = Templates;
			sourceTree = "<group>";
		};
		9D54059E4E42176B3ABB729F /* View */ = {
			isa = PBXGroup;
			children = (
				E5D2C0950F8196232D88045C /* ServerSelectionScreen.swift */,
			);
			path = View;
			sourceTree = "<group>";
		};
		A0C06C0F6A8621B22BFAEB56 /* Localizations */ = {
			isa = PBXGroup;
			children = (
				91DE43B8815918E590912DDA /* InfoPlist.strings */,
				7109E709A7738E6BCC4553E6 /* Localizable.strings */,
				187853A7E643995EE49FAD43 /* Localizable.stringsdict */,
				D2F7194F440375338F8E2487 /* Untranslated.strings */,
				F75DF9500D69A3AAF8339E69 /* Untranslated.stringsdict */,
			);
			path = Localizations;
			sourceTree = "<group>";
		};
		A19A5C94C2B8DC42606C1B4F /* View */ = {
			isa = PBXGroup;
			children = (
				32CE6D4FF64C9A3C18619224 /* SplashScreen.swift */,
				850064FF8D7DB9C875E7AA1A /* SplashScreenPageIndicator.swift */,
				24A534A4619D8FEFB6439FCC /* SplashScreenPageView.swift */,
			);
			path = View;
			sourceTree = "<group>";
		};
		A312471EA62EFB0FD94E60DC /* Style */ = {
			isa = PBXGroup;
			children = (
				98A2932515EA11D3DD8A3506 /* TimelineItemBubbledStylerView.swift */,
				94BCC8A9C73C1F838122C645 /* TimelineItemPlainStylerView.swift */,
				8DC2C9E0E15C79BBDA80F0A2 /* TimelineStyle.swift */,
				892E29C98C4E8182C9037F84 /* TimelineStyler.swift */,
			);
			path = Style;
			sourceTree = "<group>";
		};
		A4852B57D55D71EEBFCD931D /* UnitTests */ = {
			isa = PBXGroup;
			children = (
				E600AACDF87CDBCE32683236 /* Resources */,
				73CD9796729EB702B4DFA88C /* Sources */,
				24FD174C31912A5FACFEAFB5 /* SupportingFiles */,
			);
			path = UnitTests;
			sourceTree = "<group>";
		};
		A78C2592419CA4C76FBA8FD2 /* Application */ = {
			isa = PBXGroup;
			children = (
				8FC803282F9268D49F4ABF14 /* AppCoordinator.swift */,
				FBC776F301D374A3298C69DA /* AppCoordinatorProtocol.swift */,
				077D7C3BE199B6E5DDEC07EC /* AppCoordinatorStateMachine.swift */,
				C75EF87651B00A176AB08E97 /* AppDelegate.swift */,
				263B3B811C2B900F12C6F695 /* BuildSettings.swift */,
			);
			path = Application;
			sourceTree = "<group>";
		};
		AAFDD509929A0CCF8BCE51EB /* Authentication */ = {
			isa = PBXGroup;
			children = (
				CF48AF076424DBC1615C74AD /* AuthenticationServiceProxy.swift */,
				4F0CB536D1C3CC15AA740CC6 /* AuthenticationServiceProxyProtocol.swift */,
				65C2B80DD0BF6F10BB5FA922 /* MockAuthenticationServiceProxy.swift */,
				9010EE0CC913D095887EF36E /* OIDCService.swift */,
			);
			path = Authentication;
			sourceTree = "<group>";
		};
		AD5FCF9340D670C526AD17E4 /* UI */ = {
			isa = PBXGroup;
			children = (
				9873076F224E4CE09D8BD47D /* TemplateScreenUITests.swift */,
			);
			path = UI;
			sourceTree = "<group>";
		};
		AF552BB969DC98A4BB8CF8D5 /* UserIndicators */ = {
			isa = PBXGroup;
			children = (
				B695D0D12086158BAD1D9859 /* UserIndicatorPresenterSpy.swift */,
				04E1273CC3BC3E471AF87BE5 /* UserIndicatorQueueTests.swift */,
				5D8EA85D4F10D7445BB6368A /* UserIndicatorTests.swift */,
			);
			path = UserIndicators;
			sourceTree = "<group>";
		};
		B04B538A859CD012755DC19C /* NSE */ = {
			isa = PBXGroup;
			children = (
				864330656491EBAADA4901D3 /* Sources */,
				3FDB9ADD4A6456674E748166 /* SupportingFiles */,
			);
			path = NSE;
			sourceTree = "<group>";
		};
		B1A847595434E3DD177F5143 /* SplashScreen */ = {
			isa = PBXGroup;
			children = (
				0F7A812F160E75B69A9181A2 /* SplashScreenCoordinator.swift */,
				DCE978A6118C131D7F2A04B3 /* SplashScreenModels.swift */,
				CF847B3C1873B8E81CEE7FAC /* SplashScreenViewModel.swift */,
				6B73A8C3118EAC7BF3F3EE7A /* SplashScreenViewModelProtocol.swift */,
				A19A5C94C2B8DC42606C1B4F /* View */,
			);
			path = SplashScreen;
			sourceTree = "<group>";
		};
		B53CA9BECD3F97805E1432D0 /* HomeScreen */ = {
			isa = PBXGroup;
			children = (
				D653265D006E708E4E51AD64 /* HomeScreenCoordinator.swift */,
				71BC7CA1BC1041E93077BBA1 /* HomeScreenModels.swift */,
				31D6764D6976D235926FE5FC /* HomeScreenViewModel.swift */,
				24F5530B2212862FA4BEFF2D /* HomeScreenViewModelProtocol.swift */,
				4F43EBE458FBE634996AD7C6 /* View */,
			);
			path = HomeScreen;
			sourceTree = "<group>";
		};
		B7D3886505ECC85A06DA8258 /* Timeline */ = {
			isa = PBXGroup;
			children = (
				471EB7D96AFEA8D787659686 /* EmoteRoomTimelineView.swift */,
				F73FF1A33198F5FAE9D34B1F /* FormattedBodyText.swift */,
				D0A45283CF1DB96E583BECA6 /* ImageRoomTimelineView.swift */,
				B5B243E7818E5E9F6A4EDC7A /* NoticeRoomTimelineView.swift */,
				0950733DD4BA83EEE752E259 /* PlaceholderAvatarImage.swift */,
				C8F2A7A4E3F5060F52ACFFB0 /* RedactedRoomTimelineView.swift */,
				6390A6DC140CA3D6865A66FF /* SeparatorRoomTimelineView.swift */,
				F9E785D5137510481733A3E8 /* TextRoomTimelineView.swift */,
			);
			path = Timeline;
			sourceTree = "<group>";
		};
		B9F8C25B353B751013FAACC7 /* SoftLogout */ = {
			isa = PBXGroup;
			children = (
				0B869438A1B52836F912A702 /* MockSoftLogoutScreenState.swift */,
				2AEA20A6B4883E60469ACF8F /* SoftLogoutCoordinator.swift */,
				DC77FC5C4F2000133047AA27 /* SoftLogoutModels.swift */,
				22D46DB0CC6C55EBA7AE67A3 /* SoftLogoutViewModel.swift */,
				6BC38904A9663F7FAFD47457 /* SoftLogoutViewModelProtocol.swift */,
				CE6E6768A3FF47C9EABD3007 /* View */,
			);
			path = SoftLogout;
			sourceTree = "<group>";
		};
		C0937E3B06A8F0E2DB7C8241 /* Other */ = {
			isa = PBXGroup;
			children = (
				E24B88AD3D1599E8CB1376E0 /* AvatarSize.swift */,
				49EAD710A2C16EFF7C3EA16F /* Benchmark.swift */,
				E5272BC4A60B6AD7553BACA1 /* BlurHashDecode.swift */,
				95CC95CD75B688E946438165 /* Coordinator.swift */,
				CF4B39D52CAE7D21D276ABEE /* ElementNavigationController.swift */,
				1027BB9A852F445B7623897F /* ElementSettings.swift */,
				12A626D74BBE9F4A60763B45 /* ImageAnonymizer.swift */,
				6AD1A853D605C2146B0DC028 /* MatrixEntityRegex.swift */,
				F754E66A8970963B15B2A41E /* PermalinkBuilder.swift */,
				C2DE30233B57761F8AFEB415 /* ReversedScrollView.swift */,
				BB3073CCD77D906B330BC1D6 /* Tests.swift */,
				1F2529D434C750ED78ADF1ED /* UserAgentBuilder.swift */,
				44BBB96FAA2F0D53C507396B /* Extensions */,
				8F9A844EB44B6AD7CA18FD96 /* HTMLParsing */,
				06501F0E978B2D5C92771DC7 /* Logging */,
				FE50232944F9E67ADD7A2D21 /* Routers */,
				052CC920F473C10B509F9FC1 /* SwiftUI */,
				F8474EB69289112888B65518 /* UserIndicators */,
			);
			path = Other;
			sourceTree = "<group>";
		};
		C0FAC17D4DD7D3A502822550 /* UITests */ = {
			isa = PBXGroup;
			children = (
				951A66D15CD44C0EACE4A951 /* Sources */,
				78915D878159D302395D57BF /* SupportingFiles */,
			);
			path = UITests;
			sourceTree = "<group>";
		};
<<<<<<< HEAD
		CA555F7C7CA382ACACF0D82B /* Keychain */ = {
			isa = PBXGroup;
			children = (
				E36CB905A2B9EC2C92A2DA7C /* KeychainController.swift */,
				E5E94DCFEE803E5ABAE8ACCE /* KeychainControllerProtocol.swift */,
			);
			path = Keychain;
=======
		CBBF6127C313A5412E438BC6 /* UserSession */ = {
			isa = PBXGroup;
			children = (
				6B275C686F8253E655E42BA3 /* FileManager.swift */,
				317F02B15921BF5CC8486990 /* KeychainController.swift */,
				3689E6F87850DD65DAA45428 /* KeychainControllerProtocol.swift */,
				3558A15CFB934F9229301527 /* RestorationToken.swift */,
				3F9E67AAB66638C69626866C /* UserSessionFlowCoordinator.swift */,
				3429142FE11930422E7CC1A0 /* UserSessionFlowCoordinatorStateMachine.swift */,
				0E8BDC092D817B68CD9040C5 /* UserSessionStore.swift */,
				BEBA759D1347CFFB3D84ED1F /* UserSessionStoreProtocol.swift */,
			);
			path = UserSession;
>>>>>>> 05986cd7
			sourceTree = "<group>";
		};
		CCD48459CA34A1928EC7A26A /* Supplementary */ = {
			isa = PBXGroup;
			children = (
				351E89CE2ED9B73C5CC47955 /* TimelineReactionsView.swift */,
			);
			path = Supplementary;
			sourceTree = "<group>";
		};
		CE2FBFD64A89F5DBE4EB30DB /* Layout */ = {
			isa = PBXGroup;
			children = (
				8872E9C5E91E9F2BFC4EBCCA /* AlignedScrollView.swift */,
				4798B3B7A1E8AE3901CEE8C6 /* FramePreferenceKey.swift */,
				398817652FA8ABAE0A31AC6D /* ReadableFrameModifier.swift */,
				EFF7BF82A950B91BC5469E91 /* ViewFrameReader.swift */,
			);
			path = Layout;
			sourceTree = "<group>";
		};
		CE6E6768A3FF47C9EABD3007 /* View */ = {
			isa = PBXGroup;
			children = (
				2CCBDE671A613B3EB70794C4 /* SoftLogoutScreen.swift */,
			);
			path = View;
			sourceTree = "<group>";
		};
		CEC90ED84EDEB86B209053E7 /* Vendor */ = {
			isa = PBXGroup;
			children = (
				2064C5712E5DBF0A2D57A833 /* WeakDictionary */,
			);
			path = Vendor;
			sourceTree = "<group>";
		};
		D958761758AA1110476DE6A3 /* SessionVerification */ = {
			isa = PBXGroup;
			children = (
				CCF86010A0A719A9A50EEC59 /* SessionVerificationCoordinator.swift */,
				E4BB9A17AC512A7EF4B106E5 /* SessionVerificationModels.swift */,
				C06FCD42EEFEFC220F14EAC5 /* SessionVerificationStateMachine.swift */,
				B4C18FAAD59AE7F1462D817E /* SessionVerificationViewModel.swift */,
				B3069ADED46D063202FE7698 /* SessionVerificationViewModelProtocol.swift */,
				0BA8C419737BDA72B553B129 /* View */,
			);
			path = SessionVerification;
			sourceTree = "<group>";
		};
		E0EEBB2F7AA1BB36FC08F606 /* AnalyticsPrompt */ = {
			isa = PBXGroup;
			children = (
				B4DE1CF8F5EFD353B1A5E36F /* AnalyticsPromptCoordinator.swift */,
				AA8BA82CF99D843FEF680E91 /* AnalyticsPromptModels.swift */,
				A11B74ACE8D71747E1044A9C /* AnalyticsPromptViewModel.swift */,
				C9A86C95340248A8B7BA9A43 /* AnalyticsPromptViewModelProtocol.swift */,
				1EEF62E8C0F7826C50264951 /* View */,
			);
			path = AnalyticsPrompt;
			sourceTree = "<group>";
		};
		E2DA161C142B7AB8CC40F752 /* Animation */ = {
			isa = PBXGroup;
			children = (
				EF1593DD87F974F8509BB619 /* ElementAnimations.swift */,
			);
			path = Animation;
			sourceTree = "<group>";
		};
		E59565F441830B19DBAE567C /* Screens */ = {
			isa = PBXGroup;
			children = (
				E0EEBB2F7AA1BB36FC08F606 /* AnalyticsPrompt */,
				E74CD7681375AD2EAA34D66B /* Authentication */,
				4009BE2E791C16AC6EE39A7E /* BugReport */,
				B53CA9BECD3F97805E1432D0 /* HomeScreen */,
				679E9837ECA8D6776079D16E /* RoomScreen */,
				D958761758AA1110476DE6A3 /* SessionVerification */,
				70B74A432C241E56A7ACE610 /* Settings */,
				02175C9269C4632DB6D12C25 /* Splash */,
				B1A847595434E3DD177F5143 /* SplashScreen */,
			);
			path = Screens;
			sourceTree = "<group>";
		};
		E600AACDF87CDBCE32683236 /* Resources */ = {
			isa = PBXGroup;
			children = (
				9414DCADBDF9D6C4B806F61E /* sample_screenshot.png */,
			);
			path = Resources;
			sourceTree = "<group>";
		};
		E68740F873AB18A5C26844EA /* Sources */ = {
			isa = PBXGroup;
			children = (
				A78C2592419CA4C76FBA8FD2 /* Application */,
				0787F81684E503024BD0C051 /* Services */,
				E59565F441830B19DBAE567C /* Screens */,
				C0937E3B06A8F0E2DB7C8241 /* Other */,
				2ECFF6B05DAA37EB10DBF7E8 /* UITests */,
				337015ADFBA3AB96660DB3A6 /* Generated */,
				CEC90ED84EDEB86B209053E7 /* Vendor */,
			);
			path = Sources;
			sourceTree = "<group>";
		};
		E74CD7681375AD2EAA34D66B /* Authentication */ = {
			isa = PBXGroup;
			children = (
				D6CA5F386C7701C129398945 /* AuthenticationCoordinator.swift */,
				97755C01C3971474EFAD5367 /* AuthenticationIconImage.swift */,
				9E6D88E8AFFBF2C1D589C0FA /* UIConstants.swift */,
				90F48FEF84016ED42A94BA24 /* LoginScreen */,
				3510020809E49EFA146296AD /* ServerSelection */,
				B9F8C25B353B751013FAACC7 /* SoftLogout */,
			);
			path = Authentication;
			sourceTree = "<group>";
		};
		EBBEB5471737E9D116DF4738 /* Background */ = {
			isa = PBXGroup;
			children = (
				A8903A9F615BBD0E6D7CD133 /* ApplicationProtocol.swift */,
				2CA028DCD4157F9A1F999827 /* BackgroundTaskProtocol.swift */,
				AAE73D571D4F9C36DD45255A /* BackgroundTaskServiceProtocol.swift */,
				92FCD9116ADDE820E4E30F92 /* UIKitBackgroundTask.swift */,
				3DF1FFC3336EB23374BBBFCC /* UIKitBackgroundTaskService.swift */,
			);
			path = Background;
			sourceTree = "<group>";
		};
		F8474EB69289112888B65518 /* UserIndicators */ = {
			isa = PBXGroup;
			children = (
				68706A66BBA04268F7747A2F /* ActivityIndicatorPresenter.swift */,
				85C2318DF4C0E601EEE31F84 /* ActivityIndicatorPresenterType.swift */,
				AF05352F28D4E7336228E9F4 /* ActivityIndicatorView.swift */,
				B64F3A3D0DF86ED5A241AB05 /* ActivityIndicatorView.xib */,
				4112D04077F6709C5CA0A13E /* FullscreenLoadingViewPresenter.swift */,
				56F01DD1BBD4450E18115916 /* LabelledActivityIndicatorView.swift */,
				6235E1CE00A6D989D7DB6D47 /* RectangleToastView.swift */,
				AFABDF2E19D349DAAAC18C65 /* RoundedToastView.swift */,
				4470B8CB654B097D807AA713 /* ToastViewPresenter.swift */,
				4C82DAE0B8EB28234E84E6CF /* ToastViewState.swift */,
				DD73FAAA4A76CE4A1F3014D9 /* UserIndicator.swift */,
				B1D1532B5D9FB0C8461A1453 /* UserIndicatorDismissal.swift */,
				6FA072E995316CD18BC29313 /* UserIndicatorPresentationContext.swift */,
				E077F76026C85ED96FEBB810 /* UserIndicatorPresenter.swift */,
				C91A6BC1A54CDB598EE2A81B /* UserIndicatorQueue.swift */,
				61B73D5E21F524A9BE44448D /* UserIndicatorRequest.swift */,
				3FAA6438B00FDB130F404E31 /* UserIndicatorStore.swift */,
				193FB285430D3956B6E61E4D /* UserIndicatorViewPresentable.swift */,
			);
			path = UserIndicators;
			sourceTree = "<group>";
		};
		FCDF06BDB123505F0334B4F9 /* Timeline */ = {
			isa = PBXGroup;
			children = (
				61ADFB893DEF81E58DF3FAB9 /* MockRoomTimelineController.swift */,
				8D6094DEAAEB388E1AE118C6 /* MockRoomTimelineProvider.swift */,
				24B0C97D2F560BCB72BE73B1 /* RoomTimelineController.swift */,
				CC7CCC6DE5FA623E31BA8546 /* RoomTimelineControllerProtocol.swift */,
				66F2402D738694F98729A441 /* RoomTimelineProvider.swift */,
				095AED4CF56DFF3EB7BB84C8 /* RoomTimelineProviderProtocol.swift */,
				2D505843AB66822EB91F0DF0 /* TimelineItemProxy.swift */,
				5A7A7D6D373D411C8C48B881 /* TimeLineItemContent */,
				95BE1C7CB2C80344FF0BE724 /* TimelineItems */,
			);
			path = Timeline;
			sourceTree = "<group>";
		};
		FE50232944F9E67ADD7A2D21 /* Routers */ = {
			isa = PBXGroup;
			children = (
				5F77E8010D41AA3F5F9A1FCA /* NavigationModule.swift */,
				B4173A48FD8542CD4AD3645C /* NavigationRouter.swift */,
				D29EBCBFEC6FD0941749404D /* NavigationRouterStore.swift */,
				5B9D5F812E5AD6DC786DBC9B /* NavigationRouterStoreProtocol.swift */,
				752DEC02D93AFF46BC13313A /* NavigationRouterType.swift */,
				5CB7F9D6FC121204D59E18DF /* Presentable.swift */,
				CF47564C584F614B7287F3EB /* RootRouter.swift */,
				90733775209F4D4D366A268F /* RootRouterType.swift */,
			);
			path = Routers;
			sourceTree = "<group>";
		};
/* End PBXGroup section */

/* Begin PBXNativeTarget section */
		0E28CD62691FDBC63147D5E3 /* UITests */ = {
			isa = PBXNativeTarget;
			buildConfigurationList = F1B67CF63C1231AEB14D70E6 /* Build configuration list for PBXNativeTarget "UITests" */;
			buildPhases = (
				17364E8B37FC780E07DDEAF7 /* Override Simulator Status Bars */,
				BAD5CD7BE53A7C832569B67A /* Sources */,
				86982BD498105258F3778110 /* Resources */,
				CD30252A70288BD4BF476ED7 /* Frameworks */,
			);
			buildRules = (
			);
			dependencies = (
				468963EFD503D7DFAD238754 /* PBXTargetDependency */,
			);
			name = UITests;
			packageProductDependencies = (
				B1E8B697DF78FE7F61FC6CA4 /* MatrixRustSDK */,
				D661CAB418C075A94306A792 /* AnalyticsEvents */,
				4346F63D53A346271577FD9C /* AppAuth */,
				4003BC24B24C9E63D3304177 /* DeviceKit */,
				36B7FC232711031AA2B0D188 /* DTCoreText */,
				78A5A8DE1E2B09C978C7F3B0 /* KeychainAccess */,
				50009897F60FAE7D63EF5E5B /* Kingfisher */,
				CCE5BF78B125320CBF3BB834 /* PostHog */,
				A981A4CA233FB5C13B9CA690 /* SwiftyBeaver */,
				3853B78FB8531B83936C5DA6 /* SwiftState */,
				1BCD21310B997A6837B854D6 /* GZIP */,
				67E7A6F388D3BF85767609D9 /* Sentry */,
				21C83087604B154AA30E9A8F /* SnapshotTesting */,
			);
			productName = UITests;
			productReference = F506C6ADB1E1DA6638078E11 /* UITests.xctest */;
			productType = "com.apple.product-type.bundle.ui-testing";
		};
		32C23C8D224D46EFE62AFAD0 /* UnitTests */ = {
			isa = PBXNativeTarget;
			buildConfigurationList = 79663128986C62EFAC289176 /* Build configuration list for PBXNativeTarget "UnitTests" */;
			buildPhases = (
				11F93544B4FC60F78F47D89C /* Sources */,
				9B3512762CF4A1D45A79C340 /* Resources */,
			);
			buildRules = (
			);
			dependencies = (
				0EEC1557A40FBA6DF49D83A2 /* PBXTargetDependency */,
			);
			name = UnitTests;
			productName = UnitTests;
			productReference = AAC9344689121887B74877AF /* UnitTests.xctest */;
			productType = "com.apple.product-type.bundle.unit-test";
		};
		C0FAEB81CFD9776CD78CE489 /* ElementX */ = {
			isa = PBXNativeTarget;
			buildConfigurationList = B15427F8699AD5A5FC75C17E /* Build configuration list for PBXNativeTarget "ElementX" */;
			buildPhases = (
				A7130911BCB2DF3D249A1836 /* 🛠 SwiftGen */,
				9797D588420FCBBC228A63C9 /* Sources */,
				215E1D91B98672C856F559D0 /* Resources */,
				EE878EAA342710DB973E0A87 /* Frameworks */,
				32FD0140DF485A66F1B788D1 /* Embed App Extensions */,
				98CA896D84BFD53B2554E891 /* ⚠️ SwiftLint */,
				B35AB66424BB30087EEE408C /* 🧹 SwiftFormat */,
			);
			buildRules = (
			);
			dependencies = (
				2C29670603B37E38705D5FF1 /* PBXTargetDependency */,
			);
			name = ElementX;
			packageProductDependencies = (
				A678E40E917620059695F067 /* MatrixRustSDK */,
				A5A56C4F47C368EBE5C5E870 /* DesignKit */,
				2A3F7BCCB18C15B30CCA39A9 /* AnalyticsEvents */,
				AA4E1BEB4E9BC2467006E12B /* AppAuth */,
				A7CA6F33C553805035C3B114 /* DeviceKit */,
				531CE4334AC5CA8DFF6AEB84 /* DTCoreText */,
				020597E28A4BC8E1BE8EDF6E /* KeychainAccess */,
				0DD568A494247444A4B56031 /* Kingfisher */,
				4278261E147DB2DE5CFB7FC5 /* PostHog */,
				FD43A50D9B75C9D6D30F006B /* SwiftyBeaver */,
				9573B94B1C86C6DF751AF3FD /* SwiftState */,
				997C7385E1A07E061D7E2100 /* GZIP */,
				7731767AE437BA3BD2CC14A8 /* Sentry */,
			);
			productName = ElementX;
			productReference = 4CD6AC7546E8D7E5C73CEA48 /* ElementX.app */;
			productType = "com.apple.product-type.application";
		};
		D3DB351B7FBE0F49649171FC /* IntegrationTests */ = {
			isa = PBXNativeTarget;
			buildConfigurationList = B7DCEF0CC298791B0EC4CA84 /* Build configuration list for PBXNativeTarget "IntegrationTests" */;
			buildPhases = (
				D831C59C840FB7B2C1C028A0 /* Sources */,
				C394D4118F7D345ABE288479 /* Resources */,
				60823A8E409E27661824D510 /* Frameworks */,
			);
			buildRules = (
			);
			dependencies = (
				421359F1BC0A1816DD34A2BB /* PBXTargetDependency */,
			);
			name = IntegrationTests;
			packageProductDependencies = (
				C2C69B8BA5A9702E7A8BC08F /* MatrixRustSDK */,
				BC01130651CB23340B899032 /* DeviceKit */,
				527578916BD388A09F5A8036 /* DTCoreText */,
				2B43F2AF7456567FE37270A7 /* KeychainAccess */,
				DE8DC9B3FBA402117DC4C49F /* Kingfisher */,
				AD2AC190E55B2BD4D0F1D4A7 /* SwiftyBeaver */,
				19CD5B074D7DD44AF4C58BB6 /* SwiftState */,
				2B788C81F6369D164ADEB917 /* GZIP */,
				886A0A498FA01E8EDD451D05 /* Sentry */,
			);
			productName = IntegrationTests;
			productReference = 9C7F7DE62D33C6A26CBFCD72 /* IntegrationTests.xctest */;
			productType = "com.apple.product-type.bundle.ui-testing";
		};
		FEB53A5BC378C913769656D8 /* NSE */ = {
			isa = PBXNativeTarget;
			buildConfigurationList = CBD61DB8FBC472BAA66A0CBD /* Build configuration list for PBXNativeTarget "NSE" */;
			buildPhases = (
				064584F7D1F4A58D753BDD96 /* Sources */,
				804B8DA568046249B1261739 /* Resources */,
				BF59B36A7B2DB184B62826F6 /* Frameworks */,
			);
			buildRules = (
			);
			dependencies = (
			);
			name = NSE;
			packageProductDependencies = (
				6647C55D93508C7CE9D954A5 /* MatrixRustSDK */,
				AC5D19D7A65EB05A9704FB44 /* SwiftyBeaver */,
				800631D7250B7F93195035F1 /* KeychainAccess */,
			);
			productName = NSE;
			productReference = 0D8F620C8B314840D8602E3F /* NSE.appex */;
			productType = "com.apple.product-type.app-extension";
		};
/* End PBXNativeTarget section */

/* Begin PBXProject section */
		AC22997D58D612146053154D /* Project object */ = {
			isa = PBXProject;
			attributes = {
				LastUpgradeCheck = 1200;
				ORGANIZATIONNAME = Element;
				TargetAttributes = {
					0E28CD62691FDBC63147D5E3 = {
						DevelopmentTeam = 7J4U792NQT;
						TestTargetID = C0FAEB81CFD9776CD78CE489;
					};
					32C23C8D224D46EFE62AFAD0 = {
						DevelopmentTeam = 7J4U792NQT;
					};
					C0FAEB81CFD9776CD78CE489 = {
						DevelopmentTeam = "$(DEVELOPMENT_TEAM)";
					};
					D3DB351B7FBE0F49649171FC = {
						DevelopmentTeam = 7J4U792NQT;
						TestTargetID = C0FAEB81CFD9776CD78CE489;
					};
					FEB53A5BC378C913769656D8 = {
						DevelopmentTeam = "$(DEVELOPMENT_TEAM)";
					};
				};
			};
			buildConfigurationList = 7AE41FCCF9D1352E2770D1F9 /* Build configuration list for PBXProject "ElementX" */;
			compatibilityVersion = "Xcode 11.0";
			developmentRegion = en;
			hasScannedForEncodings = 0;
			knownRegions = (
				Base,
				ab,
				ang,
				ar,
				az,
				bg,
				bn,
				"bn-BD",
				"bn-IN",
				bs,
				ca,
				cs,
				cy,
				da,
				de,
				el,
				en,
				"en-GB",
				eo,
				es,
				"es-MX",
				et,
				eu,
				fa,
				fi,
				fr,
				"fr-CA",
				fy,
				ga,
				gl,
				hr,
				hu,
				in,
				is,
				it,
				iw,
				ja,
				kaa,
				kab,
				ko,
				ku,
				lo,
				lt,
				lv,
				mk,
				ml,
				"nb-NO",
				nl,
				nn,
				pa,
				pl,
				pt,
				"pt-BR",
				ro,
				ru,
				rue,
				si,
				sk,
				sl,
				sq,
				sr,
				"sr-Latn",
				sv,
				szl,
				ta,
				te,
				th,
				tlh,
				tr,
				tzm,
				uk,
				ur,
				uz,
				vi,
				vls,
				"zh-CN",
				"zh-TW",
			);
			mainGroup = 405B00F139AEE3994601B36A;
			packageReferences = (
				AC3475112CA40C2C6E78D1EB /* XCRemoteSwiftPackageReference "matrix-analytics-events" */,
				4CE94127E27181B8B72188F0 /* XCRemoteSwiftPackageReference "AppAuth-iOS" */,
				C13F55E4518415CB4C278E73 /* XCRemoteSwiftPackageReference "DTCoreText" */,
				D5F7D47BBAAE0CF1DDEB3034 /* XCRemoteSwiftPackageReference "DeviceKit" */,
				701C7BEF8F70F7A83E852DCC /* XCRemoteSwiftPackageReference "GZIP" */,
				9A472EE0218FE7DCF5283429 /* XCRemoteSwiftPackageReference "SwiftUI-Introspect" */,
				61916C63E3F5BD900F08DA0C /* XCRemoteSwiftPackageReference "KeychainAccess" */,
				D283517192CAC3E2E6920765 /* XCRemoteSwiftPackageReference "Kingfisher" */,
				80B898A3AD2AC63F3ABFC218 /* XCRemoteSwiftPackageReference "matrix-rust-components-swift" */,
				96495DD8554E2F39D3954354 /* XCRemoteSwiftPackageReference "posthog-ios" */,
				A08925A9D5E3770DEB9D8509 /* XCRemoteSwiftPackageReference "sentry-cocoa" */,
				E9C4F3A12AA1F65C13A8C8EB /* XCRemoteSwiftPackageReference "swift-snapshot-testing" */,
				6582B5AF3F104B0F7E031E7D /* XCRemoteSwiftPackageReference "SwiftState" */,
				25B4484A6A20B9F1705DEEDA /* XCRemoteSwiftPackageReference "SwiftyBeaver" */,
			);
			projectDirPath = "";
			projectRoot = "";
			targets = (
				C0FAEB81CFD9776CD78CE489 /* ElementX */,
				D3DB351B7FBE0F49649171FC /* IntegrationTests */,
				FEB53A5BC378C913769656D8 /* NSE */,
				0E28CD62691FDBC63147D5E3 /* UITests */,
				32C23C8D224D46EFE62AFAD0 /* UnitTests */,
			);
		};
/* End PBXProject section */

/* Begin PBXResourcesBuildPhase section */
		215E1D91B98672C856F559D0 /* Resources */ = {
			isa = PBXResourcesBuildPhase;
			buildActionMask = 2147483647;
			files = (
				30122AB3484AC6C3A7F6A717 /* ActivityIndicatorView.xib in Resources */,
				B80C4FABB5529DF12436FFDA /* AppIcon.pdf in Resources */,
				992F5E750F5030C4BA2D0D03 /* Assets.xcassets in Resources */,
				B6DA66EFC13A90846B625836 /* InfoPlist.strings in Resources */,
				AB34401E4E1CAD5D2EC3072B /* LaunchScreen.storyboard in Resources */,
				5F5488FBC9CFEB6F433D74A4 /* Localizable.strings in Resources */,
				0EA6537A07E2DC882AEA5962 /* Localizable.stringsdict in Resources */,
				690ED5315B401238A3249DCB /* README.md in Resources */,
				5B2C4C17888FC095ED6880B2 /* SplashViewController.xib in Resources */,
				CE1694C7BB93C3311524EF28 /* Untranslated.strings in Resources */,
				2797C9D9BA642370F1C85D78 /* Untranslated.stringsdict in Resources */,
				E67418DACEDBC29E988E6ACD /* message.caf in Resources */,
				DFF7D6A6C26DDD40D00AE579 /* target.yml in Resources */,
			);
			runOnlyForDeploymentPostprocessing = 0;
		};
		804B8DA568046249B1261739 /* Resources */ = {
			isa = PBXResourcesBuildPhase;
			buildActionMask = 2147483647;
			files = (
				D2D70B5DB1A5E4AF0CD88330 /* target.yml in Resources */,
			);
			runOnlyForDeploymentPostprocessing = 0;
		};
		86982BD498105258F3778110 /* Resources */ = {
			isa = PBXResourcesBuildPhase;
			buildActionMask = 2147483647;
			files = (
				989029A28C9E2F828AD6658A /* AppIcon.pdf in Resources */,
				B5111BAF5F601C139EBBD8BB /* Assets.xcassets in Resources */,
				132D241B09F9044711FD70A5 /* InfoPlist.strings in Resources */,
				758BF44CA565AB0AB84F2185 /* Localizable.strings in Resources */,
				541374590CA7E8318BD480FD /* Localizable.stringsdict in Resources */,
				191161FE9E0DA89704301F37 /* Untranslated.strings in Resources */,
				F040ABFEB0A2B142D948BA12 /* Untranslated.stringsdict in Resources */,
				2D794361CFE790C8FB3C9C0F /* message.caf in Resources */,
				059173B3C77056C406906B6D /* target.yml in Resources */,
			);
			runOnlyForDeploymentPostprocessing = 0;
		};
		9B3512762CF4A1D45A79C340 /* Resources */ = {
			isa = PBXResourcesBuildPhase;
			buildActionMask = 2147483647;
			files = (
				524C9C31EF8D58C2249F8A10 /* sample_screenshot.png in Resources */,
				35E975CFDA60E05362A7CF79 /* target.yml in Resources */,
			);
			runOnlyForDeploymentPostprocessing = 0;
		};
		C394D4118F7D345ABE288479 /* Resources */ = {
			isa = PBXResourcesBuildPhase;
			buildActionMask = 2147483647;
			files = (
				9219640F4D980CFC5FE855AD /* target.yml in Resources */,
			);
			runOnlyForDeploymentPostprocessing = 0;
		};
/* End PBXResourcesBuildPhase section */

/* Begin PBXShellScriptBuildPhase section */
		17364E8B37FC780E07DDEAF7 /* Override Simulator Status Bars */ = {
			isa = PBXShellScriptBuildPhase;
			alwaysOutOfDate = 1;
			buildActionMask = 2147483647;
			files = (
			);
			inputFileListPaths = (
			);
			inputPaths = (
			);
			name = "Override Simulator Status Bars";
			outputFileListPaths = (
			);
			outputPaths = (
			);
			runOnlyForDeploymentPostprocessing = 0;
			shellPath = /bin/sh;
			shellScript = "python3 $PROJECT_DIR/Tools/Scripts/bootTestSimulator.py --name 'iPhone 13 Pro Max' --version 'iOS.16.0'\npython3 $PROJECT_DIR/Tools/Scripts/bootTestSimulator.py --name 'iPad (9th generation)' --version 'iOS.16.0'\n";
		};
		98CA896D84BFD53B2554E891 /* ⚠️ SwiftLint */ = {
			isa = PBXShellScriptBuildPhase;
			alwaysOutOfDate = 1;
			buildActionMask = 2147483647;
			files = (
			);
			inputFileListPaths = (
			);
			inputPaths = (
			);
			name = "⚠️ SwiftLint";
			outputFileListPaths = (
			);
			outputPaths = (
			);
			runOnlyForDeploymentPostprocessing = 0;
			shellPath = /bin/sh;
			shellScript = "export PATH=\"$PATH:/opt/homebrew/bin\"\nif which swiftlint >/dev/null; then\n    swiftlint\nelse\n    echo \"warning: SwiftLint not installed, download from https://github.com/realm/SwiftLint\"\nfi\n";
		};
		A7130911BCB2DF3D249A1836 /* 🛠 SwiftGen */ = {
			isa = PBXShellScriptBuildPhase;
			alwaysOutOfDate = 1;
			buildActionMask = 2147483647;
			files = (
			);
			inputFileListPaths = (
			);
			inputPaths = (
			);
			name = "🛠 SwiftGen";
			outputFileListPaths = (
			);
			outputPaths = (
			);
			runOnlyForDeploymentPostprocessing = 0;
			shellPath = /bin/sh;
			shellScript = "export PATH=\"$PATH:/opt/homebrew/bin\"\nif which swiftgen >/dev/null; then\n    swiftgen config run --config Tools/SwiftGen/swiftgen-config.yml\nelse\n    echo \"warning: SwiftGen not installed, download from https://github.com/SwiftGen/SwiftGen\"\nfi\n";
		};
		B35AB66424BB30087EEE408C /* 🧹 SwiftFormat */ = {
			isa = PBXShellScriptBuildPhase;
			alwaysOutOfDate = 1;
			buildActionMask = 2147483647;
			files = (
			);
			inputFileListPaths = (
			);
			inputPaths = (
			);
			name = "🧹 SwiftFormat";
			outputFileListPaths = (
			);
			outputPaths = (
			);
			runOnlyForDeploymentPostprocessing = 0;
			shellPath = /bin/sh;
			shellScript = "export PATH=\"$PATH:/opt/homebrew/bin\"\nif which swiftformat >/dev/null; then\n    swiftformat --lint --lenient \"$PROJECT_DIR\"\nelse\n    echo \"warning: SwiftFormat not installed, download from https://github.com/nicklockwood/SwiftFormat\"\nfi\n";
		};
/* End PBXShellScriptBuildPhase section */

/* Begin PBXSourcesBuildPhase section */
		064584F7D1F4A58D753BDD96 /* Sources */ = {
			isa = PBXSourcesBuildPhase;
			buildActionMask = 2147483647;
			files = (
				968A5B890004526AB58A217C /* AvatarSize.swift in Sources */,
				EF7924005216B8189898F370 /* BackgroundTaskProtocol.swift in Sources */,
				1B4B3E847BF944DB2C1C217F /* BackgroundTaskServiceProtocol.swift in Sources */,
				9A3B0CDF097E3838FB1B9595 /* Bundle.swift in Sources */,
				DFCA89C4EC2A5332ED6B441F /* DataProtectionManager.swift in Sources */,
				A33784831AD880A670CAA9F9 /* FileManager.swift in Sources */,
				8691186F9B99BCDDB7CACDD8 /* KeychainController.swift in Sources */,
				A440D4BC02088482EC633A88 /* KeychainControllerProtocol.swift in Sources */,
				AD2A81B65A9F6163012086F1 /* MXLog.swift in Sources */,
				2C259F7276C13545A01AFF9C /* MXLogObjcWrapper.m in Sources */,
				4CDCC16AA2A65EF7AC3B89E3 /* MXLogger.m in Sources */,
				F9981191DC408AED537C1749 /* MediaProxy.swift in Sources */,
				2CA8AD07773A38BA4662098B /* MediaProxyProtocol.swift in Sources */,
				5E25568E1CDAD983517E58B5 /* MediaSourceProxy.swift in Sources */,
				5455147CAC63F71E48F7D699 /* NSELogger.swift in Sources */,
				5C02841B2A86327B2C377682 /* NotificationConstants.swift in Sources */,
				214CDBF0C783155242FFE4A0 /* NotificationItemProxy+NSE.swift in Sources */,
				5D70FAE4D2BF4553AFFFFE41 /* NotificationItemProxy.swift in Sources */,
				B14BC354E56616B6B7D9A3D7 /* NotificationServiceExtension.swift in Sources */,
				BFB534E338A3D949944FB2F5 /* NotificationServiceProxy.swift in Sources */,
				7E3B1F8D72573ED2FCB2D94B /* NotificationServiceProxyProtocol.swift in Sources */,
				719E7AAD1F8E68F68F30FECD /* Task.swift in Sources */,
				BA074E9812F96FFA3200ED1D /* TimelineItemProxy.swift in Sources */,
				6126CC51654E159804999E6A /* UNMutableNotificationContent.swift in Sources */,
				E58850E29EBC44980FE1634F /* UNNotificationAttachment.swift in Sources */,
			);
			runOnlyForDeploymentPostprocessing = 0;
		};
		11F93544B4FC60F78F47D89C /* Sources */ = {
			isa = PBXSourcesBuildPhase;
			buildActionMask = 2147483647;
			files = (
				890F0D453FE388756479AC97 /* AnalyticsTests.swift in Sources */,
				90DF83A6A347F7EE7EDE89EE /* AttributedStringBuilderTests.swift in Sources */,
				0F9E38A75337D0146652ACAB /* BackgroundTaskTests.swift in Sources */,
				7F61F9ACD5EC9E845EF3EFBF /* BugReportServiceTests.swift in Sources */,
				C7CFDB4929DDD9A3B5BA085D /* BugReportViewModelTests.swift in Sources */,
				6A8BCFCBBCFE5E57FE9BEF12 /* Bundle.swift in Sources */,
				9C45CE85325CD591DADBC4CA /* ElementXTests.swift in Sources */,
				F6F49E37272AD7397CD29A01 /* HomeScreenViewModelTests.swift in Sources */,
				0B1F80C2BF7D223159FBA82C /* ImageAnonymizerTests.swift in Sources */,
				EEC40663922856C65D1E0DF5 /* KeychainControllerTests.swift in Sources */,
				0033481EE363E4914295F188 /* LocalizationTests.swift in Sources */,
				149D1942DC005D0485FB8D93 /* LoggingTests.swift in Sources */,
				1E59B77A0B2CE83DCC1B203C /* LoginViewModelTests.swift in Sources */,
				27E9263DA75E266690A37EB1 /* PermalinkBuilderTests.swift in Sources */,
				46562110EE202E580A5FFD9C /* RoomScreenViewModelTests.swift in Sources */,
				EA31DD9043B91ECB8E45A9A6 /* ScreenshotDetectorTests.swift in Sources */,
				93875ADD456142D20823ED24 /* ServerSelectionViewModelTests.swift in Sources */,
				86675910612A12409262DFBD /* SessionVerificationStateMachineTests.swift in Sources */,
				755727E0B756430DFFEC4732 /* SessionVerificationViewModelTests.swift in Sources */,
				206F0DBAB6AF042CA1FF2C0D /* SettingsViewModelTests.swift in Sources */,
				09AAF04B27732046C755D914 /* SoftLogoutViewModelTests.swift in Sources */,
				94E062D08E27B0387658E364 /* SplashScreenViewModelTests.swift in Sources */,
				1FEC0A4EC6E6DF693C16B32A /* StringTests.swift in Sources */,
				7AE1FFB132F2B84EB8A2AEBC /* TemplateViewModelTests.swift in Sources */,
				8D3E1FADD78E72504DE0E402 /* UserAgentBuilderTests.swift in Sources */,
				1151DCC5EC2C6585826545EC /* UserIndicatorPresenterSpy.swift in Sources */,
				4B8A2C45FF906ADBB1F5C3B4 /* UserIndicatorQueueTests.swift in Sources */,
				BEEC06EFD30BFCA02F0FD559 /* UserIndicatorTests.swift in Sources */,
			);
			runOnlyForDeploymentPostprocessing = 0;
		};
		9797D588420FCBBC228A63C9 /* Sources */ = {
			isa = PBXSourcesBuildPhase;
			buildActionMask = 2147483647;
			files = (
				D94F664677C380A3CAB8D7F6 /* ActivityIndicatorPresenter.swift in Sources */,
				4D23C56053013437C35E511E /* ActivityIndicatorPresenterType.swift in Sources */,
				FC6B7436C3A5B3D0565227D5 /* ActivityIndicatorView.swift in Sources */,
				7096FA3AC218D914E88BFB70 /* AggregratedReaction.swift in Sources */,
				A50849766F056FD1DB942DEA /* AlertInfo.swift in Sources */,
				39929D29B265C3F6606047DE /* AlignedScrollView.swift in Sources */,
				A371629728E597C5FCA3C2B2 /* Analytics.swift in Sources */,
				F7567DD6635434E8C563BF85 /* AnalyticsClientProtocol.swift in Sources */,
				54C774874BED4A8FAD1F22FE /* AnalyticsConfiguration.swift in Sources */,
				C7B251DC896C0867C51B616D /* AnalyticsPrompt.swift in Sources */,
				E47CD939D8480657D4B706C6 /* AnalyticsPromptCheckmarkItem.swift in Sources */,
				A663FE6704CB500EBE782AE1 /* AnalyticsPromptCoordinator.swift in Sources */,
				B6F92EBE04D4AABF30B9E73A /* AnalyticsPromptModels.swift in Sources */,
				E01373F2043E76393A0CE073 /* AnalyticsPromptViewModel.swift in Sources */,
				744C029EB6C43429926A0499 /* AnalyticsPromptViewModelProtocol.swift in Sources */,
				3C73442084BF8A6939F0F80B /* AnalyticsService.swift in Sources */,
				EC4C31963E755EEC77BD778C /* AnalyticsSettings.swift in Sources */,
				095C0ACFC234E0550A6404C5 /* AppCoordinator.swift in Sources */,
				A021827B528F1EDC9101CA58 /* AppCoordinatorProtocol.swift in Sources */,
				4FF90E2242DBD596E1ED2E27 /* AppCoordinatorStateMachine.swift in Sources */,
				9D9690D2FD4CD26FF670620F /* AppDelegate.swift in Sources */,
				74604ACFDBE7F54260E7B617 /* ApplicationProtocol.swift in Sources */,
				90EB25D13AE6EEF034BDE9D2 /* Assets.swift in Sources */,
				3ED2725734568F6B8CC87544 /* AttributedStringBuilder.swift in Sources */,
				A6DEC1ADEC8FEEC206A0FA37 /* AttributedStringBuilderProtocol.swift in Sources */,
				EA65360A0EC026DD83AC0CF5 /* AuthenticationCoordinator.swift in Sources */,
				B037C365CF8A58A0D149A2DB /* AuthenticationIconImage.swift in Sources */,
				7F08F4BC1312075E2B5EAEFA /* AuthenticationServiceProxy.swift in Sources */,
				64FF5CB4E35971255872E1BB /* AuthenticationServiceProxyProtocol.swift in Sources */,
				D876EC0FED3B6D46C806912A /* AvatarSize.swift in Sources */,
				E0A4DCA633D174EB43AD599F /* BackgroundTaskProtocol.swift in Sources */,
				6D046D653DA28ADF1E6E59A4 /* BackgroundTaskServiceProtocol.swift in Sources */,
				CB326BAB54E9B68658909E36 /* Benchmark.swift in Sources */,
				38546A6010A2CF240EC9AF73 /* BindableState.swift in Sources */,
				B6DF6B6FA8734B70F9BF261E /* BlurHashDecode.swift in Sources */,
				A32517FB1CA0BBCE2BC75249 /* BugReportCoordinator.swift in Sources */,
				00F3059B1E0CFCA019710C3E /* BugReportModels.swift in Sources */,
				3588F34D05B4D731A73214C6 /* BugReportScreen.swift in Sources */,
				3DA57CA0D609A6B37CA1DC2F /* BugReportService.swift in Sources */,
				172E6E9A612ADCF10A62CF13 /* BugReportServiceProtocol.swift in Sources */,
				86C2E93920FD15AD17E193A9 /* BugReportViewModel.swift in Sources */,
				187E18F21EF4DA244E436E58 /* BugReportViewModelProtocol.swift in Sources */,
				CA9558C0B40C1EE2AD00124A /* BuildSettings.swift in Sources */,
				E1DF24D085572A55C9758A2D /* Bundle.swift in Sources */,
				6A0E7551E0D1793245F34CDD /* ClientError.swift in Sources */,
				1950A80CD198BED283DFC2CE /* ClientProxy.swift in Sources */,
				24BDDD09A90B8BFE3793F3AA /* ClientProxyProtocol.swift in Sources */,
				663E198678778F7426A9B27D /* Collection.swift in Sources */,
				DCB781BD227CA958809AFADF /* Coordinator.swift in Sources */,
				C4F69156C31A447FEFF2A47C /* DTHTMLElement+AttributedStringBuilder.swift in Sources */,
				EE8491AD81F47DF3C192497B /* DecorationTimelineItemProtocol.swift in Sources */,
				FE4593FC2A02AAF92E089565 /* ElementAnimations.swift in Sources */,
				06E93B2E3B32740B40F47CC5 /* ElementNavigationController.swift in Sources */,
				9738F894DB1BD383BE05767A /* ElementSettings.swift in Sources */,
				D8CFF02C2730EE5BC4F17ABF /* ElementToggleStyle.swift in Sources */,
				7C1A7B594B2F8143F0DD0005 /* ElementXAttributeScope.swift in Sources */,
				6647430A45B4A8E692909A8F /* EmoteRoomTimelineItem.swift in Sources */,
				68AC3C84E2B438036B174E30 /* EmoteRoomTimelineView.swift in Sources */,
				02D8DF8EB7537EB4E9019DDB /* EventBasedTimelineItemProtocol.swift in Sources */,
<<<<<<< HEAD
				5F06AD3C66884CE793AE6119 /* FileManager.swift in Sources */,
=======
				FD4706DC752744A0C91ED6FE /* FileManager.swift in Sources */,
>>>>>>> 05986cd7
				A0A0D2A9564BDA3FDE2E360F /* FormattedBodyText.swift in Sources */,
				85AFBB433AD56704A880F8A0 /* FramePreferenceKey.swift in Sources */,
				6A367F3D7A437A79B7D9A31C /* FullscreenLoadingViewPresenter.swift in Sources */,
				964B9D2EC38C488C360CE0C9 /* HomeScreen.swift in Sources */,
				8CC12086CBF91A7E10CDC205 /* HomeScreenCoordinator.swift in Sources */,
				8810A2A30A68252EBB54EE05 /* HomeScreenModels.swift in Sources */,
				0AE0AB1952F186EB86719B4F /* HomeScreenRoomCell.swift in Sources */,
				DE4F8C4E0F1DB4832F09DE97 /* HomeScreenViewModel.swift in Sources */,
				56F0A22972A3BB519DA2261C /* HomeScreenViewModelProtocol.swift in Sources */,
				03D684A3AE85A23B3DA3B43F /* Image.swift in Sources */,
				6EA61FCA55D950BDE326A1A7 /* ImageAnonymizer.swift in Sources */,
				BA31448FBD9697F8CB9A83CD /* ImageCache.swift in Sources */,
				DDB80FD2753FEAAE43CC2AAE /* ImageRoomTimelineItem.swift in Sources */,
				D5EA4C6C80579279770D5804 /* ImageRoomTimelineView.swift in Sources */,
				A5C8F013ED9FB8AA6FEE18A7 /* InfoPlist.swift in Sources */,
				E3CA565A4B9704F191B191F0 /* JoinedRoomSize+MemberCount.swift in Sources */,
<<<<<<< HEAD
				1FE593ECEC40A43789105D80 /* KeychainController.swift in Sources */,
				CB99B0FA38A4AC596F38CC13 /* KeychainControllerProtocol.swift in Sources */,
=======
				DF790EF2E4D41D1091AEB263 /* KeychainController.swift in Sources */,
				0C601923A872A87C775B889A /* KeychainControllerProtocol.swift in Sources */,
>>>>>>> 05986cd7
				9C9E48A627C7C166084E3F5B /* LabelledActivityIndicatorView.swift in Sources */,
				15D867E638BFD0E5E71DB1EF /* List.swift in Sources */,
				83E5054739949181CA981193 /* LoginCoordinator.swift in Sources */,
				872A6457DF573AF8CEAE927A /* LoginHomeserver.swift in Sources */,
				CEB8FB1269DE20536608B957 /* LoginMode.swift in Sources */,
				38C76D586404C1FDED095F3A /* LoginModels.swift in Sources */,
				5375902175B2FEA2949D7D74 /* LoginScreen.swift in Sources */,
				BCEC41FB1F2BB663183863E4 /* LoginServerInfoSection.swift in Sources */,
				49E9B99CB6A275C7744351F0 /* LoginViewModel.swift in Sources */,
				2F30EFEB7BD39242D1AD96F3 /* LoginViewModelProtocol.swift in Sources */,
				B94368839BDB69172E28E245 /* MXLog.swift in Sources */,
				2A90D9F91A836E30B7D78838 /* MXLogObjcWrapper.m in Sources */,
				BCC3EDB7AD0902797CB4BBC2 /* MXLogger.m in Sources */,
				67C05C50AD734283374605E3 /* MatrixEntityRegex.swift in Sources */,
				EA1E7949533E19C6D862680A /* MediaProvider.swift in Sources */,
				7002C55A4C917F3715765127 /* MediaProviderProtocol.swift in Sources */,
				FBCD77D557AACBE9B445133A /* MediaProxy.swift in Sources */,
				323F36D880363C473B81A9EA /* MediaProxyProtocol.swift in Sources */,
				43BD17BC8794BB9B04F2A26B /* MediaSourceProxy.swift in Sources */,
				24906A1E82D0046655958536 /* MessageComposer.swift in Sources */,
				072BA9DBA932374CCA300125 /* MessageComposerTextField.swift in Sources */,
				C35CF4DAB1467FE1BBDC204B /* MessageTimelineItem.swift in Sources */,
				152AE2B8650FB23AFD2E28B9 /* MockAuthenticationServiceProxy.swift in Sources */,
				28410F3DE89C2C44E4F75C92 /* MockBugReportService.swift in Sources */,
				EE4F5601356228FF72FC56B6 /* MockClientProxy.swift in Sources */,
				67E391A2E00709FB41903B36 /* MockMediaProvider.swift in Sources */,
				F425C3F85BFF28C9AC593F52 /* MockNotificationManager.swift in Sources */,
				AEE3981A0F090208E4445808 /* MockNotificationServiceProxy.swift in Sources */,
				51DB67C5B5BC68B0A6FF54D4 /* MockRoomProxy.swift in Sources */,
				2352C541AF857241489756FF /* MockRoomSummaryProvider.swift in Sources */,
				E81EEC1675F2371D12A880A3 /* MockRoomTimelineController.swift in Sources */,
				447E8580A0A2569E32529E17 /* MockRoomTimelineProvider.swift in Sources */,
				9BE7A9CF6C593251D734B461 /* MockServerSelectionScreenState.swift in Sources */,
				D034A195A3494E38BF060485 /* MockSessionVerificationControllerProxy.swift in Sources */,
				C74EE50257ED925C2B8EFCE6 /* MockSoftLogoutScreenState.swift in Sources */,
				D8359F67AF3A83516E9083C1 /* MockUserSession.swift in Sources */,
				4ED453A61AF45EBE18D8BC69 /* NavigationModule.swift in Sources */,
				22DADD537401E79D66132134 /* NavigationRouter.swift in Sources */,
				12F70C493FB69F4D7E9A37EA /* NavigationRouterStore.swift in Sources */,
				344AF4CBB6D8786214878642 /* NavigationRouterStoreProtocol.swift in Sources */,
				F56261126E368C831B3DE976 /* NavigationRouterType.swift in Sources */,
				8BBD3AA589DEE02A1B0923B2 /* NoticeRoomTimelineItem.swift in Sources */,
				368C8758FCD079E6AAA18C2C /* NoticeRoomTimelineView.swift in Sources */,
				3F70E237CE4C3FAB02FC227F /* NotificationConstants.swift in Sources */,
				CE9530A4CA661E090635C2F2 /* NotificationItemProxy.swift in Sources */,
				652ACCF104A8CEF30788963C /* NotificationManager.swift in Sources */,
				06D3942496E9E0E655F14D21 /* NotificationManagerProtocol.swift in Sources */,
				5B8B51CEC4717AF487794685 /* NotificationServiceProxy.swift in Sources */,
				F61AFA8BF2E739FBC30472F5 /* NotificationServiceProxyProtocol.swift in Sources */,
				563A05B43207D00A6B698211 /* OIDCService.swift in Sources */,
				CD6A72B65D3B6076F4045C30 /* PHGPostHogConfiguration.swift in Sources */,
				80D00A7C62AAB44F54725C43 /* PermalinkBuilder.swift in Sources */,
				7D1DAAA364A9A29D554BD24E /* PlaceholderAvatarImage.swift in Sources */,
				DF504B10A4918F971A57BEF2 /* PostHogAnalyticsClient.swift in Sources */,
				BF35062D06888FA80BD139FF /* Presentable.swift in Sources */,
				C76892321558E75101E68ED6 /* ReadableFrameModifier.swift in Sources */,
				53B9C2240C2F5533246EE230 /* RectangleToastView.swift in Sources */,
				00EA14F62DCEF62CDE4808D6 /* RedactedRoomTimelineItem.swift in Sources */,
				13853973A5E24374FCEDE8A3 /* RedactedRoomTimelineView.swift in Sources */,
				A494741843F087881299ACF0 /* RestorationToken.swift in Sources */,
				BFD1AC03B6F8C5F5897D5B55 /* ReversedScrollView.swift in Sources */,
				04A16B45228F7678A027C079 /* RoomHeaderView.swift in Sources */,
				FE79E2BCCF69E8BF4D21E15A /* RoomMessageFactory.swift in Sources */,
				8D9F646387DF656EF91EE4CB /* RoomMessageFactoryProtocol.swift in Sources */,
				D0619D2E6B9C511190FBEB95 /* RoomMessageProtocol.swift in Sources */,
				4FC1EFE4968A259CBBACFAFB /* RoomProxy.swift in Sources */,
				FA9C427FFB11B1AA2DCC5602 /* RoomProxyProtocol.swift in Sources */,
				C55A44C99F64A479ABA85B46 /* RoomScreen.swift in Sources */,
				A851635B3255C6DC07034A12 /* RoomScreenCoordinator.swift in Sources */,
				352C439BE0F75E101EF11FB1 /* RoomScreenModels.swift in Sources */,
				7BB31E67648CF32D2AB5E502 /* RoomScreenViewModel.swift in Sources */,
				617624A97BDBB75ED3DD8156 /* RoomScreenViewModelProtocol.swift in Sources */,
				A7FD7B992E6EE6E5A8429197 /* RoomSummaryDetails.swift in Sources */,
				983896D611ABF52A5C37498D /* RoomSummaryProvider.swift in Sources */,
				AA050DF4AEE54A641BA7CA22 /* RoomSummaryProviderProtocol.swift in Sources */,
				78B71D53C1FC55FB7A9B75F0 /* RoomTimelineController.swift in Sources */,
				9B8DE1D424E37581C7D99CCC /* RoomTimelineControllerProtocol.swift in Sources */,
				4E945AD6862C403F74E57755 /* RoomTimelineItemFactory.swift in Sources */,
				13C77FDF17C4C6627CFFC205 /* RoomTimelineItemFactoryProtocol.swift in Sources */,
				C8E82786DE1B6A400DA9BA25 /* RoomTimelineItemProperties.swift in Sources */,
				1AE4AEA0FA8DEF52671832E0 /* RoomTimelineItemProtocol.swift in Sources */,
				9BD3A773186291560DF92B62 /* RoomTimelineProvider.swift in Sources */,
				77D7DAA41AAB36800C1F2E2D /* RoomTimelineProviderProtocol.swift in Sources */,
				5D430CDE11EAC3E8E6B80A66 /* RoomTimelineViewFactory.swift in Sources */,
				297CD0A27C87B0C50FF192EE /* RoomTimelineViewFactoryProtocol.swift in Sources */,
				CF82143AA4A4F7BD11D22946 /* RoomTimelineViewProvider.swift in Sources */,
				7F19E97E7985F518C9018B83 /* RootRouter.swift in Sources */,
				2C0CE61E5DC177938618E0B1 /* RootRouterType.swift in Sources */,
				B2F8E01ABA1BA30265B4ECBE /* RoundedCornerShape.swift in Sources */,
				462813B93C39DF93B1249403 /* RoundedToastView.swift in Sources */,
				CC736DA1AA8F8B9FD8785009 /* ScreenshotDetector.swift in Sources */,
				1281625B25371BE53D36CB3A /* SeparatorRoomTimelineItem.swift in Sources */,
				49F2E7DD8CAACE09CEECE3E6 /* SeparatorRoomTimelineView.swift in Sources */,
				87756CA950ED55870A1AAE8F /* ServerSelectionCoordinator.swift in Sources */,
				6AC1DC1EAD9F7568360DA1BA /* ServerSelectionModels.swift in Sources */,
				388FD50AC66E9E684DDFA9D8 /* ServerSelectionScreen.swift in Sources */,
				BB01CC19C3D3322308D1B2CF /* ServerSelectionViewModel.swift in Sources */,
				19839F3526CE8C35AAF241AD /* ServerSelectionViewModelProtocol.swift in Sources */,
				237FC70AA257B935F53316BA /* SessionVerificationControllerProxy.swift in Sources */,
				94A65DD8A353DF112EBEF67A /* SessionVerificationControllerProxyProtocol.swift in Sources */,
				E5895C74615CBE8462FB840F /* SessionVerificationCoordinator.swift in Sources */,
				0C38C3E771B472E27295339D /* SessionVerificationModels.swift in Sources */,
				BB6B0B91CE11E06330017000 /* SessionVerificationScreen.swift in Sources */,
				9E8AE387FD03E4F1C1B8815A /* SessionVerificationStateMachine.swift in Sources */,
				A8EC7C9D886244DAE9433E37 /* SessionVerificationViewModel.swift in Sources */,
				D6417E5A799C3C7F14F9EC0A /* SessionVerificationViewModelProtocol.swift in Sources */,
				34966D4C1C2C6D37FE3F7F50 /* SettingsCoordinator.swift in Sources */,
				3B770CB4DED51CC362C66D47 /* SettingsModels.swift in Sources */,
				7FED310F6AB7A70CBFB7C8A3 /* SettingsScreen.swift in Sources */,
				4A2E0DBB63919AC8309B6D40 /* SettingsViewModel.swift in Sources */,
				438FB9BC535BC95948AA5F34 /* SettingsViewModelProtocol.swift in Sources */,
				2276870A19F34B3FFFDA690F /* SoftLogoutCoordinator.swift in Sources */,
				214C6B416609E58CCBF6DCEE /* SoftLogoutModels.swift in Sources */,
				B09514A0A3EB3C19A4FD0B71 /* SoftLogoutScreen.swift in Sources */,
				78BF60C696FFED63AAF58D10 /* SoftLogoutViewModel.swift in Sources */,
				165A883C29998EC779465068 /* SoftLogoutViewModelProtocol.swift in Sources */,
				684BDE198AE5AA1392288A73 /* SplashScreen.swift in Sources */,
				CE7A715947ABAB1DEB5C21D7 /* SplashScreenCoordinator.swift in Sources */,
				EF99A92701E401C4CD5ADC50 /* SplashScreenModels.swift in Sources */,
				C2CF93B067FD935E4F82FE44 /* SplashScreenPageIndicator.swift in Sources */,
				72F6E890820FF606A7E276C8 /* SplashScreenPageView.swift in Sources */,
				53504DF61DBC81ACC9B4D275 /* SplashScreenViewModel.swift in Sources */,
				5E1FCC43B738941D5A5F1794 /* SplashScreenViewModelProtocol.swift in Sources */,
				FCB640C576292BEAF7FA3B2E /* SplashViewController.swift in Sources */,
				B4AAB3257A83B73F53FB2689 /* StateStoreViewModel.swift in Sources */,
				2F94054F50E312AF30BE07F3 /* String.swift in Sources */,
				A7D48E44D485B143AADDB77D /* Strings+Untranslated.swift in Sources */,
				066A1E9B94723EE9F3038044 /* Strings.swift in Sources */,
				E290C78E7F09F47FD2662986 /* Task.swift in Sources */,
				43FD77998F33C32718C51450 /* TemplateCoordinator.swift in Sources */,
				63C9AF0FB8278AF1C0388A0C /* TemplateModels.swift in Sources */,
				1555A7643D85187D4851040C /* TemplateScreen.swift in Sources */,
				75EA4ABBFAA810AFF289D6F4 /* TemplateViewModel.swift in Sources */,
				5F1FDE49DFD0C680386E48F9 /* TemplateViewModelProtocol.swift in Sources */,
				D85D4FA590305180B4A41795 /* Tests.swift in Sources */,
				7963F98CDFDEAC75E072BD81 /* TextRoomTimelineItem.swift in Sources */,
				5E0F2E612718BB4397A6D40A /* TextRoomTimelineView.swift in Sources */,
				157E5FDDF419C0B2CA7E2C28 /* TimelineItemBubbledStylerView.swift in Sources */,
				01CB8ACFA5E143E89C168CA8 /* TimelineItemContextMenu.swift in Sources */,
				4D970CB606276717B43E2332 /* TimelineItemList.swift in Sources */,
				F508683B76EF7B23BB2CBD6D /* TimelineItemPlainStylerView.swift in Sources */,
				440123E29E2F9B001A775BBE /* TimelineItemProxy.swift in Sources */,
				9B582B3EEFEA615D4A6FBF1A /* TimelineReactionsView.swift in Sources */,
				ABF3FAB234AD3565B214309B /* TimelineSenderAvatarView.swift in Sources */,
				69BCBB4FB2DC3D61A28D3FD8 /* TimelineStyle.swift in Sources */,
				FFD3E4FF948E06C7585317FC /* TimelineStyler.swift in Sources */,
				500CB65ED116B81DA52FDAEE /* TimelineView.swift in Sources */,
				4669804D0369FBED4E8625D1 /* ToastViewPresenter.swift in Sources */,
				9CB5129C83F75921E5E28028 /* ToastViewState.swift in Sources */,
				36AC963F2F04069B7FF1AA0C /* UIConstants.swift in Sources */,
				A37EED79941AD3B7140B3822 /* UIDevice.swift in Sources */,
				0EE5EBA18BA1FE10254BB489 /* UIFont+AttributedStringBuilder.m in Sources */,
				706F79A39BDB32F592B8C2C7 /* UIKitBackgroundTask.swift in Sources */,
				3097A0A867D2B19CE32DAE58 /* UIKitBackgroundTaskService.swift in Sources */,
				D05A193AE63030F2CFCE2E9C /* UITestScreenIdentifier.swift in Sources */,
				E96005321849DBD7C72A28F2 /* UITestsAppCoordinator.swift in Sources */,
				F75C4222D52B643214D5E623 /* UITestsRootView.swift in Sources */,
				071A017E415AD378F2961B11 /* URL.swift in Sources */,
				7A71AEF419904209BB8C2833 /* UserAgentBuilder.swift in Sources */,
				8775F46AE3234A5A5688C19D /* UserIndicator.swift in Sources */,
				7FA4227B2BAAA71560252866 /* UserIndicatorDismissal.swift in Sources */,
				0602FA07557F580086782A9E /* UserIndicatorPresentationContext.swift in Sources */,
				7A54700193DC1F264368746A /* UserIndicatorPresenter.swift in Sources */,
				10866439ABA58CCDB5D1459D /* UserIndicatorQueue.swift in Sources */,
				15D1F9C415D9C921643BA82E /* UserIndicatorRequest.swift in Sources */,
				C052A8CDC7A8E7A2D906674F /* UserIndicatorStore.swift in Sources */,
				80E04BE80A89A78FBB4863BB /* UserIndicatorViewPresentable.swift in Sources */,
				9CCC77C31CB399661A034739 /* UserProperties+Element.swift in Sources */,
				8AB8ED1051216546CB35FA0E /* UserSession.swift in Sources */,
				8B807DC963D1D4155A241BCC /* UserSessionFlowCoordinator.swift in Sources */,
				2B9AEEC12B1BBE5BD61D0F5E /* UserSessionFlowCoordinatorStateMachine.swift in Sources */,
				978BB24F2A5D31EE59EEC249 /* UserSessionProtocol.swift in Sources */,
				7E91BAC17963ED41208F489B /* UserSessionStore.swift in Sources */,
				AC69B6DF15FC451AB2945036 /* UserSessionStoreProtocol.swift in Sources */,
				6FC10A00D268FCD48B631E37 /* ViewFrameReader.swift in Sources */,
				6DF37000571B1BC6D134CC9E /* WeakDictionary.swift in Sources */,
				32BA37B01B05261FCF2D4B45 /* WeakDictionaryKeyReference.swift in Sources */,
				457465EC436703E8C76133A4 /* WeakDictionaryReference.swift in Sources */,
				841172E1576A863F4450132D /* WeakKeyDictionary.swift in Sources */,
			);
			runOnlyForDeploymentPostprocessing = 0;
		};
		BAD5CD7BE53A7C832569B67A /* Sources */ = {
			isa = PBXSourcesBuildPhase;
			buildActionMask = 2147483647;
			files = (
				97CECF91D68235F1D13598D7 /* AnalyticsConfiguration.swift in Sources */,
				8024BE37156FF0A95A7A3465 /* AnalyticsPromptUITests.swift in Sources */,
				7405B4824D45BA7C3D943E76 /* Application.swift in Sources */,
				ACF094CF3BF02DBFA6DFDE60 /* AuthenticationCoordinatorUITests.swift in Sources */,
				7756C4E90CABE6F14F7920A0 /* BugReportUITests.swift in Sources */,
				29E20505F321071E8375F99B /* BuildSettings.swift in Sources */,
				94D0F36A87E596A93C0C178A /* Bundle.swift in Sources */,
				9DC5FB22B8F86C3B51E907C1 /* HomeScreenUITests.swift in Sources */,
				BB4C6F362F75933DDDE30F3E /* InfoPlist.swift in Sources */,
				5C8AFBF168A41E20835F3B86 /* LoginScreenUITests.swift in Sources */,
				2F1CF90A3460C153154427F0 /* RoomScreenUITests.swift in Sources */,
				77FACC29F98FE2E65BBB6A5F /* ServerSelectionUITests.swift in Sources */,
				05EC896A4B9AF4A56670C0BB /* SessionVerificationUITests.swift in Sources */,
				490E606044B18985055FF690 /* SettingsUITests.swift in Sources */,
				B064D42BA087649ACAE462E8 /* SoftLogoutUITests.swift in Sources */,
				A00DFC1DD3567B1EDC9F8D16 /* SplashScreenUITests.swift in Sources */,
				DD9B70DE54B24E0694A35D8A /* Strings+Untranslated.swift in Sources */,
				B3357B00F1AA930E54F76609 /* Strings.swift in Sources */,
				C4180F418235DAD9DD173951 /* TemplateScreenUITests.swift in Sources */,
				0ED951768EC443A8728DE1D7 /* TimelineStyle.swift in Sources */,
				9A47B7EFE3793760EEF68FFE /* UITestScreenIdentifier.swift in Sources */,
				35C57543D245E82CBFE15DF0 /* URL.swift in Sources */,
			);
			runOnlyForDeploymentPostprocessing = 0;
		};
		D831C59C840FB7B2C1C028A0 /* Sources */ = {
			isa = PBXSourcesBuildPhase;
			buildActionMask = 2147483647;
			files = (
				1702981A8085BE4FB0EC001B /* Application.swift in Sources */,
				23B2CD5A06B16055BDDD0994 /* ApplicationTests.swift in Sources */,
				07240B7159A3990C4C2E8FFC /* LoginTests.swift in Sources */,
				290FDB0FFDC2F1DDF660343E /* TestMeasurementParser.swift in Sources */,
				AB4C5D62A21AD712811CE8CD /* XCUIElement.swift in Sources */,
			);
			runOnlyForDeploymentPostprocessing = 0;
		};
/* End PBXSourcesBuildPhase section */

/* Begin PBXTargetDependency section */
		0EEC1557A40FBA6DF49D83A2 /* PBXTargetDependency */ = {
			isa = PBXTargetDependency;
			target = C0FAEB81CFD9776CD78CE489 /* ElementX */;
			targetProxy = 4D8DD8FE84794CA168A8499A /* PBXContainerItemProxy */;
		};
		2C29670603B37E38705D5FF1 /* PBXTargetDependency */ = {
			isa = PBXTargetDependency;
			target = FEB53A5BC378C913769656D8 /* NSE */;
			targetProxy = AE0C21E7E01A23610E54DF9D /* PBXContainerItemProxy */;
		};
		421359F1BC0A1816DD34A2BB /* PBXTargetDependency */ = {
			isa = PBXTargetDependency;
			target = C0FAEB81CFD9776CD78CE489 /* ElementX */;
			targetProxy = 4448BD77D7203616C4FAD26A /* PBXContainerItemProxy */;
		};
		468963EFD503D7DFAD238754 /* PBXTargetDependency */ = {
			isa = PBXTargetDependency;
			target = C0FAEB81CFD9776CD78CE489 /* ElementX */;
			targetProxy = 6848AF4480814C5F810FB7EB /* PBXContainerItemProxy */;
		};
/* End PBXTargetDependency section */

/* Begin PBXVariantGroup section */
		187853A7E643995EE49FAD43 /* Localizable.stringsdict */ = {
			isa = PBXVariantGroup;
			children = (
				0C13A92C1E9C79F055B8133D /* ar */,
				2CF9FE7E0CF9F40D1509E63A /* bg */,
				5FF214969B25BFCBF87B908B /* bn-BD */,
				B83CB897B183BF3C33715F55 /* bn-IN */,
				22B384D54464FA39C6C7F6E7 /* ca */,
				6654859746B0BE9611459391 /* cs */,
				0AB7A0C06CB527A1095DEB33 /* da */,
				AE5DDBEBBA17973ED4638823 /* de */,
				28EA8BE9EEDBD17555141C7E /* el */,
				13802897C7AFA360EA74C0B0 /* en */,
				B8A56EA2A5AE726F445CB2E3 /* eo */,
				AACE9B8E1A4AE79A7E2914F6 /* es */,
				51DF91C374901E94D93276F1 /* es-MX */,
				4F5F0662483ED69791D63B16 /* et */,
				B08CBE1E670690ECF11C2C6A /* eu */,
				48CE6BF18E542B32FA52CE06 /* fa */,
				057B747CF045D3C6C30EAB2C /* fi */,
				653610CB5F9776EAAAB98155 /* fr */,
				39EBB6903EFD4236B8D11A42 /* fr-CA */,
				124D85E85505B6B81845235F /* fy */,
				534A5C8FCDE2CBC50266B9F2 /* gl */,
				233D5F7E5E9F49ABF3413291 /* hr */,
				C95ADE8D9527523572532219 /* hu */,
				8C0AA893D6F8A2F563E01BB9 /* in */,
				08F64963396A6A23538EFCEC /* is */,
				6FC5015B9634698BDB8701AF /* it */,
				878B7C1885486FB4BE41631D /* iw */,
				EBE5502760CF6CA2D7201883 /* ja */,
				99DE232F24EAD72A3DF7EF1A /* kab */,
				3747C96188856006F784BF49 /* ko */,
				2F1B28C596DE541DA0AFD16C /* lo */,
				2B9BCACD0CC4CB8E37F17732 /* lt */,
				E579A0DA01F488C97B771EF6 /* lv */,
				93B21E72926FACB13A186689 /* ml */,
				3CDF9E55650D6035D6536538 /* nb-NO */,
				2AE83A3DD63BCFBB956FE5CB /* nl */,
				F23BA6D4842D53C5AC9B7584 /* nn */,
				4C8D988E82A8DFA13BE46F7C /* pl */,
				8166F121C79C7B62BF01D508 /* pt */,
				21BA866267F84BF4350B0CB7 /* pt-BR */,
				E9D059BFE329BE09B6D96A9F /* ro */,
				E5F2B6443D1ED8602F328539 /* ru */,
				667DD3A9D932D7D9EB380CAA /* sk */,
				B8347789959986B374DB25DD /* sq */,
				BEE6BF9BA63FF42F8AF6EEEA /* sr */,
				0EE9EAF0309A2A1D67D8FAF5 /* sv */,
				2069C264213B9F381DF9F876 /* ta */,
				0E7062F88E9D5F79C8A80524 /* th */,
				E157152B11E347F735C3FD6E /* tr */,
				5F12E996BFBEB43815189ABF /* uk */,
				0DD16CE9A66C9040B066AD60 /* vi */,
				938BD1FCD9E6FF3FCFA7AB4C /* zh-CN */,
				2583416C8974272ADBADDBE1 /* zh-TW */,
			);
			name = Localizable.stringsdict;
			sourceTree = "<group>";
		};
		7109E709A7738E6BCC4553E6 /* Localizable.strings */ = {
			isa = PBXVariantGroup;
			children = (
				1C429043E986008B97736636 /* ab */,
				CAAE4A709C0A2144C103AA0F /* ang */,
				C88508B6F7974CFABEC4B261 /* ar */,
				BC9B05D6B293A039EB963CA7 /* az */,
				49193CB0C248D621A96FB2AA /* bg */,
				98273EE22BC18E85C645329C /* bn */,
				85CB1DDCEE53B946D09DF4F6 /* bn-BD */,
				105D16E7DB0CCE9526612BDD /* bn-IN */,
				55BC11560C8A2598964FFA4C /* bs */,
				72D03D36422177EF01905D20 /* ca */,
				8D8169443E5AC5FF71BFB3DB /* cs */,
				B0C5E5931A668B18D8C09028 /* cy */,
				6DB53055CB130F0651C70763 /* da */,
				35AFCF4C05DEED04E3DB1A16 /* de */,
				113356152C099951A6D17D85 /* el */,
				CACA846B3E3E9A521D98B178 /* en */,
				B1183B55FF4B01022DA721CB /* en-GB */,
				CBA95E52C4C6EE8769A63E57 /* eo */,
				CBBCC6E74774E79B599625D0 /* es */,
				399427358A80BA2848E698A2 /* es-MX */,
				A443FAE2EE820A5790C35C8D /* et */,
				44AEEE13AC1BF303AE48CBF8 /* eu */,
				A9873374E72AA53260AE90A2 /* fa */,
				434522ED2BDED08759048077 /* fi */,
				CC680E0E79D818706CB28CF8 /* fr */,
				3DD6E7C1D8B53F47789778CD /* fr-CA */,
				7E154FEA1E6FE964D3DF7859 /* fy */,
				4B40B7F6FCCE2D8C242492D9 /* ga */,
				616197D81103330BF2ADD559 /* gl */,
				D6D094C15E8DB424F1C6FC94 /* hr */,
				624244C398804ADC885239AA /* hu */,
				55D7187F6B0C0A651AC3DFFA /* in */,
				4DF56C3239EA3C16951E1E66 /* is */,
				7B04BD3874D736127A8156B8 /* it */,
				799A3A11C434296ED28F87C8 /* iw */,
				EE8BCD14EFED23459A43FDFF /* ja */,
				997783054A2E95F9E624217E /* kaa */,
				2112A6CFEA46E672D90EBF54 /* kab */,
				B80D1901BA0B095E27793EDE /* ko */,
				97F893DBB5F88D746C6DCDE5 /* ku */,
				D06DFD894157A4C93A02D8B5 /* lo */,
				D67CBAFA48ED0B6FCE74F88F /* lt */,
				B7E035C6AC137C9392D98814 /* lv */,
				A64F0DB78E0AC23C91AD89EF /* mk */,
				26C4D226FCD20BAC53F1E092 /* ml */,
				A72232816DCE2B76D48E1367 /* nb-NO */,
				CDE3F3911FF7CC639BDE5844 /* nl */,
				3B5B535DA49C54523FF7A412 /* nn */,
				4488F5F92A64A137665C96CD /* pa */,
				8140010A796DB2C7977B6643 /* pl */,
				0CB569EAA5017B5B23970655 /* pt */,
				8A9AE4967817E9608E22EB44 /* pt-BR */,
				33E49C5C6F802B4D94CA78D1 /* ro */,
				E8294DB9E95C0C0630418466 /* ru */,
				6A1AAC8EB2992918D01874AC /* rue */,
				7BDF6A69C2BB99535193E554 /* si */,
				AD378D580A41E42560C60E9C /* sk */,
				5773C86AF04AEF26515AD00C /* sl */,
				7DA80FADE73CDF01E96F5B8E /* sq */,
				E45C57120F28F8D619150219 /* sr */,
				04BBC9E08250EF92ADE89CFD /* sr-Latn */,
				ACA11F7F50A4A3887A18CA5A /* sv */,
				02A07FF019724B6ACEA73076 /* szl */,
				873718F8BD17B778C5141C45 /* ta */,
				AE225C66978648AA4AF37B45 /* te */,
				CED34C87277BA3CCC6B6EC7A /* th */,
				3782C506F4FF1AADF61B6212 /* tlh */,
				529513218340CC8419273165 /* tr */,
				453E722A43D092C06FB8E3FA /* tzm */,
				ADCB8A232D3A8FB3E16A7303 /* uk */,
				A8F48EB9B52E70285A4BCB07 /* ur */,
				475EB595D7527E9A8A14043E /* uz */,
				858F8D0B0D51CC41BAA18E24 /* vi */,
				A2B6433F516F1E6DFA0E2D89 /* vls */,
				9772C1D2223108EB3131AEE4 /* zh-CN */,
				84E92FF38EBC12EC2452C79C /* zh-TW */,
			);
			name = Localizable.strings;
			sourceTree = "<group>";
		};
		91DE43B8815918E590912DDA /* InfoPlist.strings */ = {
			isa = PBXVariantGroup;
			children = (
				1215A4FC53D2319E81AE8970 /* en */,
			);
			name = InfoPlist.strings;
			sourceTree = "<group>";
		};
		9760103CF316DF68698BCFE6 /* LaunchScreen.storyboard */ = {
			isa = PBXVariantGroup;
			children = (
				8888D13645C04AC9818F5778 /* Base */,
			);
			name = LaunchScreen.storyboard;
			sourceTree = "<group>";
		};
		D2F7194F440375338F8E2487 /* Untranslated.strings */ = {
			isa = PBXVariantGroup;
			children = (
				AA19C32BD97F45847724E09A /* en */,
			);
			name = Untranslated.strings;
			sourceTree = "<group>";
		};
		F75DF9500D69A3AAF8339E69 /* Untranslated.stringsdict */ = {
			isa = PBXVariantGroup;
			children = (
				E0FCA0957FAA0E15A9F5579D /* en */,
			);
			name = Untranslated.stringsdict;
			sourceTree = "<group>";
		};
/* End PBXVariantGroup section */

/* Begin XCBuildConfiguration section */
		4CB921EC997F763064B8E436 /* Release */ = {
			isa = XCBuildConfiguration;
			buildSettings = {
				CODE_SIGN_ENTITLEMENTS = NSE/SupportingFiles/NSE.entitlements;
				CURRENT_PROJECT_VERSION = "$(CURRENT_PROJECT_VERSION)";
				DEVELOPMENT_TEAM = "$(DEVELOPMENT_TEAM)";
				INFOPLIST_FILE = NSE/SupportingFiles/Info.plist;
				LD_RUNPATH_SEARCH_PATHS = (
					"$(inherited)",
					"@executable_path/Frameworks",
					"@executable_path/../../Frameworks",
				);
				MARKETING_VERSION = "$(MARKETING_VERSION)";
				PRODUCT_BUNDLE_IDENTIFIER = "${BASE_BUNDLE_IDENTIFIER}.nse";
				PRODUCT_NAME = NSE;
				SDKROOT = iphoneos;
				SWIFT_OBJC_BRIDGING_HEADER = "NSE/SupportingFiles/ElementX-NSE-Bridging-Header.h";
				SWIFT_OBJC_INTERFACE_HEADER_NAME = "GeneratedInterface-Swift.h";
				TARGETED_DEVICE_FAMILY = "1,2";
			};
			name = Release;
		};
		62E1B7866DF0ED442C39A83B /* Release */ = {
			isa = XCBuildConfiguration;
			buildSettings = {
				ASSETCATALOG_COMPILER_APPICON_NAME = AppIcon;
				CODE_SIGN_ENTITLEMENTS = ElementX/SupportingFiles/ElementX.entitlements;
				CODE_SIGN_IDENTITY = "iPhone Developer";
				CURRENT_PROJECT_VERSION = "$(CURRENT_PROJECT_VERSION)";
				DEVELOPMENT_TEAM = "$(DEVELOPMENT_TEAM)";
				INFOPLIST_FILE = ElementX/SupportingFiles/Info.plist;
				LD_RUNPATH_SEARCH_PATHS = (
					"$(inherited)",
					"@executable_path/Frameworks",
				);
				MARKETING_VERSION = "$(MARKETING_VERSION)";
				PRODUCT_BUNDLE_IDENTIFIER = "$(BASE_BUNDLE_IDENTIFIER)";
				PRODUCT_NAME = ElementX;
				SDKROOT = iphoneos;
				SWIFT_OBJC_BRIDGING_HEADER = "ElementX/SupportingFiles/ElementX-Bridging-Header.h";
				SWIFT_OBJC_INTERFACE_HEADER_NAME = "GeneratedInterface-Swift.h";
				TARGETED_DEVICE_FAMILY = "1,2";
			};
			name = Release;
		};
		6897D5BC19A2EA6ABD57DE7E /* Debug */ = {
			isa = XCBuildConfiguration;
			buildSettings = {
				ASSETCATALOG_COMPILER_APPICON_NAME = AppIcon;
				CODE_SIGN_ENTITLEMENTS = ElementX/SupportingFiles/ElementX.entitlements;
				CODE_SIGN_IDENTITY = "iPhone Developer";
				CURRENT_PROJECT_VERSION = "$(CURRENT_PROJECT_VERSION)";
				DEVELOPMENT_TEAM = "$(DEVELOPMENT_TEAM)";
				INFOPLIST_FILE = ElementX/SupportingFiles/Info.plist;
				LD_RUNPATH_SEARCH_PATHS = (
					"$(inherited)",
					"@executable_path/Frameworks",
				);
				MARKETING_VERSION = "$(MARKETING_VERSION)";
				PRODUCT_BUNDLE_IDENTIFIER = "$(BASE_BUNDLE_IDENTIFIER)";
				PRODUCT_NAME = ElementX;
				SDKROOT = iphoneos;
				SWIFT_OBJC_BRIDGING_HEADER = "ElementX/SupportingFiles/ElementX-Bridging-Header.h";
				SWIFT_OBJC_INTERFACE_HEADER_NAME = "GeneratedInterface-Swift.h";
				TARGETED_DEVICE_FAMILY = "1,2";
			};
			name = Debug;
		};
		6EE786F14472D5CCF8DD0980 /* Debug */ = {
			isa = XCBuildConfiguration;
			buildSettings = {
				BUNDLE_LOADER = "$(TEST_HOST)";
				INFOPLIST_FILE = UnitTests/SupportingFiles/Info.plist;
				LD_RUNPATH_SEARCH_PATHS = (
					"$(inherited)",
					"@executable_path/Frameworks",
					"@loader_path/Frameworks",
				);
				PRODUCT_BUNDLE_IDENTIFIER = "${BASE_BUNDLE_IDENTIFIER}.unit.tests";
				PRODUCT_NAME = UnitTests;
				SDKROOT = iphoneos;
				TARGETED_DEVICE_FAMILY = "1,2";
				TEST_HOST = "$(BUILT_PRODUCTS_DIR)/ElementX.app/ElementX";
			};
			name = Debug;
		};
		7A90A3EBE1ABAB9EAE0952F0 /* Release */ = {
			isa = XCBuildConfiguration;
			buildSettings = {
				ALWAYS_SEARCH_USER_PATHS = NO;
				APP_GROUP_IDENTIFIER = "group.$(BASE_APP_GROUP_IDENTIFIER)";
				BASE_APP_GROUP_IDENTIFIER = io.element;
				BASE_BUNDLE_IDENTIFIER = io.element.elementx;
				CLANG_ANALYZER_LOCALIZABILITY_NONLOCALIZED = YES;
				CLANG_ANALYZER_NONNULL = YES;
				CLANG_ANALYZER_NUMBER_OBJECT_CONVERSION = YES_AGGRESSIVE;
				CLANG_CXX_LANGUAGE_STANDARD = "gnu++14";
				CLANG_CXX_LIBRARY = "libc++";
				CLANG_ENABLE_MODULES = YES;
				CLANG_ENABLE_OBJC_ARC = YES;
				CLANG_ENABLE_OBJC_WEAK = YES;
				CLANG_WARN_BLOCK_CAPTURE_AUTORELEASING = YES;
				CLANG_WARN_BOOL_CONVERSION = YES;
				CLANG_WARN_COMMA = YES;
				CLANG_WARN_CONSTANT_CONVERSION = YES;
				CLANG_WARN_DEPRECATED_OBJC_IMPLEMENTATIONS = YES;
				CLANG_WARN_DIRECT_OBJC_ISA_USAGE = YES_ERROR;
				CLANG_WARN_DOCUMENTATION_COMMENTS = YES;
				CLANG_WARN_EMPTY_BODY = YES;
				CLANG_WARN_ENUM_CONVERSION = YES;
				CLANG_WARN_INFINITE_RECURSION = YES;
				CLANG_WARN_INT_CONVERSION = YES;
				CLANG_WARN_NON_LITERAL_NULL_CONVERSION = YES;
				CLANG_WARN_OBJC_IMPLICIT_RETAIN_SELF = YES;
				CLANG_WARN_OBJC_LITERAL_CONVERSION = YES;
				CLANG_WARN_OBJC_ROOT_CLASS = YES_ERROR;
				CLANG_WARN_QUOTED_INCLUDE_IN_FRAMEWORK_HEADER = YES;
				CLANG_WARN_RANGE_LOOP_ANALYSIS = YES;
				CLANG_WARN_STRICT_PROTOTYPES = YES;
				CLANG_WARN_SUSPICIOUS_MOVE = YES;
				CLANG_WARN_UNGUARDED_AVAILABILITY = YES_AGGRESSIVE;
				CLANG_WARN_UNREACHABLE_CODE = YES;
				CLANG_WARN__DUPLICATE_METHOD_MATCH = YES;
				COPY_PHASE_STRIP = NO;
				CURRENT_PROJECT_VERSION = 1;
				DEBUG_INFORMATION_FORMAT = "dwarf-with-dsym";
				DEVELOPMENT_TEAM = 7J4U792NQT;
				ENABLE_BITCODE = NO;
				ENABLE_NS_ASSERTIONS = NO;
				ENABLE_STRICT_OBJC_MSGSEND = YES;
				GCC_C_LANGUAGE_STANDARD = gnu11;
				GCC_NO_COMMON_BLOCKS = YES;
				GCC_WARN_64_TO_32_BIT_CONVERSION = YES;
				GCC_WARN_ABOUT_RETURN_TYPE = YES_ERROR;
				GCC_WARN_UNDECLARED_SELECTOR = YES;
				GCC_WARN_UNINITIALIZED_AUTOS = YES_AGGRESSIVE;
				GCC_WARN_UNUSED_FUNCTION = YES;
				GCC_WARN_UNUSED_VARIABLE = YES;
				IPHONEOS_DEPLOYMENT_TARGET = 16.0;
				MACOSX_DEPLOYMENT_TARGET = 13.0;
				MARKETING_VERSION = 1.0.4;
				MTL_ENABLE_DEBUG_INFO = NO;
				MTL_FAST_MATH = YES;
				PRODUCT_NAME = "$(TARGET_NAME)";
				SDKROOT = iphoneos;
				SWIFT_COMPILATION_MODE = wholemodule;
				SWIFT_OPTIMIZATION_LEVEL = "-O";
				SWIFT_VERSION = 5.0;
			};
			name = Release;
		};
		7B3CFB954614306BF6CFFE97 /* Debug */ = {
			isa = XCBuildConfiguration;
			buildSettings = {
				ALWAYS_SEARCH_USER_PATHS = NO;
				APP_GROUP_IDENTIFIER = "group.$(BASE_APP_GROUP_IDENTIFIER)";
				BASE_APP_GROUP_IDENTIFIER = io.element;
				BASE_BUNDLE_IDENTIFIER = io.element.elementx;
				CLANG_ANALYZER_LOCALIZABILITY_NONLOCALIZED = YES;
				CLANG_ANALYZER_NONNULL = YES;
				CLANG_ANALYZER_NUMBER_OBJECT_CONVERSION = YES_AGGRESSIVE;
				CLANG_CXX_LANGUAGE_STANDARD = "gnu++14";
				CLANG_CXX_LIBRARY = "libc++";
				CLANG_ENABLE_MODULES = YES;
				CLANG_ENABLE_OBJC_ARC = YES;
				CLANG_ENABLE_OBJC_WEAK = YES;
				CLANG_WARN_BLOCK_CAPTURE_AUTORELEASING = YES;
				CLANG_WARN_BOOL_CONVERSION = YES;
				CLANG_WARN_COMMA = YES;
				CLANG_WARN_CONSTANT_CONVERSION = YES;
				CLANG_WARN_DEPRECATED_OBJC_IMPLEMENTATIONS = YES;
				CLANG_WARN_DIRECT_OBJC_ISA_USAGE = YES_ERROR;
				CLANG_WARN_DOCUMENTATION_COMMENTS = YES;
				CLANG_WARN_EMPTY_BODY = YES;
				CLANG_WARN_ENUM_CONVERSION = YES;
				CLANG_WARN_INFINITE_RECURSION = YES;
				CLANG_WARN_INT_CONVERSION = YES;
				CLANG_WARN_NON_LITERAL_NULL_CONVERSION = YES;
				CLANG_WARN_OBJC_IMPLICIT_RETAIN_SELF = YES;
				CLANG_WARN_OBJC_LITERAL_CONVERSION = YES;
				CLANG_WARN_OBJC_ROOT_CLASS = YES_ERROR;
				CLANG_WARN_QUOTED_INCLUDE_IN_FRAMEWORK_HEADER = YES;
				CLANG_WARN_RANGE_LOOP_ANALYSIS = YES;
				CLANG_WARN_STRICT_PROTOTYPES = YES;
				CLANG_WARN_SUSPICIOUS_MOVE = YES;
				CLANG_WARN_UNGUARDED_AVAILABILITY = YES_AGGRESSIVE;
				CLANG_WARN_UNREACHABLE_CODE = YES;
				CLANG_WARN__DUPLICATE_METHOD_MATCH = YES;
				COPY_PHASE_STRIP = NO;
				CURRENT_PROJECT_VERSION = 1;
				DEBUG_INFORMATION_FORMAT = dwarf;
				DEVELOPMENT_TEAM = 7J4U792NQT;
				ENABLE_BITCODE = NO;
				ENABLE_STRICT_OBJC_MSGSEND = YES;
				ENABLE_TESTABILITY = YES;
				GCC_C_LANGUAGE_STANDARD = gnu11;
				GCC_DYNAMIC_NO_PIC = NO;
				GCC_NO_COMMON_BLOCKS = YES;
				GCC_OPTIMIZATION_LEVEL = 0;
				GCC_PREPROCESSOR_DEFINITIONS = (
					"$(inherited)",
					"DEBUG=1",
				);
				GCC_WARN_64_TO_32_BIT_CONVERSION = YES;
				GCC_WARN_ABOUT_RETURN_TYPE = YES_ERROR;
				GCC_WARN_UNDECLARED_SELECTOR = YES;
				GCC_WARN_UNINITIALIZED_AUTOS = YES_AGGRESSIVE;
				GCC_WARN_UNUSED_FUNCTION = YES;
				GCC_WARN_UNUSED_VARIABLE = YES;
				IPHONEOS_DEPLOYMENT_TARGET = 16.0;
				MACOSX_DEPLOYMENT_TARGET = 13.0;
				MARKETING_VERSION = 1.0.4;
				MTL_ENABLE_DEBUG_INFO = INCLUDE_SOURCE;
				MTL_FAST_MATH = YES;
				ONLY_ACTIVE_ARCH = YES;
				PRODUCT_NAME = "$(TARGET_NAME)";
				SDKROOT = iphoneos;
				SWIFT_ACTIVE_COMPILATION_CONDITIONS = DEBUG;
				SWIFT_OPTIMIZATION_LEVEL = "-Onone";
				SWIFT_VERSION = 5.0;
			};
			name = Debug;
		};
		86C938520E216F41879961DF /* Release */ = {
			isa = XCBuildConfiguration;
			buildSettings = {
				BUNDLE_LOADER = "$(TEST_HOST)";
				INFOPLIST_FILE = UnitTests/SupportingFiles/Info.plist;
				LD_RUNPATH_SEARCH_PATHS = (
					"$(inherited)",
					"@executable_path/Frameworks",
					"@loader_path/Frameworks",
				);
				PRODUCT_BUNDLE_IDENTIFIER = "${BASE_BUNDLE_IDENTIFIER}.unit.tests";
				PRODUCT_NAME = UnitTests;
				SDKROOT = iphoneos;
				TARGETED_DEVICE_FAMILY = "1,2";
				TEST_HOST = "$(BUILT_PRODUCTS_DIR)/ElementX.app/ElementX";
			};
			name = Release;
		};
		933B10FDD7A1E378AB35B76E /* Debug */ = {
			isa = XCBuildConfiguration;
			buildSettings = {
				BUNDLE_LOADER = "$(TEST_HOST)";
				INFOPLIST_FILE = UITests/SupportingFiles/Info.plist;
				LD_RUNPATH_SEARCH_PATHS = (
					"$(inherited)",
					"@executable_path/Frameworks",
					"@loader_path/Frameworks",
				);
				PRODUCT_BUNDLE_IDENTIFIER = "${BASE_BUNDLE_IDENTIFIER}.ui.tests";
				PRODUCT_NAME = UITests;
				SDKROOT = iphoneos;
				TARGETED_DEVICE_FAMILY = "1,2";
				TEST_TARGET_NAME = ElementX;
			};
			name = Debug;
		};
		A1ACA222659F60BAAFB9976B /* Release */ = {
			isa = XCBuildConfiguration;
			buildSettings = {
				BUNDLE_LOADER = "$(TEST_HOST)";
				INFOPLIST_FILE = UITests/SupportingFiles/Info.plist;
				LD_RUNPATH_SEARCH_PATHS = (
					"$(inherited)",
					"@executable_path/Frameworks",
					"@loader_path/Frameworks",
				);
				PRODUCT_BUNDLE_IDENTIFIER = "${BASE_BUNDLE_IDENTIFIER}.ui.tests";
				PRODUCT_NAME = UITests;
				SDKROOT = iphoneos;
				TARGETED_DEVICE_FAMILY = "1,2";
				TEST_TARGET_NAME = ElementX;
			};
			name = Release;
		};
		A46EFA0820A3F5A3A0C74CFE /* Debug */ = {
			isa = XCBuildConfiguration;
			buildSettings = {
				CODE_SIGN_ENTITLEMENTS = NSE/SupportingFiles/NSE.entitlements;
				CURRENT_PROJECT_VERSION = "$(CURRENT_PROJECT_VERSION)";
				DEVELOPMENT_TEAM = "$(DEVELOPMENT_TEAM)";
				INFOPLIST_FILE = NSE/SupportingFiles/Info.plist;
				LD_RUNPATH_SEARCH_PATHS = (
					"$(inherited)",
					"@executable_path/Frameworks",
					"@executable_path/../../Frameworks",
				);
				MARKETING_VERSION = "$(MARKETING_VERSION)";
				PRODUCT_BUNDLE_IDENTIFIER = "${BASE_BUNDLE_IDENTIFIER}.nse";
				PRODUCT_NAME = NSE;
				SDKROOT = iphoneos;
				SWIFT_OBJC_BRIDGING_HEADER = "NSE/SupportingFiles/ElementX-NSE-Bridging-Header.h";
				SWIFT_OBJC_INTERFACE_HEADER_NAME = "GeneratedInterface-Swift.h";
				TARGETED_DEVICE_FAMILY = "1,2";
			};
			name = Debug;
		};
		AAE81BF8DCDB30B237B10C3E /* Debug */ = {
			isa = XCBuildConfiguration;
			buildSettings = {
				BUNDLE_LOADER = "$(TEST_HOST)";
				INFOPLIST_FILE = IntegrationTests/SupportingFiles/Info.plist;
				LD_RUNPATH_SEARCH_PATHS = (
					"$(inherited)",
					"@executable_path/Frameworks",
					"@loader_path/Frameworks",
				);
				PRODUCT_BUNDLE_IDENTIFIER = "${BASE_BUNDLE_IDENTIFIER}.integration.tests";
				PRODUCT_NAME = IntegrationTests;
				SDKROOT = iphoneos;
				TARGETED_DEVICE_FAMILY = "1,2";
				TEST_TARGET_NAME = ElementX;
			};
			name = Debug;
		};
		F0A74453D306F668178A859E /* Release */ = {
			isa = XCBuildConfiguration;
			buildSettings = {
				BUNDLE_LOADER = "$(TEST_HOST)";
				INFOPLIST_FILE = IntegrationTests/SupportingFiles/Info.plist;
				LD_RUNPATH_SEARCH_PATHS = (
					"$(inherited)",
					"@executable_path/Frameworks",
					"@loader_path/Frameworks",
				);
				PRODUCT_BUNDLE_IDENTIFIER = "${BASE_BUNDLE_IDENTIFIER}.integration.tests";
				PRODUCT_NAME = IntegrationTests;
				SDKROOT = iphoneos;
				TARGETED_DEVICE_FAMILY = "1,2";
				TEST_TARGET_NAME = ElementX;
			};
			name = Release;
		};
/* End XCBuildConfiguration section */

/* Begin XCConfigurationList section */
		79663128986C62EFAC289176 /* Build configuration list for PBXNativeTarget "UnitTests" */ = {
			isa = XCConfigurationList;
			buildConfigurations = (
				6EE786F14472D5CCF8DD0980 /* Debug */,
				86C938520E216F41879961DF /* Release */,
			);
			defaultConfigurationIsVisible = 0;
			defaultConfigurationName = Debug;
		};
		7AE41FCCF9D1352E2770D1F9 /* Build configuration list for PBXProject "ElementX" */ = {
			isa = XCConfigurationList;
			buildConfigurations = (
				7B3CFB954614306BF6CFFE97 /* Debug */,
				7A90A3EBE1ABAB9EAE0952F0 /* Release */,
			);
			defaultConfigurationIsVisible = 0;
			defaultConfigurationName = Debug;
		};
		B15427F8699AD5A5FC75C17E /* Build configuration list for PBXNativeTarget "ElementX" */ = {
			isa = XCConfigurationList;
			buildConfigurations = (
				6897D5BC19A2EA6ABD57DE7E /* Debug */,
				62E1B7866DF0ED442C39A83B /* Release */,
			);
			defaultConfigurationIsVisible = 0;
			defaultConfigurationName = Debug;
		};
		B7DCEF0CC298791B0EC4CA84 /* Build configuration list for PBXNativeTarget "IntegrationTests" */ = {
			isa = XCConfigurationList;
			buildConfigurations = (
				AAE81BF8DCDB30B237B10C3E /* Debug */,
				F0A74453D306F668178A859E /* Release */,
			);
			defaultConfigurationIsVisible = 0;
			defaultConfigurationName = Debug;
		};
		CBD61DB8FBC472BAA66A0CBD /* Build configuration list for PBXNativeTarget "NSE" */ = {
			isa = XCConfigurationList;
			buildConfigurations = (
				A46EFA0820A3F5A3A0C74CFE /* Debug */,
				4CB921EC997F763064B8E436 /* Release */,
			);
			defaultConfigurationIsVisible = 0;
			defaultConfigurationName = Debug;
		};
		F1B67CF63C1231AEB14D70E6 /* Build configuration list for PBXNativeTarget "UITests" */ = {
			isa = XCConfigurationList;
			buildConfigurations = (
				933B10FDD7A1E378AB35B76E /* Debug */,
				A1ACA222659F60BAAFB9976B /* Release */,
			);
			defaultConfigurationIsVisible = 0;
			defaultConfigurationName = Debug;
		};
/* End XCConfigurationList section */

/* Begin XCRemoteSwiftPackageReference section */
		25B4484A6A20B9F1705DEEDA /* XCRemoteSwiftPackageReference "SwiftyBeaver" */ = {
			isa = XCRemoteSwiftPackageReference;
			repositoryURL = "https://github.com/SwiftyBeaver/SwiftyBeaver";
			requirement = {
				kind = upToNextMajorVersion;
				minimumVersion = 1.9.5;
			};
		};
		4CE94127E27181B8B72188F0 /* XCRemoteSwiftPackageReference "AppAuth-iOS" */ = {
			isa = XCRemoteSwiftPackageReference;
			repositoryURL = "https://github.com/openid/AppAuth-iOS";
			requirement = {
				kind = upToNextMajorVersion;
				minimumVersion = 1.5.0;
			};
		};
		61916C63E3F5BD900F08DA0C /* XCRemoteSwiftPackageReference "KeychainAccess" */ = {
			isa = XCRemoteSwiftPackageReference;
			repositoryURL = "https://github.com/kishikawakatsumi/KeychainAccess";
			requirement = {
				kind = upToNextMajorVersion;
				minimumVersion = 4.2.2;
			};
		};
		6582B5AF3F104B0F7E031E7D /* XCRemoteSwiftPackageReference "SwiftState" */ = {
			isa = XCRemoteSwiftPackageReference;
			repositoryURL = "https://github.com/ReactKit/SwiftState";
			requirement = {
				kind = upToNextMajorVersion;
				minimumVersion = 6.0.0;
			};
		};
		701C7BEF8F70F7A83E852DCC /* XCRemoteSwiftPackageReference "GZIP" */ = {
			isa = XCRemoteSwiftPackageReference;
			repositoryURL = "https://github.com/nicklockwood/GZIP";
			requirement = {
				kind = upToNextMajorVersion;
				minimumVersion = 1.3.0;
			};
		};
		80B898A3AD2AC63F3ABFC218 /* XCRemoteSwiftPackageReference "matrix-rust-components-swift" */ = {
			isa = XCRemoteSwiftPackageReference;
			repositoryURL = "https://github.com/matrix-org/matrix-rust-components-swift";
			requirement = {
				kind = exactVersion;
<<<<<<< HEAD
				version = "1.0.15-notifications";
=======
				version = "1.0.17-alpha";
>>>>>>> 05986cd7
			};
		};
		96495DD8554E2F39D3954354 /* XCRemoteSwiftPackageReference "posthog-ios" */ = {
			isa = XCRemoteSwiftPackageReference;
			repositoryURL = "https://github.com/PostHog/posthog-ios";
			requirement = {
				kind = upToNextMajorVersion;
				minimumVersion = 1.4.4;
			};
		};
		9A472EE0218FE7DCF5283429 /* XCRemoteSwiftPackageReference "SwiftUI-Introspect" */ = {
			isa = XCRemoteSwiftPackageReference;
			repositoryURL = "https://github.com/siteline/SwiftUI-Introspect";
			requirement = {
				kind = upToNextMajorVersion;
				minimumVersion = 0.1.4;
			};
		};
		A08925A9D5E3770DEB9D8509 /* XCRemoteSwiftPackageReference "sentry-cocoa" */ = {
			isa = XCRemoteSwiftPackageReference;
			repositoryURL = "https://github.com/getsentry/sentry-cocoa";
			requirement = {
				kind = upToNextMajorVersion;
				minimumVersion = 7.15.0;
			};
		};
		AC3475112CA40C2C6E78D1EB /* XCRemoteSwiftPackageReference "matrix-analytics-events" */ = {
			isa = XCRemoteSwiftPackageReference;
			repositoryURL = "https://github.com/matrix-org/matrix-analytics-events";
			requirement = {
				branch = main;
				kind = branch;
			};
		};
		C13F55E4518415CB4C278E73 /* XCRemoteSwiftPackageReference "DTCoreText" */ = {
			isa = XCRemoteSwiftPackageReference;
			repositoryURL = "https://github.com/Cocoanetics/DTCoreText";
			requirement = {
				kind = upToNextMajorVersion;
				minimumVersion = 1.6.26;
			};
		};
		D283517192CAC3E2E6920765 /* XCRemoteSwiftPackageReference "Kingfisher" */ = {
			isa = XCRemoteSwiftPackageReference;
			repositoryURL = "https://github.com/onevcat/Kingfisher";
			requirement = {
				kind = upToNextMajorVersion;
				minimumVersion = 7.2.0;
			};
		};
		D5F7D47BBAAE0CF1DDEB3034 /* XCRemoteSwiftPackageReference "DeviceKit" */ = {
			isa = XCRemoteSwiftPackageReference;
			repositoryURL = "https://github.com/devicekit/DeviceKit";
			requirement = {
				kind = upToNextMajorVersion;
				minimumVersion = 4.7.0;
			};
		};
		E9C4F3A12AA1F65C13A8C8EB /* XCRemoteSwiftPackageReference "swift-snapshot-testing" */ = {
			isa = XCRemoteSwiftPackageReference;
			repositoryURL = "https://github.com/pointfreeco/swift-snapshot-testing";
			requirement = {
				kind = upToNextMajorVersion;
				minimumVersion = 1.10.0;
			};
		};
/* End XCRemoteSwiftPackageReference section */

/* Begin XCSwiftPackageProductDependency section */
		020597E28A4BC8E1BE8EDF6E /* KeychainAccess */ = {
			isa = XCSwiftPackageProductDependency;
			package = 61916C63E3F5BD900F08DA0C /* XCRemoteSwiftPackageReference "KeychainAccess" */;
			productName = KeychainAccess;
		};
		0DD568A494247444A4B56031 /* Kingfisher */ = {
			isa = XCSwiftPackageProductDependency;
			package = D283517192CAC3E2E6920765 /* XCRemoteSwiftPackageReference "Kingfisher" */;
			productName = Kingfisher;
		};
		19CD5B074D7DD44AF4C58BB6 /* SwiftState */ = {
			isa = XCSwiftPackageProductDependency;
			package = 6582B5AF3F104B0F7E031E7D /* XCRemoteSwiftPackageReference "SwiftState" */;
			productName = SwiftState;
		};
		1BCD21310B997A6837B854D6 /* GZIP */ = {
			isa = XCSwiftPackageProductDependency;
			package = 701C7BEF8F70F7A83E852DCC /* XCRemoteSwiftPackageReference "GZIP" */;
			productName = GZIP;
		};
		21C83087604B154AA30E9A8F /* SnapshotTesting */ = {
			isa = XCSwiftPackageProductDependency;
			package = E9C4F3A12AA1F65C13A8C8EB /* XCRemoteSwiftPackageReference "swift-snapshot-testing" */;
			productName = SnapshotTesting;
		};
		2A3F7BCCB18C15B30CCA39A9 /* AnalyticsEvents */ = {
			isa = XCSwiftPackageProductDependency;
			package = AC3475112CA40C2C6E78D1EB /* XCRemoteSwiftPackageReference "matrix-analytics-events" */;
			productName = AnalyticsEvents;
		};
		2B43F2AF7456567FE37270A7 /* KeychainAccess */ = {
			isa = XCSwiftPackageProductDependency;
			package = 61916C63E3F5BD900F08DA0C /* XCRemoteSwiftPackageReference "KeychainAccess" */;
			productName = KeychainAccess;
		};
		2B788C81F6369D164ADEB917 /* GZIP */ = {
			isa = XCSwiftPackageProductDependency;
			package = 701C7BEF8F70F7A83E852DCC /* XCRemoteSwiftPackageReference "GZIP" */;
			productName = GZIP;
		};
		36B7FC232711031AA2B0D188 /* DTCoreText */ = {
			isa = XCSwiftPackageProductDependency;
			package = C13F55E4518415CB4C278E73 /* XCRemoteSwiftPackageReference "DTCoreText" */;
			productName = DTCoreText;
		};
		3853B78FB8531B83936C5DA6 /* SwiftState */ = {
			isa = XCSwiftPackageProductDependency;
			package = 6582B5AF3F104B0F7E031E7D /* XCRemoteSwiftPackageReference "SwiftState" */;
			productName = SwiftState;
		};
		4003BC24B24C9E63D3304177 /* DeviceKit */ = {
			isa = XCSwiftPackageProductDependency;
			package = D5F7D47BBAAE0CF1DDEB3034 /* XCRemoteSwiftPackageReference "DeviceKit" */;
			productName = DeviceKit;
		};
		4278261E147DB2DE5CFB7FC5 /* PostHog */ = {
			isa = XCSwiftPackageProductDependency;
			package = 96495DD8554E2F39D3954354 /* XCRemoteSwiftPackageReference "posthog-ios" */;
			productName = PostHog;
		};
		4346F63D53A346271577FD9C /* AppAuth */ = {
			isa = XCSwiftPackageProductDependency;
			package = 4CE94127E27181B8B72188F0 /* XCRemoteSwiftPackageReference "AppAuth-iOS" */;
			productName = AppAuth;
		};
		50009897F60FAE7D63EF5E5B /* Kingfisher */ = {
			isa = XCSwiftPackageProductDependency;
			package = D283517192CAC3E2E6920765 /* XCRemoteSwiftPackageReference "Kingfisher" */;
			productName = Kingfisher;
		};
		527578916BD388A09F5A8036 /* DTCoreText */ = {
			isa = XCSwiftPackageProductDependency;
			package = C13F55E4518415CB4C278E73 /* XCRemoteSwiftPackageReference "DTCoreText" */;
			productName = DTCoreText;
		};
		531CE4334AC5CA8DFF6AEB84 /* DTCoreText */ = {
			isa = XCSwiftPackageProductDependency;
			package = C13F55E4518415CB4C278E73 /* XCRemoteSwiftPackageReference "DTCoreText" */;
			productName = DTCoreText;
		};
		6647C55D93508C7CE9D954A5 /* MatrixRustSDK */ = {
			isa = XCSwiftPackageProductDependency;
			package = 80B898A3AD2AC63F3ABFC218 /* XCRemoteSwiftPackageReference "matrix-rust-components-swift" */;
			productName = MatrixRustSDK;
		};
		67E7A6F388D3BF85767609D9 /* Sentry */ = {
			isa = XCSwiftPackageProductDependency;
			package = A08925A9D5E3770DEB9D8509 /* XCRemoteSwiftPackageReference "sentry-cocoa" */;
			productName = Sentry;
		};
		7731767AE437BA3BD2CC14A8 /* Sentry */ = {
			isa = XCSwiftPackageProductDependency;
			package = A08925A9D5E3770DEB9D8509 /* XCRemoteSwiftPackageReference "sentry-cocoa" */;
			productName = Sentry;
		};
		78A5A8DE1E2B09C978C7F3B0 /* KeychainAccess */ = {
			isa = XCSwiftPackageProductDependency;
			package = 61916C63E3F5BD900F08DA0C /* XCRemoteSwiftPackageReference "KeychainAccess" */;
			productName = KeychainAccess;
		};
		800631D7250B7F93195035F1 /* KeychainAccess */ = {
			isa = XCSwiftPackageProductDependency;
			package = 61916C63E3F5BD900F08DA0C /* XCRemoteSwiftPackageReference "KeychainAccess" */;
			productName = KeychainAccess;
		};
		886A0A498FA01E8EDD451D05 /* Sentry */ = {
			isa = XCSwiftPackageProductDependency;
			package = A08925A9D5E3770DEB9D8509 /* XCRemoteSwiftPackageReference "sentry-cocoa" */;
			productName = Sentry;
		};
		9573B94B1C86C6DF751AF3FD /* SwiftState */ = {
			isa = XCSwiftPackageProductDependency;
			package = 6582B5AF3F104B0F7E031E7D /* XCRemoteSwiftPackageReference "SwiftState" */;
			productName = SwiftState;
		};
		997C7385E1A07E061D7E2100 /* GZIP */ = {
			isa = XCSwiftPackageProductDependency;
			package = 701C7BEF8F70F7A83E852DCC /* XCRemoteSwiftPackageReference "GZIP" */;
			productName = GZIP;
		};
		A5A56C4F47C368EBE5C5E870 /* DesignKit */ = {
			isa = XCSwiftPackageProductDependency;
			productName = DesignKit;
		};
		A678E40E917620059695F067 /* MatrixRustSDK */ = {
			isa = XCSwiftPackageProductDependency;
			package = 80B898A3AD2AC63F3ABFC218 /* XCRemoteSwiftPackageReference "matrix-rust-components-swift" */;
			productName = MatrixRustSDK;
		};
		A7CA6F33C553805035C3B114 /* DeviceKit */ = {
			isa = XCSwiftPackageProductDependency;
			package = D5F7D47BBAAE0CF1DDEB3034 /* XCRemoteSwiftPackageReference "DeviceKit" */;
			productName = DeviceKit;
		};
		A981A4CA233FB5C13B9CA690 /* SwiftyBeaver */ = {
			isa = XCSwiftPackageProductDependency;
			package = 25B4484A6A20B9F1705DEEDA /* XCRemoteSwiftPackageReference "SwiftyBeaver" */;
			productName = SwiftyBeaver;
		};
		AA4E1BEB4E9BC2467006E12B /* AppAuth */ = {
			isa = XCSwiftPackageProductDependency;
			package = 4CE94127E27181B8B72188F0 /* XCRemoteSwiftPackageReference "AppAuth-iOS" */;
			productName = AppAuth;
		};
		AC5D19D7A65EB05A9704FB44 /* SwiftyBeaver */ = {
			isa = XCSwiftPackageProductDependency;
			package = 25B4484A6A20B9F1705DEEDA /* XCRemoteSwiftPackageReference "SwiftyBeaver" */;
			productName = SwiftyBeaver;
		};
		AD2AC190E55B2BD4D0F1D4A7 /* SwiftyBeaver */ = {
			isa = XCSwiftPackageProductDependency;
			package = 25B4484A6A20B9F1705DEEDA /* XCRemoteSwiftPackageReference "SwiftyBeaver" */;
			productName = SwiftyBeaver;
		};
		B1E8B697DF78FE7F61FC6CA4 /* MatrixRustSDK */ = {
			isa = XCSwiftPackageProductDependency;
			package = 80B898A3AD2AC63F3ABFC218 /* XCRemoteSwiftPackageReference "matrix-rust-components-swift" */;
			productName = MatrixRustSDK;
		};
		BC01130651CB23340B899032 /* DeviceKit */ = {
			isa = XCSwiftPackageProductDependency;
			package = D5F7D47BBAAE0CF1DDEB3034 /* XCRemoteSwiftPackageReference "DeviceKit" */;
			productName = DeviceKit;
		};
		C2C69B8BA5A9702E7A8BC08F /* MatrixRustSDK */ = {
			isa = XCSwiftPackageProductDependency;
			package = 80B898A3AD2AC63F3ABFC218 /* XCRemoteSwiftPackageReference "matrix-rust-components-swift" */;
			productName = MatrixRustSDK;
		};
		CCE5BF78B125320CBF3BB834 /* PostHog */ = {
			isa = XCSwiftPackageProductDependency;
			package = 96495DD8554E2F39D3954354 /* XCRemoteSwiftPackageReference "posthog-ios" */;
			productName = PostHog;
		};
		D661CAB418C075A94306A792 /* AnalyticsEvents */ = {
			isa = XCSwiftPackageProductDependency;
			package = AC3475112CA40C2C6E78D1EB /* XCRemoteSwiftPackageReference "matrix-analytics-events" */;
			productName = AnalyticsEvents;
		};
		DE8DC9B3FBA402117DC4C49F /* Kingfisher */ = {
			isa = XCSwiftPackageProductDependency;
			package = D283517192CAC3E2E6920765 /* XCRemoteSwiftPackageReference "Kingfisher" */;
			productName = Kingfisher;
		};
		FD43A50D9B75C9D6D30F006B /* SwiftyBeaver */ = {
			isa = XCSwiftPackageProductDependency;
			package = 25B4484A6A20B9F1705DEEDA /* XCRemoteSwiftPackageReference "SwiftyBeaver" */;
			productName = SwiftyBeaver;
		};
/* End XCSwiftPackageProductDependency section */
	};
	rootObject = AC22997D58D612146053154D /* Project object */;
}<|MERGE_RESOLUTION|>--- conflicted
+++ resolved
@@ -29,7 +29,6 @@
 		0AE0AB1952F186EB86719B4F /* HomeScreenRoomCell.swift in Sources */ = {isa = PBXBuildFile; fileRef = ED044D00F2176681CC02CD54 /* HomeScreenRoomCell.swift */; };
 		0B1F80C2BF7D223159FBA82C /* ImageAnonymizerTests.swift in Sources */ = {isa = PBXBuildFile; fileRef = 6045E825AE900A92D61FEFF0 /* ImageAnonymizerTests.swift */; };
 		0C38C3E771B472E27295339D /* SessionVerificationModels.swift in Sources */ = {isa = PBXBuildFile; fileRef = E4BB9A17AC512A7EF4B106E5 /* SessionVerificationModels.swift */; };
-		0C601923A872A87C775B889A /* KeychainControllerProtocol.swift in Sources */ = {isa = PBXBuildFile; fileRef = 3689E6F87850DD65DAA45428 /* KeychainControllerProtocol.swift */; };
 		0E8C480700870BB34A2A360F /* AppAuth in Frameworks */ = {isa = PBXBuildFile; productRef = 4346F63D53A346271577FD9C /* AppAuth */; };
 		0EA6537A07E2DC882AEA5962 /* Localizable.stringsdict in Resources */ = {isa = PBXBuildFile; fileRef = 187853A7E643995EE49FAD43 /* Localizable.stringsdict */; };
 		0ED951768EC443A8728DE1D7 /* TimelineStyle.swift in Sources */ = {isa = PBXBuildFile; fileRef = 8DC2C9E0E15C79BBDA80F0A2 /* TimelineStyle.swift */; };
@@ -57,11 +56,7 @@
 		19839F3526CE8C35AAF241AD /* ServerSelectionViewModelProtocol.swift in Sources */ = {isa = PBXBuildFile; fileRef = 0F52BF30D12BA3BD3D3DBB8F /* ServerSelectionViewModelProtocol.swift */; };
 		1A70A2199394B5EC660934A5 /* MatrixRustSDK in Frameworks */ = {isa = PBXBuildFile; productRef = A678E40E917620059695F067 /* MatrixRustSDK */; };
 		1AE4AEA0FA8DEF52671832E0 /* RoomTimelineItemProtocol.swift in Sources */ = {isa = PBXBuildFile; fileRef = ED1D792EB82506A19A72C8DE /* RoomTimelineItemProtocol.swift */; };
-<<<<<<< HEAD
 		1B4B3E847BF944DB2C1C217F /* BackgroundTaskServiceProtocol.swift in Sources */ = {isa = PBXBuildFile; fileRef = AAE73D571D4F9C36DD45255A /* BackgroundTaskServiceProtocol.swift */; };
-		1CA5FC60B93D5AA60972ACFE /* UserSessionFlowCoordinatorStateMachine.swift in Sources */ = {isa = PBXBuildFile; fileRef = C04A526B2825F72617D57461 /* UserSessionFlowCoordinatorStateMachine.swift */; };
-=======
->>>>>>> 05986cd7
 		1E59B77A0B2CE83DCC1B203C /* LoginViewModelTests.swift in Sources */ = {isa = PBXBuildFile; fileRef = A05707BF550D770168A406DB /* LoginViewModelTests.swift */; };
 		1F3232BD368DF430AB433907 /* DesignKit in Frameworks */ = {isa = PBXBuildFile; productRef = A5A56C4F47C368EBE5C5E870 /* DesignKit */; };
 		1FE593ECEC40A43789105D80 /* KeychainController.swift in Sources */ = {isa = PBXBuildFile; fileRef = E36CB905A2B9EC2C92A2DA7C /* KeychainController.swift */; };
@@ -97,10 +92,7 @@
 		30122AB3484AC6C3A7F6A717 /* ActivityIndicatorView.xib in Resources */ = {isa = PBXBuildFile; fileRef = B64F3A3D0DF86ED5A241AB05 /* ActivityIndicatorView.xib */; };
 		308BD9343B95657FAA583FB7 /* SwiftyBeaver in Frameworks */ = {isa = PBXBuildFile; productRef = AD2AC190E55B2BD4D0F1D4A7 /* SwiftyBeaver */; };
 		3097A0A867D2B19CE32DAE58 /* UIKitBackgroundTaskService.swift in Sources */ = {isa = PBXBuildFile; fileRef = 3DF1FFC3336EB23374BBBFCC /* UIKitBackgroundTaskService.swift */; };
-<<<<<<< HEAD
 		323F36D880363C473B81A9EA /* MediaProxyProtocol.swift in Sources */ = {isa = PBXBuildFile; fileRef = FC3D31C2DA6910AA0079678A /* MediaProxyProtocol.swift */; };
-=======
->>>>>>> 05986cd7
 		32BA37B01B05261FCF2D4B45 /* WeakDictionaryKeyReference.swift in Sources */ = {isa = PBXBuildFile; fileRef = 090CA61A835C151CEDF8F372 /* WeakDictionaryKeyReference.swift */; };
 		33CAC1226DFB8B5D8447D286 /* SwiftState in Frameworks */ = {isa = PBXBuildFile; productRef = 3853B78FB8531B83936C5DA6 /* SwiftState */; };
 		344AF4CBB6D8786214878642 /* NavigationRouterStoreProtocol.swift in Sources */ = {isa = PBXBuildFile; fileRef = 5B9D5F812E5AD6DC786DBC9B /* NavigationRouterStoreProtocol.swift */; };
@@ -124,6 +116,7 @@
 		3F2148F11164C7C5609984EB /* SwiftState in Frameworks */ = {isa = PBXBuildFile; productRef = 19CD5B074D7DD44AF4C58BB6 /* SwiftState */; };
 		3F70E237CE4C3FAB02FC227F /* NotificationConstants.swift in Sources */ = {isa = PBXBuildFile; fileRef = C830A64609CBD152F06E0457 /* NotificationConstants.swift */; };
 		407DCE030E0F9B7C9861D38A /* GZIP in Frameworks */ = {isa = PBXBuildFile; productRef = 997C7385E1A07E061D7E2100 /* GZIP */; };
+		414F50CFCFEEE2611127DCFB /* RestorationToken.swift in Sources */ = {isa = PBXBuildFile; fileRef = 3558A15CFB934F9229301527 /* RestorationToken.swift */; };
 		41DFDD212D1BE57CA50D783B /* SwiftyBeaver in Frameworks */ = {isa = PBXBuildFile; productRef = FD43A50D9B75C9D6D30F006B /* SwiftyBeaver */; };
 		438FB9BC535BC95948AA5F34 /* SettingsViewModelProtocol.swift in Sources */ = {isa = PBXBuildFile; fileRef = 5B2F9D5C39A4494D19F33E38 /* SettingsViewModelProtocol.swift */; };
 		43BD17BC8794BB9B04F2A26B /* MediaSourceProxy.swift in Sources */ = {isa = PBXBuildFile; fileRef = 179423E34EE846E048E49CBF /* MediaSourceProxy.swift */; };
@@ -148,6 +141,7 @@
 		4FC1EFE4968A259CBBACFAFB /* RoomProxy.swift in Sources */ = {isa = PBXBuildFile; fileRef = A65F140F9FE5E8D4DAEFF354 /* RoomProxy.swift */; };
 		4FF90E2242DBD596E1ED2E27 /* AppCoordinatorStateMachine.swift in Sources */ = {isa = PBXBuildFile; fileRef = 077D7C3BE199B6E5DDEC07EC /* AppCoordinatorStateMachine.swift */; };
 		500CB65ED116B81DA52FDAEE /* TimelineView.swift in Sources */ = {isa = PBXBuildFile; fileRef = 874A1842477895F199567BD7 /* TimelineView.swift */; };
+		518C93DC6516D3D018DE065F /* UNNotificationRequest.swift in Sources */ = {isa = PBXBuildFile; fileRef = 49E751D7EDB6043238111D90 /* UNNotificationRequest.swift */; };
 		51DB67C5B5BC68B0A6FF54D4 /* MockRoomProxy.swift in Sources */ = {isa = PBXBuildFile; fileRef = 3ACBDC1D28EFB7789EB467E0 /* MockRoomProxy.swift */; };
 		524C9C31EF8D58C2249F8A10 /* sample_screenshot.png in Resources */ = {isa = PBXBuildFile; fileRef = 9414DCADBDF9D6C4B806F61E /* sample_screenshot.png */; };
 		53504DF61DBC81ACC9B4D275 /* SplashScreenViewModel.swift in Sources */ = {isa = PBXBuildFile; fileRef = CF847B3C1873B8E81CEE7FAC /* SplashScreenViewModel.swift */; };
@@ -219,11 +213,8 @@
 		7BB31E67648CF32D2AB5E502 /* RoomScreenViewModel.swift in Sources */ = {isa = PBXBuildFile; fileRef = 9CE3C90E487B255B735D73C8 /* RoomScreenViewModel.swift */; };
 		7C1A7B594B2F8143F0DD0005 /* ElementXAttributeScope.swift in Sources */ = {isa = PBXBuildFile; fileRef = C024C151639C4E1B91FCC68B /* ElementXAttributeScope.swift */; };
 		7D1DAAA364A9A29D554BD24E /* PlaceholderAvatarImage.swift in Sources */ = {isa = PBXBuildFile; fileRef = 0950733DD4BA83EEE752E259 /* PlaceholderAvatarImage.swift */; };
-<<<<<<< HEAD
 		7E3B1F8D72573ED2FCB2D94B /* NotificationServiceProxyProtocol.swift in Sources */ = {isa = PBXBuildFile; fileRef = DCD5FEE195446A9E458DDDAF /* NotificationServiceProxyProtocol.swift */; };
-=======
 		7E91BAC17963ED41208F489B /* UserSessionStore.swift in Sources */ = {isa = PBXBuildFile; fileRef = 0E8BDC092D817B68CD9040C5 /* UserSessionStore.swift */; };
->>>>>>> 05986cd7
 		7F08F4BC1312075E2B5EAEFA /* AuthenticationServiceProxy.swift in Sources */ = {isa = PBXBuildFile; fileRef = CF48AF076424DBC1615C74AD /* AuthenticationServiceProxy.swift */; };
 		7F19E97E7985F518C9018B83 /* RootRouter.swift in Sources */ = {isa = PBXBuildFile; fileRef = CF47564C584F614B7287F3EB /* RootRouter.swift */; };
 		7F61F9ACD5EC9E845EF3EFBF /* BugReportServiceTests.swift in Sources */ = {isa = PBXBuildFile; fileRef = EFFD3200F9960D4996159F10 /* BugReportServiceTests.swift */; };
@@ -290,11 +281,8 @@
 		A33784831AD880A670CAA9F9 /* FileManager.swift in Sources */ = {isa = PBXBuildFile; fileRef = 04DF593C3F7AF4B2FBAEB05D /* FileManager.swift */; };
 		A371629728E597C5FCA3C2B2 /* Analytics.swift in Sources */ = {isa = PBXBuildFile; fileRef = 73FC861755C6388F62B9280A /* Analytics.swift */; };
 		A37EED79941AD3B7140B3822 /* UIDevice.swift in Sources */ = {isa = PBXBuildFile; fileRef = 287FC98AF2664EAD79C0D902 /* UIDevice.swift */; };
-<<<<<<< HEAD
 		A440D4BC02088482EC633A88 /* KeychainControllerProtocol.swift in Sources */ = {isa = PBXBuildFile; fileRef = E5E94DCFEE803E5ABAE8ACCE /* KeychainControllerProtocol.swift */; };
-=======
 		A494741843F087881299ACF0 /* RestorationToken.swift in Sources */ = {isa = PBXBuildFile; fileRef = 3558A15CFB934F9229301527 /* RestorationToken.swift */; };
->>>>>>> 05986cd7
 		A4E885358D7DD5A072A06824 /* PostHog in Frameworks */ = {isa = PBXBuildFile; productRef = CCE5BF78B125320CBF3BB834 /* PostHog */; };
 		A50849766F056FD1DB942DEA /* AlertInfo.swift in Sources */ = {isa = PBXBuildFile; fileRef = 2EEB64CC6F3DF5B68736A6B4 /* AlertInfo.swift */; };
 		A5C8F013ED9FB8AA6FEE18A7 /* InfoPlist.swift in Sources */ = {isa = PBXBuildFile; fileRef = 6A901D95158B02CA96C79C7F /* InfoPlist.swift */; };
@@ -312,12 +300,8 @@
 		ABF3FAB234AD3565B214309B /* TimelineSenderAvatarView.swift in Sources */ = {isa = PBXBuildFile; fileRef = 0BC588051E6572A1AF51D738 /* TimelineSenderAvatarView.swift */; };
 		AC69B6DF15FC451AB2945036 /* UserSessionStoreProtocol.swift in Sources */ = {isa = PBXBuildFile; fileRef = BEBA759D1347CFFB3D84ED1F /* UserSessionStoreProtocol.swift */; };
 		ACF094CF3BF02DBFA6DFDE60 /* AuthenticationCoordinatorUITests.swift in Sources */ = {isa = PBXBuildFile; fileRef = 5D2D0A6F1ABC99D29462FB84 /* AuthenticationCoordinatorUITests.swift */; };
-<<<<<<< HEAD
 		AD2A81B65A9F6163012086F1 /* MXLog.swift in Sources */ = {isa = PBXBuildFile; fileRef = 111B698739E3410E2CDB7144 /* MXLog.swift */; };
-		AE9EDA4805FCD42553255807 /* UserSessionFlowCoordinator.swift in Sources */ = {isa = PBXBuildFile; fileRef = 562B0F8048BB22FB0C086CB8 /* UserSessionFlowCoordinator.swift */; };
 		AEE3981A0F090208E4445808 /* MockNotificationServiceProxy.swift in Sources */ = {isa = PBXBuildFile; fileRef = 2B37DCC9025452F46F91340E /* MockNotificationServiceProxy.swift */; };
-=======
->>>>>>> 05986cd7
 		B037C365CF8A58A0D149A2DB /* AuthenticationIconImage.swift in Sources */ = {isa = PBXBuildFile; fileRef = 97755C01C3971474EFAD5367 /* AuthenticationIconImage.swift */; };
 		B064D42BA087649ACAE462E8 /* SoftLogoutUITests.swift in Sources */ = {isa = PBXBuildFile; fileRef = 55F30E764BED111C81739844 /* SoftLogoutUITests.swift */; };
 		B09514A0A3EB3C19A4FD0B71 /* SoftLogoutScreen.swift in Sources */ = {isa = PBXBuildFile; fileRef = 2CCBDE671A613B3EB70794C4 /* SoftLogoutScreen.swift */; };
@@ -382,11 +366,7 @@
 		DDB80FD2753FEAAE43CC2AAE /* ImageRoomTimelineItem.swift in Sources */ = {isa = PBXBuildFile; fileRef = 1A63815AD6A5C306453342F2 /* ImageRoomTimelineItem.swift */; };
 		DE4F8C4E0F1DB4832F09DE97 /* HomeScreenViewModel.swift in Sources */ = {isa = PBXBuildFile; fileRef = 31D6764D6976D235926FE5FC /* HomeScreenViewModel.swift */; };
 		DF504B10A4918F971A57BEF2 /* PostHogAnalyticsClient.swift in Sources */ = {isa = PBXBuildFile; fileRef = 1715E3D7F53C0748AA50C91C /* PostHogAnalyticsClient.swift */; };
-<<<<<<< HEAD
 		DFCA89C4EC2A5332ED6B441F /* DataProtectionManager.swift in Sources */ = {isa = PBXBuildFile; fileRef = 4959CECEC984B3995616F427 /* DataProtectionManager.swift */; };
-=======
-		DF790EF2E4D41D1091AEB263 /* KeychainController.swift in Sources */ = {isa = PBXBuildFile; fileRef = 317F02B15921BF5CC8486990 /* KeychainController.swift */; };
->>>>>>> 05986cd7
 		DFF7D6A6C26DDD40D00AE579 /* target.yml in Resources */ = {isa = PBXBuildFile; fileRef = F012CB5EE3F2B67359F6CC52 /* target.yml */; };
 		E01373F2043E76393A0CE073 /* AnalyticsPromptViewModel.swift in Sources */ = {isa = PBXBuildFile; fileRef = A11B74ACE8D71747E1044A9C /* AnalyticsPromptViewModel.swift */; };
 		E0A4DCA633D174EB43AD599F /* BackgroundTaskProtocol.swift in Sources */ = {isa = PBXBuildFile; fileRef = 2CA028DCD4157F9A1F999827 /* BackgroundTaskProtocol.swift */; };
@@ -413,10 +393,7 @@
 		F040ABFEB0A2B142D948BA12 /* Untranslated.stringsdict in Resources */ = {isa = PBXBuildFile; fileRef = F75DF9500D69A3AAF8339E69 /* Untranslated.stringsdict */; };
 		F06CE9132855E81EBB6DDC32 /* KeychainAccess in Frameworks */ = {isa = PBXBuildFile; productRef = 800631D7250B7F93195035F1 /* KeychainAccess */; };
 		F0F82C3C848C865C3098AA52 /* Sentry in Frameworks */ = {isa = PBXBuildFile; productRef = 67E7A6F388D3BF85767609D9 /* Sentry */; };
-<<<<<<< HEAD
 		F425C3F85BFF28C9AC593F52 /* MockNotificationManager.swift in Sources */ = {isa = PBXBuildFile; fileRef = 96561CC53F7C1E24D4C292E4 /* MockNotificationManager.swift */; };
-=======
->>>>>>> 05986cd7
 		F508683B76EF7B23BB2CBD6D /* TimelineItemPlainStylerView.swift in Sources */ = {isa = PBXBuildFile; fileRef = 94BCC8A9C73C1F838122C645 /* TimelineItemPlainStylerView.swift */; };
 		F56261126E368C831B3DE976 /* NavigationRouterType.swift in Sources */ = {isa = PBXBuildFile; fileRef = 752DEC02D93AFF46BC13313A /* NavigationRouterType.swift */; };
 		F61AFA8BF2E739FBC30472F5 /* NotificationServiceProxyProtocol.swift in Sources */ = {isa = PBXBuildFile; fileRef = DCD5FEE195446A9E458DDDAF /* NotificationServiceProxyProtocol.swift */; };
@@ -431,7 +408,6 @@
 		FC6B7436C3A5B3D0565227D5 /* ActivityIndicatorView.swift in Sources */ = {isa = PBXBuildFile; fileRef = AF05352F28D4E7336228E9F4 /* ActivityIndicatorView.swift */; };
 		FCB640C576292BEAF7FA3B2E /* SplashViewController.swift in Sources */ = {isa = PBXBuildFile; fileRef = C9F395A2E917115C7AAF7F34 /* SplashViewController.swift */; };
 		FCD3F2B82CAB29A07887A127 /* KeychainAccess in Frameworks */ = {isa = PBXBuildFile; productRef = 2B43F2AF7456567FE37270A7 /* KeychainAccess */; };
-		FD4706DC752744A0C91ED6FE /* FileManager.swift in Sources */ = {isa = PBXBuildFile; fileRef = 6B275C686F8253E655E42BA3 /* FileManager.swift */; };
 		FE4593FC2A02AAF92E089565 /* ElementAnimations.swift in Sources */ = {isa = PBXBuildFile; fileRef = EF1593DD87F974F8509BB619 /* ElementAnimations.swift */; };
 		FE79E2BCCF69E8BF4D21E15A /* RoomMessageFactory.swift in Sources */ = {isa = PBXBuildFile; fileRef = FA154570F693D93513E584C1 /* RoomMessageFactory.swift */; };
 		FFD3E4FF948E06C7585317FC /* TimelineStyler.swift in Sources */ = {isa = PBXBuildFile; fileRef = 892E29C98C4E8182C9037F84 /* TimelineStyler.swift */; };
@@ -507,10 +483,7 @@
 		0BC588051E6572A1AF51D738 /* TimelineSenderAvatarView.swift */ = {isa = PBXFileReference; lastKnownFileType = sourcecode.swift; path = TimelineSenderAvatarView.swift; sourceTree = "<group>"; };
 		0C13A92C1E9C79F055B8133D /* ar */ = {isa = PBXFileReference; lastKnownFileType = text.plist.stringsdict; name = ar; path = ar.lproj/Localizable.stringsdict; sourceTree = "<group>"; };
 		0CB569EAA5017B5B23970655 /* pt */ = {isa = PBXFileReference; lastKnownFileType = text.plist.strings; name = pt; path = pt.lproj/Localizable.strings; sourceTree = "<group>"; };
-<<<<<<< HEAD
 		0D8F620C8B314840D8602E3F /* NSE.appex */ = {isa = PBXFileReference; includeInIndex = 0; lastKnownFileType = "wrapper.app-extension"; path = NSE.appex; sourceTree = BUILT_PRODUCTS_DIR; };
-=======
->>>>>>> 05986cd7
 		0DD16CE9A66C9040B066AD60 /* vi */ = {isa = PBXFileReference; lastKnownFileType = text.plist.stringsdict; name = vi; path = vi.lproj/Localizable.stringsdict; sourceTree = "<group>"; };
 		0E7062F88E9D5F79C8A80524 /* th */ = {isa = PBXFileReference; lastKnownFileType = text.plist.stringsdict; name = th; path = th.lproj/Localizable.stringsdict; sourceTree = "<group>"; };
 		0E8BDC092D817B68CD9040C5 /* UserSessionStore.swift */ = {isa = PBXFileReference; lastKnownFileType = sourcecode.swift; path = UserSessionStore.swift; sourceTree = "<group>"; };
@@ -582,7 +555,6 @@
 		2EEB64CC6F3DF5B68736A6B4 /* AlertInfo.swift */ = {isa = PBXFileReference; lastKnownFileType = sourcecode.swift; path = AlertInfo.swift; sourceTree = "<group>"; };
 		2F1B28C596DE541DA0AFD16C /* lo */ = {isa = PBXFileReference; lastKnownFileType = text.plist.stringsdict; name = lo; path = lo.lproj/Localizable.stringsdict; sourceTree = "<group>"; };
 		304FFD608DB6E612075AB1B4 /* WeakDictionary.swift */ = {isa = PBXFileReference; lastKnownFileType = sourcecode.swift; path = WeakDictionary.swift; sourceTree = "<group>"; };
-		317F02B15921BF5CC8486990 /* KeychainController.swift */ = {isa = PBXFileReference; lastKnownFileType = sourcecode.swift; path = KeychainController.swift; sourceTree = "<group>"; };
 		31B01468022EC826CB2FD2C0 /* LoginModels.swift */ = {isa = PBXFileReference; lastKnownFileType = sourcecode.swift; path = LoginModels.swift; sourceTree = "<group>"; };
 		31D6764D6976D235926FE5FC /* HomeScreenViewModel.swift */ = {isa = PBXFileReference; lastKnownFileType = sourcecode.swift; path = HomeScreenViewModel.swift; sourceTree = "<group>"; };
 		325A2B3278875554DDEB8A9B /* SplashScreenUITests.swift */ = {isa = PBXFileReference; lastKnownFileType = sourcecode.swift; path = SplashScreenUITests.swift; sourceTree = "<group>"; };
@@ -594,7 +566,6 @@
 		351E89CE2ED9B73C5CC47955 /* TimelineReactionsView.swift */ = {isa = PBXFileReference; lastKnownFileType = sourcecode.swift; path = TimelineReactionsView.swift; sourceTree = "<group>"; };
 		3558A15CFB934F9229301527 /* RestorationToken.swift */ = {isa = PBXFileReference; lastKnownFileType = sourcecode.swift; path = RestorationToken.swift; sourceTree = "<group>"; };
 		35AFCF4C05DEED04E3DB1A16 /* de */ = {isa = PBXFileReference; lastKnownFileType = text.plist.strings; name = de; path = de.lproj/Localizable.strings; sourceTree = "<group>"; };
-		3689E6F87850DD65DAA45428 /* KeychainControllerProtocol.swift */ = {isa = PBXFileReference; lastKnownFileType = sourcecode.swift; path = KeychainControllerProtocol.swift; sourceTree = "<group>"; };
 		3747C96188856006F784BF49 /* ko */ = {isa = PBXFileReference; lastKnownFileType = text.plist.stringsdict; name = ko; path = ko.lproj/Localizable.stringsdict; sourceTree = "<group>"; };
 		3782C506F4FF1AADF61B6212 /* tlh */ = {isa = PBXFileReference; lastKnownFileType = text.plist.strings; name = tlh; path = tlh.lproj/Localizable.strings; sourceTree = "<group>"; };
 		398817652FA8ABAE0A31AC6D /* ReadableFrameModifier.swift */ = {isa = PBXFileReference; lastKnownFileType = sourcecode.swift; path = ReadableFrameModifier.swift; sourceTree = "<group>"; };
@@ -637,6 +608,7 @@
 		4959CECEC984B3995616F427 /* DataProtectionManager.swift */ = {isa = PBXFileReference; lastKnownFileType = sourcecode.swift; path = DataProtectionManager.swift; sourceTree = "<group>"; };
 		4990FDBDA96B88E214F92F48 /* SettingsModels.swift */ = {isa = PBXFileReference; lastKnownFileType = sourcecode.swift; path = SettingsModels.swift; sourceTree = "<group>"; };
 		49D2C8E66E83EA578A7F318A /* Info.plist */ = {isa = PBXFileReference; lastKnownFileType = text.plist; path = Info.plist; sourceTree = "<group>"; };
+		49E751D7EDB6043238111D90 /* UNNotificationRequest.swift */ = {isa = PBXFileReference; lastKnownFileType = sourcecode.swift; path = UNNotificationRequest.swift; sourceTree = "<group>"; };
 		49EAD710A2C16EFF7C3EA16F /* Benchmark.swift */ = {isa = PBXFileReference; lastKnownFileType = sourcecode.swift; path = Benchmark.swift; sourceTree = "<group>"; };
 		4B362E695A7103C11F64B185 /* AnalyticsSettings.swift */ = {isa = PBXFileReference; lastKnownFileType = sourcecode.swift; path = AnalyticsSettings.swift; sourceTree = "<group>"; };
 		4B40B7F6FCCE2D8C242492D9 /* ga */ = {isa = PBXFileReference; lastKnownFileType = text.plist.strings; name = ga; path = ga.lproj/Localizable.strings; sourceTree = "<group>"; };
@@ -698,7 +670,6 @@
 		6A6C4BE591FE5C38CE9C7EF3 /* UserProperties+Element.swift */ = {isa = PBXFileReference; lastKnownFileType = sourcecode.swift; path = "UserProperties+Element.swift"; sourceTree = "<group>"; };
 		6A901D95158B02CA96C79C7F /* InfoPlist.swift */ = {isa = PBXFileReference; lastKnownFileType = sourcecode.swift; path = InfoPlist.swift; sourceTree = "<group>"; };
 		6AD1A853D605C2146B0DC028 /* MatrixEntityRegex.swift */ = {isa = PBXFileReference; lastKnownFileType = sourcecode.swift; path = MatrixEntityRegex.swift; sourceTree = "<group>"; };
-		6B275C686F8253E655E42BA3 /* FileManager.swift */ = {isa = PBXFileReference; lastKnownFileType = sourcecode.swift; path = FileManager.swift; sourceTree = "<group>"; };
 		6B73A8C3118EAC7BF3F3EE7A /* SplashScreenViewModelProtocol.swift */ = {isa = PBXFileReference; lastKnownFileType = sourcecode.swift; path = SplashScreenViewModelProtocol.swift; sourceTree = "<group>"; };
 		6BC38904A9663F7FAFD47457 /* SoftLogoutViewModelProtocol.swift */ = {isa = PBXFileReference; lastKnownFileType = sourcecode.swift; path = SoftLogoutViewModelProtocol.swift; sourceTree = "<group>"; };
 		6D4777F0142E330A75C46FE4 /* SessionVerificationUITests.swift */ = {isa = PBXFileReference; lastKnownFileType = sourcecode.swift; path = SessionVerificationUITests.swift; sourceTree = "<group>"; };
@@ -1397,6 +1368,7 @@
 				D3D455BC2423D911A62ACFB2 /* NSELogger.swift */,
 				5741CD0691019B32FE74CE9E /* UNMutableNotificationContent.swift */,
 				02A942134E3F375E875D330A /* UNNotificationAttachment.swift */,
+				49E751D7EDB6043238111D90 /* UNNotificationRequest.swift */,
 			);
 			path = Other;
 			sourceTree = "<group>";
@@ -1696,18 +1668,6 @@
 			path = HTMLParsing;
 			sourceTree = "<group>";
 		};
-<<<<<<< HEAD
-		90C85A862720155C0CF63B02 /* UserSessionStore */ = {
-			isa = PBXGroup;
-			children = (
-				8C37FB986891D90BEAA93EAE /* UserSessionStore.swift */,
-				BF1B52D0ABBA7091A991CAFE /* UserSessionStoreProtocol.swift */,
-			);
-			path = UserSessionStore;
-			sourceTree = "<group>";
-		};
-=======
->>>>>>> 05986cd7
 		90F48FEF84016ED42A94BA24 /* LoginScreen */ = {
 			isa = PBXGroup;
 			children = (
@@ -1970,7 +1930,6 @@
 			path = UITests;
 			sourceTree = "<group>";
 		};
-<<<<<<< HEAD
 		CA555F7C7CA382ACACF0D82B /* Keychain */ = {
 			isa = PBXGroup;
 			children = (
@@ -1978,13 +1937,11 @@
 				E5E94DCFEE803E5ABAE8ACCE /* KeychainControllerProtocol.swift */,
 			);
 			path = Keychain;
-=======
+			sourceTree = "<group>";
+		};
 		CBBF6127C313A5412E438BC6 /* UserSession */ = {
 			isa = PBXGroup;
 			children = (
-				6B275C686F8253E655E42BA3 /* FileManager.swift */,
-				317F02B15921BF5CC8486990 /* KeychainController.swift */,
-				3689E6F87850DD65DAA45428 /* KeychainControllerProtocol.swift */,
 				3558A15CFB934F9229301527 /* RestorationToken.swift */,
 				3F9E67AAB66638C69626866C /* UserSessionFlowCoordinator.swift */,
 				3429142FE11930422E7CC1A0 /* UserSessionFlowCoordinatorStateMachine.swift */,
@@ -1992,7 +1949,6 @@
 				BEBA759D1347CFFB3D84ED1F /* UserSessionStoreProtocol.swift */,
 			);
 			path = UserSession;
->>>>>>> 05986cd7
 			sourceTree = "<group>";
 		};
 		CCD48459CA34A1928EC7A26A /* Supplementary */ = {
@@ -2633,10 +2589,12 @@
 				B14BC354E56616B6B7D9A3D7 /* NotificationServiceExtension.swift in Sources */,
 				BFB534E338A3D949944FB2F5 /* NotificationServiceProxy.swift in Sources */,
 				7E3B1F8D72573ED2FCB2D94B /* NotificationServiceProxyProtocol.swift in Sources */,
+				414F50CFCFEEE2611127DCFB /* RestorationToken.swift in Sources */,
 				719E7AAD1F8E68F68F30FECD /* Task.swift in Sources */,
 				BA074E9812F96FFA3200ED1D /* TimelineItemProxy.swift in Sources */,
 				6126CC51654E159804999E6A /* UNMutableNotificationContent.swift in Sources */,
 				E58850E29EBC44980FE1634F /* UNNotificationAttachment.swift in Sources */,
+				518C93DC6516D3D018DE065F /* UNNotificationRequest.swift in Sources */,
 			);
 			runOnlyForDeploymentPostprocessing = 0;
 		};
@@ -2738,11 +2696,7 @@
 				6647430A45B4A8E692909A8F /* EmoteRoomTimelineItem.swift in Sources */,
 				68AC3C84E2B438036B174E30 /* EmoteRoomTimelineView.swift in Sources */,
 				02D8DF8EB7537EB4E9019DDB /* EventBasedTimelineItemProtocol.swift in Sources */,
-<<<<<<< HEAD
 				5F06AD3C66884CE793AE6119 /* FileManager.swift in Sources */,
-=======
-				FD4706DC752744A0C91ED6FE /* FileManager.swift in Sources */,
->>>>>>> 05986cd7
 				A0A0D2A9564BDA3FDE2E360F /* FormattedBodyText.swift in Sources */,
 				85AFBB433AD56704A880F8A0 /* FramePreferenceKey.swift in Sources */,
 				6A367F3D7A437A79B7D9A31C /* FullscreenLoadingViewPresenter.swift in Sources */,
@@ -2759,13 +2713,8 @@
 				D5EA4C6C80579279770D5804 /* ImageRoomTimelineView.swift in Sources */,
 				A5C8F013ED9FB8AA6FEE18A7 /* InfoPlist.swift in Sources */,
 				E3CA565A4B9704F191B191F0 /* JoinedRoomSize+MemberCount.swift in Sources */,
-<<<<<<< HEAD
 				1FE593ECEC40A43789105D80 /* KeychainController.swift in Sources */,
 				CB99B0FA38A4AC596F38CC13 /* KeychainControllerProtocol.swift in Sources */,
-=======
-				DF790EF2E4D41D1091AEB263 /* KeychainController.swift in Sources */,
-				0C601923A872A87C775B889A /* KeychainControllerProtocol.swift in Sources */,
->>>>>>> 05986cd7
 				9C9E48A627C7C166084E3F5B /* LabelledActivityIndicatorView.swift in Sources */,
 				15D867E638BFD0E5E71DB1EF /* List.swift in Sources */,
 				83E5054739949181CA981193 /* LoginCoordinator.swift in Sources */,
@@ -3633,11 +3582,7 @@
 			repositoryURL = "https://github.com/matrix-org/matrix-rust-components-swift";
 			requirement = {
 				kind = exactVersion;
-<<<<<<< HEAD
 				version = "1.0.15-notifications";
-=======
-				version = "1.0.17-alpha";
->>>>>>> 05986cd7
 			};
 		};
 		96495DD8554E2F39D3954354 /* XCRemoteSwiftPackageReference "posthog-ios" */ = {
