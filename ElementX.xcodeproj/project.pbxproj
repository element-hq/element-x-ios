--- conflicted
+++ resolved
@@ -608,11 +608,7 @@
 		3FDFF4C1153D263BAB93C1F3 /* README.md */ = {isa = PBXFileReference; lastKnownFileType = net.daringfireball.markdown; path = README.md; sourceTree = "<group>"; };
 		3FEE631F3A4AFDC6652DD9DA /* RoomTimelineViewFactory.swift */ = {isa = PBXFileReference; lastKnownFileType = sourcecode.swift; path = RoomTimelineViewFactory.swift; sourceTree = "<group>"; };
 		40B21E611DADDEF00307E7AC /* String.swift */ = {isa = PBXFileReference; lastKnownFileType = sourcecode.swift; path = String.swift; sourceTree = "<group>"; };
-<<<<<<< HEAD
-=======
-		41C2348F84A80F682E3A68D0 /* MediaPlayerCoordinator.swift */ = {isa = PBXFileReference; lastKnownFileType = sourcecode.swift; path = MediaPlayerCoordinator.swift; sourceTree = "<group>"; };
 		41F3B445BD6EF1C751806B22 /* SlidingSyncViewProxy.swift */ = {isa = PBXFileReference; lastKnownFileType = sourcecode.swift; path = SlidingSyncViewProxy.swift; sourceTree = "<group>"; };
->>>>>>> 9589c689
 		422724361B6555364C43281E /* RoomHeaderView.swift */ = {isa = PBXFileReference; lastKnownFileType = sourcecode.swift; path = RoomHeaderView.swift; sourceTree = "<group>"; };
 		434522ED2BDED08759048077 /* fi */ = {isa = PBXFileReference; lastKnownFileType = text.plist.strings; name = fi; path = fi.lproj/Localizable.strings; sourceTree = "<group>"; };
 		4488F5F92A64A137665C96CD /* pa */ = {isa = PBXFileReference; lastKnownFileType = text.plist.strings; name = pa; path = pa.lproj/Localizable.strings; sourceTree = "<group>"; };
