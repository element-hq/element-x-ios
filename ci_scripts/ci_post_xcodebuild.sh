--- conflicted
+++ resolved
@@ -4,16 +4,12 @@
 
 setup_xcode_cloud_environment
 
-<<<<<<< HEAD
-set -e
-=======
 # Xcode Cloud shallow clones the repo. We need to deepen it to fetch tags, commit history and be able to rebase main on develop at the end of releases.
 fetch_unshallow_repository
 
 # Upload dsyms no matter the workflow
 # Perform this step before releasing to github in case it fails.
 bundle exec fastlane upload_dsyms_to_sentry dsym_path:"$CI_ARCHIVE_PATH/dSYMs"
->>>>>>> 1e931c9f
 
 echo "Script executed from: ${PWD}"
 
