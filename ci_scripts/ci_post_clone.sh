#!/bin/sh

source ci_common.sh

setup_xcode_cloud_environment

<<<<<<< HEAD
# Add debugging information
echo "Current directory: $(pwd)"
echo "Contents of current directory:"
ls -la
=======
install_xcode_cloud_brew_dependencies

if [ "$CI_WORKFLOW" = "Nightly" ]; then
    bundle exec fastlane config_nightly build_number:"$CI_BUILD_NUMBER"
elif [ "$CI_WORKFLOW" = "Element Pro" ]; then
    # Xcode Cloud automatically fetches the submodules.
    bundle exec fastlane config_element_pro
else
    bundle exec fastlane config_production
fi
>>>>>>> 4b7cf3c6
<|MERGE_RESOLUTION|>--- conflicted
+++ resolved
@@ -4,12 +4,6 @@
 
 setup_xcode_cloud_environment
 
-<<<<<<< HEAD
-# Add debugging information
-echo "Current directory: $(pwd)"
-echo "Contents of current directory:"
-ls -la
-=======
 install_xcode_cloud_brew_dependencies
 
 if [ "$CI_WORKFLOW" = "Nightly" ]; then
@@ -19,5 +13,4 @@
     bundle exec fastlane config_element_pro
 else
     bundle exec fastlane config_production
-fi
->>>>>>> 4b7cf3c6
+fi