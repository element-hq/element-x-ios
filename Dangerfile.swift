--- conflicted
+++ resolved
@@ -50,11 +50,8 @@
                  "gileluard",
                  "phlniji",
                  "aringenbach",
-<<<<<<< HEAD
-                 "flescio"]
-=======
+                 "flescio",
                  "Velin92"]
->>>>>>> d001b3dd
 
 let requiresSignOff = !allowList.contains(where: {
     $0.caseInsensitiveCompare(danger.github.pullRequest.user.login) == .orderedSame
